"""
Wrapper functions for Tcl/Tk.

Tkinter provides classes which allow the display, positioning and
control of widgets. Toplevel widgets are Tk and Toplevel. Other
widgets are Frame, Label, Entry, Text, Canvas, Button, Radiobutton,
Checkbutton, Scale, Listbox, Scrollbar, OptionMenu, Spinbox
LabelFrame and PanedWindow.

Properties of the widgets are specified with keyword arguments.
Keyword arguments have the same name as the corresponding resource
under Tk.

Widgets are positioned with one of the geometry managers Place, Pack
or Grid. These managers can be called with methods place, pack, grid
available in every Widget.

Actions are bound to events by resources (e.g. keyword argument
command) or with the method bind.

Example (Hello, World):
import tkinter
from tkinter.constants import *
tk = tkinter.Tk()
frame = tkinter.Frame(tk, relief=RIDGE, borderwidth=2)
frame.pack(fill=BOTH,expand=1)
label = tkinter.Label(frame, text="Hello, World")
label.pack(fill=X, expand=1)
button = tkinter.Button(frame,text="Exit",command=tk.destroy)
button.pack(side=BOTTOM)
tk.mainloop()
"""

import _tkinter
import sys
from _typeshed import Incomplete, MaybeNone, StrOrBytesPath
from collections.abc import Callable, Iterable, Mapping, Sequence
from tkinter.constants import *
from tkinter.font import _FontDescription
from types import GenericAlias, TracebackType
from typing import Any, ClassVar, Final, Generic, Literal, NamedTuple, Protocol, TypedDict, TypeVar, overload, type_check_only
from typing_extensions import TypeAlias, TypeVarTuple, Unpack, deprecated, disjoint_base

if sys.version_info >= (3, 11):
    from enum import StrEnum
else:
    from enum import Enum

__all__ = [
    "TclError",
    "NO",
    "FALSE",
    "OFF",
    "YES",
    "TRUE",
    "ON",
    "N",
    "S",
    "W",
    "E",
    "NW",
    "SW",
    "NE",
    "SE",
    "NS",
    "EW",
    "NSEW",
    "CENTER",
    "NONE",
    "X",
    "Y",
    "BOTH",
    "LEFT",
    "TOP",
    "RIGHT",
    "BOTTOM",
    "RAISED",
    "SUNKEN",
    "FLAT",
    "RIDGE",
    "GROOVE",
    "SOLID",
    "HORIZONTAL",
    "VERTICAL",
    "NUMERIC",
    "CHAR",
    "WORD",
    "BASELINE",
    "INSIDE",
    "OUTSIDE",
    "SEL",
    "SEL_FIRST",
    "SEL_LAST",
    "END",
    "INSERT",
    "CURRENT",
    "ANCHOR",
    "ALL",
    "NORMAL",
    "DISABLED",
    "ACTIVE",
    "HIDDEN",
    "CASCADE",
    "CHECKBUTTON",
    "COMMAND",
    "RADIOBUTTON",
    "SEPARATOR",
    "SINGLE",
    "BROWSE",
    "MULTIPLE",
    "EXTENDED",
    "DOTBOX",
    "UNDERLINE",
    "PIESLICE",
    "CHORD",
    "ARC",
    "FIRST",
    "LAST",
    "BUTT",
    "PROJECTING",
    "ROUND",
    "BEVEL",
    "MITER",
    "MOVETO",
    "SCROLL",
    "UNITS",
    "PAGES",
    "TkVersion",
    "TclVersion",
    "READABLE",
    "WRITABLE",
    "EXCEPTION",
    "EventType",
    "Event",
    "NoDefaultRoot",
    "Variable",
    "StringVar",
    "IntVar",
    "DoubleVar",
    "BooleanVar",
    "mainloop",
    "getint",
    "getdouble",
    "getboolean",
    "Misc",
    "CallWrapper",
    "XView",
    "YView",
    "Wm",
    "Tk",
    "Tcl",
    "Pack",
    "Place",
    "Grid",
    "BaseWidget",
    "Widget",
    "Toplevel",
    "Button",
    "Canvas",
    "Checkbutton",
    "Entry",
    "Frame",
    "Label",
    "Listbox",
    "Menu",
    "Menubutton",
    "Message",
    "Radiobutton",
    "Scale",
    "Scrollbar",
    "Text",
    "OptionMenu",
    "Image",
    "PhotoImage",
    "BitmapImage",
    "image_names",
    "image_types",
    "Spinbox",
    "LabelFrame",
    "PanedWindow",
]

# Using anything from tkinter.font in this file means that 'import tkinter'
# seems to also load tkinter.font. That's not how it actually works, but
# unfortunately not much can be done about it. https://github.com/python/typeshed/pull/4346

TclError = _tkinter.TclError
wantobjects: int
TkVersion: Final[float]
TclVersion: Final[float]
READABLE: Final = _tkinter.READABLE
WRITABLE: Final = _tkinter.WRITABLE
EXCEPTION: Final = _tkinter.EXCEPTION

# Quick guide for figuring out which widget class to choose:
#   - Misc: any widget (don't use BaseWidget because Tk doesn't inherit from BaseWidget)
#   - Widget: anything that is meant to be put into another widget with e.g. pack or grid
#
# Don't trust tkinter's docstrings, because they have been created by copy/pasting from
# Tk's manual pages more than 10 years ago. Use the latest manual pages instead:
#
#    $ sudo apt install tk-doc tcl-doc
#    $ man 3tk label        # tkinter.Label
#    $ man 3tk ttk_label    # tkinter.ttk.Label
#    $ man 3tcl after       # tkinter.Misc.after
#
# You can also read the manual pages online: https://www.tcl.tk/doc/

# manual page: Tk_GetCursor
_Cursor: TypeAlias = str | tuple[str] | tuple[str, str] | tuple[str, str, str] | tuple[str, str, str, str]

if sys.version_info >= (3, 11):
    @type_check_only
    class _VersionInfoTypeBase(NamedTuple):
        major: int
        minor: int
        micro: int
        releaselevel: str
        serial: int

    if sys.version_info >= (3, 12):
        class _VersionInfoType(_VersionInfoTypeBase): ...
    else:
        @disjoint_base
        class _VersionInfoType(_VersionInfoTypeBase): ...

if sys.version_info >= (3, 11):
    class EventType(StrEnum):
        """An enumeration."""
        Activate = "36"
        ButtonPress = "4"
        Button = ButtonPress
        ButtonRelease = "5"
        Circulate = "26"
        CirculateRequest = "27"
        ClientMessage = "33"
        Colormap = "32"
        Configure = "22"
        ConfigureRequest = "23"
        Create = "16"
        Deactivate = "37"
        Destroy = "17"
        Enter = "7"
        Expose = "12"
        FocusIn = "9"
        FocusOut = "10"
        GraphicsExpose = "13"
        Gravity = "24"
        KeyPress = "2"
        Key = "2"
        KeyRelease = "3"
        Keymap = "11"
        Leave = "8"
        Map = "19"
        MapRequest = "20"
        Mapping = "34"
        Motion = "6"
        MouseWheel = "38"
        NoExpose = "14"
        Property = "28"
        Reparent = "21"
        ResizeRequest = "25"
        Selection = "31"
        SelectionClear = "29"
        SelectionRequest = "30"
        Unmap = "18"
        VirtualEvent = "35"
        Visibility = "15"

else:
    class EventType(str, Enum):
        """An enumeration."""
        Activate = "36"
        ButtonPress = "4"
        Button = ButtonPress
        ButtonRelease = "5"
        Circulate = "26"
        CirculateRequest = "27"
        ClientMessage = "33"
        Colormap = "32"
        Configure = "22"
        ConfigureRequest = "23"
        Create = "16"
        Deactivate = "37"
        Destroy = "17"
        Enter = "7"
        Expose = "12"
        FocusIn = "9"
        FocusOut = "10"
        GraphicsExpose = "13"
        Gravity = "24"
        KeyPress = "2"
        Key = KeyPress
        KeyRelease = "3"
        Keymap = "11"
        Leave = "8"
        Map = "19"
        MapRequest = "20"
        Mapping = "34"
        Motion = "6"
        MouseWheel = "38"
        NoExpose = "14"
        Property = "28"
        Reparent = "21"
        ResizeRequest = "25"
        Selection = "31"
        SelectionClear = "29"
        SelectionRequest = "30"
        Unmap = "18"
        VirtualEvent = "35"
        Visibility = "15"

_W = TypeVar("_W", bound=Misc)
# Events considered covariant because you should never assign to event.widget.
_W_co = TypeVar("_W_co", covariant=True, bound=Misc, default=Misc)

class Event(Generic[_W_co]):
    """
    Container for the properties of an event.

    Instances of this type are generated if one of the following events occurs:

    KeyPress, KeyRelease - for keyboard events
    ButtonPress, ButtonRelease, Motion, Enter, Leave, MouseWheel - for mouse events
    Visibility, Unmap, Map, Expose, FocusIn, FocusOut, Circulate,
    Colormap, Gravity, Reparent, Property, Destroy, Activate,
    Deactivate - for window events.

    If a callback function for one of these events is registered
    using bind, bind_all, bind_class, or tag_bind, the callback is
    called with an Event as first argument. It will have the
    following attributes (in braces are the event types for which
    the attribute is valid):

        serial - serial number of event
    num - mouse button pressed (ButtonPress, ButtonRelease)
    focus - whether the window has the focus (Enter, Leave)
    height - height of the exposed window (Configure, Expose)
    width - width of the exposed window (Configure, Expose)
    keycode - keycode of the pressed key (KeyPress, KeyRelease)
    state - state of the event as a number (ButtonPress, ButtonRelease,
                            Enter, KeyPress, KeyRelease,
                            Leave, Motion)
    state - state as a string (Visibility)
    time - when the event occurred
    x - x-position of the mouse
    y - y-position of the mouse
    x_root - x-position of the mouse on the screen
             (ButtonPress, ButtonRelease, KeyPress, KeyRelease, Motion)
    y_root - y-position of the mouse on the screen
             (ButtonPress, ButtonRelease, KeyPress, KeyRelease, Motion)
    char - pressed character (KeyPress, KeyRelease)
    send_event - see X/Windows documentation
    keysym - keysym of the event as a string (KeyPress, KeyRelease)
    keysym_num - keysym of the event as a number (KeyPress, KeyRelease)
    type - type of the event as a number
    widget - widget in which the event occurred
    delta - delta of wheel movement (MouseWheel)
    """
    serial: int
    num: int
    focus: bool
    height: int
    width: int
    keycode: int
    state: int | str
    time: int
    x: int
    y: int
    x_root: int
    y_root: int
    char: str
    send_event: bool
    keysym: str
    keysym_num: int
    type: EventType
    widget: _W_co
    delta: int
    if sys.version_info >= (3, 14):
        def __class_getitem__(cls, item: Any, /) -> GenericAlias: ...

def NoDefaultRoot() -> None:
    """
    Inhibit setting of default root window.

    Call this function to inhibit that the first instance of
    Tk is used for windows without an explicit parent window.
    """
    ...

class Variable:
    """
    Class to define value holders for e.g. buttons.

    Subclasses StringVar, IntVar, DoubleVar, BooleanVar are specializations
    that constrain the type of the value returned from get().
    """
    def __init__(self, master: Misc | None = None, value=None, name: str | None = None) -> None:
        """
        Construct a variable

        MASTER can be given as master widget.
        VALUE is an optional value (defaults to "")
        NAME is an optional Tcl name (defaults to PY_VARnum).

        If NAME matches an existing variable and VALUE is omitted
        then the existing value is retained.
        """
        ...
    def set(self, value) -> None:
        """Set the variable to VALUE."""
        ...
    initialize = set
    def get(self):
        """Return value of variable."""
        ...
    def trace_add(self, mode: Literal["array", "read", "write", "unset"], callback: Callable[[str, str, str], object]) -> str:
        """
        Define a trace callback for the variable.

        Mode is one of "read", "write", "unset", or a list or tuple of
        such strings.
        Callback must be a function which is called when the variable is
        read, written or unset.

        Return the name of the callback.
        """
        ...
    def trace_remove(self, mode: Literal["array", "read", "write", "unset"], cbname: str) -> None:
        """
        Delete the trace callback for a variable.

        Mode is one of "read", "write", "unset" or a list or tuple of
        such strings.  Must be same as were specified in trace_add().
        cbname is the name of the callback returned from trace_add().
        """
        ...
    def trace_info(self) -> list[tuple[tuple[Literal["array", "read", "write", "unset"], ...], str]]:
        """Return all trace callback information."""
        ...
    if sys.version_info >= (3, 14):
        @deprecated("Deprecated since Python 3.14. Use `trace_add()` instead.")
        def trace(self, mode, callback) -> str: ...
        @deprecated("Deprecated since Python 3.14. Use `trace_add()` instead.")
        def trace_variable(self, mode, callback) -> str: ...
        @deprecated("Deprecated since Python 3.14. Use `trace_remove()` instead.")
        def trace_vdelete(self, mode, cbname) -> None: ...
        @deprecated("Deprecated since Python 3.14. Use `trace_info()` instead.")
        def trace_vinfo(self) -> list[Incomplete]: ...
    else:
        def trace(self, mode, callback) -> str:
            """
            Define a trace callback for the variable.

            MODE is one of "r", "w", "u" for read, write, undefine.
            CALLBACK must be a function which is called when
            the variable is read, written or undefined.

            Return the name of the callback.

            This deprecated method wraps a deprecated Tcl method that will
            likely be removed in the future.  Use trace_add() instead.
            """
            ...
        def trace_variable(self, mode, callback) -> str:
            """
            Define a trace callback for the variable.

            MODE is one of "r", "w", "u" for read, write, undefine.
            CALLBACK must be a function which is called when
            the variable is read, written or undefined.

            Return the name of the callback.

            This deprecated method wraps a deprecated Tcl method that will
            likely be removed in the future.  Use trace_add() instead.
            """
            ...
        def trace_vdelete(self, mode, cbname) -> None:
            """
            Delete the trace callback for a variable.

            MODE is one of "r", "w", "u" for read, write, undefine.
            CBNAME is the name of the callback returned from trace_variable or trace.

            This deprecated method wraps a deprecated Tcl method that will
            likely be removed in the future.  Use trace_remove() instead.
            """
            ...
        def trace_vinfo(self) -> list[Incomplete]:
            """
            Return all trace callback information.

            This deprecated method wraps a deprecated Tcl method that will
            likely be removed in the future.  Use trace_info() instead.
            """
            ...

    def __eq__(self, other: object) -> bool: ...
    def __del__(self) -> None:
        """Unset the variable in Tcl."""
        ...
    __hash__: ClassVar[None]  # type: ignore[assignment]

class StringVar(Variable):
    """Value holder for strings variables."""
    def __init__(self, master: Misc | None = None, value: str | None = None, name: str | None = None) -> None:
        """
        Construct a string variable.

        MASTER can be given as master widget.
        VALUE is an optional value (defaults to "")
        NAME is an optional Tcl name (defaults to PY_VARnum).

        If NAME matches an existing variable and VALUE is omitted
        then the existing value is retained.
        """
        ...
    def set(self, value: str) -> None:
        """Set the variable to VALUE."""
        ...
    initialize = set
    def get(self) -> str:
        """Return value of variable as string."""
        ...

class IntVar(Variable):
    """Value holder for integer variables."""
    def __init__(self, master: Misc | None = None, value: int | None = None, name: str | None = None) -> None:
        """
        Construct an integer variable.

        MASTER can be given as master widget.
        VALUE is an optional value (defaults to 0)
        NAME is an optional Tcl name (defaults to PY_VARnum).

        If NAME matches an existing variable and VALUE is omitted
        then the existing value is retained.
        """
        ...
    def set(self, value: int) -> None:
        """Set the variable to VALUE."""
        ...
    initialize = set
    def get(self) -> int:
        """Return the value of the variable as an integer."""
        ...

class DoubleVar(Variable):
    """Value holder for float variables."""
    def __init__(self, master: Misc | None = None, value: float | None = None, name: str | None = None) -> None:
        """
        Construct a float variable.

        MASTER can be given as master widget.
        VALUE is an optional value (defaults to 0.0)
        NAME is an optional Tcl name (defaults to PY_VARnum).

        If NAME matches an existing variable and VALUE is omitted
        then the existing value is retained.
        """
        ...
    def set(self, value: float) -> None:
        """Set the variable to VALUE."""
        ...
    initialize = set
    def get(self) -> float:
        """Return the value of the variable as a float."""
        ...

class BooleanVar(Variable):
    """Value holder for boolean variables."""
    def __init__(self, master: Misc | None = None, value: bool | None = None, name: str | None = None) -> None:
        """
        Construct a boolean variable.

        MASTER can be given as master widget.
        VALUE is an optional value (defaults to False)
        NAME is an optional Tcl name (defaults to PY_VARnum).

        If NAME matches an existing variable and VALUE is omitted
        then the existing value is retained.
        """
        ...
    def set(self, value: bool) -> None:
        """Set the variable to VALUE."""
        ...
    initialize = set
    def get(self) -> bool:
        """Return the value of the variable as a bool."""
        ...

def mainloop(n: int = 0) -> None:
    """Run the main loop of Tcl."""
    ...

getint = int
getdouble = float

def getboolean(s) -> bool:
    """Convert Tcl object to True or False."""
    ...

_Ts = TypeVarTuple("_Ts")

@type_check_only
class _GridIndexInfo(TypedDict, total=False):
    minsize: float | str
    pad: float | str
    uniform: str | None
    weight: int

@type_check_only
class _BusyInfo(TypedDict):
    cursor: _Cursor

class Misc:
    """
    Internal class.

    Base class which defines methods common for interior widgets.
    """
    master: Misc | None
    tk: _tkinter.TkappType
    children: dict[str, Widget]
    def destroy(self) -> None:
        """
        Internal function.

        Delete all Tcl commands created for
        this widget in the Tcl interpreter.
        """
        ...
    def deletecommand(self, name: str) -> None:
        """
        Internal function.

        Delete the Tcl command provided in NAME.
        """
        ...
    def tk_strictMotif(self, boolean=None):
        """
        Set Tcl internal variable, whether the look and feel
        should adhere to Motif.

        A parameter of 1 means adhere to Motif (e.g. no color
        change if mouse passes over slider).
        Returns the set value.
        """
        ...
    def tk_bisque(self) -> None:
        """Change the color scheme to light brown as used in Tk 3.6 and before."""
        ...
    def tk_setPalette(self, *args, **kw) -> None:
        """
        Set a new color scheme for all widget elements.

        A single color as argument will cause that all colors of Tk
        widget elements are derived from this.
        Alternatively several keyword parameters and its associated
        colors can be given. The following keywords are valid:
        activeBackground, foreground, selectColor,
        activeForeground, highlightBackground, selectBackground,
        background, highlightColor, selectForeground,
        disabledForeground, insertBackground, troughColor.
        """
        ...
    def wait_variable(self, name: str | Variable = "PY_VAR") -> None:
        """
        Wait until the variable is modified.

        A parameter of type IntVar, StringVar, DoubleVar or
        BooleanVar must be given.
        """
        ...
    waitvar = wait_variable
    def wait_window(self, window: Misc | None = None) -> None:
        """
        Wait until a WIDGET is destroyed.

        If no parameter is given self is used.
        """
        ...
    def wait_visibility(self, window: Misc | None = None) -> None:
        """
        Wait until the visibility of a WIDGET changes
        (e.g. it appears).

        If no parameter is given self is used.
        """
        ...
    def setvar(self, name: str = "PY_VAR", value: str = "1") -> None:
        """Set Tcl variable NAME to VALUE."""
        ...
    def getvar(self, name: str = "PY_VAR"):
        """Return value of Tcl variable NAME."""
        ...
    def getint(self, s) -> int: ...
    def getdouble(self, s) -> float: ...
    def getboolean(self, s) -> bool:
        """Return a boolean value for Tcl boolean values true and false given as parameter."""
        ...
    def focus_set(self) -> None:
        """
        Direct input focus to this widget.

        If the application currently does not have the focus
        this widget will get the focus if the application gets
        the focus through the window manager.
        """
        ...
    focus = focus_set
    def focus_force(self) -> None:
        """
        Direct input focus to this widget even if the
        application does not have the focus. Use with
        caution!
        """
        ...
    def focus_get(self) -> Misc | None:
        """
        Return the widget which has currently the focus in the
        application.

        Use focus_displayof to allow working with several
        displays. Return None if application does not have
        the focus.
        """
        ...
    def focus_displayof(self) -> Misc | None:
        """
        Return the widget which has currently the focus on the
        display where this widget is located.

        Return None if the application does not have the focus.
        """
        ...
    def focus_lastfor(self) -> Misc | None:
        """
        Return the widget which would have the focus if top level
        for this widget gets the focus from the window manager.
        """
        ...
    def tk_focusFollowsMouse(self) -> None:
        """
        The widget under mouse will get automatically focus. Can not
        be disabled easily.
        """
        ...
    def tk_focusNext(self) -> Misc | None:
        """
        Return the next widget in the focus order which follows
        widget which has currently the focus.

        The focus order first goes to the next child, then to
        the children of the child recursively and then to the
        next sibling which is higher in the stacking order.  A
        widget is omitted if it has the takefocus resource set
        to 0.
        """
        ...
    def tk_focusPrev(self) -> Misc | None:
        """Return previous widget in the focus order. See tk_focusNext for details."""
        ...
    # .after() can be called without the "func" argument, but it is basically never what you want.
    # It behaves like time.sleep() and freezes the GUI app.
    def after(self, ms: int | Literal["idle"], func: Callable[[Unpack[_Ts]], object], *args: Unpack[_Ts]) -> str:
        """
        Call function once after given time.

        MS specifies the time in milliseconds. FUNC gives the
        function which shall be called. Additional parameters
        are given as parameters to the function call.  Return
        identifier to cancel scheduling with after_cancel.
        """
        ...
    # after_idle is essentially partialmethod(after, "idle")
    def after_idle(self, func: Callable[[Unpack[_Ts]], object], *args: Unpack[_Ts]) -> str:
        """
        Call FUNC once if the Tcl main loop has no event to
        process.

        Return an identifier to cancel the scheduling with
        after_cancel.
        """
        ...
    def after_cancel(self, id: str) -> None:
        """
        Cancel scheduling of function identified with ID.

        Identifier returned by after or after_idle must be
        given as first parameter.
        """
        ...
    if sys.version_info >= (3, 13):
        def after_info(self, id: str | None = None) -> tuple[str, ...]:
            """
            Return information about existing event handlers.

            With no argument, return a tuple of the identifiers for all existing
            event handlers created by the after and after_idle commands for this
            interpreter.  If id is supplied, it specifies an existing handler; id
            must have been the return value from some previous call to after or
            after_idle and it must not have triggered yet or been canceled. If the
            id doesn't exist, a TclError is raised.  Otherwise, the return value is
            a tuple containing (script, type) where script is a reference to the
            function to be called by the event handler and type is either 'idle'
            or 'timer' to indicate what kind of event handler it is.
            """
            ...

    def bell(self, displayof: Literal[0] | Misc | None = 0) -> None:
        """Ring a display's bell."""
        ...
    if sys.version_info >= (3, 13):
        # Supports options from `_BusyInfo``
        def tk_busy_cget(self, option: Literal["cursor"]) -> _Cursor:
            """
            Return the value of busy configuration option.

            The widget must have been previously made busy by
            tk_busy_hold().  Option may have any of the values accepted by
            tk_busy_hold().
            """
            ...
        busy_cget = tk_busy_cget
        def tk_busy_configure(self, cnf: Any = None, **kw: Any) -> Any:
            """
            Query or modify the busy configuration options.

            The widget must have been previously made busy by
            tk_busy_hold().  Options may have any of the values accepted by
            tk_busy_hold().

            Please note that the option database is referenced by the widget
            name or class.  For example, if a Frame widget with name "frame"
            is to be made busy, the busy cursor can be specified for it by
            either call:

                w.option_add('*frame.busyCursor', 'gumby')
                w.option_add('*Frame.BusyCursor', 'gumby')
            """
            ...
        tk_busy_config = tk_busy_configure
        busy_configure = tk_busy_configure
        busy_config = tk_busy_configure
        def tk_busy_current(self, pattern: str | None = None) -> list[Misc]:
            """
            Return a list of widgets that are currently busy.

            If a pattern is given, only busy widgets whose path names match
            a pattern are returned.
            """
            ...
        busy_current = tk_busy_current
        def tk_busy_forget(self) -> None:
            """
            Make this widget no longer busy.

            User events will again be received by the widget.
            """
            ...
        busy_forget = tk_busy_forget
        def tk_busy_hold(self, **kw: Unpack[_BusyInfo]) -> None:
            """
            Make this widget appear busy.

            The specified widget and its descendants will be blocked from
            user interactions.  Normally update() should be called
            immediately afterward to insure that the hold operation is in
            effect before the application starts its processing.

            The only supported configuration option is:

                cursor: the cursor to be displayed when the widget is made
                        busy.
            """
            ...
        tk_busy = tk_busy_hold
        busy_hold = tk_busy_hold
        busy = tk_busy_hold
        def tk_busy_status(self) -> bool:
            """Return True if the widget is busy, False otherwise."""
            ...
        busy_status = tk_busy_status

    def clipboard_get(self, *, displayof: Misc = ..., type: str = ...) -> str:
        """
        Retrieve data from the clipboard on window's display.

        The window keyword defaults to the root window of the Tkinter
        application.

        The type keyword specifies the form in which the data is
        to be returned and should be an atom name such as STRING
        or FILE_NAME.  Type defaults to STRING, except on X11, where the default
        is to try UTF8_STRING and fall back to STRING.

        This command is equivalent to:

        selection_get(CLIPBOARD)
        """
        ...
    def clipboard_clear(self, *, displayof: Misc = ...) -> None:
        """
        Clear the data in the Tk clipboard.

        A widget specified for the optional displayof keyword
        argument specifies the target display.
        """
        ...
    def clipboard_append(self, string: str, *, displayof: Misc = ..., format: str = ..., type: str = ...) -> None:
        """
        Append STRING to the Tk clipboard.

        A widget specified at the optional displayof keyword
        argument specifies the target display. The clipboard
        can be retrieved with selection_get.
        """
        ...
    def grab_current(self):
        """
        Return widget which has currently the grab in this application
        or None.
        """
        ...
    def grab_release(self) -> None:
        """Release grab for this widget if currently set."""
        ...
    def grab_set(self) -> None:
        """
        Set grab for this widget.

        A grab directs all events to this and descendant
        widgets in the application.
        """
        ...
    def grab_set_global(self) -> None:
        """
        Set global grab for this widget.

        A global grab directs all events to this and
        descendant widgets on the display. Use with caution -
        other applications do not get events anymore.
        """
        ...
    def grab_status(self) -> Literal["local", "global"] | None:
        """
        Return None, "local" or "global" if this widget has
        no, a local or a global grab.
        """
        ...
    def option_add(
        self, pattern, value, priority: int | Literal["widgetDefault", "startupFile", "userDefault", "interactive"] | None = None
    ) -> None:
        """
        Set a VALUE (second parameter) for an option
        PATTERN (first parameter).

        An optional third parameter gives the numeric priority
        (defaults to 80).
        """
        ...
    def option_clear(self) -> None:
        """
        Clear the option database.

        It will be reloaded if option_add is called.
        """
        ...
    def option_get(self, name, className):
        """
        Return the value for an option NAME for this widget
        with CLASSNAME.

        Values with higher priority override lower values.
        """
        ...
    def option_readfile(self, fileName, priority=None) -> None:
        """
        Read file FILENAME into the option database.

        An optional second parameter gives the numeric
        priority.
        """
        ...
    def selection_clear(self, **kw) -> None:
        """Clear the current X selection."""
        ...
    def selection_get(self, **kw):
        """
        Return the contents of the current X selection.

        A keyword parameter selection specifies the name of
        the selection and defaults to PRIMARY.  A keyword
        parameter displayof specifies a widget on the display
        to use. A keyword parameter type specifies the form of data to be
        fetched, defaulting to STRING except on X11, where UTF8_STRING is tried
        before STRING.
        """
        ...
    def selection_handle(self, command, **kw) -> None:
        """
        Specify a function COMMAND to call if the X
        selection owned by this widget is queried by another
        application.

        This function must return the contents of the
        selection. The function will be called with the
        arguments OFFSET and LENGTH which allows the chunking
        of very long selections. The following keyword
        parameters can be provided:
        selection - name of the selection (default PRIMARY),
        type - type of the selection (e.g. STRING, FILE_NAME).
        """
        ...
    def selection_own(self, **kw) -> None:
        """
        Become owner of X selection.

        A keyword parameter selection specifies the name of
        the selection (default PRIMARY).
        """
        ...
    def selection_own_get(self, **kw):
        """
        Return owner of X selection.

        The following keyword parameter can
        be provided:
        selection - name of the selection (default PRIMARY),
        type - type of the selection (e.g. STRING, FILE_NAME).
        """
        ...
    def send(self, interp, cmd, *args):
        """Send Tcl command CMD to different interpreter INTERP to be executed."""
        ...
    def lower(self, belowThis=None) -> None:
        """Lower this widget in the stacking order."""
        ...
    def tkraise(self, aboveThis=None) -> None:
        """Raise this widget in the stacking order."""
        ...
    lift = tkraise
    if sys.version_info >= (3, 11):
        def info_patchlevel(self) -> _VersionInfoType:
            """Returns the exact version of the Tcl library."""
            ...

    def winfo_atom(self, name: str, displayof: Literal[0] | Misc | None = 0) -> int:
        """Return integer which represents atom NAME."""
        ...
    def winfo_atomname(self, id: int, displayof: Literal[0] | Misc | None = 0) -> str:
        """Return name of atom with identifier ID."""
        ...
    def winfo_cells(self) -> int:
        """Return number of cells in the colormap for this widget."""
        ...
    def winfo_children(self) -> list[Widget | Toplevel]:
        """Return a list of all widgets which are children of this widget."""
        ...
    def winfo_class(self) -> str:
        """Return window class name of this widget."""
        ...
    def winfo_colormapfull(self) -> bool:
        """Return True if at the last color request the colormap was full."""
        ...
    def winfo_containing(self, rootX: int, rootY: int, displayof: Literal[0] | Misc | None = 0) -> Misc | None:
        """Return the widget which is at the root coordinates ROOTX, ROOTY."""
        ...
    def winfo_depth(self) -> int:
        """Return the number of bits per pixel."""
        ...
    def winfo_exists(self) -> bool:
        """Return true if this widget exists."""
        ...
    def winfo_fpixels(self, number: float | str) -> float:
        """
        Return the number of pixels for the given distance NUMBER
        (e.g. "3c") as float.
        """
        ...
    def winfo_geometry(self) -> str:
        """Return geometry string for this widget in the form "widthxheight+X+Y"."""
        ...
    def winfo_height(self) -> int:
        """Return height of this widget."""
        ...
    def winfo_id(self) -> int:
        """Return identifier ID for this widget."""
        ...
    def winfo_interps(self, displayof: Literal[0] | Misc | None = 0) -> tuple[str, ...]:
        """Return the name of all Tcl interpreters for this display."""
        ...
    def winfo_ismapped(self) -> bool:
        """Return true if this widget is mapped."""
        ...
    def winfo_manager(self) -> str:
        """Return the window manager name for this widget."""
        ...
    def winfo_name(self) -> str:
        """Return the name of this widget."""
        ...
    def winfo_parent(self) -> str:
        """Return the name of the parent of this widget."""
        ...
    def winfo_pathname(self, id: int, displayof: Literal[0] | Misc | None = 0):
        """Return the pathname of the widget given by ID."""
        ...
    def winfo_pixels(self, number: float | str) -> int:
        """Rounded integer value of winfo_fpixels."""
        ...
    def winfo_pointerx(self) -> int:
        """Return the x coordinate of the pointer on the root window."""
        ...
    def winfo_pointerxy(self) -> tuple[int, int]:
        """Return a tuple of x and y coordinates of the pointer on the root window."""
        ...
    def winfo_pointery(self) -> int:
        """Return the y coordinate of the pointer on the root window."""
        ...
    def winfo_reqheight(self) -> int:
        """Return requested height of this widget."""
        ...
    def winfo_reqwidth(self) -> int:
        """Return requested width of this widget."""
        ...
    def winfo_rgb(self, color: str) -> tuple[int, int, int]:
        """Return a tuple of integer RGB values in range(65536) for color in this widget."""
        ...
    def winfo_rootx(self) -> int:
        """
        Return x coordinate of upper left corner of this widget on the
        root window.
        """
        ...
    def winfo_rooty(self) -> int:
        """
        Return y coordinate of upper left corner of this widget on the
        root window.
        """
        ...
    def winfo_screen(self) -> str:
        """Return the screen name of this widget."""
        ...
    def winfo_screencells(self) -> int:
        """
        Return the number of the cells in the colormap of the screen
        of this widget.
        """
        ...
    def winfo_screendepth(self) -> int:
        """
        Return the number of bits per pixel of the root window of the
        screen of this widget.
        """
        ...
    def winfo_screenheight(self) -> int:
        """
        Return the number of pixels of the height of the screen of this widget
        in pixel.
        """
        ...
    def winfo_screenmmheight(self) -> int:
        """
        Return the number of pixels of the height of the screen of
        this widget in mm.
        """
        ...
    def winfo_screenmmwidth(self) -> int:
        """
        Return the number of pixels of the width of the screen of
        this widget in mm.
        """
        ...
    def winfo_screenvisual(self) -> str:
        """
        Return one of the strings directcolor, grayscale, pseudocolor,
        staticcolor, staticgray, or truecolor for the default
        colormodel of this screen.
        """
        ...
    def winfo_screenwidth(self) -> int:
        """
        Return the number of pixels of the width of the screen of
        this widget in pixel.
        """
        ...
    def winfo_server(self) -> str:
        """
        Return information of the X-Server of the screen of this widget in
        the form "XmajorRminor vendor vendorVersion".
        """
        ...
    def winfo_toplevel(self) -> Tk | Toplevel:
        """Return the toplevel widget of this widget."""
        ...
    def winfo_viewable(self) -> bool:
        """Return true if the widget and all its higher ancestors are mapped."""
        ...
    def winfo_visual(self) -> str:
        """
        Return one of the strings directcolor, grayscale, pseudocolor,
        staticcolor, staticgray, or truecolor for the
        colormodel of this widget.
        """
        ...
    def winfo_visualid(self) -> str:
        """Return the X identifier for the visual for this widget."""
        ...
    def winfo_visualsavailable(self, includeids: bool = False) -> list[tuple[str, int]]:
        """
        Return a list of all visuals available for the screen
        of this widget.

        Each item in the list consists of a visual name (see winfo_visual), a
        depth and if includeids is true is given also the X identifier.
        """
        ...
    def winfo_vrootheight(self) -> int:
        """
        Return the height of the virtual root window associated with this
        widget in pixels. If there is no virtual root window return the
        height of the screen.
        """
        ...
    def winfo_vrootwidth(self) -> int:
        """
        Return the width of the virtual root window associated with this
        widget in pixel. If there is no virtual root window return the
        width of the screen.
        """
        ...
    def winfo_vrootx(self) -> int:
        """
        Return the x offset of the virtual root relative to the root
        window of the screen of this widget.
        """
        ...
    def winfo_vrooty(self) -> int:
        """
        Return the y offset of the virtual root relative to the root
        window of the screen of this widget.
        """
        ...
    def winfo_width(self) -> int:
        """Return the width of this widget."""
        ...
    def winfo_x(self) -> int:
        """
        Return the x coordinate of the upper left corner of this widget
        in the parent.
        """
        ...
    def winfo_y(self) -> int:
        """
        Return the y coordinate of the upper left corner of this widget
        in the parent.
        """
        ...
    def update(self) -> None:
        """Enter event loop until all pending events have been processed by Tcl."""
        ...
    def update_idletasks(self) -> None:
        """
        Enter event loop until all idle callbacks have been called. This
        will update the display of windows but not process events caused by
        the user.
        """
        ...
    @overload
    def bindtags(self, tagList: None = None) -> tuple[str, ...]:
        """
        Set or get the list of bindtags for this widget.

        With no argument return the list of all bindtags associated with
        this widget. With a list of strings as argument the bindtags are
        set to this list. The bindtags determine in which order events are
        processed (see bind).
        """
        ...
    @overload
    def bindtags(self, tagList: list[str] | tuple[str, ...]) -> None:
        """
        Set or get the list of bindtags for this widget.

        With no argument return the list of all bindtags associated with
        this widget. With a list of strings as argument the bindtags are
        set to this list. The bindtags determine in which order events are
        processed (see bind).
        """
        ...
    # bind with isinstance(func, str) doesn't return anything, but all other
    # binds do. The default value of func is not str.
    @overload
    def bind(
        self,
        sequence: str | None = None,
        func: Callable[[Event[Misc]], object] | None = None,
        add: Literal["", "+"] | bool | None = None,
    ) -> str:
        """
        Bind to this widget at event SEQUENCE a call to function FUNC.

        SEQUENCE is a string of concatenated event
        patterns. An event pattern is of the form
        <MODIFIER-MODIFIER-TYPE-DETAIL> where MODIFIER is one
        of Control, Mod2, M2, Shift, Mod3, M3, Lock, Mod4, M4,
        Button1, B1, Mod5, M5 Button2, B2, Meta, M, Button3,
        B3, Alt, Button4, B4, Double, Button5, B5 Triple,
        Mod1, M1. TYPE is one of Activate, Enter, Map,
        ButtonPress, Button, Expose, Motion, ButtonRelease
        FocusIn, MouseWheel, Circulate, FocusOut, Property,
        Colormap, Gravity Reparent, Configure, KeyPress, Key,
        Unmap, Deactivate, KeyRelease Visibility, Destroy,
        Leave and DETAIL is the button number for ButtonPress,
        ButtonRelease and DETAIL is the Keysym for KeyPress and
        KeyRelease. Examples are
        <Control-Button-1> for pressing Control and mouse button 1 or
        <Alt-A> for pressing A and the Alt key (KeyPress can be omitted).
        An event pattern can also be a virtual event of the form
        <<AString>> where AString can be arbitrary. This
        event can be generated by event_generate.
        If events are concatenated they must appear shortly
        after each other.

        FUNC will be called if the event sequence occurs with an
        instance of Event as argument. If the return value of FUNC is
        "break" no further bound function is invoked.

        An additional boolean parameter ADD specifies whether FUNC will
        be called additionally to the other bound function or whether
        it will replace the previous function.

        Bind will return an identifier to allow deletion of the bound function with
        unbind without memory leak.

        If FUNC or SEQUENCE is omitted the bound function or list
        of bound events are returned.
        """
        ...
    @overload
    def bind(self, sequence: str | None, func: str, add: Literal["", "+"] | bool | None = None) -> None:
        """
        Bind to this widget at event SEQUENCE a call to function FUNC.

        SEQUENCE is a string of concatenated event
        patterns. An event pattern is of the form
        <MODIFIER-MODIFIER-TYPE-DETAIL> where MODIFIER is one
        of Control, Mod2, M2, Shift, Mod3, M3, Lock, Mod4, M4,
        Button1, B1, Mod5, M5 Button2, B2, Meta, M, Button3,
        B3, Alt, Button4, B4, Double, Button5, B5 Triple,
        Mod1, M1. TYPE is one of Activate, Enter, Map,
        ButtonPress, Button, Expose, Motion, ButtonRelease
        FocusIn, MouseWheel, Circulate, FocusOut, Property,
        Colormap, Gravity Reparent, Configure, KeyPress, Key,
        Unmap, Deactivate, KeyRelease Visibility, Destroy,
        Leave and DETAIL is the button number for ButtonPress,
        ButtonRelease and DETAIL is the Keysym for KeyPress and
        KeyRelease. Examples are
        <Control-Button-1> for pressing Control and mouse button 1 or
        <Alt-A> for pressing A and the Alt key (KeyPress can be omitted).
        An event pattern can also be a virtual event of the form
        <<AString>> where AString can be arbitrary. This
        event can be generated by event_generate.
        If events are concatenated they must appear shortly
        after each other.

        FUNC will be called if the event sequence occurs with an
        instance of Event as argument. If the return value of FUNC is
        "break" no further bound function is invoked.

        An additional boolean parameter ADD specifies whether FUNC will
        be called additionally to the other bound function or whether
        it will replace the previous function.

        Bind will return an identifier to allow deletion of the bound function with
        unbind without memory leak.

        If FUNC or SEQUENCE is omitted the bound function or list
        of bound events are returned.
        """
        ...
    @overload
    def bind(self, *, func: str, add: Literal["", "+"] | bool | None = None) -> None:
        """
        Bind to this widget at event SEQUENCE a call to function FUNC.

        SEQUENCE is a string of concatenated event
        patterns. An event pattern is of the form
        <MODIFIER-MODIFIER-TYPE-DETAIL> where MODIFIER is one
        of Control, Mod2, M2, Shift, Mod3, M3, Lock, Mod4, M4,
        Button1, B1, Mod5, M5 Button2, B2, Meta, M, Button3,
        B3, Alt, Button4, B4, Double, Button5, B5 Triple,
        Mod1, M1. TYPE is one of Activate, Enter, Map,
        ButtonPress, Button, Expose, Motion, ButtonRelease
        FocusIn, MouseWheel, Circulate, FocusOut, Property,
        Colormap, Gravity Reparent, Configure, KeyPress, Key,
        Unmap, Deactivate, KeyRelease Visibility, Destroy,
        Leave and DETAIL is the button number for ButtonPress,
        ButtonRelease and DETAIL is the Keysym for KeyPress and
        KeyRelease. Examples are
        <Control-Button-1> for pressing Control and mouse button 1 or
        <Alt-A> for pressing A and the Alt key (KeyPress can be omitted).
        An event pattern can also be a virtual event of the form
        <<AString>> where AString can be arbitrary. This
        event can be generated by event_generate.
        If events are concatenated they must appear shortly
        after each other.

        FUNC will be called if the event sequence occurs with an
        instance of Event as argument. If the return value of FUNC is
        "break" no further bound function is invoked.

        An additional boolean parameter ADD specifies whether FUNC will
        be called additionally to the other bound function or whether
        it will replace the previous function.

        Bind will return an identifier to allow deletion of the bound function with
        unbind without memory leak.

        If FUNC or SEQUENCE is omitted the bound function or list
        of bound events are returned.
        """
        ...
    # There's no way to know what type of widget bind_all and bind_class
    # callbacks will get, so those are Misc.
    @overload
    def bind_all(
        self,
        sequence: str | None = None,
        func: Callable[[Event[Misc]], object] | None = None,
        add: Literal["", "+"] | bool | None = None,
    ) -> str:
        """
        Bind to all widgets at an event SEQUENCE a call to function FUNC.
        An additional boolean parameter ADD specifies whether FUNC will
        be called additionally to the other bound function or whether
        it will replace the previous function. See bind for the return value.
        """
        ...
    @overload
    def bind_all(self, sequence: str | None, func: str, add: Literal["", "+"] | bool | None = None) -> None:
        """
        Bind to all widgets at an event SEQUENCE a call to function FUNC.
        An additional boolean parameter ADD specifies whether FUNC will
        be called additionally to the other bound function or whether
        it will replace the previous function. See bind for the return value.
        """
        ...
    @overload
    def bind_all(self, *, func: str, add: Literal["", "+"] | bool | None = None) -> None:
        """
        Bind to all widgets at an event SEQUENCE a call to function FUNC.
        An additional boolean parameter ADD specifies whether FUNC will
        be called additionally to the other bound function or whether
        it will replace the previous function. See bind for the return value.
        """
        ...
    @overload
    def bind_class(
        self,
        className: str,
        sequence: str | None = None,
        func: Callable[[Event[Misc]], object] | None = None,
        add: Literal["", "+"] | bool | None = None,
    ) -> str:
        """
        Bind to widgets with bindtag CLASSNAME at event
        SEQUENCE a call of function FUNC. An additional
        boolean parameter ADD specifies whether FUNC will be
        called additionally to the other bound function or
        whether it will replace the previous function. See bind for
        the return value.
        """
        ...
    @overload
    def bind_class(self, className: str, sequence: str | None, func: str, add: Literal["", "+"] | bool | None = None) -> None:
        """
        Bind to widgets with bindtag CLASSNAME at event
        SEQUENCE a call of function FUNC. An additional
        boolean parameter ADD specifies whether FUNC will be
        called additionally to the other bound function or
        whether it will replace the previous function. See bind for
        the return value.
        """
        ...
    @overload
    def bind_class(self, className: str, *, func: str, add: Literal["", "+"] | bool | None = None) -> None:
        """
        Bind to widgets with bindtag CLASSNAME at event
        SEQUENCE a call of function FUNC. An additional
        boolean parameter ADD specifies whether FUNC will be
        called additionally to the other bound function or
        whether it will replace the previous function. See bind for
        the return value.
        """
        ...
    def unbind(self, sequence: str, funcid: str | None = None) -> None:
        """
        Unbind for this widget the event SEQUENCE.

        If FUNCID is given, only unbind the function identified with FUNCID
        and also delete the corresponding Tcl command.

        Otherwise destroy the current binding for SEQUENCE, leaving SEQUENCE
        unbound.
        """
        ...
    def unbind_all(self, sequence: str) -> None:
        """Unbind for all widgets for event SEQUENCE all functions."""
        ...
    def unbind_class(self, className: str, sequence: str) -> None:
        """
        Unbind for all widgets with bindtag CLASSNAME for event SEQUENCE
        all functions.
        """
        ...
    def mainloop(self, n: int = 0) -> None:
        """Call the mainloop of Tk."""
        ...
    def quit(self) -> None:
        """Quit the Tcl interpreter. All widgets will be destroyed."""
        ...
    @property
    def _windowingsystem(self) -> Literal["win32", "aqua", "x11"]:
        """Internal function."""
        ...
    def nametowidget(self, name: str | Misc | _tkinter.Tcl_Obj) -> Any:
        """
        Return the Tkinter instance of a widget identified by
        its Tcl name NAME.
        """
        ...
    def register(
        self, func: Callable[..., object], subst: Callable[..., Sequence[Any]] | None = None, needcleanup: int = 1
    ) -> str:
        """
        Return a newly created Tcl function. If this
        function is called, the Python function FUNC will
        be executed. An optional function SUBST can
        be given which will be executed before FUNC.
        """
        ...
    def keys(self) -> list[str]:
        """Return a list of all resource names of this widget."""
        ...
    @overload
    def pack_propagate(self, flag: bool) -> bool | None:
        """
        Set or get the status for propagation of geometry information.

        A boolean argument specifies whether the geometry information
        of the slaves will determine the size of this widget. If no argument
        is given the current setting will be returned.
        """
        ...
    @overload
    def pack_propagate(self) -> None:
        """
        Set or get the status for propagation of geometry information.

        A boolean argument specifies whether the geometry information
        of the slaves will determine the size of this widget. If no argument
        is given the current setting will be returned.
        """
        ...
    propagate = pack_propagate
    def grid_anchor(self, anchor: Literal["nw", "n", "ne", "w", "center", "e", "sw", "s", "se"] | None = None) -> None:
        """
        The anchor value controls how to place the grid within the
        master when no row/column has any weight.

        The default anchor is nw.
        """
        ...
    anchor = grid_anchor
    @overload
    def grid_bbox(
        self, column: None = None, row: None = None, col2: None = None, row2: None = None
    ) -> tuple[int, int, int, int] | None:
        """
        Return a tuple of integer coordinates for the bounding
        box of this widget controlled by the geometry manager grid.

        If COLUMN, ROW is given the bounding box applies from
        the cell with row and column 0 to the specified
        cell. If COL2 and ROW2 are given the bounding box
        starts at that cell.

        The returned integers specify the offset of the upper left
        corner in the master widget and the width and height.
        """
        ...
    @overload
    def grid_bbox(self, column: int, row: int, col2: None = None, row2: None = None) -> tuple[int, int, int, int] | None:
        """
        Return a tuple of integer coordinates for the bounding
        box of this widget controlled by the geometry manager grid.

        If COLUMN, ROW is given the bounding box applies from
        the cell with row and column 0 to the specified
        cell. If COL2 and ROW2 are given the bounding box
        starts at that cell.

        The returned integers specify the offset of the upper left
        corner in the master widget and the width and height.
        """
        ...
    @overload
    def grid_bbox(self, column: int, row: int, col2: int, row2: int) -> tuple[int, int, int, int] | None:
        """
        Return a tuple of integer coordinates for the bounding
        box of this widget controlled by the geometry manager grid.

        If COLUMN, ROW is given the bounding box applies from
        the cell with row and column 0 to the specified
        cell. If COL2 and ROW2 are given the bounding box
        starts at that cell.

        The returned integers specify the offset of the upper left
        corner in the master widget and the width and height.
        """
        ...
    bbox = grid_bbox
    def grid_columnconfigure(
        self,
        index: int | str | list[int] | tuple[int, ...],
        cnf: _GridIndexInfo = {},
        *,
        minsize: float | str = ...,
        pad: float | str = ...,
        uniform: str = ...,
        weight: int = ...,
    ) -> _GridIndexInfo | MaybeNone:
        """
        Configure column INDEX of a grid.

        Valid resources are minsize (minimum size of the column),
        weight (how much does additional space propagate to this column)
        and pad (how much space to let additionally).
        """
        ...
    def grid_rowconfigure(
        self,
        index: int | str | list[int] | tuple[int, ...],
        cnf: _GridIndexInfo = {},
        *,
        minsize: float | str = ...,
        pad: float | str = ...,
        uniform: str = ...,
        weight: int = ...,
    ) -> _GridIndexInfo | MaybeNone:
        """
        Configure row INDEX of a grid.

        Valid resources are minsize (minimum size of the row),
        weight (how much does additional space propagate to this row)
        and pad (how much space to let additionally).
        """
        ...
    columnconfigure = grid_columnconfigure
    rowconfigure = grid_rowconfigure
    def grid_location(self, x: float | str, y: float | str) -> tuple[int, int]:
        """
        Return a tuple of column and row which identify the cell
        at which the pixel at position X and Y inside the master
        widget is located.
        """
        ...
    @overload
    def grid_propagate(self, flag: bool) -> None:
        """
        Set or get the status for propagation of geometry information.

        A boolean argument specifies whether the geometry information
        of the slaves will determine the size of this widget. If no argument
        is given, the current setting will be returned.
        """
        ...
    @overload
    def grid_propagate(self) -> bool:
        """
        Set or get the status for propagation of geometry information.

        A boolean argument specifies whether the geometry information
        of the slaves will determine the size of this widget. If no argument
        is given, the current setting will be returned.
        """
        ...
    def grid_size(self) -> tuple[int, int]:
        """Return a tuple of the number of column and rows in the grid."""
        ...
    size = grid_size
    # Widget because Toplevel or Tk is never a slave
    def pack_slaves(self) -> list[Widget]:
        """
        Return a list of all slaves of this widget
        in its packing order.
        """
        ...
    def grid_slaves(self, row: int | None = None, column: int | None = None) -> list[Widget]:
        """
        Return a list of all slaves of this widget
        in its packing order.
        """
        ...
    def place_slaves(self) -> list[Widget]:
        """
        Return a list of all slaves of this widget
        in its packing order.
        """
        ...
    slaves = pack_slaves
    def event_add(self, virtual: str, *sequences: str) -> None:
        """
        Bind a virtual event VIRTUAL (of the form <<Name>>)
        to an event SEQUENCE such that the virtual event is triggered
        whenever SEQUENCE occurs.
        """
        ...
    def event_delete(self, virtual: str, *sequences: str) -> None:
        """Unbind a virtual event VIRTUAL from SEQUENCE."""
        ...
    def event_generate(
        self,
        sequence: str,
        *,
        above: Misc | int = ...,
        borderwidth: float | str = ...,
        button: int = ...,
        count: int = ...,
        data: Any = ...,  # anything with usable str() value
        delta: int = ...,
        detail: str = ...,
        focus: bool = ...,
        height: float | str = ...,
        keycode: int = ...,
        keysym: str = ...,
        mode: str = ...,
        override: bool = ...,
        place: Literal["PlaceOnTop", "PlaceOnBottom"] = ...,
        root: Misc | int = ...,
        rootx: float | str = ...,
        rooty: float | str = ...,
        sendevent: bool = ...,
        serial: int = ...,
        state: int | str = ...,
        subwindow: Misc | int = ...,
        time: int = ...,
        warp: bool = ...,
        width: float | str = ...,
        when: Literal["now", "tail", "head", "mark"] = ...,
        x: float | str = ...,
        y: float | str = ...,
    ) -> None:
        """
        Generate an event SEQUENCE. Additional
        keyword arguments specify parameter of the event
        (e.g. x, y, rootx, rooty).
        """
        ...
    def event_info(self, virtual: str | None = None) -> tuple[str, ...]:
        """
        Return a list of all virtual events or the information
        about the SEQUENCE bound to the virtual event VIRTUAL.
        """
        ...
    def image_names(self) -> tuple[str, ...]:
        """Return a list of all existing image names."""
        ...
    def image_types(self) -> tuple[str, ...]:
        """Return a list of all available image types (e.g. photo bitmap)."""
        ...
    # See #4363 and #4891
    def __setitem__(self, key: str, value: Any) -> None: ...
    def __getitem__(self, key: str) -> Any:
        """Return the resource value for a KEY given as string."""
        ...
    def cget(self, key: str) -> Any:
        """Return the resource value for a KEY given as string."""
        ...
    def configure(self, cnf: Any = None) -> Any:
        """
        Configure resources of a widget.

        The values for resources are specified as keyword
        arguments. To get an overview about
        the allowed keyword arguments call the method keys.
        """
        ...
    # TODO: config is an alias of configure, but adding that here creates
    # conflict with the type of config in the subclasses. See #13149

class CallWrapper:
    """
    Internal class. Stores function to call when some user
    defined Tcl function is called e.g. after an event occurred.
    """
    func: Incomplete
    subst: Incomplete
    widget: Incomplete
    def __init__(self, func, subst, widget) -> None:
        """Store FUNC, SUBST and WIDGET as members."""
        ...
    def __call__(self, *args):
        """Apply first function SUBST to arguments, than FUNC."""
        ...

class XView:
    """
    Mix-in class for querying and changing the horizontal position
    of a widget's window.
    """
    @overload
    def xview(self) -> tuple[float, float]:
        """Query and change the horizontal position of the view."""
        ...
    @overload
    def xview(self, *args) -> None:
        """Query and change the horizontal position of the view."""
        ...
    def xview_moveto(self, fraction: float) -> None:
        """
        Adjusts the view in the window so that FRACTION of the
        total width of the canvas is off-screen to the left.
        """
        ...
    @overload
    def xview_scroll(self, number: int, what: Literal["units", "pages"]) -> None:
        """
        Shift the x-view according to NUMBER which is measured in "units"
        or "pages" (WHAT).
        """
        ...
    @overload
    def xview_scroll(self, number: float | str, what: Literal["pixels"]) -> None:
        """
        Shift the x-view according to NUMBER which is measured in "units"
        or "pages" (WHAT).
        """
        ...

class YView:
    """
    Mix-in class for querying and changing the vertical position
    of a widget's window.
    """
    @overload
    def yview(self) -> tuple[float, float]:
        """Query and change the vertical position of the view."""
        ...
    @overload
    def yview(self, *args) -> None:
        """Query and change the vertical position of the view."""
        ...
    def yview_moveto(self, fraction: float) -> None:
        """
        Adjusts the view in the window so that FRACTION of the
        total height of the canvas is off-screen to the top.
        """
        ...
    @overload
    def yview_scroll(self, number: int, what: Literal["units", "pages"]) -> None:
        """
        Shift the y-view according to NUMBER which is measured in
        "units" or "pages" (WHAT).
        """
        ...
    @overload
    def yview_scroll(self, number: float | str, what: Literal["pixels"]) -> None:
        """
        Shift the y-view according to NUMBER which is measured in
        "units" or "pages" (WHAT).
        """
        ...

if sys.platform == "darwin":
    @type_check_only
    class _WmAttributes(TypedDict):
        alpha: float
        fullscreen: bool
        modified: bool
        notify: bool
        titlepath: str
        topmost: bool
        transparent: bool
        type: str  # Present, but not actually used on darwin

elif sys.platform == "win32":
    @type_check_only
    class _WmAttributes(TypedDict):
        alpha: float
        transparentcolor: str
        disabled: bool
        fullscreen: bool
        toolwindow: bool
        topmost: bool

else:
    # X11
    @type_check_only
    class _WmAttributes(TypedDict):
        alpha: float
        topmost: bool
        zoomed: bool
        fullscreen: bool
        type: str

class Wm:
    """Provides functions for the communication with the window manager."""
    @overload
    def wm_aspect(self, minNumer: int, minDenom: int, maxNumer: int, maxDenom: int) -> None:
        """
        Instruct the window manager to set the aspect ratio (width/height)
        of this widget to be between MINNUMER/MINDENOM and MAXNUMER/MAXDENOM. Return a tuple
        of the actual values if no argument is given.
        """
        ...
    @overload
    def wm_aspect(
        self, minNumer: None = None, minDenom: None = None, maxNumer: None = None, maxDenom: None = None
    ) -> tuple[int, int, int, int] | None:
        """
        Instruct the window manager to set the aspect ratio (width/height)
        of this widget to be between MINNUMER/MINDENOM and MAXNUMER/MAXDENOM. Return a tuple
        of the actual values if no argument is given.
        """
        ...
    aspect = wm_aspect
    if sys.version_info >= (3, 13):
        @overload
        def wm_attributes(self, *, return_python_dict: Literal[False] = False) -> tuple[Any, ...]:
            """
            Return or sets platform specific attributes.

            When called with a single argument return_python_dict=True,
            return a dict of the platform specific attributes and their values.
            When called without arguments or with a single argument
            return_python_dict=False, return a tuple containing intermixed
            attribute names with the minus prefix and their values.

            When called with a single string value, return the value for the
            specific option.  When called with keyword arguments, set the
            corresponding attributes.
            """
            ...
        @overload
        def wm_attributes(self, *, return_python_dict: Literal[True]) -> _WmAttributes:
            """
            Return or sets platform specific attributes.

            When called with a single argument return_python_dict=True,
            return a dict of the platform specific attributes and their values.
            When called without arguments or with a single argument
            return_python_dict=False, return a tuple containing intermixed
            attribute names with the minus prefix and their values.

            When called with a single string value, return the value for the
            specific option.  When called with keyword arguments, set the
            corresponding attributes.
            """
            ...

    else:
        @overload
        def wm_attributes(self) -> tuple[Any, ...]:
            """
            This subcommand returns or sets platform specific attributes

            The first form returns a list of the platform specific flags and
            their values. The second form returns the value for the specific
            option. The third form sets one or more of the values. The values
            are as follows:

            On Windows, -disabled gets or sets whether the window is in a
            disabled state. -toolwindow gets or sets the style of the window
            to toolwindow (as defined in the MSDN). -topmost gets or sets
            whether this is a topmost window (displays above all other
            windows).

            On Macintosh, XXXXX

            On Unix, there are currently no special attribute values.
            """
            ...

    @overload
    def wm_attributes(self, option: Literal["-alpha"], /) -> float:
        """
        Return or sets platform specific attributes.

        When called with a single argument return_python_dict=True,
        return a dict of the platform specific attributes and their values.
        When called without arguments or with a single argument
        return_python_dict=False, return a tuple containing intermixed
        attribute names with the minus prefix and their values.

        When called with a single string value, return the value for the
        specific option.  When called with keyword arguments, set the
        corresponding attributes.
        """
        ...
    @overload
    def wm_attributes(self, option: Literal["-fullscreen"], /) -> bool:
        """
        Return or sets platform specific attributes.

        When called with a single argument return_python_dict=True,
        return a dict of the platform specific attributes and their values.
        When called without arguments or with a single argument
        return_python_dict=False, return a tuple containing intermixed
        attribute names with the minus prefix and their values.

        When called with a single string value, return the value for the
        specific option.  When called with keyword arguments, set the
        corresponding attributes.
        """
        ...
    @overload
    def wm_attributes(self, option: Literal["-topmost"], /) -> bool:
        """
        Return or sets platform specific attributes.

        When called with a single argument return_python_dict=True,
        return a dict of the platform specific attributes and their values.
        When called without arguments or with a single argument
        return_python_dict=False, return a tuple containing intermixed
        attribute names with the minus prefix and their values.

        When called with a single string value, return the value for the
        specific option.  When called with keyword arguments, set the
        corresponding attributes.
        """
        ...
    if sys.platform == "darwin":
        @overload
        def wm_attributes(self, option: Literal["-modified"], /) -> bool: ...
        @overload
        def wm_attributes(self, option: Literal["-notify"], /) -> bool: ...
        @overload
        def wm_attributes(self, option: Literal["-titlepath"], /) -> str: ...
        @overload
        def wm_attributes(self, option: Literal["-transparent"], /) -> bool: ...
        @overload
        def wm_attributes(self, option: Literal["-type"], /) -> str: ...
    elif sys.platform == "win32":
        @overload
        def wm_attributes(self, option: Literal["-transparentcolor"], /) -> str: ...
        @overload
        def wm_attributes(self, option: Literal["-disabled"], /) -> bool: ...
        @overload
        def wm_attributes(self, option: Literal["-toolwindow"], /) -> bool: ...
    else:
        # X11
        @overload
        def wm_attributes(self, option: Literal["-zoomed"], /) -> bool:
            """
            Return or sets platform specific attributes.

            When called with a single argument return_python_dict=True,
            return a dict of the platform specific attributes and their values.
            When called without arguments or with a single argument
            return_python_dict=False, return a tuple containing intermixed
            attribute names with the minus prefix and their values.

            When called with a single string value, return the value for the
            specific option.  When called with keyword arguments, set the
            corresponding attributes.
            """
            ...
        @overload
        def wm_attributes(self, option: Literal["-type"], /) -> str:
            """
            Return or sets platform specific attributes.

            When called with a single argument return_python_dict=True,
            return a dict of the platform specific attributes and their values.
            When called without arguments or with a single argument
            return_python_dict=False, return a tuple containing intermixed
            attribute names with the minus prefix and their values.

            When called with a single string value, return the value for the
            specific option.  When called with keyword arguments, set the
            corresponding attributes.
            """
            ...
    if sys.version_info >= (3, 13):
        @overload
        def wm_attributes(self, option: Literal["alpha"], /) -> float:
            """
            Return or sets platform specific attributes.

            When called with a single argument return_python_dict=True,
            return a dict of the platform specific attributes and their values.
            When called without arguments or with a single argument
            return_python_dict=False, return a tuple containing intermixed
            attribute names with the minus prefix and their values.

            When called with a single string value, return the value for the
            specific option.  When called with keyword arguments, set the
            corresponding attributes.
            """
            ...
        @overload
        def wm_attributes(self, option: Literal["fullscreen"], /) -> bool:
            """
            Return or sets platform specific attributes.

            When called with a single argument return_python_dict=True,
            return a dict of the platform specific attributes and their values.
            When called without arguments or with a single argument
            return_python_dict=False, return a tuple containing intermixed
            attribute names with the minus prefix and their values.

            When called with a single string value, return the value for the
            specific option.  When called with keyword arguments, set the
            corresponding attributes.
            """
            ...
        @overload
        def wm_attributes(self, option: Literal["topmost"], /) -> bool:
            """
            Return or sets platform specific attributes.

            When called with a single argument return_python_dict=True,
            return a dict of the platform specific attributes and their values.
            When called without arguments or with a single argument
            return_python_dict=False, return a tuple containing intermixed
            attribute names with the minus prefix and their values.

            When called with a single string value, return the value for the
            specific option.  When called with keyword arguments, set the
            corresponding attributes.
            """
            ...
        if sys.platform == "darwin":
            @overload
            def wm_attributes(self, option: Literal["modified"], /) -> bool: ...
            @overload
            def wm_attributes(self, option: Literal["notify"], /) -> bool: ...
            @overload
            def wm_attributes(self, option: Literal["titlepath"], /) -> str: ...
            @overload
            def wm_attributes(self, option: Literal["transparent"], /) -> bool: ...
            @overload
            def wm_attributes(self, option: Literal["type"], /) -> str: ...
        elif sys.platform == "win32":
            @overload
            def wm_attributes(self, option: Literal["transparentcolor"], /) -> str: ...
            @overload
            def wm_attributes(self, option: Literal["disabled"], /) -> bool: ...
            @overload
            def wm_attributes(self, option: Literal["toolwindow"], /) -> bool: ...
        else:
            # X11
            @overload
            def wm_attributes(self, option: Literal["zoomed"], /) -> bool:
                """
                Return or sets platform specific attributes.

                When called with a single argument return_python_dict=True,
                return a dict of the platform specific attributes and their values.
                When called without arguments or with a single argument
                return_python_dict=False, return a tuple containing intermixed
                attribute names with the minus prefix and their values.

                When called with a single string value, return the value for the
                specific option.  When called with keyword arguments, set the
                corresponding attributes.
                """
                ...
            @overload
            def wm_attributes(self, option: Literal["type"], /) -> str:
                """
                Return or sets platform specific attributes.

                When called with a single argument return_python_dict=True,
                return a dict of the platform specific attributes and their values.
                When called without arguments or with a single argument
                return_python_dict=False, return a tuple containing intermixed
                attribute names with the minus prefix and their values.

                When called with a single string value, return the value for the
                specific option.  When called with keyword arguments, set the
                corresponding attributes.
                """
                ...

    @overload
    def wm_attributes(self, option: str, /):
        """
        Return or sets platform specific attributes.

        When called with a single argument return_python_dict=True,
        return a dict of the platform specific attributes and their values.
        When called without arguments or with a single argument
        return_python_dict=False, return a tuple containing intermixed
        attribute names with the minus prefix and their values.

        When called with a single string value, return the value for the
        specific option.  When called with keyword arguments, set the
        corresponding attributes.
        """
        ...
    @overload
    def wm_attributes(self, option: Literal["-alpha"], value: float, /) -> Literal[""]:
        """
        Return or sets platform specific attributes.

        When called with a single argument return_python_dict=True,
        return a dict of the platform specific attributes and their values.
        When called without arguments or with a single argument
        return_python_dict=False, return a tuple containing intermixed
        attribute names with the minus prefix and their values.

        When called with a single string value, return the value for the
        specific option.  When called with keyword arguments, set the
        corresponding attributes.
        """
        ...
    @overload
    def wm_attributes(self, option: Literal["-fullscreen"], value: bool, /) -> Literal[""]:
        """
        Return or sets platform specific attributes.

        When called with a single argument return_python_dict=True,
        return a dict of the platform specific attributes and their values.
        When called without arguments or with a single argument
        return_python_dict=False, return a tuple containing intermixed
        attribute names with the minus prefix and their values.

        When called with a single string value, return the value for the
        specific option.  When called with keyword arguments, set the
        corresponding attributes.
        """
        ...
    @overload
    def wm_attributes(self, option: Literal["-topmost"], value: bool, /) -> Literal[""]:
        """
        Return or sets platform specific attributes.

        When called with a single argument return_python_dict=True,
        return a dict of the platform specific attributes and their values.
        When called without arguments or with a single argument
        return_python_dict=False, return a tuple containing intermixed
        attribute names with the minus prefix and their values.

        When called with a single string value, return the value for the
        specific option.  When called with keyword arguments, set the
        corresponding attributes.
        """
        ...
    if sys.platform == "darwin":
        @overload
        def wm_attributes(self, option: Literal["-modified"], value: bool, /) -> Literal[""]: ...
        @overload
        def wm_attributes(self, option: Literal["-notify"], value: bool, /) -> Literal[""]: ...
        @overload
        def wm_attributes(self, option: Literal["-titlepath"], value: str, /) -> Literal[""]: ...
        @overload
        def wm_attributes(self, option: Literal["-transparent"], value: bool, /) -> Literal[""]: ...
    elif sys.platform == "win32":
        @overload
        def wm_attributes(self, option: Literal["-transparentcolor"], value: str, /) -> Literal[""]: ...
        @overload
        def wm_attributes(self, option: Literal["-disabled"], value: bool, /) -> Literal[""]: ...
        @overload
        def wm_attributes(self, option: Literal["-toolwindow"], value: bool, /) -> Literal[""]: ...
    else:
        # X11
        @overload
        def wm_attributes(self, option: Literal["-zoomed"], value: bool, /) -> Literal[""]:
            """
            Return or sets platform specific attributes.

            When called with a single argument return_python_dict=True,
            return a dict of the platform specific attributes and their values.
            When called without arguments or with a single argument
            return_python_dict=False, return a tuple containing intermixed
            attribute names with the minus prefix and their values.

            When called with a single string value, return the value for the
            specific option.  When called with keyword arguments, set the
            corresponding attributes.
            """
            ...
        @overload
        def wm_attributes(self, option: Literal["-type"], value: str, /) -> Literal[""]:
            """
            Return or sets platform specific attributes.

            When called with a single argument return_python_dict=True,
            return a dict of the platform specific attributes and their values.
            When called without arguments or with a single argument
            return_python_dict=False, return a tuple containing intermixed
            attribute names with the minus prefix and their values.

            When called with a single string value, return the value for the
            specific option.  When called with keyword arguments, set the
            corresponding attributes.
            """
            ...

    @overload
    def wm_attributes(self, option: str, value, /, *__other_option_value_pairs: Any) -> Literal[""]:
        """
        Return or sets platform specific attributes.

        When called with a single argument return_python_dict=True,
        return a dict of the platform specific attributes and their values.
        When called without arguments or with a single argument
        return_python_dict=False, return a tuple containing intermixed
        attribute names with the minus prefix and their values.

        When called with a single string value, return the value for the
        specific option.  When called with keyword arguments, set the
        corresponding attributes.
        """
        ...
    if sys.version_info >= (3, 13):
        if sys.platform == "darwin":
            @overload
            def wm_attributes(
                self,
                *,
                alpha: float = ...,
                fullscreen: bool = ...,
                modified: bool = ...,
                notify: bool = ...,
                titlepath: str = ...,
                topmost: bool = ...,
                transparent: bool = ...,
            ) -> None: ...
        elif sys.platform == "win32":
            @overload
            def wm_attributes(
                self,
                *,
                alpha: float = ...,
                transparentcolor: str = ...,
                disabled: bool = ...,
                fullscreen: bool = ...,
                toolwindow: bool = ...,
                topmost: bool = ...,
            ) -> None: ...
        else:
            # X11
            @overload
            def wm_attributes(
                self, *, alpha: float = ..., topmost: bool = ..., zoomed: bool = ..., fullscreen: bool = ..., type: str = ...
            ) -> None:
                """
                Return or sets platform specific attributes.

                When called with a single argument return_python_dict=True,
                return a dict of the platform specific attributes and their values.
                When called without arguments or with a single argument
                return_python_dict=False, return a tuple containing intermixed
                attribute names with the minus prefix and their values.

                When called with a single string value, return the value for the
                specific option.  When called with keyword arguments, set the
                corresponding attributes.
                """
                ...

    attributes = wm_attributes
    def wm_client(self, name: str | None = None) -> str:
        """
        Store NAME in WM_CLIENT_MACHINE property of this widget. Return
        current value.
        """
        ...
    client = wm_client
    @overload
    def wm_colormapwindows(self) -> list[Misc]:
        """
        Store list of window names (WLIST) into WM_COLORMAPWINDOWS property
        of this widget. This list contains windows whose colormaps differ from their
        parents. Return current list of widgets if WLIST is empty.
        """
        ...
    @overload
    def wm_colormapwindows(self, wlist: list[Misc] | tuple[Misc, ...], /) -> None:
        """
        Store list of window names (WLIST) into WM_COLORMAPWINDOWS property
        of this widget. This list contains windows whose colormaps differ from their
        parents. Return current list of widgets if WLIST is empty.
        """
        ...
    @overload
    def wm_colormapwindows(self, first_wlist_item: Misc, /, *other_wlist_items: Misc) -> None:
        """
        Store list of window names (WLIST) into WM_COLORMAPWINDOWS property
        of this widget. This list contains windows whose colormaps differ from their
        parents. Return current list of widgets if WLIST is empty.
        """
        ...
    colormapwindows = wm_colormapwindows
    def wm_command(self, value: str | None = None) -> str:
        """
        Store VALUE in WM_COMMAND property. It is the command
        which shall be used to invoke the application. Return current
        command if VALUE is None.
        """
        ...
    command = wm_command
    # Some of these always return empty string, but return type is set to None to prevent accidentally using it
    def wm_deiconify(self) -> None:
        """
        Deiconify this widget. If it was never mapped it will not be mapped.
        On Windows it will raise this widget and give it the focus.
        """
        ...
    deiconify = wm_deiconify
    def wm_focusmodel(self, model: Literal["active", "passive"] | None = None) -> Literal["active", "passive", ""]:
        """
        Set focus model to MODEL. "active" means that this widget will claim
        the focus itself, "passive" means that the window manager shall give
        the focus. Return current focus model if MODEL is None.
        """
        ...
    focusmodel = wm_focusmodel
    def wm_forget(self, window: Wm) -> None:
        """
        The window will be unmapped from the screen and will no longer
        be managed by wm. toplevel windows will be treated like frame
        windows once they are no longer managed by wm, however, the menu
        option configuration will be remembered and the menus will return
        once the widget is managed again.
        """
        ...
    forget = wm_forget
    def wm_frame(self) -> str:
        """Return identifier for decorative frame of this widget if present."""
        ...
    frame = wm_frame
    @overload
    def wm_geometry(self, newGeometry: None = None) -> str:
        """
        Set geometry to NEWGEOMETRY of the form =widthxheight+x+y. Return
        current value if None is given.
        """
        ...
    @overload
    def wm_geometry(self, newGeometry: str) -> None:
        """
        Set geometry to NEWGEOMETRY of the form =widthxheight+x+y. Return
        current value if None is given.
        """
        ...
    geometry = wm_geometry
    def wm_grid(self, baseWidth=None, baseHeight=None, widthInc=None, heightInc=None):
        """
        Instruct the window manager that this widget shall only be
        resized on grid boundaries. WIDTHINC and HEIGHTINC are the width and
        height of a grid unit in pixels. BASEWIDTH and BASEHEIGHT are the
        number of grid units requested in Tk_GeometryRequest.
        """
        ...
    grid = wm_grid
    def wm_group(self, pathName=None):
        """
        Set the group leader widgets for related widgets to PATHNAME. Return
        the group leader of this widget if None is given.
        """
        ...
    group = wm_group
    def wm_iconbitmap(self, bitmap=None, default=None):
        """
        Set bitmap for the iconified widget to BITMAP. Return
        the bitmap if None is given.

        Under Windows, the DEFAULT parameter can be used to set the icon
        for the widget and any descendants that don't have an icon set
        explicitly.  DEFAULT can be the relative path to a .ico file
        (example: root.iconbitmap(default='myicon.ico') ).  See Tk
        documentation for more information.
        """
        ...
    iconbitmap = wm_iconbitmap
    def wm_iconify(self) -> None:
        """Display widget as icon."""
        ...
    iconify = wm_iconify
    def wm_iconmask(self, bitmap=None):
        """
        Set mask for the icon bitmap of this widget. Return the
        mask if None is given.
        """
        ...
    iconmask = wm_iconmask
    def wm_iconname(self, newName=None) -> str:
        """
        Set the name of the icon for this widget. Return the name if
        None is given.
        """
        ...
    iconname = wm_iconname
    def wm_iconphoto(self, default: bool, image1: _PhotoImageLike | str, /, *args: _PhotoImageLike | str) -> None:
        """
        Sets the titlebar icon for this window based on the named photo
        images passed through args. If default is True, this is applied to
        all future created toplevels as well.

        The data in the images is taken as a snapshot at the time of
        invocation. If the images are later changed, this is not reflected
        to the titlebar icons. Multiple images are accepted to allow
        different images sizes to be provided. The window manager may scale
        provided icons to an appropriate size.

        On Windows, the images are packed into a Windows icon structure.
        This will override an icon specified to wm_iconbitmap, and vice
        versa.

        On X, the images are arranged into the _NET_WM_ICON X property,
        which most modern window managers support. An icon specified by
        wm_iconbitmap may exist simultaneously.

        On Macintosh, this currently does nothing.
        """
        ...
    iconphoto = wm_iconphoto
    def wm_iconposition(self, x: int | None = None, y: int | None = None) -> tuple[int, int] | None:
        """
        Set the position of the icon of this widget to X and Y. Return
        a tuple of the current values of X and X if None is given.
        """
        ...
    iconposition = wm_iconposition
    def wm_iconwindow(self, pathName=None):
        """
        Set widget PATHNAME to be displayed instead of icon. Return the current
        value if None is given.
        """
        ...
    iconwindow = wm_iconwindow
    def wm_manage(self, widget) -> None:
        """
        The widget specified will become a stand alone top-level window.
        The window will be decorated with the window managers title bar,
        etc.
        """
        ...
    manage = wm_manage
    @overload
    def wm_maxsize(self, width: None = None, height: None = None) -> tuple[int, int]:
        """
        Set max WIDTH and HEIGHT for this widget. If the window is gridded
        the values are given in grid units. Return the current values if None
        is given.
        """
        ...
    @overload
    def wm_maxsize(self, width: int, height: int) -> None:
        """
        Set max WIDTH and HEIGHT for this widget. If the window is gridded
        the values are given in grid units. Return the current values if None
        is given.
        """
        ...
    maxsize = wm_maxsize
    @overload
    def wm_minsize(self, width: None = None, height: None = None) -> tuple[int, int]:
        """
        Set min WIDTH and HEIGHT for this widget. If the window is gridded
        the values are given in grid units. Return the current values if None
        is given.
        """
        ...
    @overload
    def wm_minsize(self, width: int, height: int) -> None:
        """
        Set min WIDTH and HEIGHT for this widget. If the window is gridded
        the values are given in grid units. Return the current values if None
        is given.
        """
        ...
    minsize = wm_minsize
    @overload
    def wm_overrideredirect(self, boolean: None = None) -> bool | None:
        """
        Instruct the window manager to ignore this widget
        if BOOLEAN is given with 1. Return the current value if None
        is given.
        """
        ...
    @overload
    def wm_overrideredirect(self, boolean: bool) -> None:
        """
        Instruct the window manager to ignore this widget
        if BOOLEAN is given with 1. Return the current value if None
        is given.
        """
        ...
    overrideredirect = wm_overrideredirect
    def wm_positionfrom(self, who: Literal["program", "user"] | None = None) -> Literal["", "program", "user"]:
        """
        Instruct the window manager that the position of this widget shall
        be defined by the user if WHO is "user", and by its own policy if WHO is
        "program".
        """
        ...
    positionfrom = wm_positionfrom
    @overload
    def wm_protocol(self, name: str, func: Callable[[], object] | str) -> None:
        """
        Bind function FUNC to command NAME for this widget.
        Return the function bound to NAME if None is given. NAME could be
        e.g. "WM_SAVE_YOURSELF" or "WM_DELETE_WINDOW".
        """
        ...
    @overload
    def wm_protocol(self, name: str, func: None = None) -> str:
        """
        Bind function FUNC to command NAME for this widget.
        Return the function bound to NAME if None is given. NAME could be
        e.g. "WM_SAVE_YOURSELF" or "WM_DELETE_WINDOW".
        """
        ...
    @overload
    def wm_protocol(self, name: None = None, func: None = None) -> tuple[str, ...]:
        """
        Bind function FUNC to command NAME for this widget.
        Return the function bound to NAME if None is given. NAME could be
        e.g. "WM_SAVE_YOURSELF" or "WM_DELETE_WINDOW".
        """
        ...
    protocol = wm_protocol
    @overload
    def wm_resizable(self, width: None = None, height: None = None) -> tuple[bool, bool]:
        """
        Instruct the window manager whether this width can be resized
        in WIDTH or HEIGHT. Both values are boolean values.
        """
        ...
    @overload
    def wm_resizable(self, width: bool, height: bool) -> None:
        """
        Instruct the window manager whether this width can be resized
        in WIDTH or HEIGHT. Both values are boolean values.
        """
        ...
    resizable = wm_resizable
    def wm_sizefrom(self, who: Literal["program", "user"] | None = None) -> Literal["", "program", "user"]:
        """
        Instruct the window manager that the size of this widget shall
        be defined by the user if WHO is "user", and by its own policy if WHO is
        "program".
        """
        ...
    sizefrom = wm_sizefrom
    @overload
    def wm_state(self, newstate: None = None) -> str:
        """
        Query or set the state of this widget as one of normal, icon,
        iconic (see wm_iconwindow), withdrawn, or zoomed (Windows only).
        """
        ...
    @overload
    def wm_state(self, newstate: str) -> None:
        """
        Query or set the state of this widget as one of normal, icon,
        iconic (see wm_iconwindow), withdrawn, or zoomed (Windows only).
        """
        ...
    state = wm_state
    @overload
    def wm_title(self, string: None = None) -> str:
        """Set the title of this widget."""
        ...
    @overload
    def wm_title(self, string: str) -> None:
        """Set the title of this widget."""
        ...
    title = wm_title
    @overload
    def wm_transient(self, master: None = None) -> _tkinter.Tcl_Obj:
        """
        Instruct the window manager that this widget is transient
        with regard to widget MASTER.
        """
        ...
    @overload
    def wm_transient(self, master: Wm | _tkinter.Tcl_Obj) -> None:
        """
        Instruct the window manager that this widget is transient
        with regard to widget MASTER.
        """
        ...
    transient = wm_transient
    def wm_withdraw(self) -> None:
        """
        Withdraw this widget from the screen such that it is unmapped
        and forgotten by the window manager. Re-draw it with wm_deiconify.
        """
        ...
    withdraw = wm_withdraw

class Tk(Misc, Wm):
    """
    Toplevel widget of Tk which represents mostly the main window
    of an application. It has an associated Tcl interpreter.
    """
    master: None
    def __init__(
        # Make sure to keep in sync with other functions that use the same
        # args.
        # use `git grep screenName` to find them
        self,
        screenName: str | None = None,
        baseName: str | None = None,
        className: str = "Tk",
        useTk: bool = True,
        sync: bool = False,
        use: str | None = None,
    ) -> None:
        """
        Return a new top level widget on screen SCREENNAME. A new Tcl interpreter will
        be created. BASENAME will be used for the identification of the profile file (see
        readprofile).
        It is constructed from sys.argv[0] without extensions if None is given. CLASSNAME
        is the name of the widget class.
        """
        ...
    # Keep this in sync with ttktheme.ThemedTk. See issue #13858
    @overload
    def configure(
        self,
        cnf: dict[str, Any] | None = None,
        *,
        background: str = ...,
        bd: float | str = ...,
        bg: str = ...,
        border: float | str = ...,
        borderwidth: float | str = ...,
        cursor: _Cursor = ...,
        height: float | str = ...,
        highlightbackground: str = ...,
        highlightcolor: str = ...,
        highlightthickness: float | str = ...,
        menu: Menu = ...,
        padx: float | str = ...,
        pady: float | str = ...,
        relief: Literal["raised", "sunken", "flat", "ridge", "solid", "groove"] = ...,
        takefocus: bool | Literal[0, 1, ""] | Callable[[str], bool | None] = ...,
        width: float | str = ...,
    ) -> dict[str, tuple[str, str, str, Any, Any]] | None:
        """
        Configure resources of a widget.

        The values for resources are specified as keyword
        arguments. To get an overview about
        the allowed keyword arguments call the method keys.
        """
        ...
    @overload
    def configure(self, cnf: str) -> tuple[str, str, str, Any, Any]:
        """
        Configure resources of a widget.

        The values for resources are specified as keyword
        arguments. To get an overview about
        the allowed keyword arguments call the method keys.
        """
        ...
    config = configure
    def destroy(self) -> None:
        """
        Destroy this and all descendants widgets. This will
        end the application of this Tcl interpreter.
        """
        ...
    def readprofile(self, baseName: str, className: str) -> None:
        """
        Internal function. It reads .BASENAME.tcl and .CLASSNAME.tcl into
        the Tcl Interpreter and calls exec on the contents of .BASENAME.py and
        .CLASSNAME.py if such a file exists in the home directory.
        """
        ...
    report_callback_exception: Callable[[type[BaseException], BaseException, TracebackType | None], object]
    # Tk has __getattr__ so that tk_instance.foo falls back to tk_instance.tk.foo
    # Please keep in sync with _tkinter.TkappType.
    # Some methods are intentionally missing because they are inherited from Misc instead.
    def adderrorinfo(self, msg: str, /): ...
    def call(self, command: Any, /, *args: Any) -> Any: ...
    def createcommand(self, name: str, func, /): ...
    if sys.platform != "win32":
        def createfilehandler(self, file, mask: int, func, /): ...
        def deletefilehandler(self, file, /) -> None: ...

    def createtimerhandler(self, milliseconds: int, func, /): ...
    def dooneevent(self, flags: int = 0, /): ...
    def eval(self, script: str, /) -> str: ...
    def evalfile(self, fileName: str, /): ...
    def exprboolean(self, s: str, /): ...
    def exprdouble(self, s: str, /): ...
    def exprlong(self, s: str, /): ...
    def exprstring(self, s: str, /): ...
    def globalgetvar(self, *args, **kwargs): ...
    def globalsetvar(self, *args, **kwargs): ...
    def globalunsetvar(self, *args, **kwargs): ...
    def interpaddr(self) -> int: ...
    def loadtk(self) -> None: ...
    def record(self, script: str, /): ...
    if sys.version_info < (3, 11):
        @deprecated("Deprecated since Python 3.9; removed in Python 3.11. Use `splitlist()` instead.")
        def split(self, arg, /): ...

    def splitlist(self, arg, /): ...
    def unsetvar(self, *args, **kwargs): ...
    def wantobjects(self, *args, **kwargs): ...
    def willdispatch(self) -> None: ...

def Tcl(screenName: str | None = None, baseName: str | None = None, className: str = "Tk", useTk: bool = False) -> Tk: ...

_InMiscTotal = TypedDict("_InMiscTotal", {"in": Misc})
_InMiscNonTotal = TypedDict("_InMiscNonTotal", {"in": Misc}, total=False)

@type_check_only
class _PackInfo(_InMiscTotal):
    # 'before' and 'after' never appear in _PackInfo
    anchor: Literal["nw", "n", "ne", "w", "center", "e", "sw", "s", "se"]
    expand: bool
    fill: Literal["none", "x", "y", "both"]
    side: Literal["left", "right", "top", "bottom"]
    # Paddings come out as int or tuple of int, even though any screen units
    # can be specified in pack().
    ipadx: int
    ipady: int
    padx: int | tuple[int, int]
    pady: int | tuple[int, int]

class Pack:
    """
    Geometry manager Pack.

    Base class to use the methods pack_* in every widget.
    """
    # _PackInfo is not the valid type for cnf because pad stuff accepts any
    # screen units instead of int only. I didn't bother to create another
    # TypedDict for cnf because it appears to be a legacy thing that was
    # replaced by **kwargs.
    def pack_configure(
        self,
        cnf: Mapping[str, Any] | None = {},
        *,
        after: Misc = ...,
        anchor: Literal["nw", "n", "ne", "w", "center", "e", "sw", "s", "se"] = ...,
        before: Misc = ...,
        expand: bool | Literal[0, 1] = 0,
        fill: Literal["none", "x", "y", "both"] = ...,
        side: Literal["left", "right", "top", "bottom"] = ...,
        ipadx: float | str = ...,
        ipady: float | str = ...,
        padx: float | str | tuple[float | str, float | str] = ...,
        pady: float | str | tuple[float | str, float | str] = ...,
        in_: Misc = ...,
        **kw: Any,  # allow keyword argument named 'in', see #4836
    ) -> None:
        """
        Pack a widget in the parent widget. Use as options:
        after=widget - pack it after you have packed widget
        anchor=NSEW (or subset) - position widget according to
                                  given direction
        before=widget - pack it before you will pack widget
        expand=bool - expand widget if parent size grows
        fill=NONE or X or Y or BOTH - fill widget if widget grows
        in=master - use master to contain this widget
        in_=master - see 'in' option description
        ipadx=amount - add internal padding in x direction
        ipady=amount - add internal padding in y direction
        padx=amount - add padding in x direction
        pady=amount - add padding in y direction
        side=TOP or BOTTOM or LEFT or RIGHT -  where to add this widget.
        """
        ...
    def pack_forget(self) -> None:
        """Unmap this widget and do not use it for the packing order."""
        ...
    def pack_info(self) -> _PackInfo:
        """
        Return information about the packing options
        for this widget.
        """
        ...
    pack = pack_configure
    forget = pack_forget
    propagate = Misc.pack_propagate

@type_check_only
class _PlaceInfo(_InMiscNonTotal):  # empty dict if widget hasn't been placed
    anchor: Literal["nw", "n", "ne", "w", "center", "e", "sw", "s", "se"]
    bordermode: Literal["inside", "outside", "ignore"]
    width: str  # can be int()ed (even after e.g. widget.place(height='2.3c') or similar)
    height: str  # can be int()ed
    x: str  # can be int()ed
    y: str  # can be int()ed
    relheight: str  # can be float()ed if not empty string
    relwidth: str  # can be float()ed if not empty string
    relx: str  # can be float()ed if not empty string
    rely: str  # can be float()ed if not empty string

class Place:
    """
    Geometry manager Place.

    Base class to use the methods place_* in every widget.
    """
    def place_configure(
        self,
        cnf: Mapping[str, Any] | None = {},
        *,
        anchor: Literal["nw", "n", "ne", "w", "center", "e", "sw", "s", "se"] = ...,
        bordermode: Literal["inside", "outside", "ignore"] = ...,
        width: float | str = ...,
        height: float | str = ...,
        x: float | str = ...,
        y: float | str = ...,
        # str allowed for compatibility with place_info()
        relheight: str | float = ...,
        relwidth: str | float = ...,
        relx: str | float = ...,
        rely: str | float = ...,
        in_: Misc = ...,
        **kw: Any,  # allow keyword argument named 'in', see #4836
    ) -> None:
        """
        Place a widget in the parent widget. Use as options:
        in=master - master relative to which the widget is placed
        in_=master - see 'in' option description
        x=amount - locate anchor of this widget at position x of master
        y=amount - locate anchor of this widget at position y of master
        relx=amount - locate anchor of this widget between 0.0 and 1.0
                      relative to width of master (1.0 is right edge)
        rely=amount - locate anchor of this widget between 0.0 and 1.0
                      relative to height of master (1.0 is bottom edge)
        anchor=NSEW (or subset) - position anchor according to given direction
        width=amount - width of this widget in pixel
        height=amount - height of this widget in pixel
        relwidth=amount - width of this widget between 0.0 and 1.0
                          relative to width of master (1.0 is the same width
                          as the master)
        relheight=amount - height of this widget between 0.0 and 1.0
                           relative to height of master (1.0 is the same
                           height as the master)
        bordermode="inside" or "outside" - whether to take border width of
                                           master widget into account
        """
        ...
    def place_forget(self) -> None:
        """Unmap this widget."""
        ...
    def place_info(self) -> _PlaceInfo:
        """
        Return information about the placing options
        for this widget.
        """
        ...
    place = place_configure
    info = place_info

@type_check_only
class _GridInfo(_InMiscNonTotal):  # empty dict if widget hasn't been gridded
    column: int
    columnspan: int
    row: int
    rowspan: int
    ipadx: int
    ipady: int
    padx: int | tuple[int, int]
    pady: int | tuple[int, int]
    sticky: str  # consists of letters 'n', 's', 'w', 'e', no repeats, may be empty

class Grid:
    """
    Geometry manager Grid.

    Base class to use the methods grid_* in every widget.
    """
    def grid_configure(
        self,
        cnf: Mapping[str, Any] | None = {},
        *,
        column: int = ...,
        columnspan: int = ...,
        row: int = ...,
        rowspan: int = ...,
        ipadx: float | str = ...,
        ipady: float | str = ...,
        padx: float | str | tuple[float | str, float | str] = ...,
        pady: float | str | tuple[float | str, float | str] = ...,
        sticky: str = ...,  # consists of letters 'n', 's', 'w', 'e', may contain repeats, may be empty
        in_: Misc = ...,
        **kw: Any,  # allow keyword argument named 'in', see #4836
    ) -> None:
        """
        Position a widget in the parent widget in a grid. Use as options:
        column=number - use cell identified with given column (starting with 0)
        columnspan=number - this widget will span several columns
        in=master - use master to contain this widget
        in_=master - see 'in' option description
        ipadx=amount - add internal padding in x direction
        ipady=amount - add internal padding in y direction
        padx=amount - add padding in x direction
        pady=amount - add padding in y direction
        row=number - use cell identified with given row (starting with 0)
        rowspan=number - this widget will span several rows
        sticky=NSEW - if cell is larger on which sides will this
                      widget stick to the cell boundary
        """
        ...
    def grid_forget(self) -> None:
        """Unmap this widget."""
        ...
    def grid_remove(self) -> None:
        """Unmap this widget but remember the grid options."""
        ...
    def grid_info(self) -> _GridInfo:
        """
        Return information about the options
        for positioning this widget in a grid.
        """
        ...
    grid = grid_configure
    location = Misc.grid_location
    size = Misc.grid_size

class BaseWidget(Misc):
    """Internal class."""
    master: Misc
    widgetName: str
    def __init__(self, master, widgetName: str, cnf={}, kw={}, extra=()) -> None:
        """
        Construct a widget with the parent widget MASTER, a name WIDGETNAME
        and appropriate options.
        """
        ...
    def destroy(self) -> None:
        """Destroy this and all descendants widgets."""
        ...

# This class represents any widget except Toplevel or Tk.
class Widget(BaseWidget, Pack, Place, Grid):
    """
    Internal class.

    Base class for a widget which can be positioned with the geometry managers
    Pack, Place or Grid.
    """
    # Allow bind callbacks to take e.g. Event[Label] instead of Event[Misc].
    # Tk and Toplevel get notified for their child widgets' events, but other
    # widgets don't.
    @overload
    def bind(
        self: _W,
        sequence: str | None = None,
        func: Callable[[Event[_W]], object] | None = None,
        add: Literal["", "+"] | bool | None = None,
    ) -> str:
        """
        Bind to this widget at event SEQUENCE a call to function FUNC.

        SEQUENCE is a string of concatenated event
        patterns. An event pattern is of the form
        <MODIFIER-MODIFIER-TYPE-DETAIL> where MODIFIER is one
        of Control, Mod2, M2, Shift, Mod3, M3, Lock, Mod4, M4,
        Button1, B1, Mod5, M5 Button2, B2, Meta, M, Button3,
        B3, Alt, Button4, B4, Double, Button5, B5 Triple,
        Mod1, M1. TYPE is one of Activate, Enter, Map,
        ButtonPress, Button, Expose, Motion, ButtonRelease
        FocusIn, MouseWheel, Circulate, FocusOut, Property,
        Colormap, Gravity Reparent, Configure, KeyPress, Key,
        Unmap, Deactivate, KeyRelease Visibility, Destroy,
        Leave and DETAIL is the button number for ButtonPress,
        ButtonRelease and DETAIL is the Keysym for KeyPress and
        KeyRelease. Examples are
        <Control-Button-1> for pressing Control and mouse button 1 or
        <Alt-A> for pressing A and the Alt key (KeyPress can be omitted).
        An event pattern can also be a virtual event of the form
        <<AString>> where AString can be arbitrary. This
        event can be generated by event_generate.
        If events are concatenated they must appear shortly
        after each other.

        FUNC will be called if the event sequence occurs with an
        instance of Event as argument. If the return value of FUNC is
        "break" no further bound function is invoked.

        An additional boolean parameter ADD specifies whether FUNC will
        be called additionally to the other bound function or whether
        it will replace the previous function.

        Bind will return an identifier to allow deletion of the bound function with
        unbind without memory leak.

        If FUNC or SEQUENCE is omitted the bound function or list
        of bound events are returned.
        """
        ...
    @overload
    def bind(self, sequence: str | None, func: str, add: Literal["", "+"] | bool | None = None) -> None:
        """
        Bind to this widget at event SEQUENCE a call to function FUNC.

        SEQUENCE is a string of concatenated event
        patterns. An event pattern is of the form
        <MODIFIER-MODIFIER-TYPE-DETAIL> where MODIFIER is one
        of Control, Mod2, M2, Shift, Mod3, M3, Lock, Mod4, M4,
        Button1, B1, Mod5, M5 Button2, B2, Meta, M, Button3,
        B3, Alt, Button4, B4, Double, Button5, B5 Triple,
        Mod1, M1. TYPE is one of Activate, Enter, Map,
        ButtonPress, Button, Expose, Motion, ButtonRelease
        FocusIn, MouseWheel, Circulate, FocusOut, Property,
        Colormap, Gravity Reparent, Configure, KeyPress, Key,
        Unmap, Deactivate, KeyRelease Visibility, Destroy,
        Leave and DETAIL is the button number for ButtonPress,
        ButtonRelease and DETAIL is the Keysym for KeyPress and
        KeyRelease. Examples are
        <Control-Button-1> for pressing Control and mouse button 1 or
        <Alt-A> for pressing A and the Alt key (KeyPress can be omitted).
        An event pattern can also be a virtual event of the form
        <<AString>> where AString can be arbitrary. This
        event can be generated by event_generate.
        If events are concatenated they must appear shortly
        after each other.

        FUNC will be called if the event sequence occurs with an
        instance of Event as argument. If the return value of FUNC is
        "break" no further bound function is invoked.

        An additional boolean parameter ADD specifies whether FUNC will
        be called additionally to the other bound function or whether
        it will replace the previous function.

        Bind will return an identifier to allow deletion of the bound function with
        unbind without memory leak.

        If FUNC or SEQUENCE is omitted the bound function or list
        of bound events are returned.
        """
        ...
    @overload
    def bind(self, *, func: str, add: Literal["", "+"] | bool | None = None) -> None:
        """
        Bind to this widget at event SEQUENCE a call to function FUNC.

        SEQUENCE is a string of concatenated event
        patterns. An event pattern is of the form
        <MODIFIER-MODIFIER-TYPE-DETAIL> where MODIFIER is one
        of Control, Mod2, M2, Shift, Mod3, M3, Lock, Mod4, M4,
        Button1, B1, Mod5, M5 Button2, B2, Meta, M, Button3,
        B3, Alt, Button4, B4, Double, Button5, B5 Triple,
        Mod1, M1. TYPE is one of Activate, Enter, Map,
        ButtonPress, Button, Expose, Motion, ButtonRelease
        FocusIn, MouseWheel, Circulate, FocusOut, Property,
        Colormap, Gravity Reparent, Configure, KeyPress, Key,
        Unmap, Deactivate, KeyRelease Visibility, Destroy,
        Leave and DETAIL is the button number for ButtonPress,
        ButtonRelease and DETAIL is the Keysym for KeyPress and
        KeyRelease. Examples are
        <Control-Button-1> for pressing Control and mouse button 1 or
        <Alt-A> for pressing A and the Alt key (KeyPress can be omitted).
        An event pattern can also be a virtual event of the form
        <<AString>> where AString can be arbitrary. This
        event can be generated by event_generate.
        If events are concatenated they must appear shortly
        after each other.

        FUNC will be called if the event sequence occurs with an
        instance of Event as argument. If the return value of FUNC is
        "break" no further bound function is invoked.

        An additional boolean parameter ADD specifies whether FUNC will
        be called additionally to the other bound function or whether
        it will replace the previous function.

        Bind will return an identifier to allow deletion of the bound function with
        unbind without memory leak.

        If FUNC or SEQUENCE is omitted the bound function or list
        of bound events are returned.
        """
        ...

class Toplevel(BaseWidget, Wm):
    """Toplevel widget, e.g. for dialogs."""
    # Toplevel and Tk have the same options because they correspond to the same
    # Tcl/Tk toplevel widget. For some reason, config and configure must be
    # copy/pasted here instead of aliasing as 'config = Tk.config'.
    def __init__(
        self,
        master: Misc | None = None,
        cnf: dict[str, Any] | None = {},
        *,
        background: str = ...,
        bd: float | str = 0,
        bg: str = ...,
        border: float | str = 0,
        borderwidth: float | str = 0,
        class_: str = "Toplevel",
        colormap: Literal["new", ""] | Misc = "",
        container: bool = False,
        cursor: _Cursor = "",
        height: float | str = 0,
        highlightbackground: str = ...,
        highlightcolor: str = ...,
        highlightthickness: float | str = 0,
        menu: Menu = ...,
        name: str = ...,
        padx: float | str = 0,
        pady: float | str = 0,
        relief: Literal["raised", "sunken", "flat", "ridge", "solid", "groove"] = "flat",
        screen: str = "",  # can't be changed after creating widget
        takefocus: bool | Literal[0, 1, ""] | Callable[[str], bool | None] = 0,
        use: int = ...,
        visual: str | tuple[str, int] = "",
        width: float | str = 0,
    ) -> None:
        """
        Construct a toplevel widget with the parent MASTER.

        Valid resource names: background, bd, bg, borderwidth, class,
        colormap, container, cursor, height, highlightbackground,
        highlightcolor, highlightthickness, menu, relief, screen, takefocus,
        use, visual, width.
        """
        ...
    @overload
    def configure(
        self,
        cnf: dict[str, Any] | None = None,
        *,
        background: str = ...,
        bd: float | str = ...,
        bg: str = ...,
        border: float | str = ...,
        borderwidth: float | str = ...,
        cursor: _Cursor = ...,
        height: float | str = ...,
        highlightbackground: str = ...,
        highlightcolor: str = ...,
        highlightthickness: float | str = ...,
        menu: Menu = ...,
        padx: float | str = ...,
        pady: float | str = ...,
        relief: Literal["raised", "sunken", "flat", "ridge", "solid", "groove"] = ...,
        takefocus: bool | Literal[0, 1, ""] | Callable[[str], bool | None] = ...,
        width: float | str = ...,
    ) -> dict[str, tuple[str, str, str, Any, Any]] | None:
        """
        Configure resources of a widget.

        The values for resources are specified as keyword
        arguments. To get an overview about
        the allowed keyword arguments call the method keys.
        """
        ...
    @overload
    def configure(self, cnf: str) -> tuple[str, str, str, Any, Any]:
        """
        Configure resources of a widget.

        The values for resources are specified as keyword
        arguments. To get an overview about
        the allowed keyword arguments call the method keys.
        """
        ...
    config = configure

class Button(Widget):
    """Button widget."""
    def __init__(
        self,
        master: Misc | None = None,
        cnf: dict[str, Any] | None = {},
        *,
        activebackground: str = ...,
        activeforeground: str = ...,
        anchor: Literal["nw", "n", "ne", "w", "center", "e", "sw", "s", "se"] = "center",
        background: str = ...,
        bd: float | str = ...,  # same as borderwidth
        bg: str = ...,  # same as background
        bitmap: str = "",
        border: float | str = ...,  # same as borderwidth
        borderwidth: float | str = ...,
        command: str | Callable[[], Any] = "",
        compound: Literal["top", "left", "center", "right", "bottom", "none"] = "none",
        cursor: _Cursor = "",
        default: Literal["normal", "active", "disabled"] = "disabled",
        disabledforeground: str = ...,
        fg: str = ...,  # same as foreground
        font: _FontDescription = "TkDefaultFont",
        foreground: str = ...,
        # width and height must be int for buttons containing just text, but
        # buttons with an image accept any screen units.
        height: float | str = 0,
        highlightbackground: str = ...,
        highlightcolor: str = ...,
        highlightthickness: float | str = 1,
        image: _Image | str = "",
        justify: Literal["left", "center", "right"] = "center",
        name: str = ...,
        overrelief: Literal["raised", "sunken", "flat", "ridge", "solid", "groove", ""] = "",
        padx: float | str = ...,
        pady: float | str = ...,
        relief: Literal["raised", "sunken", "flat", "ridge", "solid", "groove"] = ...,
        repeatdelay: int = ...,
        repeatinterval: int = ...,
        state: Literal["normal", "active", "disabled"] = "normal",
        takefocus: bool | Literal[0, 1, ""] | Callable[[str], bool | None] = "",
        text: float | str = "",
        # We allow the textvariable to be any Variable, not necessarily
        # StringVar. This is useful for e.g. a button that displays the value
        # of an IntVar.
        textvariable: Variable = ...,
        underline: int = -1,
        width: float | str = 0,
        wraplength: float | str = 0,
    ) -> None:
        """
        Construct a button widget with the parent MASTER.

        STANDARD OPTIONS

            activebackground, activeforeground, anchor,
            background, bitmap, borderwidth, cursor,
            disabledforeground, font, foreground
            highlightbackground, highlightcolor,
            highlightthickness, image, justify,
            padx, pady, relief, repeatdelay,
            repeatinterval, takefocus, text,
            textvariable, underline, wraplength

        WIDGET-SPECIFIC OPTIONS

            command, compound, default, height,
            overrelief, state, width
        """
        ...
    @overload
    def configure(
        self,
        cnf: dict[str, Any] | None = None,
        *,
        activebackground: str = ...,
        activeforeground: str = ...,
        anchor: Literal["nw", "n", "ne", "w", "center", "e", "sw", "s", "se"] = ...,
        background: str = ...,
        bd: float | str = ...,
        bg: str = ...,
        bitmap: str = ...,
        border: float | str = ...,
        borderwidth: float | str = ...,
        command: str | Callable[[], Any] = ...,
        compound: Literal["top", "left", "center", "right", "bottom", "none"] = ...,
        cursor: _Cursor = ...,
        default: Literal["normal", "active", "disabled"] = ...,
        disabledforeground: str = ...,
        fg: str = ...,
        font: _FontDescription = ...,
        foreground: str = ...,
        height: float | str = ...,
        highlightbackground: str = ...,
        highlightcolor: str = ...,
        highlightthickness: float | str = ...,
        image: _Image | str = ...,
        justify: Literal["left", "center", "right"] = ...,
        overrelief: Literal["raised", "sunken", "flat", "ridge", "solid", "groove", ""] = ...,
        padx: float | str = ...,
        pady: float | str = ...,
        relief: Literal["raised", "sunken", "flat", "ridge", "solid", "groove"] = ...,
        repeatdelay: int = ...,
        repeatinterval: int = ...,
        state: Literal["normal", "active", "disabled"] = ...,
        takefocus: bool | Literal[0, 1, ""] | Callable[[str], bool | None] = ...,
        text: float | str = ...,
        textvariable: Variable = ...,
        underline: int = ...,
        width: float | str = ...,
        wraplength: float | str = ...,
    ) -> dict[str, tuple[str, str, str, Any, Any]] | None:
        """
        Configure resources of a widget.

        The values for resources are specified as keyword
        arguments. To get an overview about
        the allowed keyword arguments call the method keys.
        """
        ...
    @overload
    def configure(self, cnf: str) -> tuple[str, str, str, Any, Any]:
        """
        Configure resources of a widget.

        The values for resources are specified as keyword
        arguments. To get an overview about
        the allowed keyword arguments call the method keys.
        """
        ...
    config = configure
    def flash(self) -> None:
        """
        Flash the button.

        This is accomplished by redisplaying
        the button several times, alternating between active and
        normal colors. At the end of the flash the button is left
        in the same normal/active state as when the command was
        invoked. This command is ignored if the button's state is
        disabled.
        """
        ...
    def invoke(self) -> Any:
        """
        Invoke the command associated with the button.

        The return value is the return value from the command,
        or an empty string if there is no command associated with
        the button. This command is ignored if the button's state
        is disabled.
        """
        ...

class Canvas(Widget, XView, YView):
    """Canvas widget to display graphical elements like lines or text."""
    def __init__(
        self,
        master: Misc | None = None,
        cnf: dict[str, Any] | None = {},
        *,
        background: str = ...,
        bd: float | str = 0,
        bg: str = ...,
        border: float | str = 0,
        borderwidth: float | str = 0,
        closeenough: float = 1.0,
        confine: bool = True,
        cursor: _Cursor = "",
        height: float | str = ...,  # see COORDINATES in canvas manual page
        highlightbackground: str = ...,
        highlightcolor: str = ...,
        highlightthickness: float | str = ...,
        insertbackground: str = ...,
        insertborderwidth: float | str = 0,
        insertofftime: int = 300,
        insertontime: int = 600,
        insertwidth: float | str = 2,
        name: str = ...,
        offset=...,  # undocumented
        relief: Literal["raised", "sunken", "flat", "ridge", "solid", "groove"] = "flat",
        # Setting scrollregion to None doesn't reset it back to empty,
        # but setting it to () does.
        scrollregion: tuple[float | str, float | str, float | str, float | str] | tuple[()] = (),
        selectbackground: str = ...,
        selectborderwidth: float | str = 1,
        selectforeground: str = ...,
        # man page says that state can be 'hidden', but it can't
        state: Literal["normal", "disabled"] = "normal",
        takefocus: bool | Literal[0, 1, ""] | Callable[[str], bool | None] = "",
        width: float | str = ...,
        xscrollcommand: str | Callable[[float, float], object] = "",
        xscrollincrement: float | str = 0,
        yscrollcommand: str | Callable[[float, float], object] = "",
        yscrollincrement: float | str = 0,
    ) -> None:
        """
        Construct a canvas widget with the parent MASTER.

        Valid resource names: background, bd, bg, borderwidth, closeenough,
        confine, cursor, height, highlightbackground, highlightcolor,
        highlightthickness, insertbackground, insertborderwidth,
        insertofftime, insertontime, insertwidth, offset, relief,
        scrollregion, selectbackground, selectborderwidth, selectforeground,
        state, takefocus, width, xscrollcommand, xscrollincrement,
        yscrollcommand, yscrollincrement.
        """
        ...
    @overload
    def configure(
        self,
        cnf: dict[str, Any] | None = None,
        *,
        background: str = ...,
        bd: float | str = ...,
        bg: str = ...,
        border: float | str = ...,
        borderwidth: float | str = ...,
        closeenough: float = ...,
        confine: bool = ...,
        cursor: _Cursor = ...,
        height: float | str = ...,
        highlightbackground: str = ...,
        highlightcolor: str = ...,
        highlightthickness: float | str = ...,
        insertbackground: str = ...,
        insertborderwidth: float | str = ...,
        insertofftime: int = ...,
        insertontime: int = ...,
        insertwidth: float | str = ...,
        offset=...,  # undocumented
        relief: Literal["raised", "sunken", "flat", "ridge", "solid", "groove"] = ...,
        scrollregion: tuple[float | str, float | str, float | str, float | str] | tuple[()] = ...,
        selectbackground: str = ...,
        selectborderwidth: float | str = ...,
        selectforeground: str = ...,
        state: Literal["normal", "disabled"] = ...,
        takefocus: bool | Literal[0, 1, ""] | Callable[[str], bool | None] = ...,
        width: float | str = ...,
        xscrollcommand: str | Callable[[float, float], object] = ...,
        xscrollincrement: float | str = ...,
        yscrollcommand: str | Callable[[float, float], object] = ...,
        yscrollincrement: float | str = ...,
    ) -> dict[str, tuple[str, str, str, Any, Any]] | None:
        """
        Configure resources of a widget.

        The values for resources are specified as keyword
        arguments. To get an overview about
        the allowed keyword arguments call the method keys.
        """
        ...
    @overload
    def configure(self, cnf: str) -> tuple[str, str, str, Any, Any]:
        """
        Configure resources of a widget.

        The values for resources are specified as keyword
        arguments. To get an overview about
        the allowed keyword arguments call the method keys.
        """
        ...
    config = configure
    def addtag(self, *args):
        """Internal function."""
        ...
    def addtag_above(self, newtag: str, tagOrId: str | int) -> None:
        """Add tag NEWTAG to all items above TAGORID."""
        ...
    def addtag_all(self, newtag: str) -> None:
        """Add tag NEWTAG to all items."""
        ...
    def addtag_below(self, newtag: str, tagOrId: str | int) -> None:
        """Add tag NEWTAG to all items below TAGORID."""
        ...
    def addtag_closest(
        self, newtag: str, x: float | str, y: float | str, halo: float | str | None = None, start: str | int | None = None
    ) -> None:
        """
        Add tag NEWTAG to item which is closest to pixel at X, Y.
        If several match take the top-most.
        All items closer than HALO are considered overlapping (all are
        closest). If START is specified the next below this tag is taken.
        """
        ...
    def addtag_enclosed(self, newtag: str, x1: float | str, y1: float | str, x2: float | str, y2: float | str) -> None:
        """
        Add tag NEWTAG to all items in the rectangle defined
        by X1,Y1,X2,Y2.
        """
        ...
    def addtag_overlapping(self, newtag: str, x1: float | str, y1: float | str, x2: float | str, y2: float | str) -> None:
        """
        Add tag NEWTAG to all items which overlap the rectangle
        defined by X1,Y1,X2,Y2.
        """
        ...
    def addtag_withtag(self, newtag: str, tagOrId: str | int) -> None:
        """Add tag NEWTAG to all items with TAGORID."""
        ...
    def find(self, *args):
        """Internal function."""
        ...
    def find_above(self, tagOrId: str | int) -> tuple[int, ...]:
        """Return items above TAGORID."""
        ...
    def find_all(self) -> tuple[int, ...]:
        """Return all items."""
        ...
    def find_below(self, tagOrId: str | int) -> tuple[int, ...]:
        """Return all items below TAGORID."""
        ...
    def find_closest(
        self, x: float | str, y: float | str, halo: float | str | None = None, start: str | int | None = None
    ) -> tuple[int, ...]:
        """
        Return item which is closest to pixel at X, Y.
        If several match take the top-most.
        All items closer than HALO are considered overlapping (all are
        closest). If START is specified the next below this tag is taken.
        """
        ...
    def find_enclosed(self, x1: float | str, y1: float | str, x2: float | str, y2: float | str) -> tuple[int, ...]:
        """
        Return all items in rectangle defined
        by X1,Y1,X2,Y2.
        """
        ...
    def find_overlapping(self, x1: float | str, y1: float | str, x2: float | str, y2: float) -> tuple[int, ...]:
        """
        Return all items which overlap the rectangle
        defined by X1,Y1,X2,Y2.
        """
        ...
    def find_withtag(self, tagOrId: str | int) -> tuple[int, ...]:
        """Return all items with TAGORID."""
        ...
    # Incompatible with Misc.bbox(), tkinter violates LSP
    def bbox(self, *args: str | int) -> tuple[int, int, int, int]:
        """
        Return a tuple of X1,Y1,X2,Y2 coordinates for a rectangle
        which encloses all items with tags specified as arguments.
        """
        ...
    @overload
    def tag_bind(
        self,
        tagOrId: str | int,
        sequence: str | None = None,
        func: Callable[[Event[Canvas]], object] | None = None,
        add: Literal["", "+"] | bool | None = None,
    ) -> str:
        """
        Bind to all items with TAGORID at event SEQUENCE a call to function FUNC.

        An additional boolean parameter ADD specifies whether FUNC will be
        called additionally to the other bound function or whether it will
        replace the previous function. See bind for the return value.
        """
        ...
    @overload
    def tag_bind(
        self, tagOrId: str | int, sequence: str | None, func: str, add: Literal["", "+"] | bool | None = None
    ) -> None:
        """
        Bind to all items with TAGORID at event SEQUENCE a call to function FUNC.

        An additional boolean parameter ADD specifies whether FUNC will be
        called additionally to the other bound function or whether it will
        replace the previous function. See bind for the return value.
        """
        ...
    @overload
    def tag_bind(self, tagOrId: str | int, *, func: str, add: Literal["", "+"] | bool | None = None) -> None:
        """
        Bind to all items with TAGORID at event SEQUENCE a call to function FUNC.

        An additional boolean parameter ADD specifies whether FUNC will be
        called additionally to the other bound function or whether it will
        replace the previous function. See bind for the return value.
        """
        ...
    def tag_unbind(self, tagOrId: str | int, sequence: str, funcid: str | None = None) -> None:
        """
        Unbind for all items with TAGORID for event SEQUENCE  the
        function identified with FUNCID.
        """
        ...
    def canvasx(self, screenx, gridspacing=None):
        """
        Return the canvas x coordinate of pixel position SCREENX rounded
        to nearest multiple of GRIDSPACING units.
        """
        ...
    def canvasy(self, screeny, gridspacing=None):
        """
        Return the canvas y coordinate of pixel position SCREENY rounded
        to nearest multiple of GRIDSPACING units.
        """
        ...
    @overload
    def coords(self, tagOrId: str | int, /) -> list[float]:
        """Return a list of coordinates for the item given in ARGS."""
        ...
    @overload
    def coords(self, tagOrId: str | int, args: list[int] | list[float] | tuple[float, ...], /) -> None:
        """Return a list of coordinates for the item given in ARGS."""
        ...
    @overload
    def coords(self, tagOrId: str | int, x1: float, y1: float, /, *args: float) -> None:
        """Return a list of coordinates for the item given in ARGS."""
        ...
    # create_foo() methods accept coords as a list or tuple, or as separate arguments.
    # Lists and tuples can be flat as in [1, 2, 3, 4], or nested as in [(1, 2), (3, 4)].
    # Keyword arguments should be the same in all overloads of each method.
    def create_arc(self, *args, **kw) -> int:
        """Create arc shaped region with coordinates x1,y1,x2,y2."""
        ...
    def create_bitmap(self, *args, **kw) -> int:
        """Create bitmap with coordinates x1,y1."""
        ...
    def create_image(self, *args, **kw) -> int:
        """Create image item with coordinates x1,y1."""
        ...
    @overload
    def create_line(
        self,
        x0: float,
        y0: float,
        x1: float,
        y1: float,
        /,
        *,
        activedash: str | int | list[int] | tuple[int, ...] = ...,
        activefill: str = ...,
        activestipple: str = ...,
        activewidth: float | str = ...,
        arrow: Literal["first", "last", "both"] = ...,
        arrowshape: tuple[float, float, float] = ...,
        capstyle: Literal["round", "projecting", "butt"] = ...,
        dash: str | int | list[int] | tuple[int, ...] = ...,
        dashoffset: float | str = ...,
        disableddash: str | int | list[int] | tuple[int, ...] = ...,
        disabledfill: str = ...,
        disabledstipple: str = ...,
        disabledwidth: float | str = ...,
        fill: str = ...,
        joinstyle: Literal["round", "bevel", "miter"] = ...,
        offset: float | str = ...,
        smooth: bool = ...,
        splinesteps: float = ...,
        state: Literal["normal", "hidden", "disabled"] = ...,
        stipple: str = ...,
        tags: str | list[str] | tuple[str, ...] = ...,
        width: float | str = ...,
    ) -> int:
        """Create line with coordinates x1,y1,...,xn,yn."""
        ...
    @overload
    def create_line(
        self,
        xy_pair_0: tuple[float, float],
        xy_pair_1: tuple[float, float],
        /,
        *,
        activedash: str | int | list[int] | tuple[int, ...] = ...,
        activefill: str = ...,
        activestipple: str = ...,
        activewidth: float | str = ...,
        arrow: Literal["first", "last", "both"] = ...,
        arrowshape: tuple[float, float, float] = ...,
        capstyle: Literal["round", "projecting", "butt"] = ...,
        dash: str | int | list[int] | tuple[int, ...] = ...,
        dashoffset: float | str = ...,
        disableddash: str | int | list[int] | tuple[int, ...] = ...,
        disabledfill: str = ...,
        disabledstipple: str = ...,
        disabledwidth: float | str = ...,
        fill: str = ...,
        joinstyle: Literal["round", "bevel", "miter"] = ...,
        offset: float | str = ...,
        smooth: bool = ...,
        splinesteps: float = ...,
        state: Literal["normal", "hidden", "disabled"] = ...,
        stipple: str = ...,
        tags: str | list[str] | tuple[str, ...] = ...,
        width: float | str = ...,
    ) -> int:
        """Create line with coordinates x1,y1,...,xn,yn."""
        ...
    @overload
    def create_line(
        self,
        coords: (
            tuple[float, float, float, float]
            | tuple[tuple[float, float], tuple[float, float]]
            | list[int]
            | list[float]
            | list[tuple[int, int]]
            | list[tuple[float, float]]
        ),
        /,
        *,
        activedash: str | int | list[int] | tuple[int, ...] = ...,
        activefill: str = ...,
        activestipple: str = ...,
        activewidth: float | str = ...,
        arrow: Literal["first", "last", "both"] = ...,
        arrowshape: tuple[float, float, float] = ...,
        capstyle: Literal["round", "projecting", "butt"] = ...,
        dash: str | int | list[int] | tuple[int, ...] = ...,
        dashoffset: float | str = ...,
        disableddash: str | int | list[int] | tuple[int, ...] = ...,
        disabledfill: str = ...,
        disabledstipple: str = ...,
        disabledwidth: float | str = ...,
        fill: str = ...,
        joinstyle: Literal["round", "bevel", "miter"] = ...,
        offset: float | str = ...,
        smooth: bool = ...,
        splinesteps: float = ...,
        state: Literal["normal", "hidden", "disabled"] = ...,
        stipple: str = ...,
        tags: str | list[str] | tuple[str, ...] = ...,
        width: float | str = ...,
    ) -> int:
        """Create line with coordinates x1,y1,...,xn,yn."""
        ...
    @overload
    def create_oval(
        self,
        x0: float,
        y0: float,
        x1: float,
        y1: float,
        /,
        *,
        activedash: str | int | list[int] | tuple[int, ...] = ...,
        activefill: str = ...,
        activeoutline: str = ...,
        activeoutlinestipple: str = ...,
        activestipple: str = ...,
        activewidth: float | str = ...,
        dash: str | int | list[int] | tuple[int, ...] = ...,
        dashoffset: float | str = ...,
        disableddash: str | int | list[int] | tuple[int, ...] = ...,
        disabledfill: str = ...,
        disabledoutline: str = ...,
        disabledoutlinestipple: str = ...,
        disabledstipple: str = ...,
        disabledwidth: float | str = ...,
        fill: str = ...,
        offset: float | str = ...,
        outline: str = ...,
        outlineoffset: float | str = ...,
        outlinestipple: str = ...,
        state: Literal["normal", "hidden", "disabled"] = ...,
        stipple: str = ...,
        tags: str | list[str] | tuple[str, ...] = ...,
        width: float | str = ...,
    ) -> int:
        """Create oval with coordinates x1,y1,x2,y2."""
        ...
    @overload
    def create_oval(
        self,
        xy_pair_0: tuple[float, float],
        xy_pair_1: tuple[float, float],
        /,
        *,
        activedash: str | int | list[int] | tuple[int, ...] = ...,
        activefill: str = ...,
        activeoutline: str = ...,
        activeoutlinestipple: str = ...,
        activestipple: str = ...,
        activewidth: float | str = ...,
        dash: str | int | list[int] | tuple[int, ...] = ...,
        dashoffset: float | str = ...,
        disableddash: str | int | list[int] | tuple[int, ...] = ...,
        disabledfill: str = ...,
        disabledoutline: str = ...,
        disabledoutlinestipple: str = ...,
        disabledstipple: str = ...,
        disabledwidth: float | str = ...,
        fill: str = ...,
        offset: float | str = ...,
        outline: str = ...,
        outlineoffset: float | str = ...,
        outlinestipple: str = ...,
        state: Literal["normal", "hidden", "disabled"] = ...,
        stipple: str = ...,
        tags: str | list[str] | tuple[str, ...] = ...,
        width: float | str = ...,
    ) -> int:
        """Create oval with coordinates x1,y1,x2,y2."""
        ...
    @overload
    def create_oval(
        self,
        coords: (
            tuple[float, float, float, float]
            | tuple[tuple[float, float], tuple[float, float]]
            | list[int]
            | list[float]
            | list[tuple[int, int]]
            | list[tuple[float, float]]
        ),
        /,
        *,
        activedash: str | int | list[int] | tuple[int, ...] = ...,
        activefill: str = ...,
        activeoutline: str = ...,
        activeoutlinestipple: str = ...,
        activestipple: str = ...,
        activewidth: float | str = ...,
        dash: str | int | list[int] | tuple[int, ...] = ...,
        dashoffset: float | str = ...,
        disableddash: str | int | list[int] | tuple[int, ...] = ...,
        disabledfill: str = ...,
        disabledoutline: str = ...,
        disabledoutlinestipple: str = ...,
        disabledstipple: str = ...,
        disabledwidth: float | str = ...,
        fill: str = ...,
        offset: float | str = ...,
        outline: str = ...,
        outlineoffset: float | str = ...,
        outlinestipple: str = ...,
        state: Literal["normal", "hidden", "disabled"] = ...,
        stipple: str = ...,
        tags: str | list[str] | tuple[str, ...] = ...,
        width: float | str = ...,
    ) -> int:
        """Create oval with coordinates x1,y1,x2,y2."""
        ...
    @overload
    def create_polygon(
        self,
        x0: float,
        y0: float,
        x1: float,
        y1: float,
        /,
        *xy_pairs: float,
        activedash: str | int | list[int] | tuple[int, ...] = ...,
        activefill: str = ...,
        activeoutline: str = ...,
        activeoutlinestipple: str = ...,
        activestipple: str = ...,
        activewidth: float | str = ...,
        dash: str | int | list[int] | tuple[int, ...] = ...,
        dashoffset: float | str = ...,
        disableddash: str | int | list[int] | tuple[int, ...] = ...,
        disabledfill: str = ...,
        disabledoutline: str = ...,
        disabledoutlinestipple: str = ...,
        disabledstipple: str = ...,
        disabledwidth: float | str = ...,
        fill: str = ...,
        joinstyle: Literal["round", "bevel", "miter"] = ...,
        offset: float | str = ...,
        outline: str = ...,
        outlineoffset: float | str = ...,
        outlinestipple: str = ...,
        smooth: bool = ...,
        splinesteps: float = ...,
        state: Literal["normal", "hidden", "disabled"] = ...,
        stipple: str = ...,
        tags: str | list[str] | tuple[str, ...] = ...,
        width: float | str = ...,
    ) -> int:
        """Create polygon with coordinates x1,y1,...,xn,yn."""
        ...
    @overload
    def create_polygon(
        self,
        xy_pair_0: tuple[float, float],
        xy_pair_1: tuple[float, float],
        /,
        *xy_pairs: tuple[float, float],
        activedash: str | int | list[int] | tuple[int, ...] = ...,
        activefill: str = ...,
        activeoutline: str = ...,
        activeoutlinestipple: str = ...,
        activestipple: str = ...,
        activewidth: float | str = ...,
        dash: str | int | list[int] | tuple[int, ...] = ...,
        dashoffset: float | str = ...,
        disableddash: str | int | list[int] | tuple[int, ...] = ...,
        disabledfill: str = ...,
        disabledoutline: str = ...,
        disabledoutlinestipple: str = ...,
        disabledstipple: str = ...,
        disabledwidth: float | str = ...,
        fill: str = ...,
        joinstyle: Literal["round", "bevel", "miter"] = ...,
        offset: float | str = ...,
        outline: str = ...,
        outlineoffset: float | str = ...,
        outlinestipple: str = ...,
        smooth: bool = ...,
        splinesteps: float = ...,
        state: Literal["normal", "hidden", "disabled"] = ...,
        stipple: str = ...,
        tags: str | list[str] | tuple[str, ...] = ...,
        width: float | str = ...,
    ) -> int:
        """Create polygon with coordinates x1,y1,...,xn,yn."""
        ...
    @overload
    def create_polygon(
        self,
        coords: (
            tuple[float, ...]
            | tuple[tuple[float, float], ...]
            | list[int]
            | list[float]
            | list[tuple[int, int]]
            | list[tuple[float, float]]
        ),
        /,
        *,
        activedash: str | int | list[int] | tuple[int, ...] = ...,
        activefill: str = ...,
        activeoutline: str = ...,
        activeoutlinestipple: str = ...,
        activestipple: str = ...,
        activewidth: float | str = ...,
        dash: str | int | list[int] | tuple[int, ...] = ...,
        dashoffset: float | str = ...,
        disableddash: str | int | list[int] | tuple[int, ...] = ...,
        disabledfill: str = ...,
        disabledoutline: str = ...,
        disabledoutlinestipple: str = ...,
        disabledstipple: str = ...,
        disabledwidth: float | str = ...,
        fill: str = ...,
        joinstyle: Literal["round", "bevel", "miter"] = ...,
        offset: float | str = ...,
        outline: str = ...,
        outlineoffset: float | str = ...,
        outlinestipple: str = ...,
        smooth: bool = ...,
        splinesteps: float = ...,
        state: Literal["normal", "hidden", "disabled"] = ...,
        stipple: str = ...,
        tags: str | list[str] | tuple[str, ...] = ...,
        width: float | str = ...,
    ) -> int:
        """Create polygon with coordinates x1,y1,...,xn,yn."""
        ...
    @overload
    def create_rectangle(
        self,
        x0: float,
        y0: float,
        x1: float,
        y1: float,
        /,
        *,
        activedash: str | int | list[int] | tuple[int, ...] = ...,
        activefill: str = ...,
        activeoutline: str = ...,
        activeoutlinestipple: str = ...,
        activestipple: str = ...,
        activewidth: float | str = ...,
        dash: str | int | list[int] | tuple[int, ...] = ...,
        dashoffset: float | str = ...,
        disableddash: str | int | list[int] | tuple[int, ...] = ...,
        disabledfill: str = ...,
        disabledoutline: str = ...,
        disabledoutlinestipple: str = ...,
        disabledstipple: str = ...,
        disabledwidth: float | str = ...,
        fill: str = ...,
        offset: float | str = ...,
        outline: str = ...,
        outlineoffset: float | str = ...,
        outlinestipple: str = ...,
        state: Literal["normal", "hidden", "disabled"] = ...,
        stipple: str = ...,
        tags: str | list[str] | tuple[str, ...] = ...,
        width: float | str = ...,
    ) -> int:
        """Create rectangle with coordinates x1,y1,x2,y2."""
        ...
    @overload
    def create_rectangle(
        self,
        xy_pair_0: tuple[float, float],
        xy_pair_1: tuple[float, float],
        /,
        *,
        activedash: str | int | list[int] | tuple[int, ...] = ...,
        activefill: str = ...,
        activeoutline: str = ...,
        activeoutlinestipple: str = ...,
        activestipple: str = ...,
        activewidth: float | str = ...,
        dash: str | int | list[int] | tuple[int, ...] = ...,
        dashoffset: float | str = ...,
        disableddash: str | int | list[int] | tuple[int, ...] = ...,
        disabledfill: str = ...,
        disabledoutline: str = ...,
        disabledoutlinestipple: str = ...,
        disabledstipple: str = ...,
        disabledwidth: float | str = ...,
        fill: str = ...,
        offset: float | str = ...,
        outline: str = ...,
        outlineoffset: float | str = ...,
        outlinestipple: str = ...,
        state: Literal["normal", "hidden", "disabled"] = ...,
        stipple: str = ...,
        tags: str | list[str] | tuple[str, ...] = ...,
        width: float | str = ...,
    ) -> int:
        """Create rectangle with coordinates x1,y1,x2,y2."""
        ...
    @overload
    def create_rectangle(
        self,
        coords: (
            tuple[float, float, float, float]
            | tuple[tuple[float, float], tuple[float, float]]
            | list[int]
            | list[float]
            | list[tuple[int, int]]
            | list[tuple[float, float]]
        ),
        /,
        *,
        activedash: str | int | list[int] | tuple[int, ...] = ...,
        activefill: str = ...,
        activeoutline: str = ...,
        activeoutlinestipple: str = ...,
        activestipple: str = ...,
        activewidth: float | str = ...,
        dash: str | int | list[int] | tuple[int, ...] = ...,
        dashoffset: float | str = ...,
        disableddash: str | int | list[int] | tuple[int, ...] = ...,
        disabledfill: str = ...,
        disabledoutline: str = ...,
        disabledoutlinestipple: str = ...,
        disabledstipple: str = ...,
        disabledwidth: float | str = ...,
        fill: str = ...,
        offset: float | str = ...,
        outline: str = ...,
        outlineoffset: float | str = ...,
        outlinestipple: str = ...,
        state: Literal["normal", "hidden", "disabled"] = ...,
        stipple: str = ...,
        tags: str | list[str] | tuple[str, ...] = ...,
        width: float | str = ...,
    ) -> int:
        """Create rectangle with coordinates x1,y1,x2,y2."""
        ...
    @overload
    def create_text(
        self,
        x: float,
        y: float,
        /,
        *,
        activefill: str = ...,
        activestipple: str = ...,
        anchor: Literal["nw", "n", "ne", "w", "center", "e", "sw", "s", "se"] = ...,
        angle: float | str = ...,
        disabledfill: str = ...,
        disabledstipple: str = ...,
        fill: str = ...,
        font: _FontDescription = ...,
        justify: Literal["left", "center", "right"] = ...,
        offset: float | str = ...,
        state: Literal["normal", "hidden", "disabled"] = ...,
        stipple: str = ...,
        tags: str | list[str] | tuple[str, ...] = ...,
        text: float | str = ...,
        width: float | str = ...,
    ) -> int:
        """Create text with coordinates x1,y1."""
        ...
    @overload
    def create_text(
        self,
        coords: tuple[float, float] | list[int] | list[float],
        /,
        *,
        activefill: str = ...,
        activestipple: str = ...,
        anchor: Literal["nw", "n", "ne", "w", "center", "e", "sw", "s", "se"] = ...,
        angle: float | str = ...,
        disabledfill: str = ...,
        disabledstipple: str = ...,
        fill: str = ...,
        font: _FontDescription = ...,
        justify: Literal["left", "center", "right"] = ...,
        offset: float | str = ...,
        state: Literal["normal", "hidden", "disabled"] = ...,
        stipple: str = ...,
        tags: str | list[str] | tuple[str, ...] = ...,
        text: float | str = ...,
        width: float | str = ...,
    ) -> int:
        """Create text with coordinates x1,y1."""
        ...
    @overload
    def create_window(
        self,
        x: float,
        y: float,
        /,
        *,
        anchor: Literal["nw", "n", "ne", "w", "center", "e", "sw", "s", "se"] = ...,
        height: float | str = ...,
        state: Literal["normal", "hidden", "disabled"] = ...,
        tags: str | list[str] | tuple[str, ...] = ...,
        width: float | str = ...,
        window: Widget = ...,
    ) -> int:
        """Create window with coordinates x1,y1,x2,y2."""
        ...
    @overload
    def create_window(
        self,
        coords: tuple[float, float] | list[int] | list[float],
        /,
        *,
        anchor: Literal["nw", "n", "ne", "w", "center", "e", "sw", "s", "se"] = ...,
        height: float | str = ...,
        state: Literal["normal", "hidden", "disabled"] = ...,
        tags: str | list[str] | tuple[str, ...] = ...,
        width: float | str = ...,
        window: Widget = ...,
    ) -> int:
        """Create window with coordinates x1,y1,x2,y2."""
        ...
    def dchars(self, *args) -> None:
        """
        Delete characters of text items identified by tag or id in ARGS (possibly
        several times) from FIRST to LAST character (including).
        """
        ...
    def delete(self, *tagsOrCanvasIds: str | int) -> None:
        """Delete items identified by all tag or ids contained in ARGS."""
        ...
    @overload
    def dtag(self, tag: str, tag_to_delete: str | None = ..., /) -> None:
        """
        Delete tag or id given as last arguments in ARGS from items
        identified by first argument in ARGS.
        """
        ...
    @overload
    def dtag(self, id: int, tag_to_delete: str, /) -> None:
        """
        Delete tag or id given as last arguments in ARGS from items
        identified by first argument in ARGS.
        """
        ...
    def focus(self, *args):
        """Set focus to the first item specified in ARGS."""
        ...
    def gettags(self, tagOrId: str | int, /) -> tuple[str, ...]:
        """Return tags associated with the first item specified in ARGS."""
        ...
    def icursor(self, *args) -> None:
        """
        Set cursor at position POS in the item identified by TAGORID.
        In ARGS TAGORID must be first.
        """
        ...
    def index(self, *args):
        """Return position of cursor as integer in item specified in ARGS."""
        ...
    def insert(self, *args) -> None:
        """
        Insert TEXT in item TAGORID at position POS. ARGS must
        be TAGORID POS TEXT.
        """
        ...
    def itemcget(self, tagOrId, option):
        """Return the resource value for an OPTION for item TAGORID."""
        ...
    # itemconfigure kwargs depend on item type, which is not known when type checking
    def itemconfigure(
        self, tagOrId: str | int, cnf: dict[str, Any] | None = None, **kw: Any
    ) -> dict[str, tuple[str, str, str, str, str]] | None:
        """
        Configure resources of an item TAGORID.

        The values for resources are specified as keyword
        arguments. To get an overview about
        the allowed keyword arguments call the method without arguments.
        """
        ...
    itemconfig = itemconfigure
    def move(self, *args) -> None:
        """Move an item TAGORID given in ARGS."""
        ...
    def moveto(self, tagOrId: str | int, x: Literal[""] | float = "", y: Literal[""] | float = "") -> None:
        """
        Move the items given by TAGORID in the canvas coordinate
        space so that the first coordinate pair of the bottommost
        item with tag TAGORID is located at position (X,Y).
        X and Y may be the empty string, in which case the
        corresponding coordinate will be unchanged. All items matching
        TAGORID remain in the same positions relative to each other.
        """
        ...
    def postscript(self, cnf={}, **kw):
        """
        Print the contents of the canvas to a postscript
        file. Valid options: colormap, colormode, file, fontmap,
        height, pageanchor, pageheight, pagewidth, pagex, pagey,
        rotate, width, x, y.
        """
        ...
    # tkinter does:
    #    lower = tag_lower
    #    lift = tkraise = tag_raise
    #
    # But mypy doesn't like aliasing here (maybe because Misc defines the same names)
    def tag_lower(self, first: str | int, second: str | int | None = ..., /) -> None:
        """
        Lower an item TAGORID given in ARGS
        (optional below another item).
        """
        ...
    def lower(self, first: str | int, second: str | int | None = ..., /) -> None:
        """
        Lower an item TAGORID given in ARGS
        (optional below another item).
        """
        ...
    def tag_raise(self, first: str | int, second: str | int | None = ..., /) -> None:
        """
        Raise an item TAGORID given in ARGS
        (optional above another item).
        """
        ...
    def tkraise(self, first: str | int, second: str | int | None = ..., /) -> None:
        """
        Raise an item TAGORID given in ARGS
        (optional above another item).
        """
        ...
    def lift(self, first: str | int, second: str | int | None = ..., /) -> None:
        """
        Raise an item TAGORID given in ARGS
        (optional above another item).
        """
        ...
    def scale(self, tagOrId: str | int, xOrigin: float | str, yOrigin: float | str, xScale: float, yScale: float, /) -> None:
        """Scale item TAGORID with XORIGIN, YORIGIN, XSCALE, YSCALE."""
        ...
    def scan_mark(self, x, y) -> None:
        """Remember the current X, Y coordinates."""
        ...
    def scan_dragto(self, x, y, gain: int = 10) -> None:
        """
        Adjust the view of the canvas to GAIN times the
        difference between X and Y and the coordinates given in
        scan_mark.
        """
        ...
    def select_adjust(self, tagOrId, index) -> None:
        """Adjust the end of the selection near the cursor of an item TAGORID to index."""
        ...
    def select_clear(self) -> None:
        """Clear the selection if it is in this widget."""
        ...
    def select_from(self, tagOrId, index) -> None:
        """Set the fixed end of a selection in item TAGORID to INDEX."""
        ...
    def select_item(self):
        """Return the item which has the selection."""
        ...
    def select_to(self, tagOrId, index) -> None:
        """Set the variable end of a selection in item TAGORID to INDEX."""
        ...
    def type(self, tagOrId: str | int) -> int | None:
        """Return the type of the item TAGORID."""
        ...

class Checkbutton(Widget):
    """Checkbutton widget which is either in on- or off-state."""
    def __init__(
        self,
        master: Misc | None = None,
        cnf: dict[str, Any] | None = {},
        *,
        activebackground: str = ...,
        activeforeground: str = ...,
        anchor: Literal["nw", "n", "ne", "w", "center", "e", "sw", "s", "se"] = "center",
        background: str = ...,
        bd: float | str = ...,
        bg: str = ...,
        bitmap: str = "",
        border: float | str = ...,
        borderwidth: float | str = ...,
        command: str | Callable[[], Any] = "",
        compound: Literal["top", "left", "center", "right", "bottom", "none"] = "none",
        cursor: _Cursor = "",
        disabledforeground: str = ...,
        fg: str = ...,
        font: _FontDescription = "TkDefaultFont",
        foreground: str = ...,
        height: float | str = 0,
        highlightbackground: str = ...,
        highlightcolor: str = ...,
        highlightthickness: float | str = 1,
        image: _Image | str = "",
        indicatoron: bool = True,
        justify: Literal["left", "center", "right"] = "center",
        name: str = ...,
        offrelief: Literal["raised", "sunken", "flat", "ridge", "solid", "groove"] = ...,
        # The checkbutton puts a value to its variable when it's checked or
        # unchecked. We don't restrict the type of that value here, so
        # Any-typing is fine.
        #
        # I think Checkbutton shouldn't be generic, because then specifying
        # "any checkbutton regardless of what variable it uses" would be
        # difficult, and we might run into issues just like how list[float]
        # and list[int] are incompatible. Also, we would need a way to
        # specify "Checkbutton not associated with any variable", which is
        # done by setting variable to empty string (the default).
        offvalue: Any = 0,
        onvalue: Any = 1,
        overrelief: Literal["raised", "sunken", "flat", "ridge", "solid", "groove", ""] = "",
        padx: float | str = 1,
        pady: float | str = 1,
        relief: Literal["raised", "sunken", "flat", "ridge", "solid", "groove"] = "flat",
        selectcolor: str = ...,
        selectimage: _Image | str = "",
        state: Literal["normal", "active", "disabled"] = "normal",
        takefocus: bool | Literal[0, 1, ""] | Callable[[str], bool | None] = "",
        text: float | str = "",
        textvariable: Variable = ...,
        tristateimage: _Image | str = "",
        tristatevalue: Any = "",
        underline: int = -1,
        variable: Variable | Literal[""] = ...,
        width: float | str = 0,
        wraplength: float | str = 0,
    ) -> None:
        """
        Construct a checkbutton widget with the parent MASTER.

        Valid resource names: activebackground, activeforeground, anchor,
        background, bd, bg, bitmap, borderwidth, command, cursor,
        disabledforeground, fg, font, foreground, height,
        highlightbackground, highlightcolor, highlightthickness, image,
        indicatoron, justify, offvalue, onvalue, padx, pady, relief,
        selectcolor, selectimage, state, takefocus, text, textvariable,
        underline, variable, width, wraplength.
        """
        ...
    @overload
    def configure(
        self,
        cnf: dict[str, Any] | None = None,
        *,
        activebackground: str = ...,
        activeforeground: str = ...,
        anchor: Literal["nw", "n", "ne", "w", "center", "e", "sw", "s", "se"] = ...,
        background: str = ...,
        bd: float | str = ...,
        bg: str = ...,
        bitmap: str = ...,
        border: float | str = ...,
        borderwidth: float | str = ...,
        command: str | Callable[[], Any] = ...,
        compound: Literal["top", "left", "center", "right", "bottom", "none"] = ...,
        cursor: _Cursor = ...,
        disabledforeground: str = ...,
        fg: str = ...,
        font: _FontDescription = ...,
        foreground: str = ...,
        height: float | str = ...,
        highlightbackground: str = ...,
        highlightcolor: str = ...,
        highlightthickness: float | str = ...,
        image: _Image | str = ...,
        indicatoron: bool = ...,
        justify: Literal["left", "center", "right"] = ...,
        offrelief: Literal["raised", "sunken", "flat", "ridge", "solid", "groove"] = ...,
        offvalue: Any = ...,
        onvalue: Any = ...,
        overrelief: Literal["raised", "sunken", "flat", "ridge", "solid", "groove", ""] = ...,
        padx: float | str = ...,
        pady: float | str = ...,
        relief: Literal["raised", "sunken", "flat", "ridge", "solid", "groove"] = ...,
        selectcolor: str = ...,
        selectimage: _Image | str = ...,
        state: Literal["normal", "active", "disabled"] = ...,
        takefocus: bool | Literal[0, 1, ""] | Callable[[str], bool | None] = ...,
        text: float | str = ...,
        textvariable: Variable = ...,
        tristateimage: _Image | str = ...,
        tristatevalue: Any = ...,
        underline: int = ...,
        variable: Variable | Literal[""] = ...,
        width: float | str = ...,
        wraplength: float | str = ...,
    ) -> dict[str, tuple[str, str, str, Any, Any]] | None:
        """
        Configure resources of a widget.

        The values for resources are specified as keyword
        arguments. To get an overview about
        the allowed keyword arguments call the method keys.
        """
        ...
    @overload
    def configure(self, cnf: str) -> tuple[str, str, str, Any, Any]:
        """
        Configure resources of a widget.

        The values for resources are specified as keyword
        arguments. To get an overview about
        the allowed keyword arguments call the method keys.
        """
        ...
    config = configure
    def deselect(self) -> None:
        """Put the button in off-state."""
        ...
    def flash(self) -> None:
        """Flash the button."""
        ...
    def invoke(self) -> Any:
        """Toggle the button and invoke a command if given as resource."""
        ...
    def select(self) -> None:
        """Put the button in on-state."""
        ...
    def toggle(self) -> None:
        """Toggle the button."""
        ...

class Entry(Widget, XView):
    """Entry widget which allows displaying simple text."""
    def __init__(
        self,
        master: Misc | None = None,
        cnf: dict[str, Any] | None = {},
        *,
        background: str = ...,
        bd: float | str = ...,
        bg: str = ...,
        border: float | str = ...,
        borderwidth: float | str = ...,
        cursor: _Cursor = "xterm",
        disabledbackground: str = ...,
        disabledforeground: str = ...,
        exportselection: bool = True,
        fg: str = ...,
        font: _FontDescription = "TkTextFont",
        foreground: str = ...,
        highlightbackground: str = ...,
        highlightcolor: str = ...,
        highlightthickness: float | str = ...,
        insertbackground: str = ...,
        insertborderwidth: float | str = 0,
        insertofftime: int = 300,
        insertontime: int = 600,
        insertwidth: float | str = ...,
        invalidcommand: str | list[str] | tuple[str, ...] | Callable[[], bool] = "",
        invcmd: str | list[str] | tuple[str, ...] | Callable[[], bool] = "",  # same as invalidcommand
        justify: Literal["left", "center", "right"] = "left",
        name: str = ...,
        readonlybackground: str = ...,
        relief: Literal["raised", "sunken", "flat", "ridge", "solid", "groove"] = "sunken",
        selectbackground: str = ...,
        selectborderwidth: float | str = ...,
        selectforeground: str = ...,
        show: str = "",
        state: Literal["normal", "disabled", "readonly"] = "normal",
        takefocus: bool | Literal[0, 1, ""] | Callable[[str], bool | None] = "",
        textvariable: Variable = ...,
        validate: Literal["none", "focus", "focusin", "focusout", "key", "all"] = "none",
        validatecommand: str | list[str] | tuple[str, ...] | Callable[[], bool] = "",
        vcmd: str | list[str] | tuple[str, ...] | Callable[[], bool] = "",  # same as validatecommand
        width: int = 20,
        xscrollcommand: str | Callable[[float, float], object] = "",
    ) -> None:
        """
        Construct an entry widget with the parent MASTER.

        Valid resource names: background, bd, bg, borderwidth, cursor,
        exportselection, fg, font, foreground, highlightbackground,
        highlightcolor, highlightthickness, insertbackground,
        insertborderwidth, insertofftime, insertontime, insertwidth,
        invalidcommand, invcmd, justify, relief, selectbackground,
        selectborderwidth, selectforeground, show, state, takefocus,
        textvariable, validate, validatecommand, vcmd, width,
        xscrollcommand.
        """
        ...
    @overload
    def configure(
        self,
        cnf: dict[str, Any] | None = None,
        *,
        background: str = ...,
        bd: float | str = ...,
        bg: str = ...,
        border: float | str = ...,
        borderwidth: float | str = ...,
        cursor: _Cursor = ...,
        disabledbackground: str = ...,
        disabledforeground: str = ...,
        exportselection: bool = ...,
        fg: str = ...,
        font: _FontDescription = ...,
        foreground: str = ...,
        highlightbackground: str = ...,
        highlightcolor: str = ...,
        highlightthickness: float | str = ...,
        insertbackground: str = ...,
        insertborderwidth: float | str = ...,
        insertofftime: int = ...,
        insertontime: int = ...,
        insertwidth: float | str = ...,
        invalidcommand: str | list[str] | tuple[str, ...] | Callable[[], bool] = ...,
        invcmd: str | list[str] | tuple[str, ...] | Callable[[], bool] = ...,
        justify: Literal["left", "center", "right"] = ...,
        readonlybackground: str = ...,
        relief: Literal["raised", "sunken", "flat", "ridge", "solid", "groove"] = ...,
        selectbackground: str = ...,
        selectborderwidth: float | str = ...,
        selectforeground: str = ...,
        show: str = ...,
        state: Literal["normal", "disabled", "readonly"] = ...,
        takefocus: bool | Literal[0, 1, ""] | Callable[[str], bool | None] = ...,
        textvariable: Variable = ...,
        validate: Literal["none", "focus", "focusin", "focusout", "key", "all"] = ...,
        validatecommand: str | list[str] | tuple[str, ...] | Callable[[], bool] = ...,
        vcmd: str | list[str] | tuple[str, ...] | Callable[[], bool] = ...,
        width: int = ...,
        xscrollcommand: str | Callable[[float, float], object] = ...,
    ) -> dict[str, tuple[str, str, str, Any, Any]] | None:
        """
        Configure resources of a widget.

        The values for resources are specified as keyword
        arguments. To get an overview about
        the allowed keyword arguments call the method keys.
        """
        ...
    @overload
    def configure(self, cnf: str) -> tuple[str, str, str, Any, Any]:
        """
        Configure resources of a widget.

        The values for resources are specified as keyword
        arguments. To get an overview about
        the allowed keyword arguments call the method keys.
        """
        ...
    config = configure
    def delete(self, first: str | int, last: str | int | None = None) -> None:
        """Delete text from FIRST to LAST (not included)."""
        ...
    def get(self) -> str:
        """Return the text."""
        ...
    def icursor(self, index: str | int) -> None:
        """Insert cursor at INDEX."""
        ...
    def index(self, index: str | int) -> int:
        """Return position of cursor."""
        ...
    def insert(self, index: str | int, string: str) -> None:
        """Insert STRING at INDEX."""
        ...
    def scan_mark(self, x) -> None:
        """Remember the current X, Y coordinates."""
        ...
    def scan_dragto(self, x) -> None:
        """
        Adjust the view of the canvas to 10 times the
        difference between X and Y and the coordinates given in
        scan_mark.
        """
        ...
    def selection_adjust(self, index: str | int) -> None:
        """Adjust the end of the selection near the cursor to INDEX."""
        ...
    def selection_clear(self) -> None:
        """Clear the selection if it is in this widget."""
        ...
    def selection_from(self, index: str | int) -> None:
        """Set the fixed end of a selection to INDEX."""
        ...
    def selection_present(self) -> bool:
        """
        Return True if there are characters selected in the entry, False
        otherwise.
        """
        ...
    def selection_range(self, start: str | int, end: str | int) -> None:
        """Set the selection from START to END (not included)."""
        ...
    def selection_to(self, index: str | int) -> None:
        """Set the variable end of a selection to INDEX."""
        ...
    select_adjust = selection_adjust
    select_clear = selection_clear
    select_from = selection_from
    select_present = selection_present
    select_range = selection_range
    select_to = selection_to

class Frame(Widget):
    """Frame widget which may contain other widgets and can have a 3D border."""
    def __init__(
        self,
        master: Misc | None = None,
        cnf: dict[str, Any] | None = {},
        *,
        background: str = ...,
        bd: float | str = 0,
        bg: str = ...,
        border: float | str = 0,
        borderwidth: float | str = 0,
        class_: str = "Frame",  # can't be changed with configure()
        colormap: Literal["new", ""] | Misc = "",  # can't be changed with configure()
        container: bool = False,  # can't be changed with configure()
        cursor: _Cursor = "",
        height: float | str = 0,
        highlightbackground: str = ...,
        highlightcolor: str = ...,
        highlightthickness: float | str = 0,
        name: str = ...,
        padx: float | str = 0,
        pady: float | str = 0,
        relief: Literal["raised", "sunken", "flat", "ridge", "solid", "groove"] = "flat",
        takefocus: bool | Literal[0, 1, ""] | Callable[[str], bool | None] = 0,
        visual: str | tuple[str, int] = "",  # can't be changed with configure()
        width: float | str = 0,
    ) -> None:
        """
        Construct a frame widget with the parent MASTER.

        Valid resource names: background, bd, bg, borderwidth, class,
        colormap, container, cursor, height, highlightbackground,
        highlightcolor, highlightthickness, relief, takefocus, visual, width.
        """
        ...
    @overload
    def configure(
        self,
        cnf: dict[str, Any] | None = None,
        *,
        background: str = ...,
        bd: float | str = ...,
        bg: str = ...,
        border: float | str = ...,
        borderwidth: float | str = ...,
        cursor: _Cursor = ...,
        height: float | str = ...,
        highlightbackground: str = ...,
        highlightcolor: str = ...,
        highlightthickness: float | str = ...,
        padx: float | str = ...,
        pady: float | str = ...,
        relief: Literal["raised", "sunken", "flat", "ridge", "solid", "groove"] = ...,
        takefocus: bool | Literal[0, 1, ""] | Callable[[str], bool | None] = ...,
        width: float | str = ...,
    ) -> dict[str, tuple[str, str, str, Any, Any]] | None:
        """
        Configure resources of a widget.

        The values for resources are specified as keyword
        arguments. To get an overview about
        the allowed keyword arguments call the method keys.
        """
        ...
    @overload
    def configure(self, cnf: str) -> tuple[str, str, str, Any, Any]:
        """
        Configure resources of a widget.

        The values for resources are specified as keyword
        arguments. To get an overview about
        the allowed keyword arguments call the method keys.
        """
        ...
    config = configure

class Label(Widget):
    """Label widget which can display text and bitmaps."""
    def __init__(
        self,
        master: Misc | None = None,
        cnf: dict[str, Any] | None = {},
        *,
        activebackground: str = ...,
        activeforeground: str = ...,
        anchor: Literal["nw", "n", "ne", "w", "center", "e", "sw", "s", "se"] = "center",
        background: str = ...,
        bd: float | str = ...,
        bg: str = ...,
        bitmap: str = "",
        border: float | str = ...,
        borderwidth: float | str = ...,
        compound: Literal["top", "left", "center", "right", "bottom", "none"] = "none",
        cursor: _Cursor = "",
        disabledforeground: str = ...,
        fg: str = ...,
        font: _FontDescription = "TkDefaultFont",
        foreground: str = ...,
        height: float | str = 0,
        highlightbackground: str = ...,
        highlightcolor: str = ...,
        highlightthickness: float | str = 0,
        image: _Image | str = "",
        justify: Literal["left", "center", "right"] = "center",
        name: str = ...,
        padx: float | str = 1,
        pady: float | str = 1,
        relief: Literal["raised", "sunken", "flat", "ridge", "solid", "groove"] = "flat",
        state: Literal["normal", "active", "disabled"] = "normal",
        takefocus: bool | Literal[0, 1, ""] | Callable[[str], bool | None] = 0,
        text: float | str = "",
        textvariable: Variable = ...,
        underline: int = -1,
        width: float | str = 0,
        wraplength: float | str = 0,
    ) -> None:
        """
        Construct a label widget with the parent MASTER.

        STANDARD OPTIONS

            activebackground, activeforeground, anchor,
            background, bitmap, borderwidth, cursor,
            disabledforeground, font, foreground,
            highlightbackground, highlightcolor,
            highlightthickness, image, justify,
            padx, pady, relief, takefocus, text,
            textvariable, underline, wraplength

        WIDGET-SPECIFIC OPTIONS

            height, state, width
        """
        ...
    @overload
    def configure(
        self,
        cnf: dict[str, Any] | None = None,
        *,
        activebackground: str = ...,
        activeforeground: str = ...,
        anchor: Literal["nw", "n", "ne", "w", "center", "e", "sw", "s", "se"] = ...,
        background: str = ...,
        bd: float | str = ...,
        bg: str = ...,
        bitmap: str = ...,
        border: float | str = ...,
        borderwidth: float | str = ...,
        compound: Literal["top", "left", "center", "right", "bottom", "none"] = ...,
        cursor: _Cursor = ...,
        disabledforeground: str = ...,
        fg: str = ...,
        font: _FontDescription = ...,
        foreground: str = ...,
        height: float | str = ...,
        highlightbackground: str = ...,
        highlightcolor: str = ...,
        highlightthickness: float | str = ...,
        image: _Image | str = ...,
        justify: Literal["left", "center", "right"] = ...,
        padx: float | str = ...,
        pady: float | str = ...,
        relief: Literal["raised", "sunken", "flat", "ridge", "solid", "groove"] = ...,
        state: Literal["normal", "active", "disabled"] = ...,
        takefocus: bool | Literal[0, 1, ""] | Callable[[str], bool | None] = ...,
        text: float | str = ...,
        textvariable: Variable = ...,
        underline: int = ...,
        width: float | str = ...,
        wraplength: float | str = ...,
    ) -> dict[str, tuple[str, str, str, Any, Any]] | None:
        """
        Configure resources of a widget.

        The values for resources are specified as keyword
        arguments. To get an overview about
        the allowed keyword arguments call the method keys.
        """
        ...
    @overload
    def configure(self, cnf: str) -> tuple[str, str, str, Any, Any]:
        """
        Configure resources of a widget.

        The values for resources are specified as keyword
        arguments. To get an overview about
        the allowed keyword arguments call the method keys.
        """
        ...
    config = configure

class Listbox(Widget, XView, YView):
    """Listbox widget which can display a list of strings."""
    def __init__(
        self,
        master: Misc | None = None,
        cnf: dict[str, Any] | None = {},
        *,
        activestyle: Literal["dotbox", "none", "underline"] = ...,
        background: str = ...,
        bd: float | str = 1,
        bg: str = ...,
        border: float | str = 1,
        borderwidth: float | str = 1,
        cursor: _Cursor = "",
        disabledforeground: str = ...,
        exportselection: bool | Literal[0, 1] = 1,
        fg: str = ...,
        font: _FontDescription = ...,
        foreground: str = ...,
        height: int = 10,
        highlightbackground: str = ...,
        highlightcolor: str = ...,
        highlightthickness: float | str = ...,
        justify: Literal["left", "center", "right"] = "left",
        # There's no tkinter.ListVar, but seems like bare tkinter.Variable
        # actually works for this:
        #
        #    >>> import tkinter
        #    >>> lb = tkinter.Listbox()
        #    >>> var = lb['listvariable'] = tkinter.Variable()
        #    >>> var.set(['foo', 'bar', 'baz'])
        #    >>> lb.get(0, 'end')
        #    ('foo', 'bar', 'baz')
        listvariable: Variable = ...,
        name: str = ...,
        relief: Literal["raised", "sunken", "flat", "ridge", "solid", "groove"] = ...,
        selectbackground: str = ...,
        selectborderwidth: float | str = 0,
        selectforeground: str = ...,
        # from listbox man page: "The value of the [selectmode] option may be
        # arbitrary, but the default bindings expect it to be either single,
        # browse, multiple, or extended"
        #
        # I have never seen anyone setting this to something else than what
        # "the default bindings expect", but let's support it anyway.
        selectmode: str | Literal["single", "browse", "multiple", "extended"] = "browse",  # noqa: Y051
        setgrid: bool = False,
        state: Literal["normal", "disabled"] = "normal",
        takefocus: bool | Literal[0, 1, ""] | Callable[[str], bool | None] = "",
        width: int = 20,
        xscrollcommand: str | Callable[[float, float], object] = "",
        yscrollcommand: str | Callable[[float, float], object] = "",
    ) -> None:
        """
        Construct a listbox widget with the parent MASTER.

        Valid resource names: background, bd, bg, borderwidth, cursor,
        exportselection, fg, font, foreground, height, highlightbackground,
        highlightcolor, highlightthickness, relief, selectbackground,
        selectborderwidth, selectforeground, selectmode, setgrid, takefocus,
        width, xscrollcommand, yscrollcommand, listvariable.
        """
        ...
    @overload
    def configure(
        self,
        cnf: dict[str, Any] | None = None,
        *,
        activestyle: Literal["dotbox", "none", "underline"] = ...,
        background: str = ...,
        bd: float | str = ...,
        bg: str = ...,
        border: float | str = ...,
        borderwidth: float | str = ...,
        cursor: _Cursor = ...,
        disabledforeground: str = ...,
        exportselection: bool = ...,
        fg: str = ...,
        font: _FontDescription = ...,
        foreground: str = ...,
        height: int = ...,
        highlightbackground: str = ...,
        highlightcolor: str = ...,
        highlightthickness: float | str = ...,
        justify: Literal["left", "center", "right"] = ...,
        listvariable: Variable = ...,
        relief: Literal["raised", "sunken", "flat", "ridge", "solid", "groove"] = ...,
        selectbackground: str = ...,
        selectborderwidth: float | str = ...,
        selectforeground: str = ...,
        selectmode: str | Literal["single", "browse", "multiple", "extended"] = ...,  # noqa: Y051
        setgrid: bool = ...,
        state: Literal["normal", "disabled"] = ...,
        takefocus: bool | Literal[0, 1, ""] | Callable[[str], bool | None] = ...,
        width: int = ...,
        xscrollcommand: str | Callable[[float, float], object] = ...,
        yscrollcommand: str | Callable[[float, float], object] = ...,
    ) -> dict[str, tuple[str, str, str, Any, Any]] | None:
        """
        Configure resources of a widget.

        The values for resources are specified as keyword
        arguments. To get an overview about
        the allowed keyword arguments call the method keys.
        """
        ...
    @overload
    def configure(self, cnf: str) -> tuple[str, str, str, Any, Any]:
        """
        Configure resources of a widget.

        The values for resources are specified as keyword
        arguments. To get an overview about
        the allowed keyword arguments call the method keys.
        """
        ...
    config = configure
    def activate(self, index: str | int) -> None:
        """Activate item identified by INDEX."""
        ...
    def bbox(self, index: str | int) -> tuple[int, int, int, int] | None:
        """
        Return a tuple of X1,Y1,X2,Y2 coordinates for a rectangle
        which encloses the item identified by the given index.
        """
        ...
    def curselection(self):
        """Return the indices of currently selected item."""
        ...
    def delete(self, first: str | int, last: str | int | None = None) -> None:
        """Delete items from FIRST to LAST (included)."""
        ...
    def get(self, first: str | int, last: str | int | None = None):
        """Get list of items from FIRST to LAST (included)."""
        ...
    def index(self, index: str | int) -> int:
        """Return index of item identified with INDEX."""
        ...
    def insert(self, index: str | int, *elements: str | float) -> None:
        """Insert ELEMENTS at INDEX."""
        ...
    def nearest(self, y):
        """Get index of item which is nearest to y coordinate Y."""
        ...
    def scan_mark(self, x, y) -> None:
        """Remember the current X, Y coordinates."""
        ...
    def scan_dragto(self, x, y) -> None:
        """
        Adjust the view of the listbox to 10 times the
        difference between X and Y and the coordinates given in
        scan_mark.
        """
        ...
    def see(self, index: str | int) -> None:
        """Scroll such that INDEX is visible."""
        ...
    def selection_anchor(self, index: str | int) -> None:
        """Set the fixed end oft the selection to INDEX."""
        ...
    select_anchor = selection_anchor
    def selection_clear(self, first: str | int, last: str | int | None = None) -> None:
        """Clear the selection from FIRST to LAST (included)."""
        ...
    select_clear = selection_clear
    def selection_includes(self, index: str | int):
        """Return True if INDEX is part of the selection."""
        ...
    select_includes = selection_includes
    def selection_set(self, first: str | int, last: str | int | None = None) -> None:
        """
        Set the selection from FIRST to LAST (included) without
        changing the currently selected elements.
        """
        ...
    select_set = selection_set
    def size(self) -> int:
        """Return the number of elements in the listbox."""
        ...
    def itemcget(self, index: str | int, option):
        """Return the resource value for an ITEM and an OPTION."""
        ...
    def itemconfigure(self, index: str | int, cnf=None, **kw):
        """
        Configure resources of an ITEM.

        The values for resources are specified as keyword arguments.
        To get an overview about the allowed keyword arguments
        call the method without arguments.
        Valid resource names: background, bg, foreground, fg,
        selectbackground, selectforeground.
        """
        ...
    itemconfig = itemconfigure

class Menu(Widget):
    """Menu widget which allows displaying menu bars, pull-down menus and pop-up menus."""
    def __init__(
        self,
        master: Misc | None = None,
        cnf: dict[str, Any] | None = {},
        *,
        activebackground: str = ...,
        activeborderwidth: float | str = ...,
        activeforeground: str = ...,
        background: str = ...,
        bd: float | str = ...,
        bg: str = ...,
        border: float | str = ...,
        borderwidth: float | str = ...,
        cursor: _Cursor = "arrow",
        disabledforeground: str = ...,
        fg: str = ...,
        font: _FontDescription = ...,
        foreground: str = ...,
        name: str = ...,
        postcommand: Callable[[], object] | str = "",
        relief: Literal["raised", "sunken", "flat", "ridge", "solid", "groove"] = ...,
        selectcolor: str = ...,
        takefocus: bool | Literal[0, 1, ""] | Callable[[str], bool | None] = 0,
        tearoff: bool | Literal[0, 1] = 1,
        # I guess tearoffcommand arguments are supposed to be widget objects,
        # but they are widget name strings. Use nametowidget() to handle the
        # arguments of tearoffcommand.
        tearoffcommand: Callable[[str, str], object] | str = "",
        title: str = "",
        type: Literal["menubar", "tearoff", "normal"] = "normal",
    ) -> None:
        """
        Construct menu widget with the parent MASTER.

        Valid resource names: activebackground, activeborderwidth,
        activeforeground, background, bd, bg, borderwidth, cursor,
        disabledforeground, fg, font, foreground, postcommand, relief,
        selectcolor, takefocus, tearoff, tearoffcommand, title, type.
        """
        ...
    @overload
    def configure(
        self,
        cnf: dict[str, Any] | None = None,
        *,
        activebackground: str = ...,
        activeborderwidth: float | str = ...,
        activeforeground: str = ...,
        background: str = ...,
        bd: float | str = ...,
        bg: str = ...,
        border: float | str = ...,
        borderwidth: float | str = ...,
        cursor: _Cursor = ...,
        disabledforeground: str = ...,
        fg: str = ...,
        font: _FontDescription = ...,
        foreground: str = ...,
        postcommand: Callable[[], object] | str = ...,
        relief: Literal["raised", "sunken", "flat", "ridge", "solid", "groove"] = ...,
        selectcolor: str = ...,
        takefocus: bool | Literal[0, 1, ""] | Callable[[str], bool | None] = ...,
        tearoff: bool = ...,
        tearoffcommand: Callable[[str, str], object] | str = ...,
        title: str = ...,
        type: Literal["menubar", "tearoff", "normal"] = ...,
    ) -> dict[str, tuple[str, str, str, Any, Any]] | None:
        """
        Configure resources of a widget.

        The values for resources are specified as keyword
        arguments. To get an overview about
        the allowed keyword arguments call the method keys.
        """
        ...
    @overload
    def configure(self, cnf: str) -> tuple[str, str, str, Any, Any]:
        """
        Configure resources of a widget.

        The values for resources are specified as keyword
        arguments. To get an overview about
        the allowed keyword arguments call the method keys.
        """
        ...
    config = configure
    def tk_popup(self, x: int, y: int, entry: str | int = "") -> None:
        """Post the menu at position X,Y with entry ENTRY."""
        ...
    def activate(self, index: str | int) -> None:
        """Activate entry at INDEX."""
        ...
    def add(self, itemType, cnf={}, **kw):
        """Internal function."""
        ...
    def insert(self, index, itemType, cnf={}, **kw):
        """Internal function."""
        ...
    def add_cascade(
        self,
        cnf: dict[str, Any] | None = {},
        *,
        accelerator: str = ...,
        activebackground: str = ...,
        activeforeground: str = ...,
        background: str = ...,
        bitmap: str = ...,
        columnbreak: int = ...,
        command: Callable[[], object] | str = ...,
        compound: Literal["top", "left", "center", "right", "bottom", "none"] = ...,
        font: _FontDescription = ...,
        foreground: str = ...,
        hidemargin: bool = ...,
        image: _Image | str = ...,
        label: str = ...,
        menu: Menu = ...,
        state: Literal["normal", "active", "disabled"] = ...,
        underline: int = ...,
    ) -> None:
        """Add hierarchical menu item."""
        ...
    def add_checkbutton(
        self,
        cnf: dict[str, Any] | None = {},
        *,
        accelerator: str = ...,
        activebackground: str = ...,
        activeforeground: str = ...,
        background: str = ...,
        bitmap: str = ...,
        columnbreak: int = ...,
        command: Callable[[], object] | str = ...,
        compound: Literal["top", "left", "center", "right", "bottom", "none"] = ...,
        font: _FontDescription = ...,
        foreground: str = ...,
        hidemargin: bool = ...,
        image: _Image | str = ...,
        indicatoron: bool = ...,
        label: str = ...,
        offvalue: Any = ...,
        onvalue: Any = ...,
        selectcolor: str = ...,
        selectimage: _Image | str = ...,
        state: Literal["normal", "active", "disabled"] = ...,
        underline: int = ...,
        variable: Variable = ...,
    ) -> None:
        """Add checkbutton menu item."""
        ...
    def add_command(
        self,
        cnf: dict[str, Any] | None = {},
        *,
        accelerator: str = ...,
        activebackground: str = ...,
        activeforeground: str = ...,
        background: str = ...,
        bitmap: str = ...,
        columnbreak: int = ...,
        command: Callable[[], object] | str = ...,
        compound: Literal["top", "left", "center", "right", "bottom", "none"] = ...,
        font: _FontDescription = ...,
        foreground: str = ...,
        hidemargin: bool = ...,
        image: _Image | str = ...,
        label: str = ...,
        state: Literal["normal", "active", "disabled"] = ...,
        underline: int = ...,
    ) -> None:
        """Add command menu item."""
        ...
    def add_radiobutton(
        self,
        cnf: dict[str, Any] | None = {},
        *,
        accelerator: str = ...,
        activebackground: str = ...,
        activeforeground: str = ...,
        background: str = ...,
        bitmap: str = ...,
        columnbreak: int = ...,
        command: Callable[[], object] | str = ...,
        compound: Literal["top", "left", "center", "right", "bottom", "none"] = ...,
        font: _FontDescription = ...,
        foreground: str = ...,
        hidemargin: bool = ...,
        image: _Image | str = ...,
        indicatoron: bool = ...,
        label: str = ...,
        selectcolor: str = ...,
        selectimage: _Image | str = ...,
        state: Literal["normal", "active", "disabled"] = ...,
        underline: int = ...,
        value: Any = ...,
        variable: Variable = ...,
    ) -> None:
        """Add radio menu item."""
        ...
    def add_separator(self, cnf: dict[str, Any] | None = {}, *, background: str = ...) -> None:
        """Add separator."""
        ...
    def insert_cascade(
        self,
        index: str | int,
        cnf: dict[str, Any] | None = {},
        *,
        accelerator: str = ...,
        activebackground: str = ...,
        activeforeground: str = ...,
        background: str = ...,
        bitmap: str = ...,
        columnbreak: int = ...,
        command: Callable[[], object] | str = ...,
        compound: Literal["top", "left", "center", "right", "bottom", "none"] = ...,
        font: _FontDescription = ...,
        foreground: str = ...,
        hidemargin: bool = ...,
        image: _Image | str = ...,
        label: str = ...,
        menu: Menu = ...,
        state: Literal["normal", "active", "disabled"] = ...,
        underline: int = ...,
    ) -> None:
        """Add hierarchical menu item at INDEX."""
        ...
    def insert_checkbutton(
        self,
        index: str | int,
        cnf: dict[str, Any] | None = {},
        *,
        accelerator: str = ...,
        activebackground: str = ...,
        activeforeground: str = ...,
        background: str = ...,
        bitmap: str = ...,
        columnbreak: int = ...,
        command: Callable[[], object] | str = ...,
        compound: Literal["top", "left", "center", "right", "bottom", "none"] = ...,
        font: _FontDescription = ...,
        foreground: str = ...,
        hidemargin: bool = ...,
        image: _Image | str = ...,
        indicatoron: bool = ...,
        label: str = ...,
        offvalue: Any = ...,
        onvalue: Any = ...,
        selectcolor: str = ...,
        selectimage: _Image | str = ...,
        state: Literal["normal", "active", "disabled"] = ...,
        underline: int = ...,
        variable: Variable = ...,
    ) -> None:
        """Add checkbutton menu item at INDEX."""
        ...
    def insert_command(
        self,
        index: str | int,
        cnf: dict[str, Any] | None = {},
        *,
        accelerator: str = ...,
        activebackground: str = ...,
        activeforeground: str = ...,
        background: str = ...,
        bitmap: str = ...,
        columnbreak: int = ...,
        command: Callable[[], object] | str = ...,
        compound: Literal["top", "left", "center", "right", "bottom", "none"] = ...,
        font: _FontDescription = ...,
        foreground: str = ...,
        hidemargin: bool = ...,
        image: _Image | str = ...,
        label: str = ...,
        state: Literal["normal", "active", "disabled"] = ...,
        underline: int = ...,
    ) -> None:
        """Add command menu item at INDEX."""
        ...
    def insert_radiobutton(
        self,
        index: str | int,
        cnf: dict[str, Any] | None = {},
        *,
        accelerator: str = ...,
        activebackground: str = ...,
        activeforeground: str = ...,
        background: str = ...,
        bitmap: str = ...,
        columnbreak: int = ...,
        command: Callable[[], object] | str = ...,
        compound: Literal["top", "left", "center", "right", "bottom", "none"] = ...,
        font: _FontDescription = ...,
        foreground: str = ...,
        hidemargin: bool = ...,
        image: _Image | str = ...,
        indicatoron: bool = ...,
        label: str = ...,
        selectcolor: str = ...,
        selectimage: _Image | str = ...,
        state: Literal["normal", "active", "disabled"] = ...,
        underline: int = ...,
        value: Any = ...,
        variable: Variable = ...,
    ) -> None:
        """Add radio menu item at INDEX."""
        ...
    def insert_separator(self, index: str | int, cnf: dict[str, Any] | None = {}, *, background: str = ...) -> None:
        """Add separator at INDEX."""
        ...
    def delete(self, index1: str | int, index2: str | int | None = None) -> None:
        """Delete menu items between INDEX1 and INDEX2 (included)."""
        ...
    def entrycget(self, index: str | int, option: str) -> Any:
        """Return the resource value of a menu item for OPTION at INDEX."""
        ...
    def entryconfigure(
        self, index: str | int, cnf: dict[str, Any] | None = None, **kw: Any
    ) -> dict[str, tuple[str, str, str, Any, Any]] | None:
        """Configure a menu item at INDEX."""
        ...
    entryconfig = entryconfigure
    def index(self, index: str | int) -> int | None:
        """Return the index of a menu item identified by INDEX."""
        ...
    def invoke(self, index: str | int) -> Any:
        """
        Invoke a menu item identified by INDEX and execute
        the associated command.
        """
        ...
    def post(self, x: int, y: int) -> None:
        """Display a menu at position X,Y."""
        ...
    def type(self, index: str | int) -> Literal["cascade", "checkbutton", "command", "radiobutton", "separator"]:
        """Return the type of the menu item at INDEX."""
        ...
    def unpost(self) -> None:
        """Unmap a menu."""
        ...
    def xposition(self, index: str | int) -> int:
        """
        Return the x-position of the leftmost pixel of the menu item
        at INDEX.
        """
        ...
    def yposition(self, index: str | int) -> int:
        """Return the y-position of the topmost pixel of the menu item at INDEX."""
        ...

class Menubutton(Widget):
    """Menubutton widget, obsolete since Tk8.0."""
    def __init__(
        self,
        master: Misc | None = None,
        cnf: dict[str, Any] | None = {},
        *,
        activebackground: str = ...,
        activeforeground: str = ...,
        anchor: Literal["nw", "n", "ne", "w", "center", "e", "sw", "s", "se"] = ...,
        background: str = ...,
        bd: float | str = ...,
        bg: str = ...,
        bitmap: str = "",
        border: float | str = ...,
        borderwidth: float | str = ...,
        compound: Literal["top", "left", "center", "right", "bottom", "none"] = "none",
        cursor: _Cursor = "",
        direction: Literal["above", "below", "left", "right", "flush"] = "below",
        disabledforeground: str = ...,
        fg: str = ...,
        font: _FontDescription = "TkDefaultFont",
        foreground: str = ...,
        height: float | str = 0,
        highlightbackground: str = ...,
        highlightcolor: str = ...,
        highlightthickness: float | str = 0,
        image: _Image | str = "",
        indicatoron: bool = ...,
        justify: Literal["left", "center", "right"] = ...,
        menu: Menu = ...,
        name: str = ...,
        padx: float | str = ...,
        pady: float | str = ...,
        relief: Literal["raised", "sunken", "flat", "ridge", "solid", "groove"] = "flat",
        state: Literal["normal", "active", "disabled"] = "normal",
        takefocus: bool | Literal[0, 1, ""] | Callable[[str], bool | None] = 0,
        text: float | str = "",
        textvariable: Variable = ...,
        underline: int = -1,
        width: float | str = 0,
        wraplength: float | str = 0,
    ) -> None: ...
    @overload
    def configure(
        self,
        cnf: dict[str, Any] | None = None,
        *,
        activebackground: str = ...,
        activeforeground: str = ...,
        anchor: Literal["nw", "n", "ne", "w", "center", "e", "sw", "s", "se"] = ...,
        background: str = ...,
        bd: float | str = ...,
        bg: str = ...,
        bitmap: str = ...,
        border: float | str = ...,
        borderwidth: float | str = ...,
        compound: Literal["top", "left", "center", "right", "bottom", "none"] = ...,
        cursor: _Cursor = ...,
        direction: Literal["above", "below", "left", "right", "flush"] = ...,
        disabledforeground: str = ...,
        fg: str = ...,
        font: _FontDescription = ...,
        foreground: str = ...,
        height: float | str = ...,
        highlightbackground: str = ...,
        highlightcolor: str = ...,
        highlightthickness: float | str = ...,
        image: _Image | str = ...,
        indicatoron: bool = ...,
        justify: Literal["left", "center", "right"] = ...,
        menu: Menu = ...,
        padx: float | str = ...,
        pady: float | str = ...,
        relief: Literal["raised", "sunken", "flat", "ridge", "solid", "groove"] = ...,
        state: Literal["normal", "active", "disabled"] = ...,
        takefocus: bool | Literal[0, 1, ""] | Callable[[str], bool | None] = ...,
        text: float | str = ...,
        textvariable: Variable = ...,
        underline: int = ...,
        width: float | str = ...,
        wraplength: float | str = ...,
    ) -> dict[str, tuple[str, str, str, Any, Any]] | None:
        """
        Configure resources of a widget.

        The values for resources are specified as keyword
        arguments. To get an overview about
        the allowed keyword arguments call the method keys.
        """
        ...
    @overload
    def configure(self, cnf: str) -> tuple[str, str, str, Any, Any]:
        """
        Configure resources of a widget.

        The values for resources are specified as keyword
        arguments. To get an overview about
        the allowed keyword arguments call the method keys.
        """
        ...
    config = configure

class Message(Widget):
    """Message widget to display multiline text. Obsolete since Label does it too."""
    def __init__(
        self,
        master: Misc | None = None,
        cnf: dict[str, Any] | None = {},
        *,
        anchor: Literal["nw", "n", "ne", "w", "center", "e", "sw", "s", "se"] = "center",
        aspect: int = 150,
        background: str = ...,
        bd: float | str = 1,
        bg: str = ...,
        border: float | str = 1,
        borderwidth: float | str = 1,
        cursor: _Cursor = "",
        fg: str = ...,
        font: _FontDescription = "TkDefaultFont",
        foreground: str = ...,
        highlightbackground: str = ...,
        highlightcolor: str = ...,
        highlightthickness: float | str = 0,
        justify: Literal["left", "center", "right"] = "left",
        name: str = ...,
        padx: float | str = ...,
        pady: float | str = ...,
        relief: Literal["raised", "sunken", "flat", "ridge", "solid", "groove"] = "flat",
        takefocus: bool | Literal[0, 1, ""] | Callable[[str], bool | None] = 0,
        text: float | str = "",
        textvariable: Variable = ...,
        # there's width but no height
        width: float | str = 0,
    ) -> None: ...
    @overload
    def configure(
        self,
        cnf: dict[str, Any] | None = None,
        *,
        anchor: Literal["nw", "n", "ne", "w", "center", "e", "sw", "s", "se"] = ...,
        aspect: int = ...,
        background: str = ...,
        bd: float | str = ...,
        bg: str = ...,
        border: float | str = ...,
        borderwidth: float | str = ...,
        cursor: _Cursor = ...,
        fg: str = ...,
        font: _FontDescription = ...,
        foreground: str = ...,
        highlightbackground: str = ...,
        highlightcolor: str = ...,
        highlightthickness: float | str = ...,
        justify: Literal["left", "center", "right"] = ...,
        padx: float | str = ...,
        pady: float | str = ...,
        relief: Literal["raised", "sunken", "flat", "ridge", "solid", "groove"] = ...,
        takefocus: bool | Literal[0, 1, ""] | Callable[[str], bool | None] = ...,
        text: float | str = ...,
        textvariable: Variable = ...,
        width: float | str = ...,
    ) -> dict[str, tuple[str, str, str, Any, Any]] | None:
        """
        Configure resources of a widget.

        The values for resources are specified as keyword
        arguments. To get an overview about
        the allowed keyword arguments call the method keys.
        """
        ...
    @overload
    def configure(self, cnf: str) -> tuple[str, str, str, Any, Any]:
        """
        Configure resources of a widget.

        The values for resources are specified as keyword
        arguments. To get an overview about
        the allowed keyword arguments call the method keys.
        """
        ...
    config = configure

class Radiobutton(Widget):
    """Radiobutton widget which shows only one of several buttons in on-state."""
    def __init__(
        self,
        master: Misc | None = None,
        cnf: dict[str, Any] | None = {},
        *,
        activebackground: str = ...,
        activeforeground: str = ...,
        anchor: Literal["nw", "n", "ne", "w", "center", "e", "sw", "s", "se"] = "center",
        background: str = ...,
        bd: float | str = ...,
        bg: str = ...,
        bitmap: str = "",
        border: float | str = ...,
        borderwidth: float | str = ...,
        command: str | Callable[[], Any] = "",
        compound: Literal["top", "left", "center", "right", "bottom", "none"] = "none",
        cursor: _Cursor = "",
        disabledforeground: str = ...,
        fg: str = ...,
        font: _FontDescription = "TkDefaultFont",
        foreground: str = ...,
        height: float | str = 0,
        highlightbackground: str = ...,
        highlightcolor: str = ...,
        highlightthickness: float | str = 1,
        image: _Image | str = "",
        indicatoron: bool = True,
        justify: Literal["left", "center", "right"] = "center",
        name: str = ...,
        offrelief: Literal["raised", "sunken", "flat", "ridge", "solid", "groove"] = ...,
        overrelief: Literal["raised", "sunken", "flat", "ridge", "solid", "groove", ""] = "",
        padx: float | str = 1,
        pady: float | str = 1,
        relief: Literal["raised", "sunken", "flat", "ridge", "solid", "groove"] = "flat",
        selectcolor: str = ...,
        selectimage: _Image | str = "",
        state: Literal["normal", "active", "disabled"] = "normal",
        takefocus: bool | Literal[0, 1, ""] | Callable[[str], bool | None] = "",
        text: float | str = "",
        textvariable: Variable = ...,
        tristateimage: _Image | str = "",
        tristatevalue: Any = "",
        underline: int = -1,
        value: Any = "",
        variable: Variable | Literal[""] = ...,
        width: float | str = 0,
        wraplength: float | str = 0,
    ) -> None:
        """
        Construct a radiobutton widget with the parent MASTER.

        Valid resource names: activebackground, activeforeground, anchor,
        background, bd, bg, bitmap, borderwidth, command, cursor,
        disabledforeground, fg, font, foreground, height,
        highlightbackground, highlightcolor, highlightthickness, image,
        indicatoron, justify, padx, pady, relief, selectcolor, selectimage,
        state, takefocus, text, textvariable, underline, value, variable,
        width, wraplength.
        """
        ...
    @overload
    def configure(
        self,
        cnf: dict[str, Any] | None = None,
        *,
        activebackground: str = ...,
        activeforeground: str = ...,
        anchor: Literal["nw", "n", "ne", "w", "center", "e", "sw", "s", "se"] = ...,
        background: str = ...,
        bd: float | str = ...,
        bg: str = ...,
        bitmap: str = ...,
        border: float | str = ...,
        borderwidth: float | str = ...,
        command: str | Callable[[], Any] = ...,
        compound: Literal["top", "left", "center", "right", "bottom", "none"] = ...,
        cursor: _Cursor = ...,
        disabledforeground: str = ...,
        fg: str = ...,
        font: _FontDescription = ...,
        foreground: str = ...,
        height: float | str = ...,
        highlightbackground: str = ...,
        highlightcolor: str = ...,
        highlightthickness: float | str = ...,
        image: _Image | str = ...,
        indicatoron: bool = ...,
        justify: Literal["left", "center", "right"] = ...,
        offrelief: Literal["raised", "sunken", "flat", "ridge", "solid", "groove"] = ...,
        overrelief: Literal["raised", "sunken", "flat", "ridge", "solid", "groove", ""] = ...,
        padx: float | str = ...,
        pady: float | str = ...,
        relief: Literal["raised", "sunken", "flat", "ridge", "solid", "groove"] = ...,
        selectcolor: str = ...,
        selectimage: _Image | str = ...,
        state: Literal["normal", "active", "disabled"] = ...,
        takefocus: bool | Literal[0, 1, ""] | Callable[[str], bool | None] = ...,
        text: float | str = ...,
        textvariable: Variable = ...,
        tristateimage: _Image | str = ...,
        tristatevalue: Any = ...,
        underline: int = ...,
        value: Any = ...,
        variable: Variable | Literal[""] = ...,
        width: float | str = ...,
        wraplength: float | str = ...,
    ) -> dict[str, tuple[str, str, str, Any, Any]] | None:
        """
        Configure resources of a widget.

        The values for resources are specified as keyword
        arguments. To get an overview about
        the allowed keyword arguments call the method keys.
        """
        ...
    @overload
    def configure(self, cnf: str) -> tuple[str, str, str, Any, Any]:
        """
        Configure resources of a widget.

        The values for resources are specified as keyword
        arguments. To get an overview about
        the allowed keyword arguments call the method keys.
        """
        ...
    config = configure
    def deselect(self) -> None:
        """Put the button in off-state."""
        ...
    def flash(self) -> None:
        """Flash the button."""
        ...
    def invoke(self) -> Any:
        """Toggle the button and invoke a command if given as resource."""
        ...
    def select(self) -> None:
        """Put the button in on-state."""
        ...

class Scale(Widget):
    """Scale widget which can display a numerical scale."""
    def __init__(
        self,
        master: Misc | None = None,
        cnf: dict[str, Any] | None = {},
        *,
        activebackground: str = ...,
        background: str = ...,
        bd: float | str = 1,
        bg: str = ...,
        bigincrement: float = 0.0,
        border: float | str = 1,
        borderwidth: float | str = 1,
        # don't know why the callback gets string instead of float
        command: str | Callable[[str], object] = "",
        cursor: _Cursor = "",
        digits: int = 0,
        fg: str = ...,
        font: _FontDescription = "TkDefaultFont",
        foreground: str = ...,
        from_: float = 0.0,
        highlightbackground: str = ...,
        highlightcolor: str = ...,
        highlightthickness: float | str = ...,
        label: str = "",
        length: float | str = 100,
        name: str = ...,
        orient: Literal["horizontal", "vertical"] = "vertical",
        relief: Literal["raised", "sunken", "flat", "ridge", "solid", "groove"] = "flat",
        repeatdelay: int = 300,
        repeatinterval: int = 100,
        resolution: float = 1.0,
        showvalue: bool = True,
        sliderlength: float | str = 30,
        sliderrelief: Literal["raised", "sunken", "flat", "ridge", "solid", "groove"] = "raised",
        state: Literal["normal", "active", "disabled"] = "normal",
        takefocus: bool | Literal[0, 1, ""] | Callable[[str], bool | None] = "",
        tickinterval: float = 0.0,
        to: float = 100.0,
        troughcolor: str = ...,
        variable: IntVar | DoubleVar = ...,
        width: float | str = 15,
    ) -> None:
        """
        Construct a scale widget with the parent MASTER.

        Valid resource names: activebackground, background, bigincrement, bd,
        bg, borderwidth, command, cursor, digits, fg, font, foreground, from,
        highlightbackground, highlightcolor, highlightthickness, label,
        length, orient, relief, repeatdelay, repeatinterval, resolution,
        showvalue, sliderlength, sliderrelief, state, takefocus,
        tickinterval, to, troughcolor, variable, width.
        """
        ...
    @overload
    def configure(
        self,
        cnf: dict[str, Any] | None = None,
        *,
        activebackground: str = ...,
        background: str = ...,
        bd: float | str = ...,
        bg: str = ...,
        bigincrement: float = ...,
        border: float | str = ...,
        borderwidth: float | str = ...,
        command: str | Callable[[str], object] = ...,
        cursor: _Cursor = ...,
        digits: int = ...,
        fg: str = ...,
        font: _FontDescription = ...,
        foreground: str = ...,
        from_: float = ...,
        highlightbackground: str = ...,
        highlightcolor: str = ...,
        highlightthickness: float | str = ...,
        label: str = ...,
        length: float | str = ...,
        orient: Literal["horizontal", "vertical"] = ...,
        relief: Literal["raised", "sunken", "flat", "ridge", "solid", "groove"] = ...,
        repeatdelay: int = ...,
        repeatinterval: int = ...,
        resolution: float = ...,
        showvalue: bool = ...,
        sliderlength: float | str = ...,
        sliderrelief: Literal["raised", "sunken", "flat", "ridge", "solid", "groove"] = ...,
        state: Literal["normal", "active", "disabled"] = ...,
        takefocus: bool | Literal[0, 1, ""] | Callable[[str], bool | None] = ...,
        tickinterval: float = ...,
        to: float = ...,
        troughcolor: str = ...,
        variable: IntVar | DoubleVar = ...,
        width: float | str = ...,
    ) -> dict[str, tuple[str, str, str, Any, Any]] | None:
        """
        Configure resources of a widget.

        The values for resources are specified as keyword
        arguments. To get an overview about
        the allowed keyword arguments call the method keys.
        """
        ...
    @overload
    def configure(self, cnf: str) -> tuple[str, str, str, Any, Any]:
        """
        Configure resources of a widget.

        The values for resources are specified as keyword
        arguments. To get an overview about
        the allowed keyword arguments call the method keys.
        """
        ...
    config = configure
    def get(self) -> float:
        """Get the current value as integer or float."""
        ...
    def set(self, value) -> None:
        """Set the value to VALUE."""
        ...
    def coords(self, value: float | None = None) -> tuple[int, int]:
        """
        Return a tuple (X,Y) of the point along the centerline of the
        trough that corresponds to VALUE or the current value if None is
        given.
        """
        ...
    def identify(self, x, y) -> Literal["", "slider", "trough1", "trough2"]:
        """
        Return where the point X,Y lies. Valid return values are "slider",
        "though1" and "though2".
        """
        ...

class Scrollbar(Widget):
    """Scrollbar widget which displays a slider at a certain position."""
    def __init__(
        self,
        master: Misc | None = None,
        cnf: dict[str, Any] | None = {},
        *,
        activebackground: str = ...,
        activerelief: Literal["raised", "sunken", "flat", "ridge", "solid", "groove"] = "raised",
        background: str = ...,
        bd: float | str = ...,
        bg: str = ...,
        border: float | str = ...,
        borderwidth: float | str = ...,
        # There are many ways how the command may get called. Search for
        # 'SCROLLING COMMANDS' in scrollbar man page. There doesn't seem to
        # be any way to specify an overloaded callback function, so we say
        # that it can take any args while it can't in reality.
        command: Callable[..., tuple[float, float] | None] | str = "",
        cursor: _Cursor = "",
        elementborderwidth: float | str = -1,
        highlightbackground: str = ...,
        highlightcolor: str = ...,
        highlightthickness: float | str = 0,
        jump: bool = False,
        name: str = ...,
        orient: Literal["horizontal", "vertical"] = "vertical",
        relief: Literal["raised", "sunken", "flat", "ridge", "solid", "groove"] = ...,
        repeatdelay: int = 300,
        repeatinterval: int = 100,
        takefocus: bool | Literal[0, 1, ""] | Callable[[str], bool | None] = "",
        troughcolor: str = ...,
        width: float | str = ...,
    ) -> None:
        """
        Construct a scrollbar widget with the parent MASTER.

        Valid resource names: activebackground, activerelief,
        background, bd, bg, borderwidth, command, cursor,
        elementborderwidth, highlightbackground,
        highlightcolor, highlightthickness, jump, orient,
        relief, repeatdelay, repeatinterval, takefocus,
        troughcolor, width.
        """
        ...
    @overload
    def configure(
        self,
        cnf: dict[str, Any] | None = None,
        *,
        activebackground: str = ...,
        activerelief: Literal["raised", "sunken", "flat", "ridge", "solid", "groove"] = ...,
        background: str = ...,
        bd: float | str = ...,
        bg: str = ...,
        border: float | str = ...,
        borderwidth: float | str = ...,
        command: Callable[..., tuple[float, float] | None] | str = ...,
        cursor: _Cursor = ...,
        elementborderwidth: float | str = ...,
        highlightbackground: str = ...,
        highlightcolor: str = ...,
        highlightthickness: float | str = ...,
        jump: bool = ...,
        orient: Literal["horizontal", "vertical"] = ...,
        relief: Literal["raised", "sunken", "flat", "ridge", "solid", "groove"] = ...,
        repeatdelay: int = ...,
        repeatinterval: int = ...,
        takefocus: bool | Literal[0, 1, ""] | Callable[[str], bool | None] = ...,
        troughcolor: str = ...,
        width: float | str = ...,
    ) -> dict[str, tuple[str, str, str, Any, Any]] | None:
        """
        Configure resources of a widget.

        The values for resources are specified as keyword
        arguments. To get an overview about
        the allowed keyword arguments call the method keys.
        """
        ...
    @overload
    def configure(self, cnf: str) -> tuple[str, str, str, Any, Any]:
        """
        Configure resources of a widget.

        The values for resources are specified as keyword
        arguments. To get an overview about
        the allowed keyword arguments call the method keys.
        """
        ...
    config = configure
    def activate(self, index=None):
        """
        Marks the element indicated by index as active.
        The only index values understood by this method are "arrow1",
        "slider", or "arrow2".  If any other value is specified then no
        element of the scrollbar will be active.  If index is not specified,
        the method returns the name of the element that is currently active,
        or None if no element is active.
        """
        ...
    def delta(self, deltax: int, deltay: int) -> float:
        """
        Return the fractional change of the scrollbar setting if it
        would be moved by DELTAX or DELTAY pixels.
        """
        ...
    def fraction(self, x: int, y: int) -> float:
        """
        Return the fractional value which corresponds to a slider
        position of X,Y.
        """
        ...
    def identify(self, x: int, y: int) -> Literal["arrow1", "arrow2", "slider", "trough1", "trough2", ""]:
        """
        Return the element under position X,Y as one of
        "arrow1","slider","arrow2" or "".
        """
        ...
    def get(self) -> tuple[float, float, float, float] | tuple[float, float]:
        """
        Return the current fractional values (upper and lower end)
        of the slider position.
        """
        ...
    def set(self, first: float | str, last: float | str) -> None:
        """
        Set the fractional values of the slider position (upper and
        lower ends as value between 0 and 1).
        """
        ...

_WhatToCount: TypeAlias = Literal[
    "chars", "displaychars", "displayindices", "displaylines", "indices", "lines", "xpixels", "ypixels"
]

class Text(Widget, XView, YView):
    """Text widget which can display text in various forms."""
    def __init__(
        self,
        master: Misc | None = None,
        cnf: dict[str, Any] | None = {},
        *,
        autoseparators: bool = True,
        background: str = ...,
        bd: float | str = ...,
        bg: str = ...,
        blockcursor: bool = False,
        border: float | str = ...,
        borderwidth: float | str = ...,
        cursor: _Cursor = "xterm",
        endline: int | Literal[""] = "",
        exportselection: bool = True,
        fg: str = ...,
        font: _FontDescription = "TkFixedFont",
        foreground: str = ...,
        # width is always int, but height is allowed to be screen units.
        # This doesn't make any sense to me, and this isn't documented.
        # The docs seem to say that both should be integers.
        height: float | str = 24,
        highlightbackground: str = ...,
        highlightcolor: str = ...,
        highlightthickness: float | str = ...,
        inactiveselectbackground: str = ...,
        insertbackground: str = ...,
        insertborderwidth: float | str = 0,
        insertofftime: int = 300,
        insertontime: int = 600,
        insertunfocussed: Literal["none", "hollow", "solid"] = "none",
        insertwidth: float | str = ...,
        maxundo: int = 0,
        name: str = ...,
        padx: float | str = 1,
        pady: float | str = 1,
        relief: Literal["raised", "sunken", "flat", "ridge", "solid", "groove"] = ...,
        selectbackground: str = ...,
        selectborderwidth: float | str = ...,
        selectforeground: str = ...,
        setgrid: bool = False,
        spacing1: float | str = 0,
        spacing2: float | str = 0,
        spacing3: float | str = 0,
        startline: int | Literal[""] = "",
        state: Literal["normal", "disabled"] = "normal",
        # Literal inside Tuple doesn't actually work
        tabs: float | str | tuple[float | str, ...] = "",
        tabstyle: Literal["tabular", "wordprocessor"] = "tabular",
        takefocus: bool | Literal[0, 1, ""] | Callable[[str], bool | None] = "",
        undo: bool = False,
        width: int = 80,
        wrap: Literal["none", "char", "word"] = "char",
        xscrollcommand: str | Callable[[float, float], object] = "",
        yscrollcommand: str | Callable[[float, float], object] = "",
    ) -> None:
        """
        Construct a text widget with the parent MASTER.

        STANDARD OPTIONS

            background, borderwidth, cursor,
            exportselection, font, foreground,
            highlightbackground, highlightcolor,
            highlightthickness, insertbackground,
            insertborderwidth, insertofftime,
            insertontime, insertwidth, padx, pady,
            relief, selectbackground,
            selectborderwidth, selectforeground,
            setgrid, takefocus,
            xscrollcommand, yscrollcommand,

        WIDGET-SPECIFIC OPTIONS

            autoseparators, height, maxundo,
            spacing1, spacing2, spacing3,
            state, tabs, undo, width, wrap,
        """
        ...
    @overload
    def configure(
        self,
        cnf: dict[str, Any] | None = None,
        *,
        autoseparators: bool = ...,
        background: str = ...,
        bd: float | str = ...,
        bg: str = ...,
        blockcursor: bool = ...,
        border: float | str = ...,
        borderwidth: float | str = ...,
        cursor: _Cursor = ...,
        endline: int | Literal[""] = ...,
        exportselection: bool = ...,
        fg: str = ...,
        font: _FontDescription = ...,
        foreground: str = ...,
        height: float | str = ...,
        highlightbackground: str = ...,
        highlightcolor: str = ...,
        highlightthickness: float | str = ...,
        inactiveselectbackground: str = ...,
        insertbackground: str = ...,
        insertborderwidth: float | str = ...,
        insertofftime: int = ...,
        insertontime: int = ...,
        insertunfocussed: Literal["none", "hollow", "solid"] = ...,
        insertwidth: float | str = ...,
        maxundo: int = ...,
        padx: float | str = ...,
        pady: float | str = ...,
        relief: Literal["raised", "sunken", "flat", "ridge", "solid", "groove"] = ...,
        selectbackground: str = ...,
        selectborderwidth: float | str = ...,
        selectforeground: str = ...,
        setgrid: bool = ...,
        spacing1: float | str = ...,
        spacing2: float | str = ...,
        spacing3: float | str = ...,
        startline: int | Literal[""] = ...,
        state: Literal["normal", "disabled"] = ...,
        tabs: float | str | tuple[float | str, ...] = ...,
        tabstyle: Literal["tabular", "wordprocessor"] = ...,
        takefocus: bool | Literal[0, 1, ""] | Callable[[str], bool | None] = ...,
        undo: bool = ...,
        width: int = ...,
        wrap: Literal["none", "char", "word"] = ...,
        xscrollcommand: str | Callable[[float, float], object] = ...,
        yscrollcommand: str | Callable[[float, float], object] = ...,
    ) -> dict[str, tuple[str, str, str, Any, Any]] | None:
        """
        Configure resources of a widget.

        The values for resources are specified as keyword
        arguments. To get an overview about
        the allowed keyword arguments call the method keys.
        """
        ...
    @overload
    def configure(self, cnf: str) -> tuple[str, str, str, Any, Any]:
        """
        Configure resources of a widget.

        The values for resources are specified as keyword
        arguments. To get an overview about
        the allowed keyword arguments call the method keys.
        """
        ...
    config = configure
<<<<<<< HEAD
    def bbox(self, index: _TextIndex) -> tuple[int, int, int, int] | None:
        """
        Return a tuple of (x,y,width,height) which gives the bounding
        box of the visible part of the character at the given index.
        """
        ...
    def compare(self, index1: _TextIndex, op: Literal["<", "<=", "==", ">=", ">", "!="], index2: _TextIndex) -> bool:
        """
        Return whether between index INDEX1 and index INDEX2 the
        relation OP is satisfied. OP is one of <, <=, ==, >=, >, or !=.
        """
        ...
    if sys.version_info >= (3, 13):
        @overload
        def count(self, index1: _TextIndex, index2: _TextIndex, *, return_ints: Literal[True]) -> int:
            """
            Counts the number of relevant things between the two indices.

            If INDEX1 is after INDEX2, the result will be a negative number
            (and this holds for each of the possible options).

            The actual items which are counted depends on the options given.
            The result is a tuple of integers, one for the result of each
            counting option given, if more than one option is specified or
            return_ints is false (default), otherwise it is an integer.
            Valid counting options are "chars", "displaychars",
            "displayindices", "displaylines", "indices", "lines", "xpixels"
            and "ypixels". The default value, if no option is specified, is
            "indices". There is an additional possible option "update",
            which if given then all subsequent options ensure that any
            possible out of date information is recalculated.
            """
            ...
        @overload
        def count(
            self, index1: _TextIndex, index2: _TextIndex, arg: _WhatToCount | Literal["update"], /, *, return_ints: Literal[True]
        ) -> int:
            """
            Counts the number of relevant things between the two indices.

            If INDEX1 is after INDEX2, the result will be a negative number
            (and this holds for each of the possible options).

            The actual items which are counted depends on the options given.
            The result is a tuple of integers, one for the result of each
            counting option given, if more than one option is specified or
            return_ints is false (default), otherwise it is an integer.
            Valid counting options are "chars", "displaychars",
            "displayindices", "displaylines", "indices", "lines", "xpixels"
            and "ypixels". The default value, if no option is specified, is
            "indices". There is an additional possible option "update",
            which if given then all subsequent options ensure that any
            possible out of date information is recalculated.
            """
            ...
=======
    def bbox(self, index: str | float | _tkinter.Tcl_Obj | Widget) -> tuple[int, int, int, int] | None: ...  # type: ignore[override]
    def compare(
        self,
        index1: str | float | _tkinter.Tcl_Obj | Widget,
        op: Literal["<", "<=", "==", ">=", ">", "!="],
        index2: str | float | _tkinter.Tcl_Obj | Widget,
    ) -> bool: ...
    if sys.version_info >= (3, 13):
        @overload
        def count(
            self,
            index1: str | float | _tkinter.Tcl_Obj | Widget,
            index2: str | float | _tkinter.Tcl_Obj | Widget,
            *,
            return_ints: Literal[True],
        ) -> int: ...
        @overload
        def count(
            self,
            index1: str | float | _tkinter.Tcl_Obj | Widget,
            index2: str | float | _tkinter.Tcl_Obj | Widget,
            arg: _WhatToCount | Literal["update"],
            /,
            *,
            return_ints: Literal[True],
        ) -> int: ...
>>>>>>> 25f3f74a
        @overload
        def count(
            self,
            index1: str | float | _tkinter.Tcl_Obj | Widget,
            index2: str | float | _tkinter.Tcl_Obj | Widget,
            arg1: Literal["update"],
            arg2: _WhatToCount,
            /,
            *,
            return_ints: Literal[True],
        ) -> int:
            """
            Counts the number of relevant things between the two indices.

            If INDEX1 is after INDEX2, the result will be a negative number
            (and this holds for each of the possible options).

            The actual items which are counted depends on the options given.
            The result is a tuple of integers, one for the result of each
            counting option given, if more than one option is specified or
            return_ints is false (default), otherwise it is an integer.
            Valid counting options are "chars", "displaychars",
            "displayindices", "displaylines", "indices", "lines", "xpixels"
            and "ypixels". The default value, if no option is specified, is
            "indices". There is an additional possible option "update",
            which if given then all subsequent options ensure that any
            possible out of date information is recalculated.
            """
            ...
        @overload
        def count(
            self,
            index1: str | float | _tkinter.Tcl_Obj | Widget,
            index2: str | float | _tkinter.Tcl_Obj | Widget,
            arg1: _WhatToCount,
            arg2: Literal["update"],
            /,
            *,
            return_ints: Literal[True],
        ) -> int:
            """
            Counts the number of relevant things between the two indices.

            If INDEX1 is after INDEX2, the result will be a negative number
            (and this holds for each of the possible options).

            The actual items which are counted depends on the options given.
            The result is a tuple of integers, one for the result of each
            counting option given, if more than one option is specified or
            return_ints is false (default), otherwise it is an integer.
            Valid counting options are "chars", "displaychars",
            "displayindices", "displaylines", "indices", "lines", "xpixels"
            and "ypixels". The default value, if no option is specified, is
            "indices". There is an additional possible option "update",
            which if given then all subsequent options ensure that any
            possible out of date information is recalculated.
            """
            ...
        @overload
        def count(
<<<<<<< HEAD
            self, index1: _TextIndex, index2: _TextIndex, arg1: _WhatToCount, arg2: _WhatToCount, /, *, return_ints: Literal[True]
        ) -> tuple[int, int]:
            """
            Counts the number of relevant things between the two indices.

            If INDEX1 is after INDEX2, the result will be a negative number
            (and this holds for each of the possible options).

            The actual items which are counted depends on the options given.
            The result is a tuple of integers, one for the result of each
            counting option given, if more than one option is specified or
            return_ints is false (default), otherwise it is an integer.
            Valid counting options are "chars", "displaychars",
            "displayindices", "displaylines", "indices", "lines", "xpixels"
            and "ypixels". The default value, if no option is specified, is
            "indices". There is an additional possible option "update",
            which if given then all subsequent options ensure that any
            possible out of date information is recalculated.
            """
            ...
=======
            self,
            index1: str | float | _tkinter.Tcl_Obj | Widget,
            index2: str | float | _tkinter.Tcl_Obj | Widget,
            arg1: _WhatToCount,
            arg2: _WhatToCount,
            /,
            *,
            return_ints: Literal[True],
        ) -> tuple[int, int]: ...
>>>>>>> 25f3f74a
        @overload
        def count(
            self,
            index1: str | float | _tkinter.Tcl_Obj | Widget,
            index2: str | float | _tkinter.Tcl_Obj | Widget,
            arg1: _WhatToCount | Literal["update"],
            arg2: _WhatToCount | Literal["update"],
            arg3: _WhatToCount | Literal["update"],
            /,
            *args: _WhatToCount | Literal["update"],
            return_ints: Literal[True],
        ) -> tuple[int, ...]:
            """
            Counts the number of relevant things between the two indices.

            If INDEX1 is after INDEX2, the result will be a negative number
            (and this holds for each of the possible options).

            The actual items which are counted depends on the options given.
            The result is a tuple of integers, one for the result of each
            counting option given, if more than one option is specified or
            return_ints is false (default), otherwise it is an integer.
            Valid counting options are "chars", "displaychars",
            "displayindices", "displaylines", "indices", "lines", "xpixels"
            and "ypixels". The default value, if no option is specified, is
            "indices". There is an additional possible option "update",
            which if given then all subsequent options ensure that any
            possible out of date information is recalculated.
            """
            ...
        @overload
<<<<<<< HEAD
        def count(self, index1: _TextIndex, index2: _TextIndex, *, return_ints: Literal[False] = False) -> tuple[int] | None:
            """
            Counts the number of relevant things between the two indices.

            If INDEX1 is after INDEX2, the result will be a negative number
            (and this holds for each of the possible options).

            The actual items which are counted depends on the options given.
            The result is a tuple of integers, one for the result of each
            counting option given, if more than one option is specified or
            return_ints is false (default), otherwise it is an integer.
            Valid counting options are "chars", "displaychars",
            "displayindices", "displaylines", "indices", "lines", "xpixels"
            and "ypixels". The default value, if no option is specified, is
            "indices". There is an additional possible option "update",
            which if given then all subsequent options ensure that any
            possible out of date information is recalculated.
            """
            ...
=======
        def count(
            self,
            index1: str | float | _tkinter.Tcl_Obj | Widget,
            index2: str | float | _tkinter.Tcl_Obj | Widget,
            *,
            return_ints: Literal[False] = False,
        ) -> tuple[int] | None: ...
>>>>>>> 25f3f74a
        @overload
        def count(
            self,
            index1: str | float | _tkinter.Tcl_Obj | Widget,
            index2: str | float | _tkinter.Tcl_Obj | Widget,
            arg: _WhatToCount | Literal["update"],
            /,
            *,
            return_ints: Literal[False] = False,
        ) -> tuple[int] | None:
            """
            Counts the number of relevant things between the two indices.

            If INDEX1 is after INDEX2, the result will be a negative number
            (and this holds for each of the possible options).

            The actual items which are counted depends on the options given.
            The result is a tuple of integers, one for the result of each
            counting option given, if more than one option is specified or
            return_ints is false (default), otherwise it is an integer.
            Valid counting options are "chars", "displaychars",
            "displayindices", "displaylines", "indices", "lines", "xpixels"
            and "ypixels". The default value, if no option is specified, is
            "indices". There is an additional possible option "update",
            which if given then all subsequent options ensure that any
            possible out of date information is recalculated.
            """
            ...
        @overload
        def count(
            self,
            index1: str | float | _tkinter.Tcl_Obj | Widget,
            index2: str | float | _tkinter.Tcl_Obj | Widget,
            arg1: Literal["update"],
            arg2: _WhatToCount,
            /,
            *,
            return_ints: Literal[False] = False,
        ) -> int | None:
            """
            Counts the number of relevant things between the two indices.

            If INDEX1 is after INDEX2, the result will be a negative number
            (and this holds for each of the possible options).

            The actual items which are counted depends on the options given.
            The result is a tuple of integers, one for the result of each
            counting option given, if more than one option is specified or
            return_ints is false (default), otherwise it is an integer.
            Valid counting options are "chars", "displaychars",
            "displayindices", "displaylines", "indices", "lines", "xpixels"
            and "ypixels". The default value, if no option is specified, is
            "indices". There is an additional possible option "update",
            which if given then all subsequent options ensure that any
            possible out of date information is recalculated.
            """
            ...
        @overload
        def count(
            self,
            index1: str | float | _tkinter.Tcl_Obj | Widget,
            index2: str | float | _tkinter.Tcl_Obj | Widget,
            arg1: _WhatToCount,
            arg2: Literal["update"],
            /,
            *,
            return_ints: Literal[False] = False,
        ) -> int | None:
            """
            Counts the number of relevant things between the two indices.

            If INDEX1 is after INDEX2, the result will be a negative number
            (and this holds for each of the possible options).

            The actual items which are counted depends on the options given.
            The result is a tuple of integers, one for the result of each
            counting option given, if more than one option is specified or
            return_ints is false (default), otherwise it is an integer.
            Valid counting options are "chars", "displaychars",
            "displayindices", "displaylines", "indices", "lines", "xpixels"
            and "ypixels". The default value, if no option is specified, is
            "indices". There is an additional possible option "update",
            which if given then all subsequent options ensure that any
            possible out of date information is recalculated.
            """
            ...
        @overload
        def count(
            self,
            index1: str | float | _tkinter.Tcl_Obj | Widget,
            index2: str | float | _tkinter.Tcl_Obj | Widget,
            arg1: _WhatToCount,
            arg2: _WhatToCount,
            /,
            *,
            return_ints: Literal[False] = False,
        ) -> tuple[int, int]:
            """
            Counts the number of relevant things between the two indices.

            If INDEX1 is after INDEX2, the result will be a negative number
            (and this holds for each of the possible options).

            The actual items which are counted depends on the options given.
            The result is a tuple of integers, one for the result of each
            counting option given, if more than one option is specified or
            return_ints is false (default), otherwise it is an integer.
            Valid counting options are "chars", "displaychars",
            "displayindices", "displaylines", "indices", "lines", "xpixels"
            and "ypixels". The default value, if no option is specified, is
            "indices". There is an additional possible option "update",
            which if given then all subsequent options ensure that any
            possible out of date information is recalculated.
            """
            ...
        @overload
        def count(
            self,
            index1: str | float | _tkinter.Tcl_Obj | Widget,
            index2: str | float | _tkinter.Tcl_Obj | Widget,
            arg1: _WhatToCount | Literal["update"],
            arg2: _WhatToCount | Literal["update"],
            arg3: _WhatToCount | Literal["update"],
            /,
            *args: _WhatToCount | Literal["update"],
            return_ints: Literal[False] = False,
        ) -> tuple[int, ...]:
            """
            Counts the number of relevant things between the two indices.

            If INDEX1 is after INDEX2, the result will be a negative number
            (and this holds for each of the possible options).

            The actual items which are counted depends on the options given.
            The result is a tuple of integers, one for the result of each
            counting option given, if more than one option is specified or
            return_ints is false (default), otherwise it is an integer.
            Valid counting options are "chars", "displaychars",
            "displayindices", "displaylines", "indices", "lines", "xpixels"
            and "ypixels". The default value, if no option is specified, is
            "indices". There is an additional possible option "update",
            which if given then all subsequent options ensure that any
            possible out of date information is recalculated.
            """
            ...
    else:
        @overload
<<<<<<< HEAD
        def count(self, index1: _TextIndex, index2: _TextIndex) -> tuple[int] | None:
            """
            Counts the number of relevant things between the two indices.
            If index1 is after index2, the result will be a negative number
            (and this holds for each of the possible options).

            The actual items which are counted depends on the options given by
            args. The result is a list of integers, one for the result of each
            counting option given. Valid counting options are "chars",
            "displaychars", "displayindices", "displaylines", "indices",
            "lines", "xpixels" and "ypixels". There is an additional possible
            option "update", which if given then all subsequent options ensure
            that any possible out of date information is recalculated.
            """
            ...
        @overload
        def count(
            self, index1: _TextIndex, index2: _TextIndex, arg: _WhatToCount | Literal["update"], /
        ) -> tuple[int] | None:
            """
            Counts the number of relevant things between the two indices.
            If index1 is after index2, the result will be a negative number
            (and this holds for each of the possible options).

            The actual items which are counted depends on the options given by
            args. The result is a list of integers, one for the result of each
            counting option given. Valid counting options are "chars",
            "displaychars", "displayindices", "displaylines", "indices",
            "lines", "xpixels" and "ypixels". There is an additional possible
            option "update", which if given then all subsequent options ensure
            that any possible out of date information is recalculated.
            """
            ...
        @overload
        def count(self, index1: _TextIndex, index2: _TextIndex, arg1: Literal["update"], arg2: _WhatToCount, /) -> int | None:
            """
            Counts the number of relevant things between the two indices.
            If index1 is after index2, the result will be a negative number
            (and this holds for each of the possible options).

            The actual items which are counted depends on the options given by
            args. The result is a list of integers, one for the result of each
            counting option given. Valid counting options are "chars",
            "displaychars", "displayindices", "displaylines", "indices",
            "lines", "xpixels" and "ypixels". There is an additional possible
            option "update", which if given then all subsequent options ensure
            that any possible out of date information is recalculated.
            """
            ...
        @overload
        def count(self, index1: _TextIndex, index2: _TextIndex, arg1: _WhatToCount, arg2: Literal["update"], /) -> int | None:
            """
            Counts the number of relevant things between the two indices.
            If index1 is after index2, the result will be a negative number
            (and this holds for each of the possible options).

            The actual items which are counted depends on the options given by
            args. The result is a list of integers, one for the result of each
            counting option given. Valid counting options are "chars",
            "displaychars", "displayindices", "displaylines", "indices",
            "lines", "xpixels" and "ypixels". There is an additional possible
            option "update", which if given then all subsequent options ensure
            that any possible out of date information is recalculated.
            """
            ...
        @overload
        def count(self, index1: _TextIndex, index2: _TextIndex, arg1: _WhatToCount, arg2: _WhatToCount, /) -> tuple[int, int]:
            """
            Counts the number of relevant things between the two indices.
            If index1 is after index2, the result will be a negative number
            (and this holds for each of the possible options).

            The actual items which are counted depends on the options given by
            args. The result is a list of integers, one for the result of each
            counting option given. Valid counting options are "chars",
            "displaychars", "displayindices", "displaylines", "indices",
            "lines", "xpixels" and "ypixels". There is an additional possible
            option "update", which if given then all subsequent options ensure
            that any possible out of date information is recalculated.
            """
            ...
=======
        def count(
            self, index1: str | float | _tkinter.Tcl_Obj | Widget, index2: str | float | _tkinter.Tcl_Obj | Widget
        ) -> tuple[int] | None: ...
        @overload
        def count(
            self,
            index1: str | float | _tkinter.Tcl_Obj | Widget,
            index2: str | float | _tkinter.Tcl_Obj | Widget,
            arg: _WhatToCount | Literal["update"],
            /,
        ) -> tuple[int] | None: ...
        @overload
        def count(
            self,
            index1: str | float | _tkinter.Tcl_Obj | Widget,
            index2: str | float | _tkinter.Tcl_Obj | Widget,
            arg1: Literal["update"],
            arg2: _WhatToCount,
            /,
        ) -> int | None: ...
        @overload
        def count(
            self,
            index1: str | float | _tkinter.Tcl_Obj | Widget,
            index2: str | float | _tkinter.Tcl_Obj | Widget,
            arg1: _WhatToCount,
            arg2: Literal["update"],
            /,
        ) -> int | None: ...
        @overload
        def count(
            self,
            index1: str | float | _tkinter.Tcl_Obj | Widget,
            index2: str | float | _tkinter.Tcl_Obj | Widget,
            arg1: _WhatToCount,
            arg2: _WhatToCount,
            /,
        ) -> tuple[int, int]: ...
>>>>>>> 25f3f74a
        @overload
        def count(
            self,
            index1: str | float | _tkinter.Tcl_Obj | Widget,
            index2: str | float | _tkinter.Tcl_Obj | Widget,
            arg1: _WhatToCount | Literal["update"],
            arg2: _WhatToCount | Literal["update"],
            arg3: _WhatToCount | Literal["update"],
            /,
            *args: _WhatToCount | Literal["update"],
        ) -> tuple[int, ...]:
            """
            Counts the number of relevant things between the two indices.
            If index1 is after index2, the result will be a negative number
            (and this holds for each of the possible options).

            The actual items which are counted depends on the options given by
            args. The result is a list of integers, one for the result of each
            counting option given. Valid counting options are "chars",
            "displaychars", "displayindices", "displaylines", "indices",
            "lines", "xpixels" and "ypixels". There is an additional possible
            option "update", which if given then all subsequent options ensure
            that any possible out of date information is recalculated.
            """
            ...

    @overload
<<<<<<< HEAD
    def debug(self, boolean: None = None) -> bool:
        """
        Turn on the internal consistency checks of the B-Tree inside the text
        widget according to BOOLEAN.
        """
        ...
    @overload
    def debug(self, boolean: bool) -> None:
        """
        Turn on the internal consistency checks of the B-Tree inside the text
        widget according to BOOLEAN.
        """
        ...
    def delete(self, index1: _TextIndex, index2: _TextIndex | None = None) -> None:
        """Delete the characters between INDEX1 and INDEX2 (not included)."""
        ...
    def dlineinfo(self, index: _TextIndex) -> tuple[int, int, int, int, int] | None:
        """
        Return tuple (x,y,width,height,baseline) giving the bounding box
        and baseline position of the visible part of the line containing
        the character at INDEX.
        """
        ...
=======
    def debug(self, boolean: None = None) -> bool: ...
    @overload
    def debug(self, boolean: bool) -> None: ...
    def delete(
        self, index1: str | float | _tkinter.Tcl_Obj | Widget, index2: str | float | _tkinter.Tcl_Obj | Widget | None = None
    ) -> None: ...
    def dlineinfo(self, index: str | float | _tkinter.Tcl_Obj | Widget) -> tuple[int, int, int, int, int] | None: ...
>>>>>>> 25f3f74a
    @overload
    def dump(
        self,
        index1: str | float | _tkinter.Tcl_Obj | Widget,
        index2: str | float | _tkinter.Tcl_Obj | Widget | None = None,
        command: None = None,
        *,
        all: bool = ...,
        image: bool = ...,
        mark: bool = ...,
        tag: bool = ...,
        text: bool = ...,
        window: bool = ...,
    ) -> list[tuple[str, str, str]]:
        """
        Return the contents of the widget between index1 and index2.

        The type of contents returned in filtered based on the keyword
        parameters; if 'all', 'image', 'mark', 'tag', 'text', or 'window' are
        given and true, then the corresponding items are returned. The result
        is a list of triples of the form (key, value, index). If none of the
        keywords are true then 'all' is used by default.

        If the 'command' argument is given, it is called once for each element
        of the list of triples, with the values of each triple serving as the
        arguments to the function. In this case the list is not returned.
        """
        ...
    @overload
    def dump(
        self,
        index1: str | float | _tkinter.Tcl_Obj | Widget,
        index2: str | float | _tkinter.Tcl_Obj | Widget | None,
        command: Callable[[str, str, str], object] | str,
        *,
        all: bool = ...,
        image: bool = ...,
        mark: bool = ...,
        tag: bool = ...,
        text: bool = ...,
        window: bool = ...,
    ) -> None:
        """
        Return the contents of the widget between index1 and index2.

        The type of contents returned in filtered based on the keyword
        parameters; if 'all', 'image', 'mark', 'tag', 'text', or 'window' are
        given and true, then the corresponding items are returned. The result
        is a list of triples of the form (key, value, index). If none of the
        keywords are true then 'all' is used by default.

        If the 'command' argument is given, it is called once for each element
        of the list of triples, with the values of each triple serving as the
        arguments to the function. In this case the list is not returned.
        """
        ...
    @overload
    def dump(
        self,
        index1: str | float | _tkinter.Tcl_Obj | Widget,
        index2: str | float | _tkinter.Tcl_Obj | Widget | None = None,
        *,
        command: Callable[[str, str, str], object] | str,
        all: bool = ...,
        image: bool = ...,
        mark: bool = ...,
        tag: bool = ...,
        text: bool = ...,
        window: bool = ...,
<<<<<<< HEAD
    ) -> None:
        """
        Return the contents of the widget between index1 and index2.

        The type of contents returned in filtered based on the keyword
        parameters; if 'all', 'image', 'mark', 'tag', 'text', or 'window' are
        given and true, then the corresponding items are returned. The result
        is a list of triples of the form (key, value, index). If none of the
        keywords are true then 'all' is used by default.

        If the 'command' argument is given, it is called once for each element
        of the list of triples, with the values of each triple serving as the
        arguments to the function. In this case the list is not returned.
        """
        ...
    def edit(self, *args):
        """
        Internal method

        This method controls the undo mechanism and
        the modified flag. The exact behavior of the
        command depends on the option argument that
        follows the edit argument. The following forms
        of the command are currently supported:

        edit_modified, edit_redo, edit_reset, edit_separator
        and edit_undo
        """
        ...
    @overload
    def edit_modified(self, arg: None = None) -> bool:
        """
        Get or Set the modified flag

        If arg is not specified, returns the modified
        flag of the widget. The insert, delete, edit undo and
        edit redo commands or the user can set or clear the
        modified flag. If boolean is specified, sets the
        modified flag of the widget to arg.
        """
        ...
    @overload
    def edit_modified(self, arg: bool) -> None:
        """
        Get or Set the modified flag

        If arg is not specified, returns the modified
        flag of the widget. The insert, delete, edit undo and
        edit redo commands or the user can set or clear the
        modified flag. If boolean is specified, sets the
        modified flag of the widget to arg.
        """
        ...
    def edit_redo(self) -> None:
        """
        Redo the last undone edit

        When the undo option is true, reapplies the last
        undone edits provided no other edits were done since
        then. Generates an error when the redo stack is empty.
        Does nothing when the undo option is false.
        """
        ...
    def edit_reset(self) -> None:
        """
        Clears the undo and redo stacks
        
        """
        ...
    def edit_separator(self) -> None:
        """
        Inserts a separator (boundary) on the undo stack.

        Does nothing when the undo option is false
        """
        ...
    def edit_undo(self) -> None:
        """
        Undoes the last edit action

        If the undo option is true. An edit action is defined
        as all the insert and delete commands that are recorded
        on the undo stack in between two separators. Generates
        an error when the undo stack is empty. Does nothing
        when the undo option is false
        """
        ...
    def get(self, index1: _TextIndex, index2: _TextIndex | None = None) -> str:
        """Return the text from INDEX1 to INDEX2 (not included)."""
        ...
    @overload
    def image_cget(self, index: _TextIndex, option: Literal["image", "name"]) -> str:
        """Return the value of OPTION of an embedded image at INDEX."""
        ...
    @overload
    def image_cget(self, index: _TextIndex, option: Literal["padx", "pady"]) -> int:
        """Return the value of OPTION of an embedded image at INDEX."""
        ...
    @overload
    def image_cget(self, index: _TextIndex, option: Literal["align"]) -> Literal["baseline", "bottom", "center", "top"]:
        """Return the value of OPTION of an embedded image at INDEX."""
        ...
    @overload
    def image_cget(self, index: _TextIndex, option: str) -> Any:
        """Return the value of OPTION of an embedded image at INDEX."""
        ...
    @overload
    def image_configure(self, index: _TextIndex, cnf: str) -> tuple[str, str, str, str, str | int]:
        """Configure an embedded image at INDEX."""
        ...
=======
    ) -> None: ...
    def edit(self, *args): ...  # docstring says "Internal method"
    @overload
    def edit_modified(self, arg: None = None) -> bool: ...  # actually returns Literal[0, 1]
    @overload
    def edit_modified(self, arg: bool) -> None: ...  # actually returns empty string
    def edit_redo(self) -> None: ...  # actually returns empty string
    def edit_reset(self) -> None: ...  # actually returns empty string
    def edit_separator(self) -> None: ...  # actually returns empty string
    def edit_undo(self) -> None: ...  # actually returns empty string
    def get(
        self, index1: str | float | _tkinter.Tcl_Obj | Widget, index2: str | float | _tkinter.Tcl_Obj | Widget | None = None
    ) -> str: ...
    @overload
    def image_cget(self, index: str | float | _tkinter.Tcl_Obj | Widget, option: Literal["image", "name"]) -> str: ...
    @overload
    def image_cget(self, index: str | float | _tkinter.Tcl_Obj | Widget, option: Literal["padx", "pady"]) -> int: ...
    @overload
    def image_cget(
        self, index: str | float | _tkinter.Tcl_Obj | Widget, option: Literal["align"]
    ) -> Literal["baseline", "bottom", "center", "top"]: ...
    @overload
    def image_cget(self, index: str | float | _tkinter.Tcl_Obj | Widget, option: str) -> Any: ...
    @overload
    def image_configure(
        self, index: str | float | _tkinter.Tcl_Obj | Widget, cnf: str
    ) -> tuple[str, str, str, str, str | int]: ...
>>>>>>> 25f3f74a
    @overload
    def image_configure(
        self,
        index: str | float | _tkinter.Tcl_Obj | Widget,
        cnf: dict[str, Any] | None = None,
        *,
        align: Literal["baseline", "bottom", "center", "top"] = ...,
        image: _Image | str = ...,
        name: str = ...,
        padx: float | str = ...,
        pady: float | str = ...,
    ) -> dict[str, tuple[str, str, str, str, str | int]] | None:
        """Configure an embedded image at INDEX."""
        ...
    def image_create(
        self,
        index: str | float | _tkinter.Tcl_Obj | Widget,
        cnf: dict[str, Any] | None = {},
        *,
        align: Literal["baseline", "bottom", "center", "top"] = ...,
        image: _Image | str = ...,
        name: str = ...,
        padx: float | str = ...,
        pady: float | str = ...,
<<<<<<< HEAD
    ) -> str:
        """Create an embedded image at INDEX."""
        ...
    def image_names(self) -> tuple[str, ...]:
        """Return all names of embedded images in this widget."""
        ...
    def index(self, index: _TextIndex) -> str:
        """Return the index in the form line.char for INDEX."""
        ...
    def insert(self, index: _TextIndex, chars: str, *args: str | list[str] | tuple[str, ...]) -> None:
        """
        Insert CHARS before the characters at INDEX. An additional
        tag can be given in ARGS. Additional CHARS and tags can follow in ARGS.
        """
        ...
    @overload
    def mark_gravity(self, markName: str, direction: None = None) -> Literal["left", "right"]:
        """
        Change the gravity of a mark MARKNAME to DIRECTION (LEFT or RIGHT).
        Return the current value if None is given for DIRECTION.
        """
        ...
    @overload
    def mark_gravity(self, markName: str, direction: Literal["left", "right"]) -> None:
        """
        Change the gravity of a mark MARKNAME to DIRECTION (LEFT or RIGHT).
        Return the current value if None is given for DIRECTION.
        """
        ...
    def mark_names(self) -> tuple[str, ...]:
        """Return all mark names."""
        ...
    def mark_set(self, markName: str, index: _TextIndex) -> None:
        """Set mark MARKNAME before the character at INDEX."""
        ...
    def mark_unset(self, *markNames: str) -> None:
        """Delete all marks in MARKNAMES."""
        ...
    def mark_next(self, index: _TextIndex) -> str | None:
        """Return the name of the next mark after INDEX."""
        ...
    def mark_previous(self, index: _TextIndex) -> str | None:
        """Return the name of the previous mark before INDEX."""
        ...
    # **kw of peer_create is same as the kwargs of Text.__init__
    def peer_create(self, newPathName: str | Text, cnf: dict[str, Any] = {}, **kw) -> None:
        """
        Creates a peer text widget with the given newPathName, and any
        optional standard configuration options. By default the peer will
        have the same start and end line as the parent widget, but
        these can be overridden with the standard configuration options.
        """
        ...
    def peer_names(self) -> tuple[_tkinter.Tcl_Obj, ...]:
        """
        Returns a list of peers of this widget (this does not include
        the widget itself).
        """
        ...
    def replace(self, index1: _TextIndex, index2: _TextIndex, chars: str, *args: str | list[str] | tuple[str, ...]) -> None:
        """
        Replaces the range of characters between index1 and index2 with
        the given characters and tags specified by args.

        See the method insert for some more information about args, and the
        method delete for information about the indices.
        """
        ...
    def scan_mark(self, x: int, y: int) -> None:
        """Remember the current X, Y coordinates."""
        ...
    def scan_dragto(self, x: int, y: int) -> None:
        """
        Adjust the view of the text to 10 times the
        difference between X and Y and the coordinates given in
        scan_mark.
        """
        ...
=======
    ) -> str: ...
    def image_names(self) -> tuple[str, ...]: ...
    def index(self, index: str | float | _tkinter.Tcl_Obj | Widget) -> str: ...
    def insert(
        self, index: str | float | _tkinter.Tcl_Obj | Widget, chars: str, *args: str | list[str] | tuple[str, ...]
    ) -> None: ...
    @overload
    def mark_gravity(self, markName: str, direction: None = None) -> Literal["left", "right"]: ...
    @overload
    def mark_gravity(self, markName: str, direction: Literal["left", "right"]) -> None: ...  # actually returns empty string
    def mark_names(self) -> tuple[str, ...]: ...
    def mark_set(self, markName: str, index: str | float | _tkinter.Tcl_Obj | Widget) -> None: ...
    def mark_unset(self, *markNames: str) -> None: ...
    def mark_next(self, index: str | float | _tkinter.Tcl_Obj | Widget) -> str | None: ...
    def mark_previous(self, index: str | float | _tkinter.Tcl_Obj | Widget) -> str | None: ...
    # **kw of peer_create is same as the kwargs of Text.__init__
    def peer_create(self, newPathName: str | Text, cnf: dict[str, Any] = {}, **kw) -> None: ...
    def peer_names(self) -> tuple[_tkinter.Tcl_Obj, ...]: ...
    def replace(
        self,
        index1: str | float | _tkinter.Tcl_Obj | Widget,
        index2: str | float | _tkinter.Tcl_Obj | Widget,
        chars: str,
        *args: str | list[str] | tuple[str, ...],
    ) -> None: ...
    def scan_mark(self, x: int, y: int) -> None: ...
    def scan_dragto(self, x: int, y: int) -> None: ...
>>>>>>> 25f3f74a
    def search(
        self,
        pattern: str,
        index: str | float | _tkinter.Tcl_Obj | Widget,
        stopindex: str | float | _tkinter.Tcl_Obj | Widget | None = None,
        forwards: bool | None = None,
        backwards: bool | None = None,
        exact: bool | None = None,
        regexp: bool | None = None,
        nocase: bool | None = None,
        count: Variable | None = None,
        elide: bool | None = None,
<<<<<<< HEAD
    ) -> str:
        """
        Search PATTERN beginning from INDEX until STOPINDEX.
        Return the index of the first character of a match or an
        empty string.
        """
        ...
    def see(self, index: _TextIndex) -> None:
        """Scroll such that the character at INDEX is visible."""
        ...
    def tag_add(self, tagName: str, index1: _TextIndex, *args: _TextIndex) -> None:
        """
        Add tag TAGNAME to all characters between INDEX1 and index2 in ARGS.
        Additional pairs of indices may follow in ARGS.
        """
        ...
=======
    ) -> str: ...  # returns empty string for not found
    def see(self, index: str | float | _tkinter.Tcl_Obj | Widget) -> None: ...
    def tag_add(
        self, tagName: str, index1: str | float | _tkinter.Tcl_Obj | Widget, *args: str | float | _tkinter.Tcl_Obj | Widget
    ) -> None: ...
>>>>>>> 25f3f74a
    # tag_bind stuff is very similar to Canvas
    @overload
    def tag_bind(
        self,
        tagName: str,
        sequence: str | None,
        func: Callable[[Event[Text]], object] | None,
        add: Literal["", "+"] | bool | None = None,
    ) -> str:
        """
        Bind to all characters with TAGNAME at event SEQUENCE a call to function FUNC.

        An additional boolean parameter ADD specifies whether FUNC will be
        called additionally to the other bound function or whether it will
        replace the previous function. See bind for the return value.
        """
        ...
    @overload
    def tag_bind(self, tagName: str, sequence: str | None, func: str, add: Literal["", "+"] | bool | None = None) -> None:
        """
        Bind to all characters with TAGNAME at event SEQUENCE a call to function FUNC.

        An additional boolean parameter ADD specifies whether FUNC will be
        called additionally to the other bound function or whether it will
        replace the previous function. See bind for the return value.
        """
        ...
    def tag_unbind(self, tagName: str, sequence: str, funcid: str | None = None) -> None:
        """
        Unbind for all characters with TAGNAME for event SEQUENCE  the
        function identified with FUNCID.
        """
        ...
    # allowing any string for cget instead of just Literals because there's no other way to look up tag options
    def tag_cget(self, tagName: str, option: str):
        """Return the value of OPTION for tag TAGNAME."""
        ...
    @overload
    def tag_configure(
        self,
        tagName: str,
        cnf: dict[str, Any] | None = None,
        *,
        background: str = ...,
        bgstipple: str = ...,
        borderwidth: float | str = ...,
        border: float | str = ...,  # alias for borderwidth
        elide: bool = ...,
        fgstipple: str = ...,
        font: _FontDescription = ...,
        foreground: str = ...,
        justify: Literal["left", "right", "center"] = ...,
        lmargin1: float | str = ...,
        lmargin2: float | str = ...,
        lmargincolor: str = ...,
        offset: float | str = ...,
        overstrike: bool = ...,
        overstrikefg: str = ...,
        relief: Literal["raised", "sunken", "flat", "ridge", "solid", "groove"] = ...,
        rmargin: float | str = ...,
        rmargincolor: str = ...,
        selectbackground: str = ...,
        selectforeground: str = ...,
        spacing1: float | str = ...,
        spacing2: float | str = ...,
        spacing3: float | str = ...,
        tabs: Any = ...,  # the exact type is kind of complicated, see manual page
        tabstyle: Literal["tabular", "wordprocessor"] = ...,
        underline: bool = ...,
        underlinefg: str = ...,
        wrap: Literal["none", "char", "word"] = ...,  # be careful with "none" vs None
    ) -> dict[str, tuple[str, str, str, Any, Any]] | None:
        """Configure a tag TAGNAME."""
        ...
    @overload
    def tag_configure(self, tagName: str, cnf: str) -> tuple[str, str, str, Any, Any]:
        """Configure a tag TAGNAME."""
        ...
    tag_config = tag_configure
<<<<<<< HEAD
    def tag_delete(self, first_tag_name: str, /, *tagNames: str) -> None:
        """Delete all tags in TAGNAMES."""
        ...
    def tag_lower(self, tagName: str, belowThis: str | None = None) -> None:
        """
        Change the priority of tag TAGNAME such that it is lower
        than the priority of BELOWTHIS.
        """
        ...
    def tag_names(self, index: _TextIndex | None = None) -> tuple[str, ...]:
        """Return a list of all tag names."""
        ...
    def tag_nextrange(
        self, tagName: str, index1: _TextIndex, index2: _TextIndex | None = None
    ) -> tuple[str, str] | tuple[()]:
        """
        Return a list of start and end index for the first sequence of
        characters between INDEX1 and INDEX2 which all have tag TAGNAME.
        The text is searched forward from INDEX1.
        """
        ...
    def tag_prevrange(
        self, tagName: str, index1: _TextIndex, index2: _TextIndex | None = None
    ) -> tuple[str, str] | tuple[()]:
        """
        Return a list of start and end index for the first sequence of
        characters between INDEX1 and INDEX2 which all have tag TAGNAME.
        The text is searched backwards from INDEX1.
        """
        ...
    def tag_raise(self, tagName: str, aboveThis: str | None = None) -> None:
        """
        Change the priority of tag TAGNAME such that it is higher
        than the priority of ABOVETHIS.
        """
        ...
    def tag_ranges(self, tagName: str) -> tuple[_tkinter.Tcl_Obj, ...]:
        """Return a list of ranges of text which have tag TAGNAME."""
        ...
    # tag_remove and tag_delete are different
    def tag_remove(self, tagName: str, index1: _TextIndex, index2: _TextIndex | None = None) -> None:
        """Remove tag TAGNAME from all characters between INDEX1 and INDEX2."""
        ...
    @overload
    def window_cget(self, index: _TextIndex, option: Literal["padx", "pady"]) -> int:
        """Return the value of OPTION of an embedded window at INDEX."""
        ...
    @overload
    def window_cget(self, index: _TextIndex, option: Literal["stretch"]) -> bool:
        """Return the value of OPTION of an embedded window at INDEX."""
        ...
    @overload
    def window_cget(self, index: _TextIndex, option: Literal["align"]) -> Literal["baseline", "bottom", "center", "top"]:
        """Return the value of OPTION of an embedded window at INDEX."""
        ...
    @overload  # window is set to a widget, but read as the string name.
    def window_cget(self, index: _TextIndex, option: Literal["create", "window"]) -> str:
        """Return the value of OPTION of an embedded window at INDEX."""
        ...
    @overload
    def window_cget(self, index: _TextIndex, option: str) -> Any:
        """Return the value of OPTION of an embedded window at INDEX."""
        ...
    @overload
    def window_configure(self, index: _TextIndex, cnf: str) -> tuple[str, str, str, str, str | int]:
        """Configure an embedded window at INDEX."""
        ...
=======
    def tag_delete(self, first_tag_name: str, /, *tagNames: str) -> None: ...  # error if no tag names given
    def tag_lower(self, tagName: str, belowThis: str | None = None) -> None: ...
    def tag_names(self, index: str | float | _tkinter.Tcl_Obj | Widget | None = None) -> tuple[str, ...]: ...
    def tag_nextrange(
        self,
        tagName: str,
        index1: str | float | _tkinter.Tcl_Obj | Widget,
        index2: str | float | _tkinter.Tcl_Obj | Widget | None = None,
    ) -> tuple[str, str] | tuple[()]: ...
    def tag_prevrange(
        self,
        tagName: str,
        index1: str | float | _tkinter.Tcl_Obj | Widget,
        index2: str | float | _tkinter.Tcl_Obj | Widget | None = None,
    ) -> tuple[str, str] | tuple[()]: ...
    def tag_raise(self, tagName: str, aboveThis: str | None = None) -> None: ...
    def tag_ranges(self, tagName: str) -> tuple[_tkinter.Tcl_Obj, ...]: ...
    # tag_remove and tag_delete are different
    def tag_remove(
        self,
        tagName: str,
        index1: str | float | _tkinter.Tcl_Obj | Widget,
        index2: str | float | _tkinter.Tcl_Obj | Widget | None = None,
    ) -> None: ...
    @overload
    def window_cget(self, index: str | float | _tkinter.Tcl_Obj | Widget, option: Literal["padx", "pady"]) -> int: ...
    @overload
    def window_cget(
        self, index: str | float | _tkinter.Tcl_Obj | Widget, option: Literal["stretch"]
    ) -> bool: ...  # actually returns Literal[0, 1]
    @overload
    def window_cget(
        self, index: str | float | _tkinter.Tcl_Obj | Widget, option: Literal["align"]
    ) -> Literal["baseline", "bottom", "center", "top"]: ...
    @overload  # window is set to a widget, but read as the string name.
    def window_cget(self, index: str | float | _tkinter.Tcl_Obj | Widget, option: Literal["create", "window"]) -> str: ...
    @overload
    def window_cget(self, index: str | float | _tkinter.Tcl_Obj | Widget, option: str) -> Any: ...
    @overload
    def window_configure(
        self, index: str | float | _tkinter.Tcl_Obj | Widget, cnf: str
    ) -> tuple[str, str, str, str, str | int]: ...
>>>>>>> 25f3f74a
    @overload
    def window_configure(
        self,
        index: str | float | _tkinter.Tcl_Obj | Widget,
        cnf: dict[str, Any] | None = None,
        *,
        align: Literal["baseline", "bottom", "center", "top"] = ...,
        create: str = ...,
        padx: float | str = ...,
        pady: float | str = ...,
        stretch: bool | Literal[0, 1] = ...,
        window: Misc | str = ...,
    ) -> dict[str, tuple[str, str, str, str, str | int]] | None:
        """Configure an embedded window at INDEX."""
        ...
    window_config = window_configure
    def window_create(
        self,
        index: str | float | _tkinter.Tcl_Obj | Widget,
        cnf: dict[str, Any] | None = {},
        *,
        align: Literal["baseline", "bottom", "center", "top"] = ...,
        create: str = ...,
        padx: float | str = ...,
        pady: float | str = ...,
        stretch: bool | Literal[0, 1] = ...,
        window: Misc | str = ...,
    ) -> None:
        """Create a window at INDEX."""
        ...
    def window_names(self) -> tuple[str, ...]:
        """Return all names of embedded windows in this widget."""
        ...
    def yview_pickplace(self, *what):
        """Obsolete function, use see."""
        ...

class _setit:
    """Internal class. It wraps the command in the widget OptionMenu."""
    def __init__(self, var, value, callback=None) -> None: ...
    def __call__(self, *args) -> None: ...

# manual page: tk_optionMenu
class OptionMenu(Menubutton):
    """OptionMenu which allows the user to select a value from a menu."""
    menuname: Incomplete
    def __init__(
        # differs from other widgets
        self,
        master: Misc | None,
        variable: StringVar,
        value: str,
        *values: str,
        # kwarg only from now on
        command: Callable[[StringVar], object] | None = ...,
    ) -> None:
        """
        Construct an optionmenu widget with the parent MASTER, with
        the resource textvariable set to VARIABLE, the initially selected
        value VALUE, the other menu values VALUES and an additional
        keyword argument command.
        """
        ...
    # configure, config, cget are inherited from Menubutton
    # destroy and __getitem__ are overridden, signature does not change

# This matches tkinter's image classes (PhotoImage and BitmapImage)
# and PIL's tkinter-compatible class (PIL.ImageTk.PhotoImage),
# but not a plain PIL image that isn't tkinter compatible.
# The reason is that PIL has width and height attributes, not methods.
@type_check_only
class _Image(Protocol):
    def width(self) -> int: ...
    def height(self) -> int: ...

@type_check_only
class _BitmapImageLike(_Image): ...

@type_check_only
class _PhotoImageLike(_Image): ...

class Image(_Image):
    """Base class for images."""
    name: Incomplete
    tk: _tkinter.TkappType
    def __init__(self, imgtype, name=None, cnf={}, master: Misc | _tkinter.TkappType | None = None, **kw) -> None: ...
    def __del__(self) -> None: ...
    def __setitem__(self, key, value) -> None: ...
    def __getitem__(self, key): ...
    configure: Incomplete
    config: Incomplete
    def type(self):
        """Return the type of the image, e.g. "photo" or "bitmap"."""
        ...

class PhotoImage(Image, _PhotoImageLike):
    """Widget which can display images in PGM, PPM, GIF, PNG format."""
    # This should be kept in sync with PIL.ImageTK.PhotoImage.__init__()
    def __init__(
        self,
        name: str | None = None,
        cnf: dict[str, Any] = {},
        master: Misc | _tkinter.TkappType | None = None,
        *,
        data: str | bytes = ...,  # not same as data argument of put()
        format: str = ...,
        file: StrOrBytesPath = ...,
        gamma: float = ...,
        height: int = ...,
        palette: int | str = ...,
        width: int = ...,
    ) -> None:
        """
        Create an image with NAME.

        Valid resource names: data, format, file, gamma, height, palette,
        width.
        """
        ...
    def configure(
        self,
        *,
        data: str | bytes = ...,
        format: str = ...,
        file: StrOrBytesPath = ...,
        gamma: float = ...,
        height: int = ...,
        palette: int | str = ...,
        width: int = ...,
    ) -> None:
        """Configure the image."""
        ...
    config = configure
    def blank(self) -> None:
        """Display a transparent image."""
        ...
    def cget(self, option: str) -> str:
        """Return the value of OPTION."""
        ...
    def __getitem__(self, key: str) -> str: ...  # always string: image['height'] can be '0'
    if sys.version_info >= (3, 13):
        def copy(
            self,
            *,
            from_coords: Iterable[int] | None = None,
            zoom: int | tuple[int, int] | list[int] | None = None,
            subsample: int | tuple[int, int] | list[int] | None = None,
        ) -> PhotoImage:
            """
            Return a new PhotoImage with the same image as this widget.

            The FROM_COORDS option specifies a rectangular sub-region of the
            source image to be copied. It must be a tuple or a list of 1 to 4
            integers (x1, y1, x2, y2).  (x1, y1) and (x2, y2) specify diagonally
            opposite corners of the rectangle.  If x2 and y2 are not specified,
            the default value is the bottom-right corner of the source image.
            The pixels copied will include the left and top edges of the
            specified rectangle but not the bottom or right edges.  If the
            FROM_COORDS option is not given, the default is the whole source
            image.

            If SUBSAMPLE or ZOOM are specified, the image is transformed as in
            the subsample() or zoom() methods.  The value must be a single
            integer or a pair of integers.
            """
            ...
        def subsample(self, x: int, y: Literal[""] = "", *, from_coords: Iterable[int] | None = None) -> PhotoImage:
            """
            Return a new PhotoImage based on the same image as this widget
            but use only every Xth or Yth pixel.  If Y is not given, the
            default value is the same as X.

            The FROM_COORDS option specifies a rectangular sub-region of the
            source image to be copied, as in the copy() method.
            """
            ...
        def zoom(self, x: int, y: Literal[""] = "", *, from_coords: Iterable[int] | None = None) -> PhotoImage:
            """
            Return a new PhotoImage with the same image as this widget
            but zoom it with a factor of X in the X direction and Y in the Y
            direction.  If Y is not given, the default value is the same as X.

            The FROM_COORDS option specifies a rectangular sub-region of the
            source image to be copied, as in the copy() method.
            """
            ...
        def copy_replace(
            self,
            sourceImage: PhotoImage | str,
            *,
            from_coords: Iterable[int] | None = None,
            to: Iterable[int] | None = None,
            shrink: bool = False,
            zoom: int | tuple[int, int] | list[int] | None = None,
            subsample: int | tuple[int, int] | list[int] | None = None,
            # `None` defaults to overlay.
            compositingrule: Literal["overlay", "set"] | None = None,
        ) -> None:
            """
            Copy a region from the source image (which must be a PhotoImage) to
            this image, possibly with pixel zooming and/or subsampling.  If no
            options are specified, this command copies the whole of the source
            image into this image, starting at coordinates (0, 0).

            The FROM_COORDS option specifies a rectangular sub-region of the
            source image to be copied. It must be a tuple or a list of 1 to 4
            integers (x1, y1, x2, y2).  (x1, y1) and (x2, y2) specify diagonally
            opposite corners of the rectangle.  If x2 and y2 are not specified,
            the default value is the bottom-right corner of the source image.
            The pixels copied will include the left and top edges of the
            specified rectangle but not the bottom or right edges.  If the
            FROM_COORDS option is not given, the default is the whole source
            image.

            The TO option specifies a rectangular sub-region of the destination
            image to be affected.  It must be a tuple or a list of 1 to 4
            integers (x1, y1, x2, y2).  (x1, y1) and (x2, y2) specify diagonally
            opposite corners of the rectangle.  If x2 and y2 are not specified,
            the default value is (x1,y1) plus the size of the source region
            (after subsampling and zooming, if specified).  If x2 and y2 are
            specified, the source region will be replicated if necessary to fill
            the destination region in a tiled fashion.

            If SHRINK is true, the size of the destination image should be
            reduced, if necessary, so that the region being copied into is at
            the bottom-right corner of the image.

            If SUBSAMPLE or ZOOM are specified, the image is transformed as in
            the subsample() or zoom() methods.  The value must be a single
            integer or a pair of integers.

            The COMPOSITINGRULE option specifies how transparent pixels in the
            source image are combined with the destination image.  When a
            compositing rule of 'overlay' is set, the old contents of the
            destination image are visible, as if the source image were printed
            on a piece of transparent film and placed over the top of the
            destination.  When a compositing rule of 'set' is set, the old
            contents of the destination image are discarded and the source image
            is used as-is.  The default compositing rule is 'overlay'.
            """
            ...
    else:
        def copy(self) -> PhotoImage:
            """Return a new PhotoImage with the same image as this widget."""
            ...
        def zoom(self, x: int, y: int | Literal[""] = "") -> PhotoImage:
            """
            Return a new PhotoImage with the same image as this widget
            but zoom it with a factor of x in the X direction and y in the Y
            direction.  If y is not given, the default value is the same as x.
            """
            ...
        def subsample(self, x: int, y: int | Literal[""] = "") -> PhotoImage:
            """
            Return a new PhotoImage based on the same image as this widget
            but use only every Xth or Yth pixel.  If y is not given, the
            default value is the same as x.
            """
            ...

    def get(self, x: int, y: int) -> tuple[int, int, int]:
        """Return the color (red, green, blue) of the pixel at X,Y."""
        ...
    def put(
        self,
        data: (
            str
            | bytes
            | list[str]
            | list[list[str]]
            | list[tuple[str, ...]]
            | tuple[str, ...]
            | tuple[list[str], ...]
            | tuple[tuple[str, ...], ...]
        ),
        to: tuple[int, int] | tuple[int, int, int, int] | None = None,
    ) -> None:
        """
        Put row formatted colors to image starting from
        position TO, e.g. image.put("{red green} {blue yellow}", to=(4,6))
        """
        ...
    if sys.version_info >= (3, 13):
        def read(
            self,
            filename: StrOrBytesPath,
            format: str | None = None,
            *,
            from_coords: Iterable[int] | None = None,
            to: Iterable[int] | None = None,
            shrink: bool = False,
        ) -> None:
            """
            Reads image data from the file named FILENAME into the image.

            The FORMAT option specifies the format of the image data in the
            file.

            The FROM_COORDS option specifies a rectangular sub-region of the image
            file data to be copied to the destination image.  It must be a tuple
            or a list of 1 to 4 integers (x1, y1, x2, y2).  (x1, y1) and
            (x2, y2) specify diagonally opposite corners of the rectangle.  If
            x2 and y2 are not specified, the default value is the bottom-right
            corner of the source image.  The default, if this option is not
            specified, is the whole of the image in the image file.

            The TO option specifies the coordinates of the top-left corner of
            the region of the image into which data from filename are to be
            read.  The default is (0, 0).

            If SHRINK is true, the size of the destination image will be
            reduced, if necessary, so that the region into which the image file
            data are read is at the bottom-right corner of the image.
            """
            ...
        def write(
            self,
            filename: StrOrBytesPath,
            format: str | None = None,
            from_coords: Iterable[int] | None = None,
            *,
            background: str | None = None,
            grayscale: bool = False,
        ) -> None:
            """
            Writes image data from the image to a file named FILENAME.

            The FORMAT option specifies the name of the image file format
            handler to be used to write the data to the file.  If this option
            is not given, the format is guessed from the file extension.

            The FROM_COORDS option specifies a rectangular region of the image
            to be written to the image file.  It must be a tuple or a list of 1
            to 4 integers (x1, y1, x2, y2).  If only x1 and y1 are specified,
            the region extends from (x1,y1) to the bottom-right corner of the
            image.  If all four coordinates are given, they specify diagonally
            opposite corners of the rectangular region.  The default, if this
            option is not given, is the whole image.

            If BACKGROUND is specified, the data will not contain any
            transparency information.  In all transparent pixels the color will
            be replaced by the specified color.

            If GRAYSCALE is true, the data will not contain color information.
            All pixel data will be transformed into grayscale.
            """
            ...
        @overload
        def data(
            self, format: str, *, from_coords: Iterable[int] | None = None, background: str | None = None, grayscale: bool = False
        ) -> bytes:
            """
            Returns image data.

            The FORMAT option specifies the name of the image file format
            handler to be used.  If this option is not given, this method uses
            a format that consists of a tuple (one element per row) of strings
            containings space separated (one element per pixel/column) colors
            in “#RRGGBB” format (where RR is a pair of hexadecimal digits for
            the red channel, GG for green, and BB for blue).

            The FROM_COORDS option specifies a rectangular region of the image
            to be returned.  It must be a tuple or a list of 1 to 4 integers
            (x1, y1, x2, y2).  If only x1 and y1 are specified, the region
            extends from (x1,y1) to the bottom-right corner of the image.  If
            all four coordinates are given, they specify diagonally opposite
            corners of the rectangular region, including (x1, y1) and excluding
            (x2, y2).  The default, if this option is not given, is the whole
            image.

            If BACKGROUND is specified, the data will not contain any
            transparency information.  In all transparent pixels the color will
            be replaced by the specified color.

            If GRAYSCALE is true, the data will not contain color information.
            All pixel data will be transformed into grayscale.
            """
            ...
        @overload
        def data(
            self,
            format: None = None,
            *,
            from_coords: Iterable[int] | None = None,
            background: str | None = None,
            grayscale: bool = False,
        ) -> tuple[str, ...]:
            """
            Returns image data.

            The FORMAT option specifies the name of the image file format
            handler to be used.  If this option is not given, this method uses
            a format that consists of a tuple (one element per row) of strings
            containings space separated (one element per pixel/column) colors
            in “#RRGGBB” format (where RR is a pair of hexadecimal digits for
            the red channel, GG for green, and BB for blue).

            The FROM_COORDS option specifies a rectangular region of the image
            to be returned.  It must be a tuple or a list of 1 to 4 integers
            (x1, y1, x2, y2).  If only x1 and y1 are specified, the region
            extends from (x1,y1) to the bottom-right corner of the image.  If
            all four coordinates are given, they specify diagonally opposite
            corners of the rectangular region, including (x1, y1) and excluding
            (x2, y2).  The default, if this option is not given, is the whole
            image.

            If BACKGROUND is specified, the data will not contain any
            transparency information.  In all transparent pixels the color will
            be replaced by the specified color.

            If GRAYSCALE is true, the data will not contain color information.
            All pixel data will be transformed into grayscale.
            """
            ...

    else:
        def write(
            self, filename: StrOrBytesPath, format: str | None = None, from_coords: tuple[int, int] | None = None
        ) -> None:
            """
            Write image to file FILENAME in FORMAT starting from
            position FROM_COORDS.
            """
            ...

    def transparency_get(self, x: int, y: int) -> bool:
        """Return True if the pixel at x,y is transparent."""
        ...
    def transparency_set(self, x: int, y: int, boolean: bool) -> None:
        """Set the transparency of the pixel at x,y."""
        ...

class BitmapImage(Image, _BitmapImageLike):
    """Widget which can display images in XBM format."""
    # This should be kept in sync with PIL.ImageTK.BitmapImage.__init__()
    def __init__(
        self,
        name=None,
        cnf: dict[str, Any] = {},
        master: Misc | _tkinter.TkappType | None = None,
        *,
        background: str = ...,
        data: str | bytes = ...,
        file: StrOrBytesPath = ...,
        foreground: str = ...,
        maskdata: str = ...,
        maskfile: StrOrBytesPath = ...,
    ) -> None:
        """
        Create a bitmap with NAME.

        Valid resource names: background, data, file, foreground, maskdata, maskfile.
        """
        ...

def image_names() -> tuple[str, ...]: ...
def image_types() -> tuple[str, ...]: ...

class Spinbox(Widget, XView):
    """spinbox widget."""
    def __init__(
        self,
        master: Misc | None = None,
        cnf: dict[str, Any] | None = {},
        *,
        activebackground: str = ...,
        background: str = ...,
        bd: float | str = ...,
        bg: str = ...,
        border: float | str = ...,
        borderwidth: float | str = ...,
        buttonbackground: str = ...,
        buttoncursor: _Cursor = "",
        buttondownrelief: Literal["raised", "sunken", "flat", "ridge", "solid", "groove"] = ...,
        buttonuprelief: Literal["raised", "sunken", "flat", "ridge", "solid", "groove"] = ...,
        # percent substitutions don't seem to be supported, it's similar to Entry's validation stuff
        command: Callable[[], object] | str | list[str] | tuple[str, ...] = "",
        cursor: _Cursor = "xterm",
        disabledbackground: str = ...,
        disabledforeground: str = ...,
        exportselection: bool = True,
        fg: str = ...,
        font: _FontDescription = "TkTextFont",
        foreground: str = ...,
        format: str = "",
        from_: float = 0.0,
        highlightbackground: str = ...,
        highlightcolor: str = ...,
        highlightthickness: float | str = ...,
        increment: float = 1.0,
        insertbackground: str = ...,
        insertborderwidth: float | str = 0,
        insertofftime: int = 300,
        insertontime: int = 600,
        insertwidth: float | str = ...,
        invalidcommand: str | list[str] | tuple[str, ...] | Callable[[], bool] = "",
        invcmd: str | list[str] | tuple[str, ...] | Callable[[], bool] = "",
        justify: Literal["left", "center", "right"] = "left",
        name: str = ...,
        readonlybackground: str = ...,
        relief: Literal["raised", "sunken", "flat", "ridge", "solid", "groove"] = "sunken",
        repeatdelay: int = 400,
        repeatinterval: int = 100,
        selectbackground: str = ...,
        selectborderwidth: float | str = ...,
        selectforeground: str = ...,
        state: Literal["normal", "disabled", "readonly"] = "normal",
        takefocus: bool | Literal[0, 1, ""] | Callable[[str], bool | None] = "",
        textvariable: Variable = ...,
        to: float = 0.0,
        validate: Literal["none", "focus", "focusin", "focusout", "key", "all"] = "none",
        validatecommand: str | list[str] | tuple[str, ...] | Callable[[], bool] = "",
        vcmd: str | list[str] | tuple[str, ...] | Callable[[], bool] = "",
        values: list[str] | tuple[str, ...] = ...,
        width: int = 20,
        wrap: bool = False,
        xscrollcommand: str | Callable[[float, float], object] = "",
    ) -> None:
        """
        Construct a spinbox widget with the parent MASTER.

        STANDARD OPTIONS

            activebackground, background, borderwidth,
            cursor, exportselection, font, foreground,
            highlightbackground, highlightcolor,
            highlightthickness, insertbackground,
            insertborderwidth, insertofftime,
            insertontime, insertwidth, justify, relief,
            repeatdelay, repeatinterval,
            selectbackground, selectborderwidth
            selectforeground, takefocus, textvariable
            xscrollcommand.

        WIDGET-SPECIFIC OPTIONS

            buttonbackground, buttoncursor,
            buttondownrelief, buttonuprelief,
            command, disabledbackground,
            disabledforeground, format, from,
            invalidcommand, increment,
            readonlybackground, state, to,
            validate, validatecommand values,
            width, wrap,
        """
        ...
    @overload
    def configure(
        self,
        cnf: dict[str, Any] | None = None,
        *,
        activebackground: str = ...,
        background: str = ...,
        bd: float | str = ...,
        bg: str = ...,
        border: float | str = ...,
        borderwidth: float | str = ...,
        buttonbackground: str = ...,
        buttoncursor: _Cursor = ...,
        buttondownrelief: Literal["raised", "sunken", "flat", "ridge", "solid", "groove"] = ...,
        buttonuprelief: Literal["raised", "sunken", "flat", "ridge", "solid", "groove"] = ...,
        command: Callable[[], object] | str | list[str] | tuple[str, ...] = ...,
        cursor: _Cursor = ...,
        disabledbackground: str = ...,
        disabledforeground: str = ...,
        exportselection: bool = ...,
        fg: str = ...,
        font: _FontDescription = ...,
        foreground: str = ...,
        format: str = ...,
        from_: float = ...,
        highlightbackground: str = ...,
        highlightcolor: str = ...,
        highlightthickness: float | str = ...,
        increment: float = ...,
        insertbackground: str = ...,
        insertborderwidth: float | str = ...,
        insertofftime: int = ...,
        insertontime: int = ...,
        insertwidth: float | str = ...,
        invalidcommand: str | list[str] | tuple[str, ...] | Callable[[], bool] = ...,
        invcmd: str | list[str] | tuple[str, ...] | Callable[[], bool] = ...,
        justify: Literal["left", "center", "right"] = ...,
        readonlybackground: str = ...,
        relief: Literal["raised", "sunken", "flat", "ridge", "solid", "groove"] = ...,
        repeatdelay: int = ...,
        repeatinterval: int = ...,
        selectbackground: str = ...,
        selectborderwidth: float | str = ...,
        selectforeground: str = ...,
        state: Literal["normal", "disabled", "readonly"] = ...,
        takefocus: bool | Literal[0, 1, ""] | Callable[[str], bool | None] = ...,
        textvariable: Variable = ...,
        to: float = ...,
        validate: Literal["none", "focus", "focusin", "focusout", "key", "all"] = ...,
        validatecommand: str | list[str] | tuple[str, ...] | Callable[[], bool] = ...,
        vcmd: str | list[str] | tuple[str, ...] | Callable[[], bool] = ...,
        values: list[str] | tuple[str, ...] = ...,
        width: int = ...,
        wrap: bool = ...,
        xscrollcommand: str | Callable[[float, float], object] = ...,
    ) -> dict[str, tuple[str, str, str, Any, Any]] | None:
        """
        Configure resources of a widget.

        The values for resources are specified as keyword
        arguments. To get an overview about
        the allowed keyword arguments call the method keys.
        """
        ...
    @overload
    def configure(self, cnf: str) -> tuple[str, str, str, Any, Any]:
        """
        Configure resources of a widget.

        The values for resources are specified as keyword
        arguments. To get an overview about
        the allowed keyword arguments call the method keys.
        """
        ...
    config = configure
    def bbox(self, index) -> tuple[int, int, int, int] | None:
        """
        Return a tuple of X1,Y1,X2,Y2 coordinates for a
        rectangle which encloses the character given by index.

        The first two elements of the list give the x and y
        coordinates of the upper-left corner of the screen
        area covered by the character (in pixels relative
        to the widget) and the last two elements give the
        width and height of the character, in pixels. The
        bounding box may refer to a region outside the
        visible area of the window.
        """
        ...
    def delete(self, first, last=None) -> Literal[""]:
        """
        Delete one or more elements of the spinbox.

        First is the index of the first character to delete,
        and last is the index of the character just after
        the last one to delete. If last isn't specified it
        defaults to first+1, i.e. a single character is
        deleted.  This command returns an empty string.
        """
        ...
    def get(self) -> str:
        """Returns the spinbox's string"""
        ...
    def icursor(self, index):
        """
        Alter the position of the insertion cursor.

        The insertion cursor will be displayed just before
        the character given by index. Returns an empty string
        """
        ...
    def identify(self, x: int, y: int) -> Literal["", "buttondown", "buttonup", "entry"]:
        """
        Returns the name of the widget at position x, y

        Return value is one of: none, buttondown, buttonup, entry
        """
        ...
    def index(self, index: str | int) -> int:
        """
        Returns the numerical index corresponding to index
        
        """
        ...
    def insert(self, index: str | int, s: str) -> Literal[""]:
        """
        Insert string s at index

        Returns an empty string.
        """
        ...
    # spinbox.invoke("asdf") gives error mentioning .invoke("none"), but it's not documented
    def invoke(self, element: Literal["none", "buttonup", "buttondown"]) -> Literal[""]:
        """
        Causes the specified element to be invoked

        The element could be buttondown or buttonup
        triggering the action associated with it.
        """
        ...
    def scan(self, *args):
        """Internal function."""
        ...
    def scan_mark(self, x):
        """
        Records x and the current view in the spinbox window;

        used in conjunction with later scan dragto commands.
        Typically this command is associated with a mouse button
        press in the widget. It returns an empty string.
        """
        ...
    def scan_dragto(self, x):
        """
        Compute the difference between the given x argument
        and the x argument to the last scan mark command

        It then adjusts the view left or right by 10 times the
        difference in x-coordinates. This command is typically
        associated with mouse motion events in the widget, to
        produce the effect of dragging the spinbox at high speed
        through the window. The return value is an empty string.
        """
        ...
    def selection(self, *args) -> tuple[int, ...]:
        """Internal function."""
        ...
    def selection_adjust(self, index):
        """
        Locate the end of the selection nearest to the character
        given by index,

        Then adjust that end of the selection to be at index
        (i.e including but not going beyond index). The other
        end of the selection is made the anchor point for future
        select to commands. If the selection isn't currently in
        the spinbox, then a new selection is created to include
        the characters between index and the most recent selection
        anchor point, inclusive.
        """
        ...
    def selection_clear(self):
        """
        Clear the selection

        If the selection isn't in this widget then the
        command has no effect.
        """
        ...
    def selection_element(self, element=None):
        """
        Sets or gets the currently selected element.

        If a spinbutton element is specified, it will be
        displayed depressed.
        """
        ...
    def selection_from(self, index: int) -> None:
        """Set the fixed end of a selection to INDEX."""
        ...
    def selection_present(self) -> None:
        """
        Return True if there are characters selected in the spinbox, False
        otherwise.
        """
        ...
    def selection_range(self, start: int, end: int) -> None:
        """Set the selection from START to END (not included)."""
        ...
    def selection_to(self, index: int) -> None:
        """Set the variable end of a selection to INDEX."""
        ...

class LabelFrame(Widget):
    """labelframe widget."""
    def __init__(
        self,
        master: Misc | None = None,
        cnf: dict[str, Any] | None = {},
        *,
        background: str = ...,
        bd: float | str = 2,
        bg: str = ...,
        border: float | str = 2,
        borderwidth: float | str = 2,
        class_: str = "Labelframe",  # can't be changed with configure()
        colormap: Literal["new", ""] | Misc = "",  # can't be changed with configure()
        container: bool = False,  # undocumented, can't be changed with configure()
        cursor: _Cursor = "",
        fg: str = ...,
        font: _FontDescription = "TkDefaultFont",
        foreground: str = ...,
        height: float | str = 0,
        highlightbackground: str = ...,
        highlightcolor: str = ...,
        highlightthickness: float | str = 0,
        # 'ne' and 'en' are valid labelanchors, but only 'ne' is a valid _Anchor.
        labelanchor: Literal["nw", "n", "ne", "en", "e", "es", "se", "s", "sw", "ws", "w", "wn"] = "nw",
        labelwidget: Misc = ...,
        name: str = ...,
        padx: float | str = 0,
        pady: float | str = 0,
        relief: Literal["raised", "sunken", "flat", "ridge", "solid", "groove"] = "groove",
        takefocus: bool | Literal[0, 1, ""] | Callable[[str], bool | None] = 0,
        text: float | str = "",
        visual: str | tuple[str, int] = "",  # can't be changed with configure()
        width: float | str = 0,
    ) -> None:
        """
        Construct a labelframe widget with the parent MASTER.

        STANDARD OPTIONS

            borderwidth, cursor, font, foreground,
            highlightbackground, highlightcolor,
            highlightthickness, padx, pady, relief,
            takefocus, text

        WIDGET-SPECIFIC OPTIONS

            background, class, colormap, container,
            height, labelanchor, labelwidget,
            visual, width
        """
        ...
    @overload
    def configure(
        self,
        cnf: dict[str, Any] | None = None,
        *,
        background: str = ...,
        bd: float | str = ...,
        bg: str = ...,
        border: float | str = ...,
        borderwidth: float | str = ...,
        cursor: _Cursor = ...,
        fg: str = ...,
        font: _FontDescription = ...,
        foreground: str = ...,
        height: float | str = ...,
        highlightbackground: str = ...,
        highlightcolor: str = ...,
        highlightthickness: float | str = ...,
        labelanchor: Literal["nw", "n", "ne", "en", "e", "es", "se", "s", "sw", "ws", "w", "wn"] = ...,
        labelwidget: Misc = ...,
        padx: float | str = ...,
        pady: float | str = ...,
        relief: Literal["raised", "sunken", "flat", "ridge", "solid", "groove"] = ...,
        takefocus: bool | Literal[0, 1, ""] | Callable[[str], bool | None] = ...,
        text: float | str = ...,
        width: float | str = ...,
    ) -> dict[str, tuple[str, str, str, Any, Any]] | None:
        """
        Configure resources of a widget.

        The values for resources are specified as keyword
        arguments. To get an overview about
        the allowed keyword arguments call the method keys.
        """
        ...
    @overload
    def configure(self, cnf: str) -> tuple[str, str, str, Any, Any]:
        """
        Configure resources of a widget.

        The values for resources are specified as keyword
        arguments. To get an overview about
        the allowed keyword arguments call the method keys.
        """
        ...
    config = configure

class PanedWindow(Widget):
    """panedwindow widget."""
    def __init__(
        self,
        master: Misc | None = None,
        cnf: dict[str, Any] | None = {},
        *,
        background: str = ...,
        bd: float | str = 1,
        bg: str = ...,
        border: float | str = 1,
        borderwidth: float | str = 1,
        cursor: _Cursor = "",
        handlepad: float | str = 8,
        handlesize: float | str = 8,
        height: float | str = "",
        name: str = ...,
        opaqueresize: bool = True,
        orient: Literal["horizontal", "vertical"] = "horizontal",
        proxybackground: str = "",
        proxyborderwidth: float | str = 2,
        proxyrelief: Literal["raised", "sunken", "flat", "ridge", "solid", "groove"] = "flat",
        relief: Literal["raised", "sunken", "flat", "ridge", "solid", "groove"] = "flat",
        sashcursor: _Cursor = "",
        sashpad: float | str = 0,
        sashrelief: Literal["raised", "sunken", "flat", "ridge", "solid", "groove"] = "flat",
        sashwidth: float | str = 3,
        showhandle: bool = False,
        width: float | str = "",
    ) -> None:
        """
        Construct a panedwindow widget with the parent MASTER.

        STANDARD OPTIONS

            background, borderwidth, cursor, height,
            orient, relief, width

        WIDGET-SPECIFIC OPTIONS

            handlepad, handlesize, opaqueresize,
            sashcursor, sashpad, sashrelief,
            sashwidth, showhandle,
        """
        ...
    @overload
    def configure(
        self,
        cnf: dict[str, Any] | None = None,
        *,
        background: str = ...,
        bd: float | str = ...,
        bg: str = ...,
        border: float | str = ...,
        borderwidth: float | str = ...,
        cursor: _Cursor = ...,
        handlepad: float | str = ...,
        handlesize: float | str = ...,
        height: float | str = ...,
        opaqueresize: bool = ...,
        orient: Literal["horizontal", "vertical"] = ...,
        proxybackground: str = ...,
        proxyborderwidth: float | str = ...,
        proxyrelief: Literal["raised", "sunken", "flat", "ridge", "solid", "groove"] = ...,
        relief: Literal["raised", "sunken", "flat", "ridge", "solid", "groove"] = ...,
        sashcursor: _Cursor = ...,
        sashpad: float | str = ...,
        sashrelief: Literal["raised", "sunken", "flat", "ridge", "solid", "groove"] = ...,
        sashwidth: float | str = ...,
        showhandle: bool = ...,
        width: float | str = ...,
    ) -> dict[str, tuple[str, str, str, Any, Any]] | None:
        """
        Configure resources of a widget.

        The values for resources are specified as keyword
        arguments. To get an overview about
        the allowed keyword arguments call the method keys.
        """
        ...
    @overload
    def configure(self, cnf: str) -> tuple[str, str, str, Any, Any]:
        """
        Configure resources of a widget.

        The values for resources are specified as keyword
        arguments. To get an overview about
        the allowed keyword arguments call the method keys.
        """
        ...
    config = configure
    def add(self, child: Widget, **kw) -> None:
        """
        Add a child widget to the panedwindow in a new pane.

        The child argument is the name of the child widget
        followed by pairs of arguments that specify how to
        manage the windows. The possible options and values
        are the ones accepted by the paneconfigure method.
        """
        ...
    def remove(self, child) -> None:
        """
        Remove the pane containing child from the panedwindow

        All geometry management options for child will be forgotten.
        """
        ...
    forget = remove  # type: ignore[assignment]
    def identify(self, x: int, y: int):
        """
        Identify the panedwindow component at point x, y

        If the point is over a sash or a sash handle, the result
        is a two element list containing the index of the sash or
        handle, and a word indicating whether it is over a sash
        or a handle, such as {0 sash} or {2 handle}. If the point
        is over any other part of the panedwindow, the result is
        an empty list.
        """
        ...
    def proxy(self, *args) -> tuple[Incomplete, ...]:
        """Internal function."""
        ...
    def proxy_coord(self) -> tuple[Incomplete, ...]:
        """
        Return the x and y pair of the most recent proxy location
        
        """
        ...
    def proxy_forget(self) -> tuple[Incomplete, ...]:
        """
        Remove the proxy from the display.
        
        """
        ...
    def proxy_place(self, x, y) -> tuple[Incomplete, ...]:
        """
        Place the proxy at the given x and y coordinates.
        
        """
        ...
    def sash(self, *args) -> tuple[Incomplete, ...]:
        """Internal function."""
        ...
    def sash_coord(self, index) -> tuple[Incomplete, ...]:
        """
        Return the current x and y pair for the sash given by index.

        Index must be an integer between 0 and 1 less than the
        number of panes in the panedwindow. The coordinates given are
        those of the top left corner of the region containing the sash.
        pathName sash dragto index x y This command computes the
        difference between the given coordinates and the coordinates
        given to the last sash coord command for the given sash. It then
        moves that sash the computed difference. The return value is the
        empty string.
        """
        ...
    def sash_mark(self, index) -> tuple[Incomplete, ...]:
        """
        Records x and y for the sash given by index;

        Used in conjunction with later dragto commands to move the sash.
        """
        ...
    def sash_place(self, index, x, y) -> tuple[Incomplete, ...]:
        """
        Place the sash given by index at the given coordinates
        
        """
        ...
    def panecget(self, child, option):
        """
        Query a management option for window.

        Option may be any value allowed by the paneconfigure subcommand
        """
        ...
    def paneconfigure(self, tagOrId, cnf=None, **kw):
        """
        Query or modify the management options for window.

        If no option is specified, returns a list describing all
        of the available options for pathName.  If option is
        specified with no value, then the command returns a list
        describing the one named option (this list will be identical
        to the corresponding sublist of the value returned if no
        option is specified). If one or more option-value pairs are
        specified, then the command modifies the given widget
        option(s) to have the given value(s); in this case the
        command returns an empty string. The following options
        are supported:

        after window
            Insert the window after the window specified. window
            should be the name of a window already managed by pathName.
        before window
            Insert the window before the window specified. window
            should be the name of a window already managed by pathName.
        height size
            Specify a height for the window. The height will be the
            outer dimension of the window including its border, if
            any. If size is an empty string, or if -height is not
            specified, then the height requested internally by the
            window will be used initially; the height may later be
            adjusted by the movement of sashes in the panedwindow.
            Size may be any value accepted by Tk_GetPixels.
        minsize n
            Specifies that the size of the window cannot be made
            less than n. This constraint only affects the size of
            the widget in the paned dimension -- the x dimension
            for horizontal panedwindows, the y dimension for
            vertical panedwindows. May be any value accepted by
            Tk_GetPixels.
        padx n
            Specifies a non-negative value indicating how much
            extra space to leave on each side of the window in
            the X-direction. The value may have any of the forms
            accepted by Tk_GetPixels.
        pady n
            Specifies a non-negative value indicating how much
            extra space to leave on each side of the window in
            the Y-direction. The value may have any of the forms
            accepted by Tk_GetPixels.
        sticky style
            If a window's pane is larger than the requested
            dimensions of the window, this option may be used
            to position (or stretch) the window within its pane.
            Style is a string that contains zero or more of the
            characters n, s, e or w. The string can optionally
            contains spaces or commas, but they are ignored. Each
            letter refers to a side (north, south, east, or west)
            that the window will "stick" to. If both n and s
            (or e and w) are specified, the window will be
            stretched to fill the entire height (or width) of
            its cavity.
        width size
            Specify a width for the window. The width will be
            the outer dimension of the window including its
            border, if any. If size is an empty string, or
            if -width is not specified, then the width requested
            internally by the window will be used initially; the
            width may later be adjusted by the movement of sashes
            in the panedwindow. Size may be any value accepted by
            Tk_GetPixels.
        """
        ...
    paneconfig = paneconfigure
    def panes(self):
        """Returns an ordered list of the child panes."""
        ...

def _test() -> None: ...<|MERGE_RESOLUTION|>--- conflicted
+++ resolved
@@ -6167,63 +6167,6 @@
         """
         ...
     config = configure
-<<<<<<< HEAD
-    def bbox(self, index: _TextIndex) -> tuple[int, int, int, int] | None:
-        """
-        Return a tuple of (x,y,width,height) which gives the bounding
-        box of the visible part of the character at the given index.
-        """
-        ...
-    def compare(self, index1: _TextIndex, op: Literal["<", "<=", "==", ">=", ">", "!="], index2: _TextIndex) -> bool:
-        """
-        Return whether between index INDEX1 and index INDEX2 the
-        relation OP is satisfied. OP is one of <, <=, ==, >=, >, or !=.
-        """
-        ...
-    if sys.version_info >= (3, 13):
-        @overload
-        def count(self, index1: _TextIndex, index2: _TextIndex, *, return_ints: Literal[True]) -> int:
-            """
-            Counts the number of relevant things between the two indices.
-
-            If INDEX1 is after INDEX2, the result will be a negative number
-            (and this holds for each of the possible options).
-
-            The actual items which are counted depends on the options given.
-            The result is a tuple of integers, one for the result of each
-            counting option given, if more than one option is specified or
-            return_ints is false (default), otherwise it is an integer.
-            Valid counting options are "chars", "displaychars",
-            "displayindices", "displaylines", "indices", "lines", "xpixels"
-            and "ypixels". The default value, if no option is specified, is
-            "indices". There is an additional possible option "update",
-            which if given then all subsequent options ensure that any
-            possible out of date information is recalculated.
-            """
-            ...
-        @overload
-        def count(
-            self, index1: _TextIndex, index2: _TextIndex, arg: _WhatToCount | Literal["update"], /, *, return_ints: Literal[True]
-        ) -> int:
-            """
-            Counts the number of relevant things between the two indices.
-
-            If INDEX1 is after INDEX2, the result will be a negative number
-            (and this holds for each of the possible options).
-
-            The actual items which are counted depends on the options given.
-            The result is a tuple of integers, one for the result of each
-            counting option given, if more than one option is specified or
-            return_ints is false (default), otherwise it is an integer.
-            Valid counting options are "chars", "displaychars",
-            "displayindices", "displaylines", "indices", "lines", "xpixels"
-            and "ypixels". The default value, if no option is specified, is
-            "indices". There is an additional possible option "update",
-            which if given then all subsequent options ensure that any
-            possible out of date information is recalculated.
-            """
-            ...
-=======
     def bbox(self, index: str | float | _tkinter.Tcl_Obj | Widget) -> tuple[int, int, int, int] | None: ...  # type: ignore[override]
     def compare(
         self,
@@ -6250,7 +6193,6 @@
             *,
             return_ints: Literal[True],
         ) -> int: ...
->>>>>>> 25f3f74a
         @overload
         def count(
             self,
@@ -6311,28 +6253,6 @@
             ...
         @overload
         def count(
-<<<<<<< HEAD
-            self, index1: _TextIndex, index2: _TextIndex, arg1: _WhatToCount, arg2: _WhatToCount, /, *, return_ints: Literal[True]
-        ) -> tuple[int, int]:
-            """
-            Counts the number of relevant things between the two indices.
-
-            If INDEX1 is after INDEX2, the result will be a negative number
-            (and this holds for each of the possible options).
-
-            The actual items which are counted depends on the options given.
-            The result is a tuple of integers, one for the result of each
-            counting option given, if more than one option is specified or
-            return_ints is false (default), otherwise it is an integer.
-            Valid counting options are "chars", "displaychars",
-            "displayindices", "displaylines", "indices", "lines", "xpixels"
-            and "ypixels". The default value, if no option is specified, is
-            "indices". There is an additional possible option "update",
-            which if given then all subsequent options ensure that any
-            possible out of date information is recalculated.
-            """
-            ...
-=======
             self,
             index1: str | float | _tkinter.Tcl_Obj | Widget,
             index2: str | float | _tkinter.Tcl_Obj | Widget,
@@ -6342,7 +6262,6 @@
             *,
             return_ints: Literal[True],
         ) -> tuple[int, int]: ...
->>>>>>> 25f3f74a
         @overload
         def count(
             self,
@@ -6374,27 +6293,6 @@
             """
             ...
         @overload
-<<<<<<< HEAD
-        def count(self, index1: _TextIndex, index2: _TextIndex, *, return_ints: Literal[False] = False) -> tuple[int] | None:
-            """
-            Counts the number of relevant things between the two indices.
-
-            If INDEX1 is after INDEX2, the result will be a negative number
-            (and this holds for each of the possible options).
-
-            The actual items which are counted depends on the options given.
-            The result is a tuple of integers, one for the result of each
-            counting option given, if more than one option is specified or
-            return_ints is false (default), otherwise it is an integer.
-            Valid counting options are "chars", "displaychars",
-            "displayindices", "displaylines", "indices", "lines", "xpixels"
-            and "ypixels". The default value, if no option is specified, is
-            "indices". There is an additional possible option "update",
-            which if given then all subsequent options ensure that any
-            possible out of date information is recalculated.
-            """
-            ...
-=======
         def count(
             self,
             index1: str | float | _tkinter.Tcl_Obj | Widget,
@@ -6402,7 +6300,6 @@
             *,
             return_ints: Literal[False] = False,
         ) -> tuple[int] | None: ...
->>>>>>> 25f3f74a
         @overload
         def count(
             self,
@@ -6550,89 +6447,6 @@
             ...
     else:
         @overload
-<<<<<<< HEAD
-        def count(self, index1: _TextIndex, index2: _TextIndex) -> tuple[int] | None:
-            """
-            Counts the number of relevant things between the two indices.
-            If index1 is after index2, the result will be a negative number
-            (and this holds for each of the possible options).
-
-            The actual items which are counted depends on the options given by
-            args. The result is a list of integers, one for the result of each
-            counting option given. Valid counting options are "chars",
-            "displaychars", "displayindices", "displaylines", "indices",
-            "lines", "xpixels" and "ypixels". There is an additional possible
-            option "update", which if given then all subsequent options ensure
-            that any possible out of date information is recalculated.
-            """
-            ...
-        @overload
-        def count(
-            self, index1: _TextIndex, index2: _TextIndex, arg: _WhatToCount | Literal["update"], /
-        ) -> tuple[int] | None:
-            """
-            Counts the number of relevant things between the two indices.
-            If index1 is after index2, the result will be a negative number
-            (and this holds for each of the possible options).
-
-            The actual items which are counted depends on the options given by
-            args. The result is a list of integers, one for the result of each
-            counting option given. Valid counting options are "chars",
-            "displaychars", "displayindices", "displaylines", "indices",
-            "lines", "xpixels" and "ypixels". There is an additional possible
-            option "update", which if given then all subsequent options ensure
-            that any possible out of date information is recalculated.
-            """
-            ...
-        @overload
-        def count(self, index1: _TextIndex, index2: _TextIndex, arg1: Literal["update"], arg2: _WhatToCount, /) -> int | None:
-            """
-            Counts the number of relevant things between the two indices.
-            If index1 is after index2, the result will be a negative number
-            (and this holds for each of the possible options).
-
-            The actual items which are counted depends on the options given by
-            args. The result is a list of integers, one for the result of each
-            counting option given. Valid counting options are "chars",
-            "displaychars", "displayindices", "displaylines", "indices",
-            "lines", "xpixels" and "ypixels". There is an additional possible
-            option "update", which if given then all subsequent options ensure
-            that any possible out of date information is recalculated.
-            """
-            ...
-        @overload
-        def count(self, index1: _TextIndex, index2: _TextIndex, arg1: _WhatToCount, arg2: Literal["update"], /) -> int | None:
-            """
-            Counts the number of relevant things between the two indices.
-            If index1 is after index2, the result will be a negative number
-            (and this holds for each of the possible options).
-
-            The actual items which are counted depends on the options given by
-            args. The result is a list of integers, one for the result of each
-            counting option given. Valid counting options are "chars",
-            "displaychars", "displayindices", "displaylines", "indices",
-            "lines", "xpixels" and "ypixels". There is an additional possible
-            option "update", which if given then all subsequent options ensure
-            that any possible out of date information is recalculated.
-            """
-            ...
-        @overload
-        def count(self, index1: _TextIndex, index2: _TextIndex, arg1: _WhatToCount, arg2: _WhatToCount, /) -> tuple[int, int]:
-            """
-            Counts the number of relevant things between the two indices.
-            If index1 is after index2, the result will be a negative number
-            (and this holds for each of the possible options).
-
-            The actual items which are counted depends on the options given by
-            args. The result is a list of integers, one for the result of each
-            counting option given. Valid counting options are "chars",
-            "displaychars", "displayindices", "displaylines", "indices",
-            "lines", "xpixels" and "ypixels". There is an additional possible
-            option "update", which if given then all subsequent options ensure
-            that any possible out of date information is recalculated.
-            """
-            ...
-=======
         def count(
             self, index1: str | float | _tkinter.Tcl_Obj | Widget, index2: str | float | _tkinter.Tcl_Obj | Widget
         ) -> tuple[int] | None: ...
@@ -6671,7 +6485,6 @@
             arg2: _WhatToCount,
             /,
         ) -> tuple[int, int]: ...
->>>>>>> 25f3f74a
         @overload
         def count(
             self,
@@ -6699,39 +6512,18 @@
             ...
 
     @overload
-<<<<<<< HEAD
     def debug(self, boolean: None = None) -> bool:
         """
         Turn on the internal consistency checks of the B-Tree inside the text
         widget according to BOOLEAN.
         """
         ...
-    @overload
-    def debug(self, boolean: bool) -> None:
-        """
-        Turn on the internal consistency checks of the B-Tree inside the text
-        widget according to BOOLEAN.
-        """
-        ...
-    def delete(self, index1: _TextIndex, index2: _TextIndex | None = None) -> None:
-        """Delete the characters between INDEX1 and INDEX2 (not included)."""
-        ...
-    def dlineinfo(self, index: _TextIndex) -> tuple[int, int, int, int, int] | None:
-        """
-        Return tuple (x,y,width,height,baseline) giving the bounding box
-        and baseline position of the visible part of the line containing
-        the character at INDEX.
-        """
-        ...
-=======
-    def debug(self, boolean: None = None) -> bool: ...
     @overload
     def debug(self, boolean: bool) -> None: ...
     def delete(
         self, index1: str | float | _tkinter.Tcl_Obj | Widget, index2: str | float | _tkinter.Tcl_Obj | Widget | None = None
     ) -> None: ...
     def dlineinfo(self, index: str | float | _tkinter.Tcl_Obj | Widget) -> tuple[int, int, int, int, int] | None: ...
->>>>>>> 25f3f74a
     @overload
     def dump(
         self,
@@ -6801,7 +6593,6 @@
         tag: bool = ...,
         text: bool = ...,
         window: bool = ...,
-<<<<<<< HEAD
     ) -> None:
         """
         Return the contents of the widget between index1 and index2.
@@ -6843,80 +6634,6 @@
         modified flag of the widget to arg.
         """
         ...
-    @overload
-    def edit_modified(self, arg: bool) -> None:
-        """
-        Get or Set the modified flag
-
-        If arg is not specified, returns the modified
-        flag of the widget. The insert, delete, edit undo and
-        edit redo commands or the user can set or clear the
-        modified flag. If boolean is specified, sets the
-        modified flag of the widget to arg.
-        """
-        ...
-    def edit_redo(self) -> None:
-        """
-        Redo the last undone edit
-
-        When the undo option is true, reapplies the last
-        undone edits provided no other edits were done since
-        then. Generates an error when the redo stack is empty.
-        Does nothing when the undo option is false.
-        """
-        ...
-    def edit_reset(self) -> None:
-        """
-        Clears the undo and redo stacks
-        
-        """
-        ...
-    def edit_separator(self) -> None:
-        """
-        Inserts a separator (boundary) on the undo stack.
-
-        Does nothing when the undo option is false
-        """
-        ...
-    def edit_undo(self) -> None:
-        """
-        Undoes the last edit action
-
-        If the undo option is true. An edit action is defined
-        as all the insert and delete commands that are recorded
-        on the undo stack in between two separators. Generates
-        an error when the undo stack is empty. Does nothing
-        when the undo option is false
-        """
-        ...
-    def get(self, index1: _TextIndex, index2: _TextIndex | None = None) -> str:
-        """Return the text from INDEX1 to INDEX2 (not included)."""
-        ...
-    @overload
-    def image_cget(self, index: _TextIndex, option: Literal["image", "name"]) -> str:
-        """Return the value of OPTION of an embedded image at INDEX."""
-        ...
-    @overload
-    def image_cget(self, index: _TextIndex, option: Literal["padx", "pady"]) -> int:
-        """Return the value of OPTION of an embedded image at INDEX."""
-        ...
-    @overload
-    def image_cget(self, index: _TextIndex, option: Literal["align"]) -> Literal["baseline", "bottom", "center", "top"]:
-        """Return the value of OPTION of an embedded image at INDEX."""
-        ...
-    @overload
-    def image_cget(self, index: _TextIndex, option: str) -> Any:
-        """Return the value of OPTION of an embedded image at INDEX."""
-        ...
-    @overload
-    def image_configure(self, index: _TextIndex, cnf: str) -> tuple[str, str, str, str, str | int]:
-        """Configure an embedded image at INDEX."""
-        ...
-=======
-    ) -> None: ...
-    def edit(self, *args): ...  # docstring says "Internal method"
-    @overload
-    def edit_modified(self, arg: None = None) -> bool: ...  # actually returns Literal[0, 1]
     @overload
     def edit_modified(self, arg: bool) -> None: ...  # actually returns empty string
     def edit_redo(self) -> None: ...  # actually returns empty string
@@ -6940,7 +6657,6 @@
     def image_configure(
         self, index: str | float | _tkinter.Tcl_Obj | Widget, cnf: str
     ) -> tuple[str, str, str, str, str | int]: ...
->>>>>>> 25f3f74a
     @overload
     def image_configure(
         self,
@@ -6965,86 +6681,6 @@
         name: str = ...,
         padx: float | str = ...,
         pady: float | str = ...,
-<<<<<<< HEAD
-    ) -> str:
-        """Create an embedded image at INDEX."""
-        ...
-    def image_names(self) -> tuple[str, ...]:
-        """Return all names of embedded images in this widget."""
-        ...
-    def index(self, index: _TextIndex) -> str:
-        """Return the index in the form line.char for INDEX."""
-        ...
-    def insert(self, index: _TextIndex, chars: str, *args: str | list[str] | tuple[str, ...]) -> None:
-        """
-        Insert CHARS before the characters at INDEX. An additional
-        tag can be given in ARGS. Additional CHARS and tags can follow in ARGS.
-        """
-        ...
-    @overload
-    def mark_gravity(self, markName: str, direction: None = None) -> Literal["left", "right"]:
-        """
-        Change the gravity of a mark MARKNAME to DIRECTION (LEFT or RIGHT).
-        Return the current value if None is given for DIRECTION.
-        """
-        ...
-    @overload
-    def mark_gravity(self, markName: str, direction: Literal["left", "right"]) -> None:
-        """
-        Change the gravity of a mark MARKNAME to DIRECTION (LEFT or RIGHT).
-        Return the current value if None is given for DIRECTION.
-        """
-        ...
-    def mark_names(self) -> tuple[str, ...]:
-        """Return all mark names."""
-        ...
-    def mark_set(self, markName: str, index: _TextIndex) -> None:
-        """Set mark MARKNAME before the character at INDEX."""
-        ...
-    def mark_unset(self, *markNames: str) -> None:
-        """Delete all marks in MARKNAMES."""
-        ...
-    def mark_next(self, index: _TextIndex) -> str | None:
-        """Return the name of the next mark after INDEX."""
-        ...
-    def mark_previous(self, index: _TextIndex) -> str | None:
-        """Return the name of the previous mark before INDEX."""
-        ...
-    # **kw of peer_create is same as the kwargs of Text.__init__
-    def peer_create(self, newPathName: str | Text, cnf: dict[str, Any] = {}, **kw) -> None:
-        """
-        Creates a peer text widget with the given newPathName, and any
-        optional standard configuration options. By default the peer will
-        have the same start and end line as the parent widget, but
-        these can be overridden with the standard configuration options.
-        """
-        ...
-    def peer_names(self) -> tuple[_tkinter.Tcl_Obj, ...]:
-        """
-        Returns a list of peers of this widget (this does not include
-        the widget itself).
-        """
-        ...
-    def replace(self, index1: _TextIndex, index2: _TextIndex, chars: str, *args: str | list[str] | tuple[str, ...]) -> None:
-        """
-        Replaces the range of characters between index1 and index2 with
-        the given characters and tags specified by args.
-
-        See the method insert for some more information about args, and the
-        method delete for information about the indices.
-        """
-        ...
-    def scan_mark(self, x: int, y: int) -> None:
-        """Remember the current X, Y coordinates."""
-        ...
-    def scan_dragto(self, x: int, y: int) -> None:
-        """
-        Adjust the view of the text to 10 times the
-        difference between X and Y and the coordinates given in
-        scan_mark.
-        """
-        ...
-=======
     ) -> str: ...
     def image_names(self) -> tuple[str, ...]: ...
     def index(self, index: str | float | _tkinter.Tcl_Obj | Widget) -> str: ...
@@ -7052,7 +6688,12 @@
         self, index: str | float | _tkinter.Tcl_Obj | Widget, chars: str, *args: str | list[str] | tuple[str, ...]
     ) -> None: ...
     @overload
-    def mark_gravity(self, markName: str, direction: None = None) -> Literal["left", "right"]: ...
+    def mark_gravity(self, markName: str, direction: None = None) -> Literal["left", "right"]:
+        """
+        Change the gravity of a mark MARKNAME to DIRECTION (LEFT or RIGHT).
+        Return the current value if None is given for DIRECTION.
+        """
+        ...
     @overload
     def mark_gravity(self, markName: str, direction: Literal["left", "right"]) -> None: ...  # actually returns empty string
     def mark_names(self) -> tuple[str, ...]: ...
@@ -7072,7 +6713,6 @@
     ) -> None: ...
     def scan_mark(self, x: int, y: int) -> None: ...
     def scan_dragto(self, x: int, y: int) -> None: ...
->>>>>>> 25f3f74a
     def search(
         self,
         pattern: str,
@@ -7085,30 +6725,11 @@
         nocase: bool | None = None,
         count: Variable | None = None,
         elide: bool | None = None,
-<<<<<<< HEAD
-    ) -> str:
-        """
-        Search PATTERN beginning from INDEX until STOPINDEX.
-        Return the index of the first character of a match or an
-        empty string.
-        """
-        ...
-    def see(self, index: _TextIndex) -> None:
-        """Scroll such that the character at INDEX is visible."""
-        ...
-    def tag_add(self, tagName: str, index1: _TextIndex, *args: _TextIndex) -> None:
-        """
-        Add tag TAGNAME to all characters between INDEX1 and index2 in ARGS.
-        Additional pairs of indices may follow in ARGS.
-        """
-        ...
-=======
     ) -> str: ...  # returns empty string for not found
     def see(self, index: str | float | _tkinter.Tcl_Obj | Widget) -> None: ...
     def tag_add(
         self, tagName: str, index1: str | float | _tkinter.Tcl_Obj | Widget, *args: str | float | _tkinter.Tcl_Obj | Widget
     ) -> None: ...
->>>>>>> 25f3f74a
     # tag_bind stuff is very similar to Canvas
     @overload
     def tag_bind(
@@ -7188,75 +6809,6 @@
         """Configure a tag TAGNAME."""
         ...
     tag_config = tag_configure
-<<<<<<< HEAD
-    def tag_delete(self, first_tag_name: str, /, *tagNames: str) -> None:
-        """Delete all tags in TAGNAMES."""
-        ...
-    def tag_lower(self, tagName: str, belowThis: str | None = None) -> None:
-        """
-        Change the priority of tag TAGNAME such that it is lower
-        than the priority of BELOWTHIS.
-        """
-        ...
-    def tag_names(self, index: _TextIndex | None = None) -> tuple[str, ...]:
-        """Return a list of all tag names."""
-        ...
-    def tag_nextrange(
-        self, tagName: str, index1: _TextIndex, index2: _TextIndex | None = None
-    ) -> tuple[str, str] | tuple[()]:
-        """
-        Return a list of start and end index for the first sequence of
-        characters between INDEX1 and INDEX2 which all have tag TAGNAME.
-        The text is searched forward from INDEX1.
-        """
-        ...
-    def tag_prevrange(
-        self, tagName: str, index1: _TextIndex, index2: _TextIndex | None = None
-    ) -> tuple[str, str] | tuple[()]:
-        """
-        Return a list of start and end index for the first sequence of
-        characters between INDEX1 and INDEX2 which all have tag TAGNAME.
-        The text is searched backwards from INDEX1.
-        """
-        ...
-    def tag_raise(self, tagName: str, aboveThis: str | None = None) -> None:
-        """
-        Change the priority of tag TAGNAME such that it is higher
-        than the priority of ABOVETHIS.
-        """
-        ...
-    def tag_ranges(self, tagName: str) -> tuple[_tkinter.Tcl_Obj, ...]:
-        """Return a list of ranges of text which have tag TAGNAME."""
-        ...
-    # tag_remove and tag_delete are different
-    def tag_remove(self, tagName: str, index1: _TextIndex, index2: _TextIndex | None = None) -> None:
-        """Remove tag TAGNAME from all characters between INDEX1 and INDEX2."""
-        ...
-    @overload
-    def window_cget(self, index: _TextIndex, option: Literal["padx", "pady"]) -> int:
-        """Return the value of OPTION of an embedded window at INDEX."""
-        ...
-    @overload
-    def window_cget(self, index: _TextIndex, option: Literal["stretch"]) -> bool:
-        """Return the value of OPTION of an embedded window at INDEX."""
-        ...
-    @overload
-    def window_cget(self, index: _TextIndex, option: Literal["align"]) -> Literal["baseline", "bottom", "center", "top"]:
-        """Return the value of OPTION of an embedded window at INDEX."""
-        ...
-    @overload  # window is set to a widget, but read as the string name.
-    def window_cget(self, index: _TextIndex, option: Literal["create", "window"]) -> str:
-        """Return the value of OPTION of an embedded window at INDEX."""
-        ...
-    @overload
-    def window_cget(self, index: _TextIndex, option: str) -> Any:
-        """Return the value of OPTION of an embedded window at INDEX."""
-        ...
-    @overload
-    def window_configure(self, index: _TextIndex, cnf: str) -> tuple[str, str, str, str, str | int]:
-        """Configure an embedded window at INDEX."""
-        ...
-=======
     def tag_delete(self, first_tag_name: str, /, *tagNames: str) -> None: ...  # error if no tag names given
     def tag_lower(self, tagName: str, belowThis: str | None = None) -> None: ...
     def tag_names(self, index: str | float | _tkinter.Tcl_Obj | Widget | None = None) -> tuple[str, ...]: ...
@@ -7299,7 +6851,6 @@
     def window_configure(
         self, index: str | float | _tkinter.Tcl_Obj | Widget, cnf: str
     ) -> tuple[str, str, str, str, str | int]: ...
->>>>>>> 25f3f74a
     @overload
     def window_configure(
         self,
