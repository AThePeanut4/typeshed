"""
Wrapper functions for Tcl/Tk.

Tkinter provides classes which allow the display, positioning and
control of widgets. Toplevel widgets are Tk and Toplevel. Other
widgets are Frame, Label, Entry, Text, Canvas, Button, Radiobutton,
Checkbutton, Scale, Listbox, Scrollbar, OptionMenu, Spinbox
LabelFrame and PanedWindow.

Properties of the widgets are specified with keyword arguments.
Keyword arguments have the same name as the corresponding resource
under Tk.

Widgets are positioned with one of the geometry managers Place, Pack
or Grid. These managers can be called with methods place, pack, grid
available in every Widget.

Actions are bound to events by resources (e.g. keyword argument
command) or with the method bind.

Example (Hello, World):
import tkinter
from tkinter.constants import *
tk = tkinter.Tk()
frame = tkinter.Frame(tk, relief=RIDGE, borderwidth=2)
frame.pack(fill=BOTH,expand=1)
label = tkinter.Label(frame, text="Hello, World")
label.pack(fill=X, expand=1)
button = tkinter.Button(frame,text="Exit",command=tk.destroy)
button.pack(side=BOTTOM)
tk.mainloop()
"""

import _tkinter
import sys
from _typeshed import Incomplete, MaybeNone, StrOrBytesPath
from collections.abc import Callable, Iterable, Mapping, Sequence
from tkinter.constants import *
from tkinter.font import _FontDescription
from types import TracebackType
from typing import Any, ClassVar, Generic, Literal, NamedTuple, Protocol, TypedDict, TypeVar, overload, type_check_only
from typing_extensions import TypeAlias, TypeVarTuple, Unpack, deprecated

if sys.version_info >= (3, 11):
    from enum import StrEnum
else:
    from enum import Enum

__all__ = [
    "TclError",
    "NO",
    "FALSE",
    "OFF",
    "YES",
    "TRUE",
    "ON",
    "N",
    "S",
    "W",
    "E",
    "NW",
    "SW",
    "NE",
    "SE",
    "NS",
    "EW",
    "NSEW",
    "CENTER",
    "NONE",
    "X",
    "Y",
    "BOTH",
    "LEFT",
    "TOP",
    "RIGHT",
    "BOTTOM",
    "RAISED",
    "SUNKEN",
    "FLAT",
    "RIDGE",
    "GROOVE",
    "SOLID",
    "HORIZONTAL",
    "VERTICAL",
    "NUMERIC",
    "CHAR",
    "WORD",
    "BASELINE",
    "INSIDE",
    "OUTSIDE",
    "SEL",
    "SEL_FIRST",
    "SEL_LAST",
    "END",
    "INSERT",
    "CURRENT",
    "ANCHOR",
    "ALL",
    "NORMAL",
    "DISABLED",
    "ACTIVE",
    "HIDDEN",
    "CASCADE",
    "CHECKBUTTON",
    "COMMAND",
    "RADIOBUTTON",
    "SEPARATOR",
    "SINGLE",
    "BROWSE",
    "MULTIPLE",
    "EXTENDED",
    "DOTBOX",
    "UNDERLINE",
    "PIESLICE",
    "CHORD",
    "ARC",
    "FIRST",
    "LAST",
    "BUTT",
    "PROJECTING",
    "ROUND",
    "BEVEL",
    "MITER",
    "MOVETO",
    "SCROLL",
    "UNITS",
    "PAGES",
    "TkVersion",
    "TclVersion",
    "READABLE",
    "WRITABLE",
    "EXCEPTION",
    "EventType",
    "Event",
    "NoDefaultRoot",
    "Variable",
    "StringVar",
    "IntVar",
    "DoubleVar",
    "BooleanVar",
    "mainloop",
    "getint",
    "getdouble",
    "getboolean",
    "Misc",
    "CallWrapper",
    "XView",
    "YView",
    "Wm",
    "Tk",
    "Tcl",
    "Pack",
    "Place",
    "Grid",
    "BaseWidget",
    "Widget",
    "Toplevel",
    "Button",
    "Canvas",
    "Checkbutton",
    "Entry",
    "Frame",
    "Label",
    "Listbox",
    "Menu",
    "Menubutton",
    "Message",
    "Radiobutton",
    "Scale",
    "Scrollbar",
    "Text",
    "OptionMenu",
    "Image",
    "PhotoImage",
    "BitmapImage",
    "image_names",
    "image_types",
    "Spinbox",
    "LabelFrame",
    "PanedWindow",
]

# Using anything from tkinter.font in this file means that 'import tkinter'
# seems to also load tkinter.font. That's not how it actually works, but
# unfortunately not much can be done about it. https://github.com/python/typeshed/pull/4346

TclError = _tkinter.TclError
wantobjects: int
TkVersion: float
TclVersion: float
READABLE = _tkinter.READABLE
WRITABLE = _tkinter.WRITABLE
EXCEPTION = _tkinter.EXCEPTION

# Quick guide for figuring out which widget class to choose:
#   - Misc: any widget (don't use BaseWidget because Tk doesn't inherit from BaseWidget)
#   - Widget: anything that is meant to be put into another widget with e.g. pack or grid
#
# Don't trust tkinter's docstrings, because they have been created by copy/pasting from
# Tk's manual pages more than 10 years ago. Use the latest manual pages instead:
#
#    $ sudo apt install tk-doc tcl-doc
#    $ man 3tk label        # tkinter.Label
#    $ man 3tk ttk_label    # tkinter.ttk.Label
#    $ man 3tcl after       # tkinter.Misc.after
#
# You can also read the manual pages online: https://www.tcl.tk/doc/

# Some widgets have an option named -compound that accepts different values
# than the _Compound defined here. Many other options have similar things.
_Anchor: TypeAlias = Literal["nw", "n", "ne", "w", "center", "e", "sw", "s", "se"]  # manual page: Tk_GetAnchor
_ButtonCommand: TypeAlias = str | Callable[[], Any]  # accepts string of tcl code, return value is returned from Button.invoke()
_Compound: TypeAlias = Literal["top", "left", "center", "right", "bottom", "none"]  # -compound in manual page named 'options'
# manual page: Tk_GetCursor
_Cursor: TypeAlias = str | tuple[str] | tuple[str, str] | tuple[str, str, str] | tuple[str, str, str, str]
# example when it's sequence:  entry['invalidcommand'] = [entry.register(print), '%P']
_EntryValidateCommand: TypeAlias = str | list[str] | tuple[str, ...] | Callable[[], bool]
_ImageSpec: TypeAlias = _Image | str  # str can be from e.g. tkinter.image_names()
_Relief: TypeAlias = Literal["raised", "sunken", "flat", "ridge", "solid", "groove"]  # manual page: Tk_GetRelief
_ScreenUnits: TypeAlias = str | float  # Often the right type instead of int. Manual page: Tk_GetPixels
# -xscrollcommand and -yscrollcommand in 'options' manual page
_XYScrollCommand: TypeAlias = str | Callable[[float, float], object]
_TakeFocusValue: TypeAlias = bool | Literal[0, 1, ""] | Callable[[str], bool | None]  # -takefocus in manual page named 'options'

if sys.version_info >= (3, 11):
    @type_check_only
    class _VersionInfoTypeBase(NamedTuple):
        major: int
        minor: int
        micro: int
        releaselevel: str
        serial: int

    class _VersionInfoType(_VersionInfoTypeBase): ...

if sys.version_info >= (3, 11):
    class EventType(StrEnum):
        """An enumeration."""
        Activate = "36"
        ButtonPress = "4"
        Button = ButtonPress
        ButtonRelease = "5"
        Circulate = "26"
        CirculateRequest = "27"
        ClientMessage = "33"
        Colormap = "32"
        Configure = "22"
        ConfigureRequest = "23"
        Create = "16"
        Deactivate = "37"
        Destroy = "17"
        Enter = "7"
        Expose = "12"
        FocusIn = "9"
        FocusOut = "10"
        GraphicsExpose = "13"
        Gravity = "24"
        KeyPress = "2"
        Key = "2"
        KeyRelease = "3"
        Keymap = "11"
        Leave = "8"
        Map = "19"
        MapRequest = "20"
        Mapping = "34"
        Motion = "6"
        MouseWheel = "38"
        NoExpose = "14"
        Property = "28"
        Reparent = "21"
        ResizeRequest = "25"
        Selection = "31"
        SelectionClear = "29"
        SelectionRequest = "30"
        Unmap = "18"
        VirtualEvent = "35"
        Visibility = "15"

else:
    class EventType(str, Enum):
        """An enumeration."""
        Activate = "36"
        ButtonPress = "4"
        Button = ButtonPress
        ButtonRelease = "5"
        Circulate = "26"
        CirculateRequest = "27"
        ClientMessage = "33"
        Colormap = "32"
        Configure = "22"
        ConfigureRequest = "23"
        Create = "16"
        Deactivate = "37"
        Destroy = "17"
        Enter = "7"
        Expose = "12"
        FocusIn = "9"
        FocusOut = "10"
        GraphicsExpose = "13"
        Gravity = "24"
        KeyPress = "2"
        Key = KeyPress
        KeyRelease = "3"
        Keymap = "11"
        Leave = "8"
        Map = "19"
        MapRequest = "20"
        Mapping = "34"
        Motion = "6"
        MouseWheel = "38"
        NoExpose = "14"
        Property = "28"
        Reparent = "21"
        ResizeRequest = "25"
        Selection = "31"
        SelectionClear = "29"
        SelectionRequest = "30"
        Unmap = "18"
        VirtualEvent = "35"
        Visibility = "15"

_W = TypeVar("_W", bound=Misc)
# Events considered covariant because you should never assign to event.widget.
_W_co = TypeVar("_W_co", covariant=True, bound=Misc)

class Event(Generic[_W_co]):
    """
    Container for the properties of an event.

    Instances of this type are generated if one of the following events occurs:

    KeyPress, KeyRelease - for keyboard events
    ButtonPress, ButtonRelease, Motion, Enter, Leave, MouseWheel - for mouse events
    Visibility, Unmap, Map, Expose, FocusIn, FocusOut, Circulate,
    Colormap, Gravity, Reparent, Property, Destroy, Activate,
    Deactivate - for window events.

    If a callback function for one of these events is registered
    using bind, bind_all, bind_class, or tag_bind, the callback is
    called with an Event as first argument. It will have the
    following attributes (in braces are the event types for which
    the attribute is valid):

        serial - serial number of event
    num - mouse button pressed (ButtonPress, ButtonRelease)
    focus - whether the window has the focus (Enter, Leave)
    height - height of the exposed window (Configure, Expose)
    width - width of the exposed window (Configure, Expose)
    keycode - keycode of the pressed key (KeyPress, KeyRelease)
    state - state of the event as a number (ButtonPress, ButtonRelease,
                            Enter, KeyPress, KeyRelease,
                            Leave, Motion)
    state - state as a string (Visibility)
    time - when the event occurred
    x - x-position of the mouse
    y - y-position of the mouse
    x_root - x-position of the mouse on the screen
             (ButtonPress, ButtonRelease, KeyPress, KeyRelease, Motion)
    y_root - y-position of the mouse on the screen
             (ButtonPress, ButtonRelease, KeyPress, KeyRelease, Motion)
    char - pressed character (KeyPress, KeyRelease)
    send_event - see X/Windows documentation
    keysym - keysym of the event as a string (KeyPress, KeyRelease)
    keysym_num - keysym of the event as a number (KeyPress, KeyRelease)
    type - type of the event as a number
    widget - widget in which the event occurred
    delta - delta of wheel movement (MouseWheel)
    """
    serial: int
    num: int
    focus: bool
    height: int
    width: int
    keycode: int
    state: int | str
    time: int
    x: int
    y: int
    x_root: int
    y_root: int
    char: str
    send_event: bool
    keysym: str
    keysym_num: int
    type: EventType
    widget: _W_co
    delta: int

def NoDefaultRoot() -> None:
    """
    Inhibit setting of default root window.

    Call this function to inhibit that the first instance of
    Tk is used for windows without an explicit parent window.
    """
    ...

class Variable:
    """
    Class to define value holders for e.g. buttons.

    Subclasses StringVar, IntVar, DoubleVar, BooleanVar are specializations
    that constrain the type of the value returned from get().
    """
    def __init__(self, master: Misc | None = None, value: Incomplete | None = None, name: str | None = None) -> None:
        """
        Construct a variable

        MASTER can be given as master widget.
        VALUE is an optional value (defaults to "")
        NAME is an optional Tcl name (defaults to PY_VARnum).

        If NAME matches an existing variable and VALUE is omitted
        then the existing value is retained.
        """
        ...
    def set(self, value) -> None:
        """Set the variable to VALUE."""
        ...
    initialize = set
    def get(self):
        """Return value of variable."""
        ...
    def trace_add(self, mode: Literal["array", "read", "write", "unset"], callback: Callable[[str, str, str], object]) -> str:
        """
        Define a trace callback for the variable.

        Mode is one of "read", "write", "unset", or a list or tuple of
        such strings.
        Callback must be a function which is called when the variable is
        read, written or unset.

        Return the name of the callback.
        """
        ...
    def trace_remove(self, mode: Literal["array", "read", "write", "unset"], cbname: str) -> None:
        """
        Delete the trace callback for a variable.

        Mode is one of "read", "write", "unset" or a list or tuple of
        such strings.  Must be same as were specified in trace_add().
        cbname is the name of the callback returned from trace_add().
        """
        ...
    def trace_info(self) -> list[tuple[tuple[Literal["array", "read", "write", "unset"], ...], str]]:
        """Return all trace callback information."""
        ...
    @deprecated("use trace_add() instead of trace()")
    def trace(self, mode, callback):
        """
        Define a trace callback for the variable.

        MODE is one of "r", "w", "u" for read, write, undefine.
        CALLBACK must be a function which is called when
        the variable is read, written or undefined.

        Return the name of the callback.

        This deprecated method wraps a deprecated Tcl method that will
        likely be removed in the future.  Use trace_add() instead.
        """
        ...
    @deprecated("use trace_add() instead of trace_variable()")
    def trace_variable(self, mode, callback):
        """
        Define a trace callback for the variable.

        MODE is one of "r", "w", "u" for read, write, undefine.
        CALLBACK must be a function which is called when
        the variable is read, written or undefined.

        Return the name of the callback.

        This deprecated method wraps a deprecated Tcl method that will
        likely be removed in the future.  Use trace_add() instead.
        """
        ...
    @deprecated("use trace_remove() instead of trace_vdelete()")
    def trace_vdelete(self, mode, cbname) -> None:
        """
        Delete the trace callback for a variable.

        MODE is one of "r", "w", "u" for read, write, undefine.
        CBNAME is the name of the callback returned from trace_variable or trace.

        This deprecated method wraps a deprecated Tcl method that will
        likely be removed in the future.  Use trace_remove() instead.
        """
        ...
    @deprecated("use trace_info() instead of trace_vinfo()")
    def trace_vinfo(self):
        """
        Return all trace callback information.

        This deprecated method wraps a deprecated Tcl method that will
        likely be removed in the future.  Use trace_info() instead.
        """
        ...
    def __eq__(self, other: object) -> bool: ...
    def __del__(self) -> None:
        """Unset the variable in Tcl."""
        ...
    __hash__: ClassVar[None]  # type: ignore[assignment]

class StringVar(Variable):
    """Value holder for strings variables."""
    def __init__(self, master: Misc | None = None, value: str | None = None, name: str | None = None) -> None:
        """
        Construct a string variable.

        MASTER can be given as master widget.
        VALUE is an optional value (defaults to "")
        NAME is an optional Tcl name (defaults to PY_VARnum).

        If NAME matches an existing variable and VALUE is omitted
        then the existing value is retained.
        """
        ...
    def set(self, value: str) -> None:
        """Set the variable to VALUE."""
        ...
    initialize = set
    def get(self) -> str:
        """Return value of variable as string."""
        ...

class IntVar(Variable):
    """Value holder for integer variables."""
    def __init__(self, master: Misc | None = None, value: int | None = None, name: str | None = None) -> None:
        """
        Construct an integer variable.

        MASTER can be given as master widget.
        VALUE is an optional value (defaults to 0)
        NAME is an optional Tcl name (defaults to PY_VARnum).

        If NAME matches an existing variable and VALUE is omitted
        then the existing value is retained.
        """
        ...
    def set(self, value: int) -> None:
        """Set the variable to VALUE."""
        ...
    initialize = set
    def get(self) -> int:
        """Return the value of the variable as an integer."""
        ...

class DoubleVar(Variable):
    """Value holder for float variables."""
    def __init__(self, master: Misc | None = None, value: float | None = None, name: str | None = None) -> None:
        """
        Construct a float variable.

        MASTER can be given as master widget.
        VALUE is an optional value (defaults to 0.0)
        NAME is an optional Tcl name (defaults to PY_VARnum).

        If NAME matches an existing variable and VALUE is omitted
        then the existing value is retained.
        """
        ...
    def set(self, value: float) -> None:
        """Set the variable to VALUE."""
        ...
    initialize = set
    def get(self) -> float:
        """Return the value of the variable as a float."""
        ...

class BooleanVar(Variable):
    """Value holder for boolean variables."""
    def __init__(self, master: Misc | None = None, value: bool | None = None, name: str | None = None) -> None:
        """
        Construct a boolean variable.

        MASTER can be given as master widget.
        VALUE is an optional value (defaults to False)
        NAME is an optional Tcl name (defaults to PY_VARnum).

        If NAME matches an existing variable and VALUE is omitted
        then the existing value is retained.
        """
        ...
    def set(self, value: bool) -> None:
        """Set the variable to VALUE."""
        ...
    initialize = set
    def get(self) -> bool:
        """Return the value of the variable as a bool."""
        ...

def mainloop(n: int = 0) -> None:
    """Run the main loop of Tcl."""
    ...

getint: Incomplete
getdouble: Incomplete

def getboolean(s):
    """Convert Tcl object to True or False."""
    ...

_Ts = TypeVarTuple("_Ts")

class _GridIndexInfo(TypedDict, total=False):
    minsize: _ScreenUnits
    pad: _ScreenUnits
    uniform: str | None
    weight: int

class _BusyInfo(TypedDict):
    cursor: _Cursor

class Misc:
    """
    Internal class.

    Base class which defines methods common for interior widgets.
    """
    master: Misc | None
    tk: _tkinter.TkappType
    children: dict[str, Widget]
    def destroy(self) -> None:
        """
        Internal function.

        Delete all Tcl commands created for
        this widget in the Tcl interpreter.
        """
        ...
    def deletecommand(self, name: str) -> None:
        """
        Internal function.

        Delete the Tcl command provided in NAME.
        """
        ...
    def tk_strictMotif(self, boolean: Incomplete | None = None):
        """
        Set Tcl internal variable, whether the look and feel
        should adhere to Motif.

        A parameter of 1 means adhere to Motif (e.g. no color
        change if mouse passes over slider).
        Returns the set value.
        """
        ...
    def tk_bisque(self) -> None:
        """Change the color scheme to light brown as used in Tk 3.6 and before."""
        ...
    def tk_setPalette(self, *args, **kw) -> None:
        """
        Set a new color scheme for all widget elements.

        A single color as argument will cause that all colors of Tk
        widget elements are derived from this.
        Alternatively several keyword parameters and its associated
        colors can be given. The following keywords are valid:
        activeBackground, foreground, selectColor,
        activeForeground, highlightBackground, selectBackground,
        background, highlightColor, selectForeground,
        disabledForeground, insertBackground, troughColor.
        """
        ...
    def wait_variable(self, name: str | Variable = "PY_VAR") -> None:
        """
        Wait until the variable is modified.

        A parameter of type IntVar, StringVar, DoubleVar or
        BooleanVar must be given.
        """
        ...
    waitvar = wait_variable
    def wait_window(self, window: Misc | None = None) -> None:
        """
        Wait until a WIDGET is destroyed.

        If no parameter is given self is used.
        """
        ...
    def wait_visibility(self, window: Misc | None = None) -> None:
        """
        Wait until the visibility of a WIDGET changes
        (e.g. it appears).

        If no parameter is given self is used.
        """
        ...
    def setvar(self, name: str = "PY_VAR", value: str = "1") -> None:
        """Set Tcl variable NAME to VALUE."""
        ...
    def getvar(self, name: str = "PY_VAR"):
        """Return value of Tcl variable NAME."""
        ...
    def getint(self, s): ...
    def getdouble(self, s): ...
    def getboolean(self, s):
        """Return a boolean value for Tcl boolean values true and false given as parameter."""
        ...
    def focus_set(self) -> None:
        """
        Direct input focus to this widget.

        If the application currently does not have the focus
        this widget will get the focus if the application gets
        the focus through the window manager.
        """
        ...
    focus = focus_set
    def focus_force(self) -> None:
        """
        Direct input focus to this widget even if the
        application does not have the focus. Use with
        caution!
        """
        ...
    def focus_get(self) -> Misc | None:
        """
        Return the widget which has currently the focus in the
        application.

        Use focus_displayof to allow working with several
        displays. Return None if application does not have
        the focus.
        """
        ...
    def focus_displayof(self) -> Misc | None:
        """
        Return the widget which has currently the focus on the
        display where this widget is located.

        Return None if the application does not have the focus.
        """
        ...
    def focus_lastfor(self) -> Misc | None:
        """
        Return the widget which would have the focus if top level
        for this widget gets the focus from the window manager.
        """
        ...
    def tk_focusFollowsMouse(self) -> None:
        """
        The widget under mouse will get automatically focus. Can not
        be disabled easily.
        """
        ...
    def tk_focusNext(self) -> Misc | None:
        """
        Return the next widget in the focus order which follows
        widget which has currently the focus.

        The focus order first goes to the next child, then to
        the children of the child recursively and then to the
        next sibling which is higher in the stacking order.  A
        widget is omitted if it has the takefocus resource set
        to 0.
        """
        ...
    def tk_focusPrev(self) -> Misc | None:
        """Return previous widget in the focus order. See tk_focusNext for details."""
        ...
    # .after() can be called without the "func" argument, but it is basically never what you want.
    # It behaves like time.sleep() and freezes the GUI app.
    def after(self, ms: int | Literal["idle"], func: Callable[[Unpack[_Ts]], object], *args: Unpack[_Ts]) -> str:
        """
        Call function once after given time.

        MS specifies the time in milliseconds. FUNC gives the
        function which shall be called. Additional parameters
        are given as parameters to the function call.  Return
        identifier to cancel scheduling with after_cancel.
        """
        ...
    # after_idle is essentially partialmethod(after, "idle")
    def after_idle(self, func: Callable[[Unpack[_Ts]], object], *args: Unpack[_Ts]) -> str:
        """
        Call FUNC once if the Tcl main loop has no event to
        process.

        Return an identifier to cancel the scheduling with
        after_cancel.
        """
        ...
    def after_cancel(self, id: str) -> None:
        """
        Cancel scheduling of function identified with ID.

        Identifier returned by after or after_idle must be
        given as first parameter.
        """
        ...
    if sys.version_info >= (3, 13):
        def after_info(self, id: str | None = None) -> tuple[str, ...]:
            """
            Return information about existing event handlers.

            With no argument, return a tuple of the identifiers for all existing
            event handlers created by the after and after_idle commands for this
            interpreter.  If id is supplied, it specifies an existing handler; id
            must have been the return value from some previous call to after or
            after_idle and it must not have triggered yet or been canceled. If the
            id doesn't exist, a TclError is raised.  Otherwise, the return value is
            a tuple containing (script, type) where script is a reference to the
            function to be called by the event handler and type is either 'idle'
            or 'timer' to indicate what kind of event handler it is.
            """
            ...

    def bell(self, displayof: Literal[0] | Misc | None = 0) -> None:
        """Ring a display's bell."""
        ...
    if sys.version_info >= (3, 13):
        # Supports options from `_BusyInfo``
        def tk_busy_cget(self, option: Literal["cursor"]) -> _Cursor:
            """
            Return the value of busy configuration option.

            The widget must have been previously made busy by
            tk_busy_hold().  Option may have any of the values accepted by
            tk_busy_hold().
            """
            ...
        busy_cget = tk_busy_cget
        def tk_busy_configure(self, cnf: Any = None, **kw: Any) -> Any:
            """
            Query or modify the busy configuration options.

            The widget must have been previously made busy by
            tk_busy_hold().  Options may have any of the values accepted by
            tk_busy_hold().

            Please note that the option database is referenced by the widget
            name or class.  For example, if a Frame widget with name "frame"
            is to be made busy, the busy cursor can be specified for it by
            either call:

                w.option_add('*frame.busyCursor', 'gumby')
                w.option_add('*Frame.BusyCursor', 'gumby')
            """
            ...
        tk_busy_config = tk_busy_configure
        busy_configure = tk_busy_configure
        busy_config = tk_busy_configure
        def tk_busy_current(self, pattern: str | None = None) -> list[Misc]:
            """
            Return a list of widgets that are currently busy.

            If a pattern is given, only busy widgets whose path names match
            a pattern are returned.
            """
            ...
        busy_current = tk_busy_current
        def tk_busy_forget(self) -> None:
            """
            Make this widget no longer busy.

            User events will again be received by the widget.
            """
            ...
        busy_forget = tk_busy_forget
        def tk_busy_hold(self, **kw: Unpack[_BusyInfo]) -> None:
            """
            Make this widget appear busy.

            The specified widget and its descendants will be blocked from
            user interactions.  Normally update() should be called
            immediately afterward to insure that the hold operation is in
            effect before the application starts its processing.

            The only supported configuration option is:

                cursor: the cursor to be displayed when the widget is made
                        busy.
            """
            ...
        tk_busy = tk_busy_hold
        busy_hold = tk_busy_hold
        busy = tk_busy_hold
        def tk_busy_status(self) -> bool:
            """Return True if the widget is busy, False otherwise."""
            ...
        busy_status = tk_busy_status

    def clipboard_get(self, *, displayof: Misc = ..., type: str = ...) -> str:
        """
        Retrieve data from the clipboard on window's display.

        The window keyword defaults to the root window of the Tkinter
        application.

        The type keyword specifies the form in which the data is
        to be returned and should be an atom name such as STRING
        or FILE_NAME.  Type defaults to STRING, except on X11, where the default
        is to try UTF8_STRING and fall back to STRING.

        This command is equivalent to:

        selection_get(CLIPBOARD)
        """
        ...
    def clipboard_clear(self, *, displayof: Misc = ...) -> None:
        """
        Clear the data in the Tk clipboard.

        A widget specified for the optional displayof keyword
        argument specifies the target display.
        """
        ...
    def clipboard_append(self, string: str, *, displayof: Misc = ..., format: str = ..., type: str = ...) -> None:
        """
        Append STRING to the Tk clipboard.

        A widget specified at the optional displayof keyword
        argument specifies the target display. The clipboard
        can be retrieved with selection_get.
        """
        ...
    def grab_current(self):
        """
        Return widget which has currently the grab in this application
        or None.
        """
        ...
    def grab_release(self) -> None:
        """Release grab for this widget if currently set."""
        ...
    def grab_set(self) -> None:
        """
        Set grab for this widget.

        A grab directs all events to this and descendant
        widgets in the application.
        """
        ...
    def grab_set_global(self) -> None:
        """
        Set global grab for this widget.

        A global grab directs all events to this and
        descendant widgets on the display. Use with caution -
        other applications do not get events anymore.
        """
        ...
    def grab_status(self) -> Literal["local", "global"] | None:
        """
        Return None, "local" or "global" if this widget has
        no, a local or a global grab.
        """
        ...
    def option_add(
        self, pattern, value, priority: int | Literal["widgetDefault", "startupFile", "userDefault", "interactive"] | None = None
    ) -> None:
        """
        Set a VALUE (second parameter) for an option
        PATTERN (first parameter).

        An optional third parameter gives the numeric priority
        (defaults to 80).
        """
        ...
    def option_clear(self) -> None:
        """
        Clear the option database.

        It will be reloaded if option_add is called.
        """
        ...
    def option_get(self, name, className):
        """
        Return the value for an option NAME for this widget
        with CLASSNAME.

        Values with higher priority override lower values.
        """
        ...
    def option_readfile(self, fileName, priority: Incomplete | None = None) -> None:
        """
        Read file FILENAME into the option database.

        An optional second parameter gives the numeric
        priority.
        """
        ...
    def selection_clear(self, **kw) -> None:
        """Clear the current X selection."""
        ...
    def selection_get(self, **kw):
        """
        Return the contents of the current X selection.

        A keyword parameter selection specifies the name of
        the selection and defaults to PRIMARY.  A keyword
        parameter displayof specifies a widget on the display
        to use. A keyword parameter type specifies the form of data to be
        fetched, defaulting to STRING except on X11, where UTF8_STRING is tried
        before STRING.
        """
        ...
    def selection_handle(self, command, **kw) -> None:
        """
        Specify a function COMMAND to call if the X
        selection owned by this widget is queried by another
        application.

        This function must return the contents of the
        selection. The function will be called with the
        arguments OFFSET and LENGTH which allows the chunking
        of very long selections. The following keyword
        parameters can be provided:
        selection - name of the selection (default PRIMARY),
        type - type of the selection (e.g. STRING, FILE_NAME).
        """
        ...
    def selection_own(self, **kw) -> None:
        """
        Become owner of X selection.

        A keyword parameter selection specifies the name of
        the selection (default PRIMARY).
        """
        ...
    def selection_own_get(self, **kw):
        """
        Return owner of X selection.

        The following keyword parameter can
        be provided:
        selection - name of the selection (default PRIMARY),
        type - type of the selection (e.g. STRING, FILE_NAME).
        """
        ...
    def send(self, interp, cmd, *args):
        """Send Tcl command CMD to different interpreter INTERP to be executed."""
        ...
    def lower(self, belowThis: Incomplete | None = None) -> None:
        """Lower this widget in the stacking order."""
        ...
    def tkraise(self, aboveThis: Incomplete | None = None) -> None:
        """Raise this widget in the stacking order."""
        ...
    lift = tkraise
    if sys.version_info >= (3, 11):
        def info_patchlevel(self) -> _VersionInfoType:
            """Returns the exact version of the Tcl library."""
            ...

    def winfo_atom(self, name: str, displayof: Literal[0] | Misc | None = 0) -> int:
        """Return integer which represents atom NAME."""
        ...
    def winfo_atomname(self, id: int, displayof: Literal[0] | Misc | None = 0) -> str:
        """Return name of atom with identifier ID."""
        ...
    def winfo_cells(self) -> int:
        """Return number of cells in the colormap for this widget."""
        ...
    def winfo_children(self) -> list[Widget]:
        """Return a list of all widgets which are children of this widget."""
        ...
    def winfo_class(self) -> str:
        """Return window class name of this widget."""
        ...
    def winfo_colormapfull(self) -> bool:
        """Return True if at the last color request the colormap was full."""
        ...
    def winfo_containing(self, rootX: int, rootY: int, displayof: Literal[0] | Misc | None = 0) -> Misc | None:
        """Return the widget which is at the root coordinates ROOTX, ROOTY."""
        ...
    def winfo_depth(self) -> int:
        """Return the number of bits per pixel."""
        ...
    def winfo_exists(self) -> bool:
        """Return true if this widget exists."""
        ...
    def winfo_fpixels(self, number: _ScreenUnits) -> float:
        """
        Return the number of pixels for the given distance NUMBER
        (e.g. "3c") as float.
        """
        ...
    def winfo_geometry(self) -> str:
        """Return geometry string for this widget in the form "widthxheight+X+Y"."""
        ...
    def winfo_height(self) -> int:
        """Return height of this widget."""
        ...
    def winfo_id(self) -> int:
        """Return identifier ID for this widget."""
        ...
    def winfo_interps(self, displayof: Literal[0] | Misc | None = 0) -> tuple[str, ...]:
        """Return the name of all Tcl interpreters for this display."""
        ...
    def winfo_ismapped(self) -> bool:
        """Return true if this widget is mapped."""
        ...
    def winfo_manager(self) -> str:
        """Return the window manager name for this widget."""
        ...
    def winfo_name(self) -> str:
        """Return the name of this widget."""
        ...
    def winfo_parent(self) -> str:
        """Return the name of the parent of this widget."""
        ...
    def winfo_pathname(self, id: int, displayof: Literal[0] | Misc | None = 0):
        """Return the pathname of the widget given by ID."""
        ...
    def winfo_pixels(self, number: _ScreenUnits) -> int:
        """Rounded integer value of winfo_fpixels."""
        ...
    def winfo_pointerx(self) -> int:
        """Return the x coordinate of the pointer on the root window."""
        ...
    def winfo_pointerxy(self) -> tuple[int, int]:
        """Return a tuple of x and y coordinates of the pointer on the root window."""
        ...
    def winfo_pointery(self) -> int:
        """Return the y coordinate of the pointer on the root window."""
        ...
    def winfo_reqheight(self) -> int:
        """Return requested height of this widget."""
        ...
    def winfo_reqwidth(self) -> int:
        """Return requested width of this widget."""
        ...
    def winfo_rgb(self, color: str) -> tuple[int, int, int]:
        """Return a tuple of integer RGB values in range(65536) for color in this widget."""
        ...
    def winfo_rootx(self) -> int:
        """
        Return x coordinate of upper left corner of this widget on the
        root window.
        """
        ...
    def winfo_rooty(self) -> int:
        """
        Return y coordinate of upper left corner of this widget on the
        root window.
        """
        ...
    def winfo_screen(self) -> str:
        """Return the screen name of this widget."""
        ...
    def winfo_screencells(self) -> int:
        """
        Return the number of the cells in the colormap of the screen
        of this widget.
        """
        ...
    def winfo_screendepth(self) -> int:
        """
        Return the number of bits per pixel of the root window of the
        screen of this widget.
        """
        ...
    def winfo_screenheight(self) -> int:
        """
        Return the number of pixels of the height of the screen of this widget
        in pixel.
        """
        ...
    def winfo_screenmmheight(self) -> int:
        """
        Return the number of pixels of the height of the screen of
        this widget in mm.
        """
        ...
    def winfo_screenmmwidth(self) -> int:
        """
        Return the number of pixels of the width of the screen of
        this widget in mm.
        """
        ...
    def winfo_screenvisual(self) -> str:
        """
        Return one of the strings directcolor, grayscale, pseudocolor,
        staticcolor, staticgray, or truecolor for the default
        colormodel of this screen.
        """
        ...
    def winfo_screenwidth(self) -> int:
        """
        Return the number of pixels of the width of the screen of
        this widget in pixel.
        """
        ...
    def winfo_server(self) -> str:
        """
        Return information of the X-Server of the screen of this widget in
        the form "XmajorRminor vendor vendorVersion".
        """
        ...
    def winfo_toplevel(self) -> Tk | Toplevel:
        """Return the toplevel widget of this widget."""
        ...
    def winfo_viewable(self) -> bool:
        """Return true if the widget and all its higher ancestors are mapped."""
        ...
    def winfo_visual(self) -> str:
        """
        Return one of the strings directcolor, grayscale, pseudocolor,
        staticcolor, staticgray, or truecolor for the
        colormodel of this widget.
        """
        ...
    def winfo_visualid(self) -> str:
        """Return the X identifier for the visual for this widget."""
        ...
    def winfo_visualsavailable(self, includeids: bool = False) -> list[tuple[str, int]]:
        """
        Return a list of all visuals available for the screen
        of this widget.

        Each item in the list consists of a visual name (see winfo_visual), a
        depth and if includeids is true is given also the X identifier.
        """
        ...
    def winfo_vrootheight(self) -> int:
        """
        Return the height of the virtual root window associated with this
        widget in pixels. If there is no virtual root window return the
        height of the screen.
        """
        ...
    def winfo_vrootwidth(self) -> int:
        """
        Return the width of the virtual root window associated with this
        widget in pixel. If there is no virtual root window return the
        width of the screen.
        """
        ...
    def winfo_vrootx(self) -> int:
        """
        Return the x offset of the virtual root relative to the root
        window of the screen of this widget.
        """
        ...
    def winfo_vrooty(self) -> int:
        """
        Return the y offset of the virtual root relative to the root
        window of the screen of this widget.
        """
        ...
    def winfo_width(self) -> int:
        """Return the width of this widget."""
        ...
    def winfo_x(self) -> int:
        """
        Return the x coordinate of the upper left corner of this widget
        in the parent.
        """
        ...
    def winfo_y(self) -> int:
        """
        Return the y coordinate of the upper left corner of this widget
        in the parent.
        """
        ...
    def update(self) -> None:
        """Enter event loop until all pending events have been processed by Tcl."""
        ...
    def update_idletasks(self) -> None:
        """
        Enter event loop until all idle callbacks have been called. This
        will update the display of windows but not process events caused by
        the user.
        """
        ...
    @overload
    def bindtags(self, tagList: None = None) -> tuple[str, ...]:
        """
        Set or get the list of bindtags for this widget.

        With no argument return the list of all bindtags associated with
        this widget. With a list of strings as argument the bindtags are
        set to this list. The bindtags determine in which order events are
        processed (see bind).
        """
        ...
    @overload
    def bindtags(self, tagList: list[str] | tuple[str, ...]) -> None:
        """
        Set or get the list of bindtags for this widget.

        With no argument return the list of all bindtags associated with
        this widget. With a list of strings as argument the bindtags are
        set to this list. The bindtags determine in which order events are
        processed (see bind).
        """
        ...
    # bind with isinstance(func, str) doesn't return anything, but all other
    # binds do. The default value of func is not str.
    @overload
    def bind(
        self,
        sequence: str | None = None,
        func: Callable[[Event[Misc]], object] | None = None,
        add: Literal["", "+"] | bool | None = None,
    ) -> str:
        """
        Bind to this widget at event SEQUENCE a call to function FUNC.

        SEQUENCE is a string of concatenated event
        patterns. An event pattern is of the form
        <MODIFIER-MODIFIER-TYPE-DETAIL> where MODIFIER is one
        of Control, Mod2, M2, Shift, Mod3, M3, Lock, Mod4, M4,
        Button1, B1, Mod5, M5 Button2, B2, Meta, M, Button3,
        B3, Alt, Button4, B4, Double, Button5, B5 Triple,
        Mod1, M1. TYPE is one of Activate, Enter, Map,
        ButtonPress, Button, Expose, Motion, ButtonRelease
        FocusIn, MouseWheel, Circulate, FocusOut, Property,
        Colormap, Gravity Reparent, Configure, KeyPress, Key,
        Unmap, Deactivate, KeyRelease Visibility, Destroy,
        Leave and DETAIL is the button number for ButtonPress,
        ButtonRelease and DETAIL is the Keysym for KeyPress and
        KeyRelease. Examples are
        <Control-Button-1> for pressing Control and mouse button 1 or
        <Alt-A> for pressing A and the Alt key (KeyPress can be omitted).
        An event pattern can also be a virtual event of the form
        <<AString>> where AString can be arbitrary. This
        event can be generated by event_generate.
        If events are concatenated they must appear shortly
        after each other.

        FUNC will be called if the event sequence occurs with an
        instance of Event as argument. If the return value of FUNC is
        "break" no further bound function is invoked.

        An additional boolean parameter ADD specifies whether FUNC will
        be called additionally to the other bound function or whether
        it will replace the previous function.

        Bind will return an identifier to allow deletion of the bound function with
        unbind without memory leak.

        If FUNC or SEQUENCE is omitted the bound function or list
        of bound events are returned.
        """
        ...
    @overload
    def bind(self, sequence: str | None, func: str, add: Literal["", "+"] | bool | None = None) -> None:
        """
        Bind to this widget at event SEQUENCE a call to function FUNC.

        SEQUENCE is a string of concatenated event
        patterns. An event pattern is of the form
        <MODIFIER-MODIFIER-TYPE-DETAIL> where MODIFIER is one
        of Control, Mod2, M2, Shift, Mod3, M3, Lock, Mod4, M4,
        Button1, B1, Mod5, M5 Button2, B2, Meta, M, Button3,
        B3, Alt, Button4, B4, Double, Button5, B5 Triple,
        Mod1, M1. TYPE is one of Activate, Enter, Map,
        ButtonPress, Button, Expose, Motion, ButtonRelease
        FocusIn, MouseWheel, Circulate, FocusOut, Property,
        Colormap, Gravity Reparent, Configure, KeyPress, Key,
        Unmap, Deactivate, KeyRelease Visibility, Destroy,
        Leave and DETAIL is the button number for ButtonPress,
        ButtonRelease and DETAIL is the Keysym for KeyPress and
        KeyRelease. Examples are
        <Control-Button-1> for pressing Control and mouse button 1 or
        <Alt-A> for pressing A and the Alt key (KeyPress can be omitted).
        An event pattern can also be a virtual event of the form
        <<AString>> where AString can be arbitrary. This
        event can be generated by event_generate.
        If events are concatenated they must appear shortly
        after each other.

        FUNC will be called if the event sequence occurs with an
        instance of Event as argument. If the return value of FUNC is
        "break" no further bound function is invoked.

        An additional boolean parameter ADD specifies whether FUNC will
        be called additionally to the other bound function or whether
        it will replace the previous function.

        Bind will return an identifier to allow deletion of the bound function with
        unbind without memory leak.

        If FUNC or SEQUENCE is omitted the bound function or list
        of bound events are returned.
        """
        ...
    @overload
    def bind(self, *, func: str, add: Literal["", "+"] | bool | None = None) -> None:
        """
        Bind to this widget at event SEQUENCE a call to function FUNC.

        SEQUENCE is a string of concatenated event
        patterns. An event pattern is of the form
        <MODIFIER-MODIFIER-TYPE-DETAIL> where MODIFIER is one
        of Control, Mod2, M2, Shift, Mod3, M3, Lock, Mod4, M4,
        Button1, B1, Mod5, M5 Button2, B2, Meta, M, Button3,
        B3, Alt, Button4, B4, Double, Button5, B5 Triple,
        Mod1, M1. TYPE is one of Activate, Enter, Map,
        ButtonPress, Button, Expose, Motion, ButtonRelease
        FocusIn, MouseWheel, Circulate, FocusOut, Property,
        Colormap, Gravity Reparent, Configure, KeyPress, Key,
        Unmap, Deactivate, KeyRelease Visibility, Destroy,
        Leave and DETAIL is the button number for ButtonPress,
        ButtonRelease and DETAIL is the Keysym for KeyPress and
        KeyRelease. Examples are
        <Control-Button-1> for pressing Control and mouse button 1 or
        <Alt-A> for pressing A and the Alt key (KeyPress can be omitted).
        An event pattern can also be a virtual event of the form
        <<AString>> where AString can be arbitrary. This
        event can be generated by event_generate.
        If events are concatenated they must appear shortly
        after each other.

        FUNC will be called if the event sequence occurs with an
        instance of Event as argument. If the return value of FUNC is
        "break" no further bound function is invoked.

        An additional boolean parameter ADD specifies whether FUNC will
        be called additionally to the other bound function or whether
        it will replace the previous function.

        Bind will return an identifier to allow deletion of the bound function with
        unbind without memory leak.

        If FUNC or SEQUENCE is omitted the bound function or list
        of bound events are returned.
        """
        ...
    # There's no way to know what type of widget bind_all and bind_class
    # callbacks will get, so those are Misc.
    @overload
    def bind_all(
        self,
        sequence: str | None = None,
        func: Callable[[Event[Misc]], object] | None = None,
        add: Literal["", "+"] | bool | None = None,
    ) -> str:
        """
        Bind to all widgets at an event SEQUENCE a call to function FUNC.
        An additional boolean parameter ADD specifies whether FUNC will
        be called additionally to the other bound function or whether
        it will replace the previous function. See bind for the return value.
        """
        ...
    @overload
    def bind_all(self, sequence: str | None, func: str, add: Literal["", "+"] | bool | None = None) -> None:
        """
        Bind to all widgets at an event SEQUENCE a call to function FUNC.
        An additional boolean parameter ADD specifies whether FUNC will
        be called additionally to the other bound function or whether
        it will replace the previous function. See bind for the return value.
        """
        ...
    @overload
    def bind_all(self, *, func: str, add: Literal["", "+"] | bool | None = None) -> None:
        """
        Bind to all widgets at an event SEQUENCE a call to function FUNC.
        An additional boolean parameter ADD specifies whether FUNC will
        be called additionally to the other bound function or whether
        it will replace the previous function. See bind for the return value.
        """
        ...
    @overload
    def bind_class(
        self,
        className: str,
        sequence: str | None = None,
        func: Callable[[Event[Misc]], object] | None = None,
        add: Literal["", "+"] | bool | None = None,
    ) -> str:
        """
        Bind to widgets with bindtag CLASSNAME at event
        SEQUENCE a call of function FUNC. An additional
        boolean parameter ADD specifies whether FUNC will be
        called additionally to the other bound function or
        whether it will replace the previous function. See bind for
        the return value.
        """
        ...
    @overload
    def bind_class(self, className: str, sequence: str | None, func: str, add: Literal["", "+"] | bool | None = None) -> None:
        """
        Bind to widgets with bindtag CLASSNAME at event
        SEQUENCE a call of function FUNC. An additional
        boolean parameter ADD specifies whether FUNC will be
        called additionally to the other bound function or
        whether it will replace the previous function. See bind for
        the return value.
        """
        ...
    @overload
    def bind_class(self, className: str, *, func: str, add: Literal["", "+"] | bool | None = None) -> None:
        """
        Bind to widgets with bindtag CLASSNAME at event
        SEQUENCE a call of function FUNC. An additional
        boolean parameter ADD specifies whether FUNC will be
        called additionally to the other bound function or
        whether it will replace the previous function. See bind for
        the return value.
        """
        ...
    def unbind(self, sequence: str, funcid: str | None = None) -> None:
        """
        Unbind for this widget the event SEQUENCE.

        If FUNCID is given, only unbind the function identified with FUNCID
        and also delete the corresponding Tcl command.

        Otherwise destroy the current binding for SEQUENCE, leaving SEQUENCE
        unbound.
        """
        ...
    def unbind_all(self, sequence: str) -> None:
        """Unbind for all widgets for event SEQUENCE all functions."""
        ...
    def unbind_class(self, className: str, sequence: str) -> None:
        """
        Unbind for all widgets with bindtag CLASSNAME for event SEQUENCE
        all functions.
        """
        ...
    def mainloop(self, n: int = 0) -> None:
        """Call the mainloop of Tk."""
        ...
    def quit(self) -> None:
        """Quit the Tcl interpreter. All widgets will be destroyed."""
        ...
    @property
    def _windowingsystem(self) -> Literal["win32", "aqua", "x11"]:
        """Internal function."""
        ...
    def nametowidget(self, name: str | Misc | _tkinter.Tcl_Obj) -> Any:
        """
        Return the Tkinter instance of a widget identified by
        its Tcl name NAME.
        """
        ...
    def register(
        self, func: Callable[..., object], subst: Callable[..., Sequence[Any]] | None = None, needcleanup: int = 1
    ) -> str:
        """
        Return a newly created Tcl function. If this
        function is called, the Python function FUNC will
        be executed. An optional function SUBST can
        be given which will be executed before FUNC.
        """
        ...
    def keys(self) -> list[str]:
        """Return a list of all resource names of this widget."""
        ...
    @overload
    def pack_propagate(self, flag: bool) -> bool | None:
        """
        Set or get the status for propagation of geometry information.

        A boolean argument specifies whether the geometry information
        of the slaves will determine the size of this widget. If no argument
        is given the current setting will be returned.
        """
        ...
    @overload
    def pack_propagate(self) -> None:
        """
        Set or get the status for propagation of geometry information.

        A boolean argument specifies whether the geometry information
        of the slaves will determine the size of this widget. If no argument
        is given the current setting will be returned.
        """
        ...
    propagate = pack_propagate
    def grid_anchor(self, anchor: _Anchor | None = None) -> None:
        """
        The anchor value controls how to place the grid within the
        master when no row/column has any weight.

        The default anchor is nw.
        """
        ...
    anchor = grid_anchor
    @overload
    def grid_bbox(
        self, column: None = None, row: None = None, col2: None = None, row2: None = None
    ) -> tuple[int, int, int, int] | None:
        """
        Return a tuple of integer coordinates for the bounding
        box of this widget controlled by the geometry manager grid.

        If COLUMN, ROW is given the bounding box applies from
        the cell with row and column 0 to the specified
        cell. If COL2 and ROW2 are given the bounding box
        starts at that cell.

        The returned integers specify the offset of the upper left
        corner in the master widget and the width and height.
        """
        ...
    @overload
    def grid_bbox(self, column: int, row: int, col2: None = None, row2: None = None) -> tuple[int, int, int, int] | None:
        """
        Return a tuple of integer coordinates for the bounding
        box of this widget controlled by the geometry manager grid.

        If COLUMN, ROW is given the bounding box applies from
        the cell with row and column 0 to the specified
        cell. If COL2 and ROW2 are given the bounding box
        starts at that cell.

        The returned integers specify the offset of the upper left
        corner in the master widget and the width and height.
        """
        ...
    @overload
    def grid_bbox(self, column: int, row: int, col2: int, row2: int) -> tuple[int, int, int, int] | None:
        """
        Return a tuple of integer coordinates for the bounding
        box of this widget controlled by the geometry manager grid.

        If COLUMN, ROW is given the bounding box applies from
        the cell with row and column 0 to the specified
        cell. If COL2 and ROW2 are given the bounding box
        starts at that cell.

        The returned integers specify the offset of the upper left
        corner in the master widget and the width and height.
        """
        ...
    bbox = grid_bbox
    def grid_columnconfigure(
        self,
        index: int | str | list[int] | tuple[int, ...],
        cnf: _GridIndexInfo = {},
        *,
        minsize: _ScreenUnits = ...,
        pad: _ScreenUnits = ...,
        uniform: str = ...,
        weight: int = ...,
    ) -> _GridIndexInfo | MaybeNone:
        """
        Configure column INDEX of a grid.

        Valid resources are minsize (minimum size of the column),
        weight (how much does additional space propagate to this column)
        and pad (how much space to let additionally).
        """
        ...
    def grid_rowconfigure(
        self,
        index: int | str | list[int] | tuple[int, ...],
        cnf: _GridIndexInfo = {},
        *,
        minsize: _ScreenUnits = ...,
        pad: _ScreenUnits = ...,
        uniform: str = ...,
        weight: int = ...,
    ) -> _GridIndexInfo | MaybeNone:
        """
        Configure row INDEX of a grid.

        Valid resources are minsize (minimum size of the row),
        weight (how much does additional space propagate to this row)
        and pad (how much space to let additionally).
        """
        ...
    columnconfigure = grid_columnconfigure
    rowconfigure = grid_rowconfigure
    def grid_location(self, x: _ScreenUnits, y: _ScreenUnits) -> tuple[int, int]:
        """
        Return a tuple of column and row which identify the cell
        at which the pixel at position X and Y inside the master
        widget is located.
        """
        ...
    @overload
    def grid_propagate(self, flag: bool) -> None:
        """
        Set or get the status for propagation of geometry information.

        A boolean argument specifies whether the geometry information
        of the slaves will determine the size of this widget. If no argument
        is given, the current setting will be returned.
        """
        ...
    @overload
    def grid_propagate(self) -> bool:
        """
        Set or get the status for propagation of geometry information.

        A boolean argument specifies whether the geometry information
        of the slaves will determine the size of this widget. If no argument
        is given, the current setting will be returned.
        """
        ...
    def grid_size(self) -> tuple[int, int]:
        """Return a tuple of the number of column and rows in the grid."""
        ...
    size = grid_size
    # Widget because Toplevel or Tk is never a slave
    def pack_slaves(self) -> list[Widget]:
        """
        Return a list of all slaves of this widget
        in its packing order.
        """
        ...
    def grid_slaves(self, row: int | None = None, column: int | None = None) -> list[Widget]:
        """
        Return a list of all slaves of this widget
        in its packing order.
        """
        ...
    def place_slaves(self) -> list[Widget]:
        """
        Return a list of all slaves of this widget
        in its packing order.
        """
        ...
    slaves = pack_slaves
    def event_add(self, virtual: str, *sequences: str) -> None:
        """
        Bind a virtual event VIRTUAL (of the form <<Name>>)
        to an event SEQUENCE such that the virtual event is triggered
        whenever SEQUENCE occurs.
        """
        ...
    def event_delete(self, virtual: str, *sequences: str) -> None:
        """Unbind a virtual event VIRTUAL from SEQUENCE."""
        ...
    def event_generate(
        self,
        sequence: str,
        *,
        above: Misc | int = ...,
        borderwidth: _ScreenUnits = ...,
        button: int = ...,
        count: int = ...,
        data: Any = ...,  # anything with usable str() value
        delta: int = ...,
        detail: str = ...,
        focus: bool = ...,
        height: _ScreenUnits = ...,
        keycode: int = ...,
        keysym: str = ...,
        mode: str = ...,
        override: bool = ...,
        place: Literal["PlaceOnTop", "PlaceOnBottom"] = ...,
        root: Misc | int = ...,
        rootx: _ScreenUnits = ...,
        rooty: _ScreenUnits = ...,
        sendevent: bool = ...,
        serial: int = ...,
        state: int | str = ...,
        subwindow: Misc | int = ...,
        time: int = ...,
        warp: bool = ...,
        width: _ScreenUnits = ...,
        when: Literal["now", "tail", "head", "mark"] = ...,
        x: _ScreenUnits = ...,
        y: _ScreenUnits = ...,
    ) -> None:
        """
        Generate an event SEQUENCE. Additional
        keyword arguments specify parameter of the event
        (e.g. x, y, rootx, rooty).
        """
        ...
    def event_info(self, virtual: str | None = None) -> tuple[str, ...]:
        """
        Return a list of all virtual events or the information
        about the SEQUENCE bound to the virtual event VIRTUAL.
        """
        ...
    def image_names(self) -> tuple[str, ...]:
        """Return a list of all existing image names."""
        ...
    def image_types(self) -> tuple[str, ...]:
        """Return a list of all available image types (e.g. photo bitmap)."""
        ...
    # See #4363 and #4891
    def __setitem__(self, key: str, value: Any) -> None: ...
    def __getitem__(self, key: str) -> Any:
        """Return the resource value for a KEY given as string."""
        ...
    def cget(self, key: str) -> Any:
        """Return the resource value for a KEY given as string."""
        ...
    def configure(self, cnf: Any = None) -> Any:
        """
        Configure resources of a widget.

        The values for resources are specified as keyword
        arguments. To get an overview about
        the allowed keyword arguments call the method keys.
        """
        ...
    # TODO: config is an alias of configure, but adding that here creates
    # conflict with the type of config in the subclasses. See #13149

class CallWrapper:
    """
    Internal class. Stores function to call when some user
    defined Tcl function is called e.g. after an event occurred.
    """
    func: Incomplete
    subst: Incomplete
    widget: Incomplete
    def __init__(self, func, subst, widget) -> None:
        """Store FUNC, SUBST and WIDGET as members."""
        ...
    def __call__(self, *args):
        """Apply first function SUBST to arguments, than FUNC."""
        ...

class XView:
    """
    Mix-in class for querying and changing the horizontal position
    of a widget's window.
    """
    @overload
    def xview(self) -> tuple[float, float]:
        """Query and change the horizontal position of the view."""
        ...
    @overload
    def xview(self, *args):
        """Query and change the horizontal position of the view."""
        ...
    def xview_moveto(self, fraction: float) -> None:
        """
        Adjusts the view in the window so that FRACTION of the
        total width of the canvas is off-screen to the left.
        """
        ...
    @overload
    def xview_scroll(self, number: int, what: Literal["units", "pages"]) -> None:
        """
        Shift the x-view according to NUMBER which is measured in "units"
        or "pages" (WHAT).
        """
        ...
    @overload
    def xview_scroll(self, number: _ScreenUnits, what: Literal["pixels"]) -> None:
        """
        Shift the x-view according to NUMBER which is measured in "units"
        or "pages" (WHAT).
        """
        ...

class YView:
    """
    Mix-in class for querying and changing the vertical position
    of a widget's window.
    """
    @overload
    def yview(self) -> tuple[float, float]:
        """Query and change the vertical position of the view."""
        ...
    @overload
    def yview(self, *args):
        """Query and change the vertical position of the view."""
        ...
    def yview_moveto(self, fraction: float) -> None:
        """
        Adjusts the view in the window so that FRACTION of the
        total height of the canvas is off-screen to the top.
        """
        ...
    @overload
    def yview_scroll(self, number: int, what: Literal["units", "pages"]) -> None:
        """
        Shift the y-view according to NUMBER which is measured in
        "units" or "pages" (WHAT).
        """
        ...
    @overload
    def yview_scroll(self, number: _ScreenUnits, what: Literal["pixels"]) -> None:
        """
        Shift the y-view according to NUMBER which is measured in
        "units" or "pages" (WHAT).
        """
        ...

if sys.platform == "darwin":
    @type_check_only
    class _WmAttributes(TypedDict):
        alpha: float
        fullscreen: bool
        modified: bool
        notify: bool
        titlepath: str
        topmost: bool
        transparent: bool
        type: str  # Present, but not actually used on darwin

elif sys.platform == "win32":
    @type_check_only
    class _WmAttributes(TypedDict):
        alpha: float
        transparentcolor: str
        disabled: bool
        fullscreen: bool
        toolwindow: bool
        topmost: bool

else:
    # X11
    @type_check_only
    class _WmAttributes(TypedDict):
        alpha: float
        topmost: bool
        zoomed: bool
        fullscreen: bool
        type: str

class Wm:
    """Provides functions for the communication with the window manager."""
    @overload
    def wm_aspect(self, minNumer: int, minDenom: int, maxNumer: int, maxDenom: int) -> None:
        """
        Instruct the window manager to set the aspect ratio (width/height)
        of this widget to be between MINNUMER/MINDENOM and MAXNUMER/MAXDENOM. Return a tuple
        of the actual values if no argument is given.
        """
        ...
    @overload
    def wm_aspect(
        self, minNumer: None = None, minDenom: None = None, maxNumer: None = None, maxDenom: None = None
    ) -> tuple[int, int, int, int] | None:
        """
        Instruct the window manager to set the aspect ratio (width/height)
        of this widget to be between MINNUMER/MINDENOM and MAXNUMER/MAXDENOM. Return a tuple
        of the actual values if no argument is given.
        """
        ...
    aspect = wm_aspect
    if sys.version_info >= (3, 13):
        @overload
        def wm_attributes(self, *, return_python_dict: Literal[False] = False) -> tuple[Any, ...]:
            """
            Return or sets platform specific attributes.

            When called with a single argument return_python_dict=True,
            return a dict of the platform specific attributes and their values.
            When called without arguments or with a single argument
            return_python_dict=False, return a tuple containing intermixed
            attribute names with the minus prefix and their values.

            When called with a single string value, return the value for the
            specific option.  When called with keyword arguments, set the
            corresponding attributes.
            """
            ...
        @overload
        def wm_attributes(self, *, return_python_dict: Literal[True]) -> _WmAttributes:
            """
            Return or sets platform specific attributes.

            When called with a single argument return_python_dict=True,
            return a dict of the platform specific attributes and their values.
            When called without arguments or with a single argument
            return_python_dict=False, return a tuple containing intermixed
            attribute names with the minus prefix and their values.

            When called with a single string value, return the value for the
            specific option.  When called with keyword arguments, set the
            corresponding attributes.
            """
            ...

    else:
        @overload
        def wm_attributes(self) -> tuple[Any, ...]:
            """
            This subcommand returns or sets platform specific attributes

            The first form returns a list of the platform specific flags and
            their values. The second form returns the value for the specific
            option. The third form sets one or more of the values. The values
            are as follows:

            On Windows, -disabled gets or sets whether the window is in a
            disabled state. -toolwindow gets or sets the style of the window
            to toolwindow (as defined in the MSDN). -topmost gets or sets
            whether this is a topmost window (displays above all other
            windows).

            On Macintosh, XXXXX

            On Unix, there are currently no special attribute values.
            """
            ...

    @overload
    def wm_attributes(self, option: Literal["-alpha"], /) -> float:
        """
        Return or sets platform specific attributes.

        When called with a single argument return_python_dict=True,
        return a dict of the platform specific attributes and their values.
        When called without arguments or with a single argument
        return_python_dict=False, return a tuple containing intermixed
        attribute names with the minus prefix and their values.

        When called with a single string value, return the value for the
        specific option.  When called with keyword arguments, set the
        corresponding attributes.
        """
        ...
    @overload
    def wm_attributes(self, option: Literal["-fullscreen"], /) -> bool:
        """
        Return or sets platform specific attributes.

        When called with a single argument return_python_dict=True,
        return a dict of the platform specific attributes and their values.
        When called without arguments or with a single argument
        return_python_dict=False, return a tuple containing intermixed
        attribute names with the minus prefix and their values.

        When called with a single string value, return the value for the
        specific option.  When called with keyword arguments, set the
        corresponding attributes.
        """
        ...
    @overload
    def wm_attributes(self, option: Literal["-topmost"], /) -> bool:
        """
        Return or sets platform specific attributes.

        When called with a single argument return_python_dict=True,
        return a dict of the platform specific attributes and their values.
        When called without arguments or with a single argument
        return_python_dict=False, return a tuple containing intermixed
        attribute names with the minus prefix and their values.

        When called with a single string value, return the value for the
        specific option.  When called with keyword arguments, set the
        corresponding attributes.
        """
        ...
    if sys.platform == "darwin":
        @overload
        def wm_attributes(self, option: Literal["-modified"], /) -> bool: ...
        @overload
        def wm_attributes(self, option: Literal["-notify"], /) -> bool: ...
        @overload
        def wm_attributes(self, option: Literal["-titlepath"], /) -> str: ...
        @overload
        def wm_attributes(self, option: Literal["-transparent"], /) -> bool: ...
        @overload
        def wm_attributes(self, option: Literal["-type"], /) -> str: ...
    elif sys.platform == "win32":
        @overload
        def wm_attributes(self, option: Literal["-transparentcolor"], /) -> str: ...
        @overload
        def wm_attributes(self, option: Literal["-disabled"], /) -> bool: ...
        @overload
        def wm_attributes(self, option: Literal["-toolwindow"], /) -> bool: ...
    else:
        # X11
        @overload
        def wm_attributes(self, option: Literal["-zoomed"], /) -> bool:
            """
            Return or sets platform specific attributes.

            When called with a single argument return_python_dict=True,
            return a dict of the platform specific attributes and their values.
            When called without arguments or with a single argument
            return_python_dict=False, return a tuple containing intermixed
            attribute names with the minus prefix and their values.

            When called with a single string value, return the value for the
            specific option.  When called with keyword arguments, set the
            corresponding attributes.
            """
            ...
        @overload
        def wm_attributes(self, option: Literal["-type"], /) -> str:
            """
            Return or sets platform specific attributes.

            When called with a single argument return_python_dict=True,
            return a dict of the platform specific attributes and their values.
            When called without arguments or with a single argument
            return_python_dict=False, return a tuple containing intermixed
            attribute names with the minus prefix and their values.

            When called with a single string value, return the value for the
            specific option.  When called with keyword arguments, set the
            corresponding attributes.
            """
            ...
    if sys.version_info >= (3, 13):
        @overload
        def wm_attributes(self, option: Literal["alpha"], /) -> float:
            """
            Return or sets platform specific attributes.

            When called with a single argument return_python_dict=True,
            return a dict of the platform specific attributes and their values.
            When called without arguments or with a single argument
            return_python_dict=False, return a tuple containing intermixed
            attribute names with the minus prefix and their values.

            When called with a single string value, return the value for the
            specific option.  When called with keyword arguments, set the
            corresponding attributes.
            """
            ...
        @overload
        def wm_attributes(self, option: Literal["fullscreen"], /) -> bool:
            """
            Return or sets platform specific attributes.

            When called with a single argument return_python_dict=True,
            return a dict of the platform specific attributes and their values.
            When called without arguments or with a single argument
            return_python_dict=False, return a tuple containing intermixed
            attribute names with the minus prefix and their values.

            When called with a single string value, return the value for the
            specific option.  When called with keyword arguments, set the
            corresponding attributes.
            """
            ...
        @overload
        def wm_attributes(self, option: Literal["topmost"], /) -> bool:
            """
            Return or sets platform specific attributes.

            When called with a single argument return_python_dict=True,
            return a dict of the platform specific attributes and their values.
            When called without arguments or with a single argument
            return_python_dict=False, return a tuple containing intermixed
            attribute names with the minus prefix and their values.

            When called with a single string value, return the value for the
            specific option.  When called with keyword arguments, set the
            corresponding attributes.
            """
            ...
        if sys.platform == "darwin":
            @overload
            def wm_attributes(self, option: Literal["modified"], /) -> bool: ...
            @overload
            def wm_attributes(self, option: Literal["notify"], /) -> bool: ...
            @overload
            def wm_attributes(self, option: Literal["titlepath"], /) -> str: ...
            @overload
            def wm_attributes(self, option: Literal["transparent"], /) -> bool: ...
            @overload
            def wm_attributes(self, option: Literal["type"], /) -> str: ...
        elif sys.platform == "win32":
            @overload
            def wm_attributes(self, option: Literal["transparentcolor"], /) -> str: ...
            @overload
            def wm_attributes(self, option: Literal["disabled"], /) -> bool: ...
            @overload
            def wm_attributes(self, option: Literal["toolwindow"], /) -> bool: ...
        else:
            # X11
            @overload
            def wm_attributes(self, option: Literal["zoomed"], /) -> bool:
                """
                Return or sets platform specific attributes.

                When called with a single argument return_python_dict=True,
                return a dict of the platform specific attributes and their values.
                When called without arguments or with a single argument
                return_python_dict=False, return a tuple containing intermixed
                attribute names with the minus prefix and their values.

                When called with a single string value, return the value for the
                specific option.  When called with keyword arguments, set the
                corresponding attributes.
                """
                ...
            @overload
            def wm_attributes(self, option: Literal["type"], /) -> str:
                """
                Return or sets platform specific attributes.

                When called with a single argument return_python_dict=True,
                return a dict of the platform specific attributes and their values.
                When called without arguments or with a single argument
                return_python_dict=False, return a tuple containing intermixed
                attribute names with the minus prefix and their values.

                When called with a single string value, return the value for the
                specific option.  When called with keyword arguments, set the
                corresponding attributes.
                """
                ...

    @overload
    def wm_attributes(self, option: str, /):
        """
        Return or sets platform specific attributes.

        When called with a single argument return_python_dict=True,
        return a dict of the platform specific attributes and their values.
        When called without arguments or with a single argument
        return_python_dict=False, return a tuple containing intermixed
        attribute names with the minus prefix and their values.

        When called with a single string value, return the value for the
        specific option.  When called with keyword arguments, set the
        corresponding attributes.
        """
        ...
    @overload
    def wm_attributes(self, option: Literal["-alpha"], value: float, /) -> Literal[""]:
        """
        Return or sets platform specific attributes.

        When called with a single argument return_python_dict=True,
        return a dict of the platform specific attributes and their values.
        When called without arguments or with a single argument
        return_python_dict=False, return a tuple containing intermixed
        attribute names with the minus prefix and their values.

        When called with a single string value, return the value for the
        specific option.  When called with keyword arguments, set the
        corresponding attributes.
        """
        ...
    @overload
    def wm_attributes(self, option: Literal["-fullscreen"], value: bool, /) -> Literal[""]:
        """
        Return or sets platform specific attributes.

        When called with a single argument return_python_dict=True,
        return a dict of the platform specific attributes and their values.
        When called without arguments or with a single argument
        return_python_dict=False, return a tuple containing intermixed
        attribute names with the minus prefix and their values.

        When called with a single string value, return the value for the
        specific option.  When called with keyword arguments, set the
        corresponding attributes.
        """
        ...
    @overload
    def wm_attributes(self, option: Literal["-topmost"], value: bool, /) -> Literal[""]:
        """
        Return or sets platform specific attributes.

        When called with a single argument return_python_dict=True,
        return a dict of the platform specific attributes and their values.
        When called without arguments or with a single argument
        return_python_dict=False, return a tuple containing intermixed
        attribute names with the minus prefix and their values.

        When called with a single string value, return the value for the
        specific option.  When called with keyword arguments, set the
        corresponding attributes.
        """
        ...
    if sys.platform == "darwin":
        @overload
        def wm_attributes(self, option: Literal["-modified"], value: bool, /) -> Literal[""]: ...
        @overload
        def wm_attributes(self, option: Literal["-notify"], value: bool, /) -> Literal[""]: ...
        @overload
        def wm_attributes(self, option: Literal["-titlepath"], value: str, /) -> Literal[""]: ...
        @overload
        def wm_attributes(self, option: Literal["-transparent"], value: bool, /) -> Literal[""]: ...
    elif sys.platform == "win32":
        @overload
        def wm_attributes(self, option: Literal["-transparentcolor"], value: str, /) -> Literal[""]: ...
        @overload
        def wm_attributes(self, option: Literal["-disabled"], value: bool, /) -> Literal[""]: ...
        @overload
        def wm_attributes(self, option: Literal["-toolwindow"], value: bool, /) -> Literal[""]: ...
    else:
        # X11
        @overload
        def wm_attributes(self, option: Literal["-zoomed"], value: bool, /) -> Literal[""]:
            """
            Return or sets platform specific attributes.

            When called with a single argument return_python_dict=True,
            return a dict of the platform specific attributes and their values.
            When called without arguments or with a single argument
            return_python_dict=False, return a tuple containing intermixed
            attribute names with the minus prefix and their values.

            When called with a single string value, return the value for the
            specific option.  When called with keyword arguments, set the
            corresponding attributes.
            """
            ...
        @overload
        def wm_attributes(self, option: Literal["-type"], value: str, /) -> Literal[""]:
            """
            Return or sets platform specific attributes.

            When called with a single argument return_python_dict=True,
            return a dict of the platform specific attributes and their values.
            When called without arguments or with a single argument
            return_python_dict=False, return a tuple containing intermixed
            attribute names with the minus prefix and their values.

            When called with a single string value, return the value for the
            specific option.  When called with keyword arguments, set the
            corresponding attributes.
            """
            ...

    @overload
    def wm_attributes(self, option: str, value, /, *__other_option_value_pairs: Any) -> Literal[""]:
        """
        Return or sets platform specific attributes.

        When called with a single argument return_python_dict=True,
        return a dict of the platform specific attributes and their values.
        When called without arguments or with a single argument
        return_python_dict=False, return a tuple containing intermixed
        attribute names with the minus prefix and their values.

        When called with a single string value, return the value for the
        specific option.  When called with keyword arguments, set the
        corresponding attributes.
        """
        ...
    if sys.version_info >= (3, 13):
        if sys.platform == "darwin":
            @overload
            def wm_attributes(
                self,
                *,
                alpha: float = ...,
                fullscreen: bool = ...,
                modified: bool = ...,
                notify: bool = ...,
                titlepath: str = ...,
                topmost: bool = ...,
                transparent: bool = ...,
            ) -> None: ...
        elif sys.platform == "win32":
            @overload
            def wm_attributes(
                self,
                *,
                alpha: float = ...,
                transparentcolor: str = ...,
                disabled: bool = ...,
                fullscreen: bool = ...,
                toolwindow: bool = ...,
                topmost: bool = ...,
            ) -> None: ...
        else:
            # X11
            @overload
            def wm_attributes(
                self, *, alpha: float = ..., topmost: bool = ..., zoomed: bool = ..., fullscreen: bool = ..., type: str = ...
            ) -> None:
                """
                Return or sets platform specific attributes.

                When called with a single argument return_python_dict=True,
                return a dict of the platform specific attributes and their values.
                When called without arguments or with a single argument
                return_python_dict=False, return a tuple containing intermixed
                attribute names with the minus prefix and their values.

                When called with a single string value, return the value for the
                specific option.  When called with keyword arguments, set the
                corresponding attributes.
                """
                ...

    attributes = wm_attributes
    def wm_client(self, name: str | None = None) -> str:
        """
        Store NAME in WM_CLIENT_MACHINE property of this widget. Return
        current value.
        """
        ...
    client = wm_client
    @overload
    def wm_colormapwindows(self) -> list[Misc]:
        """
        Store list of window names (WLIST) into WM_COLORMAPWINDOWS property
        of this widget. This list contains windows whose colormaps differ from their
        parents. Return current list of widgets if WLIST is empty.
        """
        ...
    @overload
    def wm_colormapwindows(self, wlist: list[Misc] | tuple[Misc, ...], /) -> None:
        """
        Store list of window names (WLIST) into WM_COLORMAPWINDOWS property
        of this widget. This list contains windows whose colormaps differ from their
        parents. Return current list of widgets if WLIST is empty.
        """
        ...
    @overload
    def wm_colormapwindows(self, first_wlist_item: Misc, /, *other_wlist_items: Misc) -> None:
        """
        Store list of window names (WLIST) into WM_COLORMAPWINDOWS property
        of this widget. This list contains windows whose colormaps differ from their
        parents. Return current list of widgets if WLIST is empty.
        """
        ...
    colormapwindows = wm_colormapwindows
    def wm_command(self, value: str | None = None) -> str:
        """
        Store VALUE in WM_COMMAND property. It is the command
        which shall be used to invoke the application. Return current
        command if VALUE is None.
        """
        ...
    command = wm_command
    # Some of these always return empty string, but return type is set to None to prevent accidentally using it
    def wm_deiconify(self) -> None:
        """
        Deiconify this widget. If it was never mapped it will not be mapped.
        On Windows it will raise this widget and give it the focus.
        """
        ...
    deiconify = wm_deiconify
    def wm_focusmodel(self, model: Literal["active", "passive"] | None = None) -> Literal["active", "passive", ""]:
        """
        Set focus model to MODEL. "active" means that this widget will claim
        the focus itself, "passive" means that the window manager shall give
        the focus. Return current focus model if MODEL is None.
        """
        ...
    focusmodel = wm_focusmodel
    def wm_forget(self, window: Wm) -> None:
        """
        The window will be unmapped from the screen and will no longer
        be managed by wm. toplevel windows will be treated like frame
        windows once they are no longer managed by wm, however, the menu
        option configuration will be remembered and the menus will return
        once the widget is managed again.
        """
        ...
    forget = wm_forget
    def wm_frame(self) -> str:
        """Return identifier for decorative frame of this widget if present."""
        ...
    frame = wm_frame
    @overload
    def wm_geometry(self, newGeometry: None = None) -> str:
        """
        Set geometry to NEWGEOMETRY of the form =widthxheight+x+y. Return
        current value if None is given.
        """
        ...
    @overload
    def wm_geometry(self, newGeometry: str) -> None:
        """
        Set geometry to NEWGEOMETRY of the form =widthxheight+x+y. Return
        current value if None is given.
        """
        ...
    geometry = wm_geometry
    def wm_grid(
        self,
        baseWidth: Incomplete | None = None,
        baseHeight: Incomplete | None = None,
        widthInc: Incomplete | None = None,
        heightInc: Incomplete | None = None,
    ):
        """
        Instruct the window manager that this widget shall only be
        resized on grid boundaries. WIDTHINC and HEIGHTINC are the width and
        height of a grid unit in pixels. BASEWIDTH and BASEHEIGHT are the
        number of grid units requested in Tk_GeometryRequest.
        """
        ...
    grid = wm_grid
    def wm_group(self, pathName: Incomplete | None = None):
        """
        Set the group leader widgets for related widgets to PATHNAME. Return
        the group leader of this widget if None is given.
        """
        ...
    group = wm_group
    def wm_iconbitmap(self, bitmap: Incomplete | None = None, default: Incomplete | None = None):
        """
        Set bitmap for the iconified widget to BITMAP. Return
        the bitmap if None is given.

        Under Windows, the DEFAULT parameter can be used to set the icon
        for the widget and any descendants that don't have an icon set
        explicitly.  DEFAULT can be the relative path to a .ico file
        (example: root.iconbitmap(default='myicon.ico') ).  See Tk
        documentation for more information.
        """
        ...
    iconbitmap = wm_iconbitmap
    def wm_iconify(self) -> None:
        """Display widget as icon."""
        ...
    iconify = wm_iconify
    def wm_iconmask(self, bitmap: Incomplete | None = None):
        """
        Set mask for the icon bitmap of this widget. Return the
        mask if None is given.
        """
        ...
    iconmask = wm_iconmask
    def wm_iconname(self, newName: Incomplete | None = None) -> str:
        """
        Set the name of the icon for this widget. Return the name if
        None is given.
        """
        ...
    iconname = wm_iconname
    def wm_iconphoto(self, default: bool, image1: _PhotoImageLike | str, /, *args: _PhotoImageLike | str) -> None:
        """
        Sets the titlebar icon for this window based on the named photo
        images passed through args. If default is True, this is applied to
        all future created toplevels as well.

        The data in the images is taken as a snapshot at the time of
        invocation. If the images are later changed, this is not reflected
        to the titlebar icons. Multiple images are accepted to allow
        different images sizes to be provided. The window manager may scale
        provided icons to an appropriate size.

        On Windows, the images are packed into a Windows icon structure.
        This will override an icon specified to wm_iconbitmap, and vice
        versa.

        On X, the images are arranged into the _NET_WM_ICON X property,
        which most modern window managers support. An icon specified by
        wm_iconbitmap may exist simultaneously.

        On Macintosh, this currently does nothing.
        """
        ...
    iconphoto = wm_iconphoto
    def wm_iconposition(self, x: int | None = None, y: int | None = None) -> tuple[int, int] | None:
        """
        Set the position of the icon of this widget to X and Y. Return
        a tuple of the current values of X and X if None is given.
        """
        ...
    iconposition = wm_iconposition
    def wm_iconwindow(self, pathName: Incomplete | None = None):
        """
        Set widget PATHNAME to be displayed instead of icon. Return the current
        value if None is given.
        """
        ...
    iconwindow = wm_iconwindow
    def wm_manage(self, widget) -> None:
        """
        The widget specified will become a stand alone top-level window.
        The window will be decorated with the window managers title bar,
        etc.
        """
        ...
    manage = wm_manage
    @overload
    def wm_maxsize(self, width: None = None, height: None = None) -> tuple[int, int]:
        """
        Set max WIDTH and HEIGHT for this widget. If the window is gridded
        the values are given in grid units. Return the current values if None
        is given.
        """
        ...
    @overload
    def wm_maxsize(self, width: int, height: int) -> None:
        """
        Set max WIDTH and HEIGHT for this widget. If the window is gridded
        the values are given in grid units. Return the current values if None
        is given.
        """
        ...
    maxsize = wm_maxsize
    @overload
    def wm_minsize(self, width: None = None, height: None = None) -> tuple[int, int]:
        """
        Set min WIDTH and HEIGHT for this widget. If the window is gridded
        the values are given in grid units. Return the current values if None
        is given.
        """
        ...
    @overload
    def wm_minsize(self, width: int, height: int) -> None:
        """
        Set min WIDTH and HEIGHT for this widget. If the window is gridded
        the values are given in grid units. Return the current values if None
        is given.
        """
        ...
    minsize = wm_minsize
    @overload
    def wm_overrideredirect(self, boolean: None = None) -> bool | None:
        """
        Instruct the window manager to ignore this widget
        if BOOLEAN is given with 1. Return the current value if None
        is given.
        """
        ...
    @overload
    def wm_overrideredirect(self, boolean: bool) -> None:
        """
        Instruct the window manager to ignore this widget
        if BOOLEAN is given with 1. Return the current value if None
        is given.
        """
        ...
    overrideredirect = wm_overrideredirect
    def wm_positionfrom(self, who: Literal["program", "user"] | None = None) -> Literal["", "program", "user"]:
        """
        Instruct the window manager that the position of this widget shall
        be defined by the user if WHO is "user", and by its own policy if WHO is
        "program".
        """
        ...
    positionfrom = wm_positionfrom
    @overload
    def wm_protocol(self, name: str, func: Callable[[], object] | str) -> None:
        """
        Bind function FUNC to command NAME for this widget.
        Return the function bound to NAME if None is given. NAME could be
        e.g. "WM_SAVE_YOURSELF" or "WM_DELETE_WINDOW".
        """
        ...
    @overload
    def wm_protocol(self, name: str, func: None = None) -> str:
        """
        Bind function FUNC to command NAME for this widget.
        Return the function bound to NAME if None is given. NAME could be
        e.g. "WM_SAVE_YOURSELF" or "WM_DELETE_WINDOW".
        """
        ...
    @overload
    def wm_protocol(self, name: None = None, func: None = None) -> tuple[str, ...]:
        """
        Bind function FUNC to command NAME for this widget.
        Return the function bound to NAME if None is given. NAME could be
        e.g. "WM_SAVE_YOURSELF" or "WM_DELETE_WINDOW".
        """
        ...
    protocol = wm_protocol
    @overload
    def wm_resizable(self, width: None = None, height: None = None) -> tuple[bool, bool]:
        """
        Instruct the window manager whether this width can be resized
        in WIDTH or HEIGHT. Both values are boolean values.
        """
        ...
    @overload
    def wm_resizable(self, width: bool, height: bool) -> None:
        """
        Instruct the window manager whether this width can be resized
        in WIDTH or HEIGHT. Both values are boolean values.
        """
        ...
    resizable = wm_resizable
    def wm_sizefrom(self, who: Literal["program", "user"] | None = None) -> Literal["", "program", "user"]:
        """
        Instruct the window manager that the size of this widget shall
        be defined by the user if WHO is "user", and by its own policy if WHO is
        "program".
        """
        ...
    sizefrom = wm_sizefrom
    @overload
    def wm_state(self, newstate: None = None) -> str:
        """
        Query or set the state of this widget as one of normal, icon,
        iconic (see wm_iconwindow), withdrawn, or zoomed (Windows only).
        """
        ...
    @overload
    def wm_state(self, newstate: str) -> None:
        """
        Query or set the state of this widget as one of normal, icon,
        iconic (see wm_iconwindow), withdrawn, or zoomed (Windows only).
        """
        ...
    state = wm_state
    @overload
    def wm_title(self, string: None = None) -> str:
        """Set the title of this widget."""
        ...
    @overload
    def wm_title(self, string: str) -> None:
        """Set the title of this widget."""
        ...
    title = wm_title
    @overload
    def wm_transient(self, master: None = None) -> _tkinter.Tcl_Obj:
        """
        Instruct the window manager that this widget is transient
        with regard to widget MASTER.
        """
        ...
    @overload
    def wm_transient(self, master: Wm | _tkinter.Tcl_Obj) -> None:
        """
        Instruct the window manager that this widget is transient
        with regard to widget MASTER.
        """
        ...
    transient = wm_transient
    def wm_withdraw(self) -> None:
        """
        Withdraw this widget from the screen such that it is unmapped
        and forgotten by the window manager. Re-draw it with wm_deiconify.
        """
        ...
    withdraw = wm_withdraw

class Tk(Misc, Wm):
    """
    Toplevel widget of Tk which represents mostly the main window
    of an application. It has an associated Tcl interpreter.
    """
    master: None
    def __init__(
        # Make sure to keep in sync with other functions that use the same
        # args.
        # use `git grep screenName` to find them
        self,
        screenName: str | None = None,
        baseName: str | None = None,
        className: str = "Tk",
        useTk: bool = True,
        sync: bool = False,
        use: str | None = None,
<<<<<<< HEAD
    ) -> None:
        """
        Return a new top level widget on screen SCREENNAME. A new Tcl interpreter will
        be created. BASENAME will be used for the identification of the profile file (see
        readprofile).
        It is constructed from sys.argv[0] without extensions if None is given. CLASSNAME
        is the name of the widget class.
        """
        ...
=======
    ) -> None: ...
    # Keep this in sync with ttktheme.ThemedTk. See issue #13858
>>>>>>> ebf4d17c
    @overload
    def configure(
        self,
        cnf: dict[str, Any] | None = None,
        *,
        background: str = ...,
        bd: _ScreenUnits = ...,
        bg: str = ...,
        border: _ScreenUnits = ...,
        borderwidth: _ScreenUnits = ...,
        cursor: _Cursor = ...,
        height: _ScreenUnits = ...,
        highlightbackground: str = ...,
        highlightcolor: str = ...,
        highlightthickness: _ScreenUnits = ...,
        menu: Menu = ...,
        padx: _ScreenUnits = ...,
        pady: _ScreenUnits = ...,
        relief: _Relief = ...,
        takefocus: _TakeFocusValue = ...,
        width: _ScreenUnits = ...,
    ) -> dict[str, tuple[str, str, str, Any, Any]] | None:
        """
        Configure resources of a widget.

        The values for resources are specified as keyword
        arguments. To get an overview about
        the allowed keyword arguments call the method keys.
        """
        ...
    @overload
    def configure(self, cnf: str) -> tuple[str, str, str, Any, Any]:
        """
        Configure resources of a widget.

        The values for resources are specified as keyword
        arguments. To get an overview about
        the allowed keyword arguments call the method keys.
        """
        ...
    config = configure
    def destroy(self) -> None:
        """
        Destroy this and all descendants widgets. This will
        end the application of this Tcl interpreter.
        """
        ...
    def readprofile(self, baseName: str, className: str) -> None:
        """
        Internal function. It reads .BASENAME.tcl and .CLASSNAME.tcl into
        the Tcl Interpreter and calls exec on the contents of .BASENAME.py and
        .CLASSNAME.py if such a file exists in the home directory.
        """
        ...
    report_callback_exception: Callable[[type[BaseException], BaseException, TracebackType | None], object]
    # Tk has __getattr__ so that tk_instance.foo falls back to tk_instance.tk.foo
    # Please keep in sync with _tkinter.TkappType.
    # Some methods are intentionally missing because they are inherited from Misc instead.
    def adderrorinfo(self, msg, /): ...
    def call(self, command: Any, /, *args: Any) -> Any: ...
    def createcommand(self, name, func, /): ...
    if sys.platform != "win32":
        def createfilehandler(self, file, mask, func, /): ...
        def deletefilehandler(self, file, /): ...

    def createtimerhandler(self, milliseconds, func, /): ...
    def dooneevent(self, flags: int = ..., /): ...
    def eval(self, script: str, /) -> str: ...
    def evalfile(self, fileName, /): ...
    def exprboolean(self, s, /): ...
    def exprdouble(self, s, /): ...
    def exprlong(self, s, /): ...
    def exprstring(self, s, /): ...
    def globalgetvar(self, *args, **kwargs): ...
    def globalsetvar(self, *args, **kwargs): ...
    def globalunsetvar(self, *args, **kwargs): ...
    def interpaddr(self): ...
    def loadtk(self) -> None: ...
    def record(self, script, /): ...
    if sys.version_info < (3, 11):
        def split(self, arg, /): ...

    def splitlist(self, arg, /): ...
    def unsetvar(self, *args, **kwargs): ...
    def wantobjects(self, *args, **kwargs): ...
    def willdispatch(self): ...

def Tcl(screenName: str | None = None, baseName: str | None = None, className: str = "Tk", useTk: bool = False) -> Tk: ...

_InMiscTotal = TypedDict("_InMiscTotal", {"in": Misc})
_InMiscNonTotal = TypedDict("_InMiscNonTotal", {"in": Misc}, total=False)

class _PackInfo(_InMiscTotal):
    # 'before' and 'after' never appear in _PackInfo
    anchor: _Anchor
    expand: bool
    fill: Literal["none", "x", "y", "both"]
    side: Literal["left", "right", "top", "bottom"]
    # Paddings come out as int or tuple of int, even though any _ScreenUnits
    # can be specified in pack().
    ipadx: int
    ipady: int
    padx: int | tuple[int, int]
    pady: int | tuple[int, int]

class Pack:
    """
    Geometry manager Pack.

    Base class to use the methods pack_* in every widget.
    """
    # _PackInfo is not the valid type for cnf because pad stuff accepts any
    # _ScreenUnits instead of int only. I didn't bother to create another
    # TypedDict for cnf because it appears to be a legacy thing that was
    # replaced by **kwargs.
    def pack_configure(
        self,
        cnf: Mapping[str, Any] | None = {},
        *,
        after: Misc = ...,
        anchor: _Anchor = ...,
        before: Misc = ...,
        expand: bool | Literal[0, 1] = 0,
        fill: Literal["none", "x", "y", "both"] = ...,
        side: Literal["left", "right", "top", "bottom"] = ...,
        ipadx: _ScreenUnits = ...,
        ipady: _ScreenUnits = ...,
        padx: _ScreenUnits | tuple[_ScreenUnits, _ScreenUnits] = ...,
        pady: _ScreenUnits | tuple[_ScreenUnits, _ScreenUnits] = ...,
        in_: Misc = ...,
        **kw: Any,  # allow keyword argument named 'in', see #4836
    ) -> None:
        """
        Pack a widget in the parent widget. Use as options:
        after=widget - pack it after you have packed widget
        anchor=NSEW (or subset) - position widget according to
                                  given direction
        before=widget - pack it before you will pack widget
        expand=bool - expand widget if parent size grows
        fill=NONE or X or Y or BOTH - fill widget if widget grows
        in=master - use master to contain this widget
        in_=master - see 'in' option description
        ipadx=amount - add internal padding in x direction
        ipady=amount - add internal padding in y direction
        padx=amount - add padding in x direction
        pady=amount - add padding in y direction
        side=TOP or BOTTOM or LEFT or RIGHT -  where to add this widget.
        """
        ...
    def pack_forget(self) -> None:
        """Unmap this widget and do not use it for the packing order."""
        ...
    def pack_info(self) -> _PackInfo:
        """
        Return information about the packing options
        for this widget.
        """
        ...
    pack = pack_configure
    forget = pack_forget
    propagate = Misc.pack_propagate

class _PlaceInfo(_InMiscNonTotal):  # empty dict if widget hasn't been placed
    anchor: _Anchor
    bordermode: Literal["inside", "outside", "ignore"]
    width: str  # can be int()ed (even after e.g. widget.place(height='2.3c') or similar)
    height: str  # can be int()ed
    x: str  # can be int()ed
    y: str  # can be int()ed
    relheight: str  # can be float()ed if not empty string
    relwidth: str  # can be float()ed if not empty string
    relx: str  # can be float()ed if not empty string
    rely: str  # can be float()ed if not empty string

class Place:
    """
    Geometry manager Place.

    Base class to use the methods place_* in every widget.
    """
    def place_configure(
        self,
        cnf: Mapping[str, Any] | None = {},
        *,
        anchor: _Anchor = ...,
        bordermode: Literal["inside", "outside", "ignore"] = ...,
        width: _ScreenUnits = ...,
        height: _ScreenUnits = ...,
        x: _ScreenUnits = ...,
        y: _ScreenUnits = ...,
        # str allowed for compatibility with place_info()
        relheight: str | float = ...,
        relwidth: str | float = ...,
        relx: str | float = ...,
        rely: str | float = ...,
        in_: Misc = ...,
        **kw: Any,  # allow keyword argument named 'in', see #4836
    ) -> None:
        """
        Place a widget in the parent widget. Use as options:
        in=master - master relative to which the widget is placed
        in_=master - see 'in' option description
        x=amount - locate anchor of this widget at position x of master
        y=amount - locate anchor of this widget at position y of master
        relx=amount - locate anchor of this widget between 0.0 and 1.0
                      relative to width of master (1.0 is right edge)
        rely=amount - locate anchor of this widget between 0.0 and 1.0
                      relative to height of master (1.0 is bottom edge)
        anchor=NSEW (or subset) - position anchor according to given direction
        width=amount - width of this widget in pixel
        height=amount - height of this widget in pixel
        relwidth=amount - width of this widget between 0.0 and 1.0
                          relative to width of master (1.0 is the same width
                          as the master)
        relheight=amount - height of this widget between 0.0 and 1.0
                           relative to height of master (1.0 is the same
                           height as the master)
        bordermode="inside" or "outside" - whether to take border width of
                                           master widget into account
        """
        ...
    def place_forget(self) -> None:
        """Unmap this widget."""
        ...
    def place_info(self) -> _PlaceInfo:
        """
        Return information about the placing options
        for this widget.
        """
        ...
    place = place_configure
    info = place_info

class _GridInfo(_InMiscNonTotal):  # empty dict if widget hasn't been gridded
    column: int
    columnspan: int
    row: int
    rowspan: int
    ipadx: int
    ipady: int
    padx: int | tuple[int, int]
    pady: int | tuple[int, int]
    sticky: str  # consists of letters 'n', 's', 'w', 'e', no repeats, may be empty

class Grid:
    """
    Geometry manager Grid.

    Base class to use the methods grid_* in every widget.
    """
    def grid_configure(
        self,
        cnf: Mapping[str, Any] | None = {},
        *,
        column: int = ...,
        columnspan: int = ...,
        row: int = ...,
        rowspan: int = ...,
        ipadx: _ScreenUnits = ...,
        ipady: _ScreenUnits = ...,
        padx: _ScreenUnits | tuple[_ScreenUnits, _ScreenUnits] = ...,
        pady: _ScreenUnits | tuple[_ScreenUnits, _ScreenUnits] = ...,
        sticky: str = ...,  # consists of letters 'n', 's', 'w', 'e', may contain repeats, may be empty
        in_: Misc = ...,
        **kw: Any,  # allow keyword argument named 'in', see #4836
    ) -> None:
        """
        Position a widget in the parent widget in a grid. Use as options:
        column=number - use cell identified with given column (starting with 0)
        columnspan=number - this widget will span several columns
        in=master - use master to contain this widget
        in_=master - see 'in' option description
        ipadx=amount - add internal padding in x direction
        ipady=amount - add internal padding in y direction
        padx=amount - add padding in x direction
        pady=amount - add padding in y direction
        row=number - use cell identified with given row (starting with 0)
        rowspan=number - this widget will span several rows
        sticky=NSEW - if cell is larger on which sides will this
                      widget stick to the cell boundary
        """
        ...
    def grid_forget(self) -> None:
        """Unmap this widget."""
        ...
    def grid_remove(self) -> None:
        """Unmap this widget but remember the grid options."""
        ...
    def grid_info(self) -> _GridInfo:
        """
        Return information about the options
        for positioning this widget in a grid.
        """
        ...
    grid = grid_configure
    location = Misc.grid_location
    size = Misc.grid_size

class BaseWidget(Misc):
    """Internal class."""
    master: Misc
    widgetName: Incomplete
    def __init__(self, master, widgetName, cnf={}, kw={}, extra=()) -> None:
        """
        Construct a widget with the parent widget MASTER, a name WIDGETNAME
        and appropriate options.
        """
        ...
    def destroy(self) -> None:
        """Destroy this and all descendants widgets."""
        ...

# This class represents any widget except Toplevel or Tk.
class Widget(BaseWidget, Pack, Place, Grid):
    """
    Internal class.

    Base class for a widget which can be positioned with the geometry managers
    Pack, Place or Grid.
    """
    # Allow bind callbacks to take e.g. Event[Label] instead of Event[Misc].
    # Tk and Toplevel get notified for their child widgets' events, but other
    # widgets don't.
    @overload
    def bind(
        self: _W,
        sequence: str | None = None,
        func: Callable[[Event[_W]], object] | None = None,
        add: Literal["", "+"] | bool | None = None,
    ) -> str:
        """
        Bind to this widget at event SEQUENCE a call to function FUNC.

        SEQUENCE is a string of concatenated event
        patterns. An event pattern is of the form
        <MODIFIER-MODIFIER-TYPE-DETAIL> where MODIFIER is one
        of Control, Mod2, M2, Shift, Mod3, M3, Lock, Mod4, M4,
        Button1, B1, Mod5, M5 Button2, B2, Meta, M, Button3,
        B3, Alt, Button4, B4, Double, Button5, B5 Triple,
        Mod1, M1. TYPE is one of Activate, Enter, Map,
        ButtonPress, Button, Expose, Motion, ButtonRelease
        FocusIn, MouseWheel, Circulate, FocusOut, Property,
        Colormap, Gravity Reparent, Configure, KeyPress, Key,
        Unmap, Deactivate, KeyRelease Visibility, Destroy,
        Leave and DETAIL is the button number for ButtonPress,
        ButtonRelease and DETAIL is the Keysym for KeyPress and
        KeyRelease. Examples are
        <Control-Button-1> for pressing Control and mouse button 1 or
        <Alt-A> for pressing A and the Alt key (KeyPress can be omitted).
        An event pattern can also be a virtual event of the form
        <<AString>> where AString can be arbitrary. This
        event can be generated by event_generate.
        If events are concatenated they must appear shortly
        after each other.

        FUNC will be called if the event sequence occurs with an
        instance of Event as argument. If the return value of FUNC is
        "break" no further bound function is invoked.

        An additional boolean parameter ADD specifies whether FUNC will
        be called additionally to the other bound function or whether
        it will replace the previous function.

        Bind will return an identifier to allow deletion of the bound function with
        unbind without memory leak.

        If FUNC or SEQUENCE is omitted the bound function or list
        of bound events are returned.
        """
        ...
    @overload
    def bind(self, sequence: str | None, func: str, add: Literal["", "+"] | bool | None = None) -> None:
        """
        Bind to this widget at event SEQUENCE a call to function FUNC.

        SEQUENCE is a string of concatenated event
        patterns. An event pattern is of the form
        <MODIFIER-MODIFIER-TYPE-DETAIL> where MODIFIER is one
        of Control, Mod2, M2, Shift, Mod3, M3, Lock, Mod4, M4,
        Button1, B1, Mod5, M5 Button2, B2, Meta, M, Button3,
        B3, Alt, Button4, B4, Double, Button5, B5 Triple,
        Mod1, M1. TYPE is one of Activate, Enter, Map,
        ButtonPress, Button, Expose, Motion, ButtonRelease
        FocusIn, MouseWheel, Circulate, FocusOut, Property,
        Colormap, Gravity Reparent, Configure, KeyPress, Key,
        Unmap, Deactivate, KeyRelease Visibility, Destroy,
        Leave and DETAIL is the button number for ButtonPress,
        ButtonRelease and DETAIL is the Keysym for KeyPress and
        KeyRelease. Examples are
        <Control-Button-1> for pressing Control and mouse button 1 or
        <Alt-A> for pressing A and the Alt key (KeyPress can be omitted).
        An event pattern can also be a virtual event of the form
        <<AString>> where AString can be arbitrary. This
        event can be generated by event_generate.
        If events are concatenated they must appear shortly
        after each other.

        FUNC will be called if the event sequence occurs with an
        instance of Event as argument. If the return value of FUNC is
        "break" no further bound function is invoked.

        An additional boolean parameter ADD specifies whether FUNC will
        be called additionally to the other bound function or whether
        it will replace the previous function.

        Bind will return an identifier to allow deletion of the bound function with
        unbind without memory leak.

        If FUNC or SEQUENCE is omitted the bound function or list
        of bound events are returned.
        """
        ...
    @overload
    def bind(self, *, func: str, add: Literal["", "+"] | bool | None = None) -> None:
        """
        Bind to this widget at event SEQUENCE a call to function FUNC.

        SEQUENCE is a string of concatenated event
        patterns. An event pattern is of the form
        <MODIFIER-MODIFIER-TYPE-DETAIL> where MODIFIER is one
        of Control, Mod2, M2, Shift, Mod3, M3, Lock, Mod4, M4,
        Button1, B1, Mod5, M5 Button2, B2, Meta, M, Button3,
        B3, Alt, Button4, B4, Double, Button5, B5 Triple,
        Mod1, M1. TYPE is one of Activate, Enter, Map,
        ButtonPress, Button, Expose, Motion, ButtonRelease
        FocusIn, MouseWheel, Circulate, FocusOut, Property,
        Colormap, Gravity Reparent, Configure, KeyPress, Key,
        Unmap, Deactivate, KeyRelease Visibility, Destroy,
        Leave and DETAIL is the button number for ButtonPress,
        ButtonRelease and DETAIL is the Keysym for KeyPress and
        KeyRelease. Examples are
        <Control-Button-1> for pressing Control and mouse button 1 or
        <Alt-A> for pressing A and the Alt key (KeyPress can be omitted).
        An event pattern can also be a virtual event of the form
        <<AString>> where AString can be arbitrary. This
        event can be generated by event_generate.
        If events are concatenated they must appear shortly
        after each other.

        FUNC will be called if the event sequence occurs with an
        instance of Event as argument. If the return value of FUNC is
        "break" no further bound function is invoked.

        An additional boolean parameter ADD specifies whether FUNC will
        be called additionally to the other bound function or whether
        it will replace the previous function.

        Bind will return an identifier to allow deletion of the bound function with
        unbind without memory leak.

        If FUNC or SEQUENCE is omitted the bound function or list
        of bound events are returned.
        """
        ...

class Toplevel(BaseWidget, Wm):
    """Toplevel widget, e.g. for dialogs."""
    # Toplevel and Tk have the same options because they correspond to the same
    # Tcl/Tk toplevel widget. For some reason, config and configure must be
    # copy/pasted here instead of aliasing as 'config = Tk.config'.
    def __init__(
        self,
        master: Misc | None = None,
        cnf: dict[str, Any] | None = {},
        *,
        background: str = ...,
        bd: _ScreenUnits = 0,
        bg: str = ...,
        border: _ScreenUnits = 0,
        borderwidth: _ScreenUnits = 0,
        class_: str = "Toplevel",
        colormap: Literal["new", ""] | Misc = "",
        container: bool = False,
        cursor: _Cursor = "",
        height: _ScreenUnits = 0,
        highlightbackground: str = ...,
        highlightcolor: str = ...,
        highlightthickness: _ScreenUnits = 0,
        menu: Menu = ...,
        name: str = ...,
        padx: _ScreenUnits = 0,
        pady: _ScreenUnits = 0,
        relief: _Relief = "flat",
        screen: str = "",  # can't be changed after creating widget
        takefocus: _TakeFocusValue = 0,
        use: int = ...,
        visual: str | tuple[str, int] = "",
        width: _ScreenUnits = 0,
    ) -> None:
        """
        Construct a toplevel widget with the parent MASTER.

        Valid resource names: background, bd, bg, borderwidth, class,
        colormap, container, cursor, height, highlightbackground,
        highlightcolor, highlightthickness, menu, relief, screen, takefocus,
        use, visual, width.
        """
        ...
    @overload
    def configure(
        self,
        cnf: dict[str, Any] | None = None,
        *,
        background: str = ...,
        bd: _ScreenUnits = ...,
        bg: str = ...,
        border: _ScreenUnits = ...,
        borderwidth: _ScreenUnits = ...,
        cursor: _Cursor = ...,
        height: _ScreenUnits = ...,
        highlightbackground: str = ...,
        highlightcolor: str = ...,
        highlightthickness: _ScreenUnits = ...,
        menu: Menu = ...,
        padx: _ScreenUnits = ...,
        pady: _ScreenUnits = ...,
        relief: _Relief = ...,
        takefocus: _TakeFocusValue = ...,
        width: _ScreenUnits = ...,
    ) -> dict[str, tuple[str, str, str, Any, Any]] | None:
        """
        Configure resources of a widget.

        The values for resources are specified as keyword
        arguments. To get an overview about
        the allowed keyword arguments call the method keys.
        """
        ...
    @overload
    def configure(self, cnf: str) -> tuple[str, str, str, Any, Any]:
        """
        Configure resources of a widget.

        The values for resources are specified as keyword
        arguments. To get an overview about
        the allowed keyword arguments call the method keys.
        """
        ...
    config = configure

class Button(Widget):
    """Button widget."""
    def __init__(
        self,
        master: Misc | None = None,
        cnf: dict[str, Any] | None = {},
        *,
        activebackground: str = ...,
        activeforeground: str = ...,
        anchor: _Anchor = "center",
        background: str = ...,
        bd: _ScreenUnits = ...,  # same as borderwidth
        bg: str = ...,  # same as background
        bitmap: str = "",
        border: _ScreenUnits = ...,  # same as borderwidth
        borderwidth: _ScreenUnits = ...,
        command: _ButtonCommand = "",
        compound: _Compound = "none",
        cursor: _Cursor = "",
        default: Literal["normal", "active", "disabled"] = "disabled",
        disabledforeground: str = ...,
        fg: str = ...,  # same as foreground
        font: _FontDescription = "TkDefaultFont",
        foreground: str = ...,
        # width and height must be int for buttons containing just text, but
        # ints are also valid _ScreenUnits
        height: _ScreenUnits = 0,
        highlightbackground: str = ...,
        highlightcolor: str = ...,
        highlightthickness: _ScreenUnits = 1,
        image: _ImageSpec = "",
        justify: Literal["left", "center", "right"] = "center",
        name: str = ...,
        overrelief: _Relief | Literal[""] = "",
        padx: _ScreenUnits = ...,
        pady: _ScreenUnits = ...,
        relief: _Relief = ...,
        repeatdelay: int = ...,
        repeatinterval: int = ...,
        state: Literal["normal", "active", "disabled"] = "normal",
        takefocus: _TakeFocusValue = "",
        text: float | str = "",
        # We allow the textvariable to be any Variable, not necessarily
        # StringVar. This is useful for e.g. a button that displays the value
        # of an IntVar.
        textvariable: Variable = ...,
        underline: int = -1,
        width: _ScreenUnits = 0,
        wraplength: _ScreenUnits = 0,
    ) -> None:
        """
        Construct a button widget with the parent MASTER.

        STANDARD OPTIONS

            activebackground, activeforeground, anchor,
            background, bitmap, borderwidth, cursor,
            disabledforeground, font, foreground
            highlightbackground, highlightcolor,
            highlightthickness, image, justify,
            padx, pady, relief, repeatdelay,
            repeatinterval, takefocus, text,
            textvariable, underline, wraplength

        WIDGET-SPECIFIC OPTIONS

            command, compound, default, height,
            overrelief, state, width
        """
        ...
    @overload
    def configure(
        self,
        cnf: dict[str, Any] | None = None,
        *,
        activebackground: str = ...,
        activeforeground: str = ...,
        anchor: _Anchor = ...,
        background: str = ...,
        bd: _ScreenUnits = ...,
        bg: str = ...,
        bitmap: str = ...,
        border: _ScreenUnits = ...,
        borderwidth: _ScreenUnits = ...,
        command: _ButtonCommand = ...,
        compound: _Compound = ...,
        cursor: _Cursor = ...,
        default: Literal["normal", "active", "disabled"] = ...,
        disabledforeground: str = ...,
        fg: str = ...,
        font: _FontDescription = ...,
        foreground: str = ...,
        height: _ScreenUnits = ...,
        highlightbackground: str = ...,
        highlightcolor: str = ...,
        highlightthickness: _ScreenUnits = ...,
        image: _ImageSpec = ...,
        justify: Literal["left", "center", "right"] = ...,
        overrelief: _Relief | Literal[""] = ...,
        padx: _ScreenUnits = ...,
        pady: _ScreenUnits = ...,
        relief: _Relief = ...,
        repeatdelay: int = ...,
        repeatinterval: int = ...,
        state: Literal["normal", "active", "disabled"] = ...,
        takefocus: _TakeFocusValue = ...,
        text: float | str = ...,
        textvariable: Variable = ...,
        underline: int = ...,
        width: _ScreenUnits = ...,
        wraplength: _ScreenUnits = ...,
    ) -> dict[str, tuple[str, str, str, Any, Any]] | None:
        """
        Configure resources of a widget.

        The values for resources are specified as keyword
        arguments. To get an overview about
        the allowed keyword arguments call the method keys.
        """
        ...
    @overload
    def configure(self, cnf: str) -> tuple[str, str, str, Any, Any]:
        """
        Configure resources of a widget.

        The values for resources are specified as keyword
        arguments. To get an overview about
        the allowed keyword arguments call the method keys.
        """
        ...
    config = configure
    def flash(self) -> None:
        """
        Flash the button.

        This is accomplished by redisplaying
        the button several times, alternating between active and
        normal colors. At the end of the flash the button is left
        in the same normal/active state as when the command was
        invoked. This command is ignored if the button's state is
        disabled.
        """
        ...
    def invoke(self) -> Any:
        """
        Invoke the command associated with the button.

        The return value is the return value from the command,
        or an empty string if there is no command associated with
        the button. This command is ignored if the button's state
        is disabled.
        """
        ...

class Canvas(Widget, XView, YView):
    """Canvas widget to display graphical elements like lines or text."""
    def __init__(
        self,
        master: Misc | None = None,
        cnf: dict[str, Any] | None = {},
        *,
        background: str = ...,
        bd: _ScreenUnits = 0,
        bg: str = ...,
        border: _ScreenUnits = 0,
        borderwidth: _ScreenUnits = 0,
        closeenough: float = 1.0,
        confine: bool = True,
        cursor: _Cursor = "",
        # canvas manual page has a section named COORDINATES, and the first
        # part of it describes _ScreenUnits.
        height: _ScreenUnits = ...,
        highlightbackground: str = ...,
        highlightcolor: str = ...,
        highlightthickness: _ScreenUnits = ...,
        insertbackground: str = ...,
        insertborderwidth: _ScreenUnits = 0,
        insertofftime: int = 300,
        insertontime: int = 600,
        insertwidth: _ScreenUnits = 2,
        name: str = ...,
        offset=...,  # undocumented
        relief: _Relief = "flat",
        # Setting scrollregion to None doesn't reset it back to empty,
        # but setting it to () does.
        scrollregion: tuple[_ScreenUnits, _ScreenUnits, _ScreenUnits, _ScreenUnits] | tuple[()] = (),
        selectbackground: str = ...,
        selectborderwidth: _ScreenUnits = 1,
        selectforeground: str = ...,
        # man page says that state can be 'hidden', but it can't
        state: Literal["normal", "disabled"] = "normal",
        takefocus: _TakeFocusValue = "",
        width: _ScreenUnits = ...,
        xscrollcommand: _XYScrollCommand = "",
        xscrollincrement: _ScreenUnits = 0,
        yscrollcommand: _XYScrollCommand = "",
        yscrollincrement: _ScreenUnits = 0,
    ) -> None:
        """
        Construct a canvas widget with the parent MASTER.

        Valid resource names: background, bd, bg, borderwidth, closeenough,
        confine, cursor, height, highlightbackground, highlightcolor,
        highlightthickness, insertbackground, insertborderwidth,
        insertofftime, insertontime, insertwidth, offset, relief,
        scrollregion, selectbackground, selectborderwidth, selectforeground,
        state, takefocus, width, xscrollcommand, xscrollincrement,
        yscrollcommand, yscrollincrement.
        """
        ...
    @overload
    def configure(
        self,
        cnf: dict[str, Any] | None = None,
        *,
        background: str = ...,
        bd: _ScreenUnits = ...,
        bg: str = ...,
        border: _ScreenUnits = ...,
        borderwidth: _ScreenUnits = ...,
        closeenough: float = ...,
        confine: bool = ...,
        cursor: _Cursor = ...,
        height: _ScreenUnits = ...,
        highlightbackground: str = ...,
        highlightcolor: str = ...,
        highlightthickness: _ScreenUnits = ...,
        insertbackground: str = ...,
        insertborderwidth: _ScreenUnits = ...,
        insertofftime: int = ...,
        insertontime: int = ...,
        insertwidth: _ScreenUnits = ...,
        offset=...,  # undocumented
        relief: _Relief = ...,
        scrollregion: tuple[_ScreenUnits, _ScreenUnits, _ScreenUnits, _ScreenUnits] | tuple[()] = ...,
        selectbackground: str = ...,
        selectborderwidth: _ScreenUnits = ...,
        selectforeground: str = ...,
        state: Literal["normal", "disabled"] = ...,
        takefocus: _TakeFocusValue = ...,
        width: _ScreenUnits = ...,
        xscrollcommand: _XYScrollCommand = ...,
        xscrollincrement: _ScreenUnits = ...,
        yscrollcommand: _XYScrollCommand = ...,
        yscrollincrement: _ScreenUnits = ...,
    ) -> dict[str, tuple[str, str, str, Any, Any]] | None:
        """
        Configure resources of a widget.

        The values for resources are specified as keyword
        arguments. To get an overview about
        the allowed keyword arguments call the method keys.
        """
        ...
    @overload
    def configure(self, cnf: str) -> tuple[str, str, str, Any, Any]:
        """
        Configure resources of a widget.

        The values for resources are specified as keyword
        arguments. To get an overview about
        the allowed keyword arguments call the method keys.
        """
        ...
    config = configure
    def addtag(self, *args):
        """Internal function."""
        ...
    def addtag_above(self, newtag: str, tagOrId: str | int) -> None:
        """Add tag NEWTAG to all items above TAGORID."""
        ...
    def addtag_all(self, newtag: str) -> None:
        """Add tag NEWTAG to all items."""
        ...
    def addtag_below(self, newtag: str, tagOrId: str | int) -> None:
        """Add tag NEWTAG to all items below TAGORID."""
        ...
    def addtag_closest(
        self, newtag: str, x: _ScreenUnits, y: _ScreenUnits, halo: _ScreenUnits | None = None, start: str | int | None = None
    ) -> None:
        """
        Add tag NEWTAG to item which is closest to pixel at X, Y.
        If several match take the top-most.
        All items closer than HALO are considered overlapping (all are
        closest). If START is specified the next below this tag is taken.
        """
        ...
    def addtag_enclosed(self, newtag: str, x1: _ScreenUnits, y1: _ScreenUnits, x2: _ScreenUnits, y2: _ScreenUnits) -> None:
        """
        Add tag NEWTAG to all items in the rectangle defined
        by X1,Y1,X2,Y2.
        """
        ...
    def addtag_overlapping(self, newtag: str, x1: _ScreenUnits, y1: _ScreenUnits, x2: _ScreenUnits, y2: _ScreenUnits) -> None:
        """
        Add tag NEWTAG to all items which overlap the rectangle
        defined by X1,Y1,X2,Y2.
        """
        ...
    def addtag_withtag(self, newtag: str, tagOrId: str | int) -> None:
        """Add tag NEWTAG to all items with TAGORID."""
        ...
    def find(self, *args):
        """Internal function."""
        ...
    def find_above(self, tagOrId: str | int) -> tuple[int, ...]:
        """Return items above TAGORID."""
        ...
    def find_all(self) -> tuple[int, ...]:
        """Return all items."""
        ...
    def find_below(self, tagOrId: str | int) -> tuple[int, ...]:
        """Return all items below TAGORID."""
        ...
    def find_closest(
        self, x: _ScreenUnits, y: _ScreenUnits, halo: _ScreenUnits | None = None, start: str | int | None = None
    ) -> tuple[int, ...]:
        """
        Return item which is closest to pixel at X, Y.
        If several match take the top-most.
        All items closer than HALO are considered overlapping (all are
        closest). If START is specified the next below this tag is taken.
        """
        ...
    def find_enclosed(self, x1: _ScreenUnits, y1: _ScreenUnits, x2: _ScreenUnits, y2: _ScreenUnits) -> tuple[int, ...]:
        """
        Return all items in rectangle defined
        by X1,Y1,X2,Y2.
        """
        ...
    def find_overlapping(self, x1: _ScreenUnits, y1: _ScreenUnits, x2: _ScreenUnits, y2: float) -> tuple[int, ...]:
        """
        Return all items which overlap the rectangle
        defined by X1,Y1,X2,Y2.
        """
        ...
    def find_withtag(self, tagOrId: str | int) -> tuple[int, ...]:
        """Return all items with TAGORID."""
        ...
    # Incompatible with Misc.bbox(), tkinter violates LSP
    def bbox(self, *args: str | int) -> tuple[int, int, int, int]:
        """
        Return a tuple of X1,Y1,X2,Y2 coordinates for a rectangle
        which encloses all items with tags specified as arguments.
        """
        ...
    @overload
    def tag_bind(
        self,
        tagOrId: str | int,
        sequence: str | None = None,
        func: Callable[[Event[Canvas]], object] | None = None,
        add: Literal["", "+"] | bool | None = None,
    ) -> str:
        """
        Bind to all items with TAGORID at event SEQUENCE a call to function FUNC.

        An additional boolean parameter ADD specifies whether FUNC will be
        called additionally to the other bound function or whether it will
        replace the previous function. See bind for the return value.
        """
        ...
    @overload
    def tag_bind(
        self, tagOrId: str | int, sequence: str | None, func: str, add: Literal["", "+"] | bool | None = None
    ) -> None:
        """
        Bind to all items with TAGORID at event SEQUENCE a call to function FUNC.

        An additional boolean parameter ADD specifies whether FUNC will be
        called additionally to the other bound function or whether it will
        replace the previous function. See bind for the return value.
        """
        ...
    @overload
    def tag_bind(self, tagOrId: str | int, *, func: str, add: Literal["", "+"] | bool | None = None) -> None:
        """
        Bind to all items with TAGORID at event SEQUENCE a call to function FUNC.

        An additional boolean parameter ADD specifies whether FUNC will be
        called additionally to the other bound function or whether it will
        replace the previous function. See bind for the return value.
        """
        ...
    def tag_unbind(self, tagOrId: str | int, sequence: str, funcid: str | None = None) -> None:
        """
        Unbind for all items with TAGORID for event SEQUENCE  the
        function identified with FUNCID.
        """
        ...
    def canvasx(self, screenx, gridspacing: Incomplete | None = None):
        """
        Return the canvas x coordinate of pixel position SCREENX rounded
        to nearest multiple of GRIDSPACING units.
        """
        ...
    def canvasy(self, screeny, gridspacing: Incomplete | None = None):
        """
        Return the canvas y coordinate of pixel position SCREENY rounded
        to nearest multiple of GRIDSPACING units.
        """
        ...
    @overload
    def coords(self, tagOrId: str | int, /) -> list[float]:
        """Return a list of coordinates for the item given in ARGS."""
        ...
    @overload
    def coords(self, tagOrId: str | int, args: list[int] | list[float] | tuple[float, ...], /) -> None:
        """Return a list of coordinates for the item given in ARGS."""
        ...
    @overload
    def coords(self, tagOrId: str | int, x1: float, y1: float, /, *args: float) -> None:
        """Return a list of coordinates for the item given in ARGS."""
        ...
    # create_foo() methods accept coords as a list or tuple, or as separate arguments.
    # Lists and tuples can be flat as in [1, 2, 3, 4], or nested as in [(1, 2), (3, 4)].
    # Keyword arguments should be the same in all overloads of each method.
    def create_arc(self, *args, **kw) -> int:
        """Create arc shaped region with coordinates x1,y1,x2,y2."""
        ...
    def create_bitmap(self, *args, **kw) -> int:
        """Create bitmap with coordinates x1,y1."""
        ...
    def create_image(self, *args, **kw) -> int:
        """Create image item with coordinates x1,y1."""
        ...
    @overload
    def create_line(
        self,
        x0: float,
        y0: float,
        x1: float,
        y1: float,
        /,
        *,
        activedash: str | int | list[int] | tuple[int, ...] = ...,
        activefill: str = ...,
        activestipple: str = ...,
        activewidth: _ScreenUnits = ...,
        arrow: Literal["first", "last", "both"] = ...,
        arrowshape: tuple[float, float, float] = ...,
        capstyle: Literal["round", "projecting", "butt"] = ...,
        dash: str | int | list[int] | tuple[int, ...] = ...,
        dashoffset: _ScreenUnits = ...,
        disableddash: str | int | list[int] | tuple[int, ...] = ...,
        disabledfill: str = ...,
        disabledstipple: str = ...,
        disabledwidth: _ScreenUnits = ...,
        fill: str = ...,
        joinstyle: Literal["round", "bevel", "miter"] = ...,
        offset: _ScreenUnits = ...,
        smooth: bool = ...,
        splinesteps: float = ...,
        state: Literal["normal", "hidden", "disabled"] = ...,
        stipple: str = ...,
        tags: str | list[str] | tuple[str, ...] = ...,
        width: _ScreenUnits = ...,
    ) -> int:
        """Create line with coordinates x1,y1,...,xn,yn."""
        ...
    @overload
    def create_line(
        self,
        xy_pair_0: tuple[float, float],
        xy_pair_1: tuple[float, float],
        /,
        *,
        activedash: str | int | list[int] | tuple[int, ...] = ...,
        activefill: str = ...,
        activestipple: str = ...,
        activewidth: _ScreenUnits = ...,
        arrow: Literal["first", "last", "both"] = ...,
        arrowshape: tuple[float, float, float] = ...,
        capstyle: Literal["round", "projecting", "butt"] = ...,
        dash: str | int | list[int] | tuple[int, ...] = ...,
        dashoffset: _ScreenUnits = ...,
        disableddash: str | int | list[int] | tuple[int, ...] = ...,
        disabledfill: str = ...,
        disabledstipple: str = ...,
        disabledwidth: _ScreenUnits = ...,
        fill: str = ...,
        joinstyle: Literal["round", "bevel", "miter"] = ...,
        offset: _ScreenUnits = ...,
        smooth: bool = ...,
        splinesteps: float = ...,
        state: Literal["normal", "hidden", "disabled"] = ...,
        stipple: str = ...,
        tags: str | list[str] | tuple[str, ...] = ...,
        width: _ScreenUnits = ...,
    ) -> int:
        """Create line with coordinates x1,y1,...,xn,yn."""
        ...
    @overload
    def create_line(
        self,
        coords: (
            tuple[float, float, float, float]
            | tuple[tuple[float, float], tuple[float, float]]
            | list[int]
            | list[float]
            | list[tuple[int, int]]
            | list[tuple[float, float]]
        ),
        /,
        *,
        activedash: str | int | list[int] | tuple[int, ...] = ...,
        activefill: str = ...,
        activestipple: str = ...,
        activewidth: _ScreenUnits = ...,
        arrow: Literal["first", "last", "both"] = ...,
        arrowshape: tuple[float, float, float] = ...,
        capstyle: Literal["round", "projecting", "butt"] = ...,
        dash: str | int | list[int] | tuple[int, ...] = ...,
        dashoffset: _ScreenUnits = ...,
        disableddash: str | int | list[int] | tuple[int, ...] = ...,
        disabledfill: str = ...,
        disabledstipple: str = ...,
        disabledwidth: _ScreenUnits = ...,
        fill: str = ...,
        joinstyle: Literal["round", "bevel", "miter"] = ...,
        offset: _ScreenUnits = ...,
        smooth: bool = ...,
        splinesteps: float = ...,
        state: Literal["normal", "hidden", "disabled"] = ...,
        stipple: str = ...,
        tags: str | list[str] | tuple[str, ...] = ...,
        width: _ScreenUnits = ...,
    ) -> int:
        """Create line with coordinates x1,y1,...,xn,yn."""
        ...
    @overload
    def create_oval(
        self,
        x0: float,
        y0: float,
        x1: float,
        y1: float,
        /,
        *,
        activedash: str | int | list[int] | tuple[int, ...] = ...,
        activefill: str = ...,
        activeoutline: str = ...,
        activeoutlinestipple: str = ...,
        activestipple: str = ...,
        activewidth: _ScreenUnits = ...,
        dash: str | int | list[int] | tuple[int, ...] = ...,
        dashoffset: _ScreenUnits = ...,
        disableddash: str | int | list[int] | tuple[int, ...] = ...,
        disabledfill: str = ...,
        disabledoutline: str = ...,
        disabledoutlinestipple: str = ...,
        disabledstipple: str = ...,
        disabledwidth: _ScreenUnits = ...,
        fill: str = ...,
        offset: _ScreenUnits = ...,
        outline: str = ...,
        outlineoffset: _ScreenUnits = ...,
        outlinestipple: str = ...,
        state: Literal["normal", "hidden", "disabled"] = ...,
        stipple: str = ...,
        tags: str | list[str] | tuple[str, ...] = ...,
        width: _ScreenUnits = ...,
    ) -> int:
        """Create oval with coordinates x1,y1,x2,y2."""
        ...
    @overload
    def create_oval(
        self,
        xy_pair_0: tuple[float, float],
        xy_pair_1: tuple[float, float],
        /,
        *,
        activedash: str | int | list[int] | tuple[int, ...] = ...,
        activefill: str = ...,
        activeoutline: str = ...,
        activeoutlinestipple: str = ...,
        activestipple: str = ...,
        activewidth: _ScreenUnits = ...,
        dash: str | int | list[int] | tuple[int, ...] = ...,
        dashoffset: _ScreenUnits = ...,
        disableddash: str | int | list[int] | tuple[int, ...] = ...,
        disabledfill: str = ...,
        disabledoutline: str = ...,
        disabledoutlinestipple: str = ...,
        disabledstipple: str = ...,
        disabledwidth: _ScreenUnits = ...,
        fill: str = ...,
        offset: _ScreenUnits = ...,
        outline: str = ...,
        outlineoffset: _ScreenUnits = ...,
        outlinestipple: str = ...,
        state: Literal["normal", "hidden", "disabled"] = ...,
        stipple: str = ...,
        tags: str | list[str] | tuple[str, ...] = ...,
        width: _ScreenUnits = ...,
    ) -> int:
        """Create oval with coordinates x1,y1,x2,y2."""
        ...
    @overload
    def create_oval(
        self,
        coords: (
            tuple[float, float, float, float]
            | tuple[tuple[float, float], tuple[float, float]]
            | list[int]
            | list[float]
            | list[tuple[int, int]]
            | list[tuple[float, float]]
        ),
        /,
        *,
        activedash: str | int | list[int] | tuple[int, ...] = ...,
        activefill: str = ...,
        activeoutline: str = ...,
        activeoutlinestipple: str = ...,
        activestipple: str = ...,
        activewidth: _ScreenUnits = ...,
        dash: str | int | list[int] | tuple[int, ...] = ...,
        dashoffset: _ScreenUnits = ...,
        disableddash: str | int | list[int] | tuple[int, ...] = ...,
        disabledfill: str = ...,
        disabledoutline: str = ...,
        disabledoutlinestipple: str = ...,
        disabledstipple: str = ...,
        disabledwidth: _ScreenUnits = ...,
        fill: str = ...,
        offset: _ScreenUnits = ...,
        outline: str = ...,
        outlineoffset: _ScreenUnits = ...,
        outlinestipple: str = ...,
        state: Literal["normal", "hidden", "disabled"] = ...,
        stipple: str = ...,
        tags: str | list[str] | tuple[str, ...] = ...,
        width: _ScreenUnits = ...,
    ) -> int:
        """Create oval with coordinates x1,y1,x2,y2."""
        ...
    @overload
    def create_polygon(
        self,
        x0: float,
        y0: float,
        x1: float,
        y1: float,
        /,
        *xy_pairs: float,
        activedash: str | int | list[int] | tuple[int, ...] = ...,
        activefill: str = ...,
        activeoutline: str = ...,
        activeoutlinestipple: str = ...,
        activestipple: str = ...,
        activewidth: _ScreenUnits = ...,
        dash: str | int | list[int] | tuple[int, ...] = ...,
        dashoffset: _ScreenUnits = ...,
        disableddash: str | int | list[int] | tuple[int, ...] = ...,
        disabledfill: str = ...,
        disabledoutline: str = ...,
        disabledoutlinestipple: str = ...,
        disabledstipple: str = ...,
        disabledwidth: _ScreenUnits = ...,
        fill: str = ...,
        joinstyle: Literal["round", "bevel", "miter"] = ...,
        offset: _ScreenUnits = ...,
        outline: str = ...,
        outlineoffset: _ScreenUnits = ...,
        outlinestipple: str = ...,
        smooth: bool = ...,
        splinesteps: float = ...,
        state: Literal["normal", "hidden", "disabled"] = ...,
        stipple: str = ...,
        tags: str | list[str] | tuple[str, ...] = ...,
        width: _ScreenUnits = ...,
    ) -> int:
        """Create polygon with coordinates x1,y1,...,xn,yn."""
        ...
    @overload
    def create_polygon(
        self,
        xy_pair_0: tuple[float, float],
        xy_pair_1: tuple[float, float],
        /,
        *xy_pairs: tuple[float, float],
        activedash: str | int | list[int] | tuple[int, ...] = ...,
        activefill: str = ...,
        activeoutline: str = ...,
        activeoutlinestipple: str = ...,
        activestipple: str = ...,
        activewidth: _ScreenUnits = ...,
        dash: str | int | list[int] | tuple[int, ...] = ...,
        dashoffset: _ScreenUnits = ...,
        disableddash: str | int | list[int] | tuple[int, ...] = ...,
        disabledfill: str = ...,
        disabledoutline: str = ...,
        disabledoutlinestipple: str = ...,
        disabledstipple: str = ...,
        disabledwidth: _ScreenUnits = ...,
        fill: str = ...,
        joinstyle: Literal["round", "bevel", "miter"] = ...,
        offset: _ScreenUnits = ...,
        outline: str = ...,
        outlineoffset: _ScreenUnits = ...,
        outlinestipple: str = ...,
        smooth: bool = ...,
        splinesteps: float = ...,
        state: Literal["normal", "hidden", "disabled"] = ...,
        stipple: str = ...,
        tags: str | list[str] | tuple[str, ...] = ...,
        width: _ScreenUnits = ...,
    ) -> int:
        """Create polygon with coordinates x1,y1,...,xn,yn."""
        ...
    @overload
    def create_polygon(
        self,
        coords: (
            tuple[float, ...]
            | tuple[tuple[float, float], ...]
            | list[int]
            | list[float]
            | list[tuple[int, int]]
            | list[tuple[float, float]]
        ),
        /,
        *,
        activedash: str | int | list[int] | tuple[int, ...] = ...,
        activefill: str = ...,
        activeoutline: str = ...,
        activeoutlinestipple: str = ...,
        activestipple: str = ...,
        activewidth: _ScreenUnits = ...,
        dash: str | int | list[int] | tuple[int, ...] = ...,
        dashoffset: _ScreenUnits = ...,
        disableddash: str | int | list[int] | tuple[int, ...] = ...,
        disabledfill: str = ...,
        disabledoutline: str = ...,
        disabledoutlinestipple: str = ...,
        disabledstipple: str = ...,
        disabledwidth: _ScreenUnits = ...,
        fill: str = ...,
        joinstyle: Literal["round", "bevel", "miter"] = ...,
        offset: _ScreenUnits = ...,
        outline: str = ...,
        outlineoffset: _ScreenUnits = ...,
        outlinestipple: str = ...,
        smooth: bool = ...,
        splinesteps: float = ...,
        state: Literal["normal", "hidden", "disabled"] = ...,
        stipple: str = ...,
        tags: str | list[str] | tuple[str, ...] = ...,
        width: _ScreenUnits = ...,
    ) -> int:
        """Create polygon with coordinates x1,y1,...,xn,yn."""
        ...
    @overload
    def create_rectangle(
        self,
        x0: float,
        y0: float,
        x1: float,
        y1: float,
        /,
        *,
        activedash: str | int | list[int] | tuple[int, ...] = ...,
        activefill: str = ...,
        activeoutline: str = ...,
        activeoutlinestipple: str = ...,
        activestipple: str = ...,
        activewidth: _ScreenUnits = ...,
        dash: str | int | list[int] | tuple[int, ...] = ...,
        dashoffset: _ScreenUnits = ...,
        disableddash: str | int | list[int] | tuple[int, ...] = ...,
        disabledfill: str = ...,
        disabledoutline: str = ...,
        disabledoutlinestipple: str = ...,
        disabledstipple: str = ...,
        disabledwidth: _ScreenUnits = ...,
        fill: str = ...,
        offset: _ScreenUnits = ...,
        outline: str = ...,
        outlineoffset: _ScreenUnits = ...,
        outlinestipple: str = ...,
        state: Literal["normal", "hidden", "disabled"] = ...,
        stipple: str = ...,
        tags: str | list[str] | tuple[str, ...] = ...,
        width: _ScreenUnits = ...,
    ) -> int:
        """Create rectangle with coordinates x1,y1,x2,y2."""
        ...
    @overload
    def create_rectangle(
        self,
        xy_pair_0: tuple[float, float],
        xy_pair_1: tuple[float, float],
        /,
        *,
        activedash: str | int | list[int] | tuple[int, ...] = ...,
        activefill: str = ...,
        activeoutline: str = ...,
        activeoutlinestipple: str = ...,
        activestipple: str = ...,
        activewidth: _ScreenUnits = ...,
        dash: str | int | list[int] | tuple[int, ...] = ...,
        dashoffset: _ScreenUnits = ...,
        disableddash: str | int | list[int] | tuple[int, ...] = ...,
        disabledfill: str = ...,
        disabledoutline: str = ...,
        disabledoutlinestipple: str = ...,
        disabledstipple: str = ...,
        disabledwidth: _ScreenUnits = ...,
        fill: str = ...,
        offset: _ScreenUnits = ...,
        outline: str = ...,
        outlineoffset: _ScreenUnits = ...,
        outlinestipple: str = ...,
        state: Literal["normal", "hidden", "disabled"] = ...,
        stipple: str = ...,
        tags: str | list[str] | tuple[str, ...] = ...,
        width: _ScreenUnits = ...,
    ) -> int:
        """Create rectangle with coordinates x1,y1,x2,y2."""
        ...
    @overload
    def create_rectangle(
        self,
        coords: (
            tuple[float, float, float, float]
            | tuple[tuple[float, float], tuple[float, float]]
            | list[int]
            | list[float]
            | list[tuple[int, int]]
            | list[tuple[float, float]]
        ),
        /,
        *,
        activedash: str | int | list[int] | tuple[int, ...] = ...,
        activefill: str = ...,
        activeoutline: str = ...,
        activeoutlinestipple: str = ...,
        activestipple: str = ...,
        activewidth: _ScreenUnits = ...,
        dash: str | int | list[int] | tuple[int, ...] = ...,
        dashoffset: _ScreenUnits = ...,
        disableddash: str | int | list[int] | tuple[int, ...] = ...,
        disabledfill: str = ...,
        disabledoutline: str = ...,
        disabledoutlinestipple: str = ...,
        disabledstipple: str = ...,
        disabledwidth: _ScreenUnits = ...,
        fill: str = ...,
        offset: _ScreenUnits = ...,
        outline: str = ...,
        outlineoffset: _ScreenUnits = ...,
        outlinestipple: str = ...,
        state: Literal["normal", "hidden", "disabled"] = ...,
        stipple: str = ...,
        tags: str | list[str] | tuple[str, ...] = ...,
        width: _ScreenUnits = ...,
    ) -> int:
        """Create rectangle with coordinates x1,y1,x2,y2."""
        ...
    @overload
    def create_text(
        self,
        x: float,
        y: float,
        /,
        *,
        activefill: str = ...,
        activestipple: str = ...,
        anchor: _Anchor = ...,
        angle: float | str = ...,
        disabledfill: str = ...,
        disabledstipple: str = ...,
        fill: str = ...,
        font: _FontDescription = ...,
        justify: Literal["left", "center", "right"] = ...,
        offset: _ScreenUnits = ...,
        state: Literal["normal", "hidden", "disabled"] = ...,
        stipple: str = ...,
        tags: str | list[str] | tuple[str, ...] = ...,
        text: float | str = ...,
        width: _ScreenUnits = ...,
    ) -> int:
        """Create text with coordinates x1,y1."""
        ...
    @overload
    def create_text(
        self,
        coords: tuple[float, float] | list[int] | list[float],
        /,
        *,
        activefill: str = ...,
        activestipple: str = ...,
        anchor: _Anchor = ...,
        angle: float | str = ...,
        disabledfill: str = ...,
        disabledstipple: str = ...,
        fill: str = ...,
        font: _FontDescription = ...,
        justify: Literal["left", "center", "right"] = ...,
        offset: _ScreenUnits = ...,
        state: Literal["normal", "hidden", "disabled"] = ...,
        stipple: str = ...,
        tags: str | list[str] | tuple[str, ...] = ...,
        text: float | str = ...,
        width: _ScreenUnits = ...,
    ) -> int:
        """Create text with coordinates x1,y1."""
        ...
    @overload
    def create_window(
        self,
        x: float,
        y: float,
        /,
        *,
        anchor: _Anchor = ...,
        height: _ScreenUnits = ...,
        state: Literal["normal", "hidden", "disabled"] = ...,
        tags: str | list[str] | tuple[str, ...] = ...,
        width: _ScreenUnits = ...,
        window: Widget = ...,
    ) -> int:
        """Create window with coordinates x1,y1,x2,y2."""
        ...
    @overload
    def create_window(
        self,
        coords: tuple[float, float] | list[int] | list[float],
        /,
        *,
        anchor: _Anchor = ...,
        height: _ScreenUnits = ...,
        state: Literal["normal", "hidden", "disabled"] = ...,
        tags: str | list[str] | tuple[str, ...] = ...,
        width: _ScreenUnits = ...,
        window: Widget = ...,
    ) -> int:
        """Create window with coordinates x1,y1,x2,y2."""
        ...
    def dchars(self, *args) -> None:
        """
        Delete characters of text items identified by tag or id in ARGS (possibly
        several times) from FIRST to LAST character (including).
        """
        ...
    def delete(self, *tagsOrCanvasIds: str | int) -> None:
        """Delete items identified by all tag or ids contained in ARGS."""
        ...
    @overload
    def dtag(self, tag: str, tag_to_delete: str | None = ..., /) -> None:
        """
        Delete tag or id given as last arguments in ARGS from items
        identified by first argument in ARGS.
        """
        ...
    @overload
    def dtag(self, id: int, tag_to_delete: str, /) -> None:
        """
        Delete tag or id given as last arguments in ARGS from items
        identified by first argument in ARGS.
        """
        ...
    def focus(self, *args):
        """Set focus to the first item specified in ARGS."""
        ...
    def gettags(self, tagOrId: str | int, /) -> tuple[str, ...]:
        """Return tags associated with the first item specified in ARGS."""
        ...
    def icursor(self, *args) -> None:
        """
        Set cursor at position POS in the item identified by TAGORID.
        In ARGS TAGORID must be first.
        """
        ...
    def index(self, *args):
        """Return position of cursor as integer in item specified in ARGS."""
        ...
    def insert(self, *args) -> None:
        """
        Insert TEXT in item TAGORID at position POS. ARGS must
        be TAGORID POS TEXT.
        """
        ...
    def itemcget(self, tagOrId, option):
        """Return the resource value for an OPTION for item TAGORID."""
        ...
    # itemconfigure kwargs depend on item type, which is not known when type checking
    def itemconfigure(
        self, tagOrId: str | int, cnf: dict[str, Any] | None = None, **kw: Any
    ) -> dict[str, tuple[str, str, str, str, str]] | None:
        """
        Configure resources of an item TAGORID.

        The values for resources are specified as keyword
        arguments. To get an overview about
        the allowed keyword arguments call the method without arguments.
        """
        ...
    itemconfig = itemconfigure
    def move(self, *args) -> None:
        """Move an item TAGORID given in ARGS."""
        ...
    def moveto(self, tagOrId: str | int, x: Literal[""] | float = "", y: Literal[""] | float = "") -> None:
        """
        Move the items given by TAGORID in the canvas coordinate
        space so that the first coordinate pair of the bottommost
        item with tag TAGORID is located at position (X,Y).
        X and Y may be the empty string, in which case the
        corresponding coordinate will be unchanged. All items matching
        TAGORID remain in the same positions relative to each other.
        """
        ...
    def postscript(self, cnf={}, **kw):
        """
        Print the contents of the canvas to a postscript
        file. Valid options: colormap, colormode, file, fontmap,
        height, pageanchor, pageheight, pagewidth, pagex, pagey,
        rotate, width, x, y.
        """
        ...
    # tkinter does:
    #    lower = tag_lower
    #    lift = tkraise = tag_raise
    #
    # But mypy doesn't like aliasing here (maybe because Misc defines the same names)
    def tag_lower(self, first: str | int, second: str | int | None = ..., /) -> None:
        """
        Lower an item TAGORID given in ARGS
        (optional below another item).
        """
        ...
    def lower(self, first: str | int, second: str | int | None = ..., /) -> None:
        """
        Lower an item TAGORID given in ARGS
        (optional below another item).
        """
        ...
    def tag_raise(self, first: str | int, second: str | int | None = ..., /) -> None:
        """
        Raise an item TAGORID given in ARGS
        (optional above another item).
        """
        ...
    def tkraise(self, first: str | int, second: str | int | None = ..., /) -> None:
        """
        Raise an item TAGORID given in ARGS
        (optional above another item).
        """
        ...
    def lift(self, first: str | int, second: str | int | None = ..., /) -> None:
        """
        Raise an item TAGORID given in ARGS
        (optional above another item).
        """
        ...
    def scale(
        self, tagOrId: str | int, xOrigin: _ScreenUnits, yOrigin: _ScreenUnits, xScale: float, yScale: float, /
    ) -> None:
        """Scale item TAGORID with XORIGIN, YORIGIN, XSCALE, YSCALE."""
        ...
    def scan_mark(self, x, y) -> None:
        """Remember the current X, Y coordinates."""
        ...
    def scan_dragto(self, x, y, gain: int = 10) -> None:
        """
        Adjust the view of the canvas to GAIN times the
        difference between X and Y and the coordinates given in
        scan_mark.
        """
        ...
    def select_adjust(self, tagOrId, index) -> None:
        """Adjust the end of the selection near the cursor of an item TAGORID to index."""
        ...
    def select_clear(self) -> None:
        """Clear the selection if it is in this widget."""
        ...
    def select_from(self, tagOrId, index) -> None:
        """Set the fixed end of a selection in item TAGORID to INDEX."""
        ...
    def select_item(self):
        """Return the item which has the selection."""
        ...
    def select_to(self, tagOrId, index) -> None:
        """Set the variable end of a selection in item TAGORID to INDEX."""
        ...
    def type(self, tagOrId: str | int) -> int | None:
        """Return the type of the item TAGORID."""
        ...

class Checkbutton(Widget):
    """Checkbutton widget which is either in on- or off-state."""
    def __init__(
        self,
        master: Misc | None = None,
        cnf: dict[str, Any] | None = {},
        *,
        activebackground: str = ...,
        activeforeground: str = ...,
        anchor: _Anchor = "center",
        background: str = ...,
        bd: _ScreenUnits = ...,
        bg: str = ...,
        bitmap: str = "",
        border: _ScreenUnits = ...,
        borderwidth: _ScreenUnits = ...,
        command: _ButtonCommand = "",
        compound: _Compound = "none",
        cursor: _Cursor = "",
        disabledforeground: str = ...,
        fg: str = ...,
        font: _FontDescription = "TkDefaultFont",
        foreground: str = ...,
        height: _ScreenUnits = 0,
        highlightbackground: str = ...,
        highlightcolor: str = ...,
        highlightthickness: _ScreenUnits = 1,
        image: _ImageSpec = "",
        indicatoron: bool = True,
        justify: Literal["left", "center", "right"] = "center",
        name: str = ...,
        offrelief: _Relief = ...,
        # The checkbutton puts a value to its variable when it's checked or
        # unchecked. We don't restrict the type of that value here, so
        # Any-typing is fine.
        #
        # I think Checkbutton shouldn't be generic, because then specifying
        # "any checkbutton regardless of what variable it uses" would be
        # difficult, and we might run into issues just like how list[float]
        # and list[int] are incompatible. Also, we would need a way to
        # specify "Checkbutton not associated with any variable", which is
        # done by setting variable to empty string (the default).
        offvalue: Any = 0,
        onvalue: Any = 1,
        overrelief: _Relief | Literal[""] = "",
        padx: _ScreenUnits = 1,
        pady: _ScreenUnits = 1,
        relief: _Relief = "flat",
        selectcolor: str = ...,
        selectimage: _ImageSpec = "",
        state: Literal["normal", "active", "disabled"] = "normal",
        takefocus: _TakeFocusValue = "",
        text: float | str = "",
        textvariable: Variable = ...,
        tristateimage: _ImageSpec = "",
        tristatevalue: Any = "",
        underline: int = -1,
        variable: Variable | Literal[""] = ...,
        width: _ScreenUnits = 0,
        wraplength: _ScreenUnits = 0,
    ) -> None:
        """
        Construct a checkbutton widget with the parent MASTER.

        Valid resource names: activebackground, activeforeground, anchor,
        background, bd, bg, bitmap, borderwidth, command, cursor,
        disabledforeground, fg, font, foreground, height,
        highlightbackground, highlightcolor, highlightthickness, image,
        indicatoron, justify, offvalue, onvalue, padx, pady, relief,
        selectcolor, selectimage, state, takefocus, text, textvariable,
        underline, variable, width, wraplength.
        """
        ...
    @overload
    def configure(
        self,
        cnf: dict[str, Any] | None = None,
        *,
        activebackground: str = ...,
        activeforeground: str = ...,
        anchor: _Anchor = ...,
        background: str = ...,
        bd: _ScreenUnits = ...,
        bg: str = ...,
        bitmap: str = ...,
        border: _ScreenUnits = ...,
        borderwidth: _ScreenUnits = ...,
        command: _ButtonCommand = ...,
        compound: _Compound = ...,
        cursor: _Cursor = ...,
        disabledforeground: str = ...,
        fg: str = ...,
        font: _FontDescription = ...,
        foreground: str = ...,
        height: _ScreenUnits = ...,
        highlightbackground: str = ...,
        highlightcolor: str = ...,
        highlightthickness: _ScreenUnits = ...,
        image: _ImageSpec = ...,
        indicatoron: bool = ...,
        justify: Literal["left", "center", "right"] = ...,
        offrelief: _Relief = ...,
        offvalue: Any = ...,
        onvalue: Any = ...,
        overrelief: _Relief | Literal[""] = ...,
        padx: _ScreenUnits = ...,
        pady: _ScreenUnits = ...,
        relief: _Relief = ...,
        selectcolor: str = ...,
        selectimage: _ImageSpec = ...,
        state: Literal["normal", "active", "disabled"] = ...,
        takefocus: _TakeFocusValue = ...,
        text: float | str = ...,
        textvariable: Variable = ...,
        tristateimage: _ImageSpec = ...,
        tristatevalue: Any = ...,
        underline: int = ...,
        variable: Variable | Literal[""] = ...,
        width: _ScreenUnits = ...,
        wraplength: _ScreenUnits = ...,
    ) -> dict[str, tuple[str, str, str, Any, Any]] | None:
        """
        Configure resources of a widget.

        The values for resources are specified as keyword
        arguments. To get an overview about
        the allowed keyword arguments call the method keys.
        """
        ...
    @overload
    def configure(self, cnf: str) -> tuple[str, str, str, Any, Any]:
        """
        Configure resources of a widget.

        The values for resources are specified as keyword
        arguments. To get an overview about
        the allowed keyword arguments call the method keys.
        """
        ...
    config = configure
    def deselect(self) -> None:
        """Put the button in off-state."""
        ...
    def flash(self) -> None:
        """Flash the button."""
        ...
    def invoke(self) -> Any:
        """Toggle the button and invoke a command if given as resource."""
        ...
    def select(self) -> None:
        """Put the button in on-state."""
        ...
    def toggle(self) -> None:
        """Toggle the button."""
        ...

class Entry(Widget, XView):
    """Entry widget which allows displaying simple text."""
    def __init__(
        self,
        master: Misc | None = None,
        cnf: dict[str, Any] | None = {},
        *,
        background: str = ...,
        bd: _ScreenUnits = ...,
        bg: str = ...,
        border: _ScreenUnits = ...,
        borderwidth: _ScreenUnits = ...,
        cursor: _Cursor = "xterm",
        disabledbackground: str = ...,
        disabledforeground: str = ...,
        exportselection: bool = True,
        fg: str = ...,
        font: _FontDescription = "TkTextFont",
        foreground: str = ...,
        highlightbackground: str = ...,
        highlightcolor: str = ...,
        highlightthickness: _ScreenUnits = ...,
        insertbackground: str = ...,
        insertborderwidth: _ScreenUnits = 0,
        insertofftime: int = 300,
        insertontime: int = 600,
        insertwidth: _ScreenUnits = ...,
        invalidcommand: _EntryValidateCommand = "",
        invcmd: _EntryValidateCommand = "",  # same as invalidcommand
        justify: Literal["left", "center", "right"] = "left",
        name: str = ...,
        readonlybackground: str = ...,
        relief: _Relief = "sunken",
        selectbackground: str = ...,
        selectborderwidth: _ScreenUnits = ...,
        selectforeground: str = ...,
        show: str = "",
        state: Literal["normal", "disabled", "readonly"] = "normal",
        takefocus: _TakeFocusValue = "",
        textvariable: Variable = ...,
        validate: Literal["none", "focus", "focusin", "focusout", "key", "all"] = "none",
        validatecommand: _EntryValidateCommand = "",
        vcmd: _EntryValidateCommand = "",  # same as validatecommand
        width: int = 20,
        xscrollcommand: _XYScrollCommand = "",
    ) -> None:
        """
        Construct an entry widget with the parent MASTER.

        Valid resource names: background, bd, bg, borderwidth, cursor,
        exportselection, fg, font, foreground, highlightbackground,
        highlightcolor, highlightthickness, insertbackground,
        insertborderwidth, insertofftime, insertontime, insertwidth,
        invalidcommand, invcmd, justify, relief, selectbackground,
        selectborderwidth, selectforeground, show, state, takefocus,
        textvariable, validate, validatecommand, vcmd, width,
        xscrollcommand.
        """
        ...
    @overload
    def configure(
        self,
        cnf: dict[str, Any] | None = None,
        *,
        background: str = ...,
        bd: _ScreenUnits = ...,
        bg: str = ...,
        border: _ScreenUnits = ...,
        borderwidth: _ScreenUnits = ...,
        cursor: _Cursor = ...,
        disabledbackground: str = ...,
        disabledforeground: str = ...,
        exportselection: bool = ...,
        fg: str = ...,
        font: _FontDescription = ...,
        foreground: str = ...,
        highlightbackground: str = ...,
        highlightcolor: str = ...,
        highlightthickness: _ScreenUnits = ...,
        insertbackground: str = ...,
        insertborderwidth: _ScreenUnits = ...,
        insertofftime: int = ...,
        insertontime: int = ...,
        insertwidth: _ScreenUnits = ...,
        invalidcommand: _EntryValidateCommand = ...,
        invcmd: _EntryValidateCommand = ...,
        justify: Literal["left", "center", "right"] = ...,
        readonlybackground: str = ...,
        relief: _Relief = ...,
        selectbackground: str = ...,
        selectborderwidth: _ScreenUnits = ...,
        selectforeground: str = ...,
        show: str = ...,
        state: Literal["normal", "disabled", "readonly"] = ...,
        takefocus: _TakeFocusValue = ...,
        textvariable: Variable = ...,
        validate: Literal["none", "focus", "focusin", "focusout", "key", "all"] = ...,
        validatecommand: _EntryValidateCommand = ...,
        vcmd: _EntryValidateCommand = ...,
        width: int = ...,
        xscrollcommand: _XYScrollCommand = ...,
    ) -> dict[str, tuple[str, str, str, Any, Any]] | None:
        """
        Configure resources of a widget.

        The values for resources are specified as keyword
        arguments. To get an overview about
        the allowed keyword arguments call the method keys.
        """
        ...
    @overload
    def configure(self, cnf: str) -> tuple[str, str, str, Any, Any]:
        """
        Configure resources of a widget.

        The values for resources are specified as keyword
        arguments. To get an overview about
        the allowed keyword arguments call the method keys.
        """
        ...
    config = configure
    def delete(self, first: str | int, last: str | int | None = None) -> None:
        """Delete text from FIRST to LAST (not included)."""
        ...
    def get(self) -> str:
        """Return the text."""
        ...
    def icursor(self, index: str | int) -> None:
        """Insert cursor at INDEX."""
        ...
    def index(self, index: str | int) -> int:
        """Return position of cursor."""
        ...
    def insert(self, index: str | int, string: str) -> None:
        """Insert STRING at INDEX."""
        ...
    def scan_mark(self, x) -> None:
        """Remember the current X, Y coordinates."""
        ...
    def scan_dragto(self, x) -> None:
        """
        Adjust the view of the canvas to 10 times the
        difference between X and Y and the coordinates given in
        scan_mark.
        """
        ...
    def selection_adjust(self, index: str | int) -> None:
        """Adjust the end of the selection near the cursor to INDEX."""
        ...
    def selection_clear(self) -> None:
        """Clear the selection if it is in this widget."""
        ...
    def selection_from(self, index: str | int) -> None:
        """Set the fixed end of a selection to INDEX."""
        ...
    def selection_present(self) -> bool:
        """
        Return True if there are characters selected in the entry, False
        otherwise.
        """
        ...
    def selection_range(self, start: str | int, end: str | int) -> None:
        """Set the selection from START to END (not included)."""
        ...
    def selection_to(self, index: str | int) -> None:
        """Set the variable end of a selection to INDEX."""
        ...
    select_adjust = selection_adjust
    select_clear = selection_clear
    select_from = selection_from
    select_present = selection_present
    select_range = selection_range
    select_to = selection_to

class Frame(Widget):
    """Frame widget which may contain other widgets and can have a 3D border."""
    def __init__(
        self,
        master: Misc | None = None,
        cnf: dict[str, Any] | None = {},
        *,
        background: str = ...,
        bd: _ScreenUnits = 0,
        bg: str = ...,
        border: _ScreenUnits = 0,
        borderwidth: _ScreenUnits = 0,
        class_: str = "Frame",  # can't be changed with configure()
        colormap: Literal["new", ""] | Misc = "",  # can't be changed with configure()
        container: bool = False,  # can't be changed with configure()
        cursor: _Cursor = "",
        height: _ScreenUnits = 0,
        highlightbackground: str = ...,
        highlightcolor: str = ...,
        highlightthickness: _ScreenUnits = 0,
        name: str = ...,
        padx: _ScreenUnits = 0,
        pady: _ScreenUnits = 0,
        relief: _Relief = "flat",
        takefocus: _TakeFocusValue = 0,
        visual: str | tuple[str, int] = "",  # can't be changed with configure()
        width: _ScreenUnits = 0,
    ) -> None:
        """
        Construct a frame widget with the parent MASTER.

        Valid resource names: background, bd, bg, borderwidth, class,
        colormap, container, cursor, height, highlightbackground,
        highlightcolor, highlightthickness, relief, takefocus, visual, width.
        """
        ...
    @overload
    def configure(
        self,
        cnf: dict[str, Any] | None = None,
        *,
        background: str = ...,
        bd: _ScreenUnits = ...,
        bg: str = ...,
        border: _ScreenUnits = ...,
        borderwidth: _ScreenUnits = ...,
        cursor: _Cursor = ...,
        height: _ScreenUnits = ...,
        highlightbackground: str = ...,
        highlightcolor: str = ...,
        highlightthickness: _ScreenUnits = ...,
        padx: _ScreenUnits = ...,
        pady: _ScreenUnits = ...,
        relief: _Relief = ...,
        takefocus: _TakeFocusValue = ...,
        width: _ScreenUnits = ...,
    ) -> dict[str, tuple[str, str, str, Any, Any]] | None:
        """
        Configure resources of a widget.

        The values for resources are specified as keyword
        arguments. To get an overview about
        the allowed keyword arguments call the method keys.
        """
        ...
    @overload
    def configure(self, cnf: str) -> tuple[str, str, str, Any, Any]:
        """
        Configure resources of a widget.

        The values for resources are specified as keyword
        arguments. To get an overview about
        the allowed keyword arguments call the method keys.
        """
        ...
    config = configure

class Label(Widget):
    """Label widget which can display text and bitmaps."""
    def __init__(
        self,
        master: Misc | None = None,
        cnf: dict[str, Any] | None = {},
        *,
        activebackground: str = ...,
        activeforeground: str = ...,
        anchor: _Anchor = "center",
        background: str = ...,
        bd: _ScreenUnits = ...,
        bg: str = ...,
        bitmap: str = "",
        border: _ScreenUnits = ...,
        borderwidth: _ScreenUnits = ...,
        compound: _Compound = "none",
        cursor: _Cursor = "",
        disabledforeground: str = ...,
        fg: str = ...,
        font: _FontDescription = "TkDefaultFont",
        foreground: str = ...,
        height: _ScreenUnits = 0,
        highlightbackground: str = ...,
        highlightcolor: str = ...,
        highlightthickness: _ScreenUnits = 0,
        image: _ImageSpec = "",
        justify: Literal["left", "center", "right"] = "center",
        name: str = ...,
        padx: _ScreenUnits = 1,
        pady: _ScreenUnits = 1,
        relief: _Relief = "flat",
        state: Literal["normal", "active", "disabled"] = "normal",
        takefocus: _TakeFocusValue = 0,
        text: float | str = "",
        textvariable: Variable = ...,
        underline: int = -1,
        width: _ScreenUnits = 0,
        wraplength: _ScreenUnits = 0,
    ) -> None:
        """
        Construct a label widget with the parent MASTER.

        STANDARD OPTIONS

            activebackground, activeforeground, anchor,
            background, bitmap, borderwidth, cursor,
            disabledforeground, font, foreground,
            highlightbackground, highlightcolor,
            highlightthickness, image, justify,
            padx, pady, relief, takefocus, text,
            textvariable, underline, wraplength

        WIDGET-SPECIFIC OPTIONS

            height, state, width
        """
        ...
    @overload
    def configure(
        self,
        cnf: dict[str, Any] | None = None,
        *,
        activebackground: str = ...,
        activeforeground: str = ...,
        anchor: _Anchor = ...,
        background: str = ...,
        bd: _ScreenUnits = ...,
        bg: str = ...,
        bitmap: str = ...,
        border: _ScreenUnits = ...,
        borderwidth: _ScreenUnits = ...,
        compound: _Compound = ...,
        cursor: _Cursor = ...,
        disabledforeground: str = ...,
        fg: str = ...,
        font: _FontDescription = ...,
        foreground: str = ...,
        height: _ScreenUnits = ...,
        highlightbackground: str = ...,
        highlightcolor: str = ...,
        highlightthickness: _ScreenUnits = ...,
        image: _ImageSpec = ...,
        justify: Literal["left", "center", "right"] = ...,
        padx: _ScreenUnits = ...,
        pady: _ScreenUnits = ...,
        relief: _Relief = ...,
        state: Literal["normal", "active", "disabled"] = ...,
        takefocus: _TakeFocusValue = ...,
        text: float | str = ...,
        textvariable: Variable = ...,
        underline: int = ...,
        width: _ScreenUnits = ...,
        wraplength: _ScreenUnits = ...,
    ) -> dict[str, tuple[str, str, str, Any, Any]] | None:
        """
        Configure resources of a widget.

        The values for resources are specified as keyword
        arguments. To get an overview about
        the allowed keyword arguments call the method keys.
        """
        ...
    @overload
    def configure(self, cnf: str) -> tuple[str, str, str, Any, Any]:
        """
        Configure resources of a widget.

        The values for resources are specified as keyword
        arguments. To get an overview about
        the allowed keyword arguments call the method keys.
        """
        ...
    config = configure

class Listbox(Widget, XView, YView):
    """Listbox widget which can display a list of strings."""
    def __init__(
        self,
        master: Misc | None = None,
        cnf: dict[str, Any] | None = {},
        *,
        activestyle: Literal["dotbox", "none", "underline"] = ...,
        background: str = ...,
        bd: _ScreenUnits = 1,
        bg: str = ...,
        border: _ScreenUnits = 1,
        borderwidth: _ScreenUnits = 1,
        cursor: _Cursor = "",
        disabledforeground: str = ...,
        exportselection: bool | Literal[0, 1] = 1,
        fg: str = ...,
        font: _FontDescription = ...,
        foreground: str = ...,
        height: int = 10,
        highlightbackground: str = ...,
        highlightcolor: str = ...,
        highlightthickness: _ScreenUnits = ...,
        justify: Literal["left", "center", "right"] = "left",
        # There's no tkinter.ListVar, but seems like bare tkinter.Variable
        # actually works for this:
        #
        #    >>> import tkinter
        #    >>> lb = tkinter.Listbox()
        #    >>> var = lb['listvariable'] = tkinter.Variable()
        #    >>> var.set(['foo', 'bar', 'baz'])
        #    >>> lb.get(0, 'end')
        #    ('foo', 'bar', 'baz')
        listvariable: Variable = ...,
        name: str = ...,
        relief: _Relief = ...,
        selectbackground: str = ...,
        selectborderwidth: _ScreenUnits = 0,
        selectforeground: str = ...,
        # from listbox man page: "The value of the [selectmode] option may be
        # arbitrary, but the default bindings expect it to be either single,
        # browse, multiple, or extended"
        #
        # I have never seen anyone setting this to something else than what
        # "the default bindings expect", but let's support it anyway.
        selectmode: str | Literal["single", "browse", "multiple", "extended"] = "browse",  # noqa: Y051
        setgrid: bool = False,
        state: Literal["normal", "disabled"] = "normal",
        takefocus: _TakeFocusValue = "",
        width: int = 20,
        xscrollcommand: _XYScrollCommand = "",
        yscrollcommand: _XYScrollCommand = "",
    ) -> None:
        """
        Construct a listbox widget with the parent MASTER.

        Valid resource names: background, bd, bg, borderwidth, cursor,
        exportselection, fg, font, foreground, height, highlightbackground,
        highlightcolor, highlightthickness, relief, selectbackground,
        selectborderwidth, selectforeground, selectmode, setgrid, takefocus,
        width, xscrollcommand, yscrollcommand, listvariable.
        """
        ...
    @overload
    def configure(
        self,
        cnf: dict[str, Any] | None = None,
        *,
        activestyle: Literal["dotbox", "none", "underline"] = ...,
        background: str = ...,
        bd: _ScreenUnits = ...,
        bg: str = ...,
        border: _ScreenUnits = ...,
        borderwidth: _ScreenUnits = ...,
        cursor: _Cursor = ...,
        disabledforeground: str = ...,
        exportselection: bool = ...,
        fg: str = ...,
        font: _FontDescription = ...,
        foreground: str = ...,
        height: int = ...,
        highlightbackground: str = ...,
        highlightcolor: str = ...,
        highlightthickness: _ScreenUnits = ...,
        justify: Literal["left", "center", "right"] = ...,
        listvariable: Variable = ...,
        relief: _Relief = ...,
        selectbackground: str = ...,
        selectborderwidth: _ScreenUnits = ...,
        selectforeground: str = ...,
        selectmode: str | Literal["single", "browse", "multiple", "extended"] = ...,  # noqa: Y051
        setgrid: bool = ...,
        state: Literal["normal", "disabled"] = ...,
        takefocus: _TakeFocusValue = ...,
        width: int = ...,
        xscrollcommand: _XYScrollCommand = ...,
        yscrollcommand: _XYScrollCommand = ...,
    ) -> dict[str, tuple[str, str, str, Any, Any]] | None:
        """
        Configure resources of a widget.

        The values for resources are specified as keyword
        arguments. To get an overview about
        the allowed keyword arguments call the method keys.
        """
        ...
    @overload
    def configure(self, cnf: str) -> tuple[str, str, str, Any, Any]:
        """
        Configure resources of a widget.

        The values for resources are specified as keyword
        arguments. To get an overview about
        the allowed keyword arguments call the method keys.
        """
        ...
    config = configure
    def activate(self, index: str | int) -> None:
        """Activate item identified by INDEX."""
        ...
    def bbox(self, index: str | int) -> tuple[int, int, int, int] | None:
        """
        Return a tuple of X1,Y1,X2,Y2 coordinates for a rectangle
        which encloses the item identified by the given index.
        """
        ...
    def curselection(self):
        """Return the indices of currently selected item."""
        ...
    def delete(self, first: str | int, last: str | int | None = None) -> None:
        """Delete items from FIRST to LAST (included)."""
        ...
    def get(self, first: str | int, last: str | int | None = None):
        """Get list of items from FIRST to LAST (included)."""
        ...
    def index(self, index: str | int) -> int:
        """Return index of item identified with INDEX."""
        ...
    def insert(self, index: str | int, *elements: str | float) -> None:
        """Insert ELEMENTS at INDEX."""
        ...
    def nearest(self, y):
        """Get index of item which is nearest to y coordinate Y."""
        ...
    def scan_mark(self, x, y) -> None:
        """Remember the current X, Y coordinates."""
        ...
    def scan_dragto(self, x, y) -> None:
        """
        Adjust the view of the listbox to 10 times the
        difference between X and Y and the coordinates given in
        scan_mark.
        """
        ...
    def see(self, index: str | int) -> None:
        """Scroll such that INDEX is visible."""
        ...
    def selection_anchor(self, index: str | int) -> None:
        """Set the fixed end oft the selection to INDEX."""
        ...
    select_anchor = selection_anchor
    def selection_clear(self, first: str | int, last: str | int | None = None) -> None:
        """Clear the selection from FIRST to LAST (included)."""
        ...
    select_clear = selection_clear
    def selection_includes(self, index: str | int):
        """Return True if INDEX is part of the selection."""
        ...
    select_includes = selection_includes
    def selection_set(self, first: str | int, last: str | int | None = None) -> None:
        """
        Set the selection from FIRST to LAST (included) without
        changing the currently selected elements.
        """
        ...
    select_set = selection_set
    def size(self) -> int:
        """Return the number of elements in the listbox."""
        ...
    def itemcget(self, index: str | int, option):
        """Return the resource value for an ITEM and an OPTION."""
        ...
    def itemconfigure(self, index: str | int, cnf: Incomplete | None = None, **kw):
        """
        Configure resources of an ITEM.

        The values for resources are specified as keyword arguments.
        To get an overview about the allowed keyword arguments
        call the method without arguments.
        Valid resource names: background, bg, foreground, fg,
        selectbackground, selectforeground.
        """
        ...
    itemconfig = itemconfigure

class Menu(Widget):
    """Menu widget which allows displaying menu bars, pull-down menus and pop-up menus."""
    def __init__(
        self,
        master: Misc | None = None,
        cnf: dict[str, Any] | None = {},
        *,
        activebackground: str = ...,
        activeborderwidth: _ScreenUnits = ...,
        activeforeground: str = ...,
        background: str = ...,
        bd: _ScreenUnits = ...,
        bg: str = ...,
        border: _ScreenUnits = ...,
        borderwidth: _ScreenUnits = ...,
        cursor: _Cursor = "arrow",
        disabledforeground: str = ...,
        fg: str = ...,
        font: _FontDescription = ...,
        foreground: str = ...,
        name: str = ...,
        postcommand: Callable[[], object] | str = "",
        relief: _Relief = ...,
        selectcolor: str = ...,
        takefocus: _TakeFocusValue = 0,
        tearoff: bool | Literal[0, 1] = 1,
        # I guess tearoffcommand arguments are supposed to be widget objects,
        # but they are widget name strings. Use nametowidget() to handle the
        # arguments of tearoffcommand.
        tearoffcommand: Callable[[str, str], object] | str = "",
        title: str = "",
        type: Literal["menubar", "tearoff", "normal"] = "normal",
    ) -> None:
        """
        Construct menu widget with the parent MASTER.

        Valid resource names: activebackground, activeborderwidth,
        activeforeground, background, bd, bg, borderwidth, cursor,
        disabledforeground, fg, font, foreground, postcommand, relief,
        selectcolor, takefocus, tearoff, tearoffcommand, title, type.
        """
        ...
    @overload
    def configure(
        self,
        cnf: dict[str, Any] | None = None,
        *,
        activebackground: str = ...,
        activeborderwidth: _ScreenUnits = ...,
        activeforeground: str = ...,
        background: str = ...,
        bd: _ScreenUnits = ...,
        bg: str = ...,
        border: _ScreenUnits = ...,
        borderwidth: _ScreenUnits = ...,
        cursor: _Cursor = ...,
        disabledforeground: str = ...,
        fg: str = ...,
        font: _FontDescription = ...,
        foreground: str = ...,
        postcommand: Callable[[], object] | str = ...,
        relief: _Relief = ...,
        selectcolor: str = ...,
        takefocus: _TakeFocusValue = ...,
        tearoff: bool = ...,
        tearoffcommand: Callable[[str, str], object] | str = ...,
        title: str = ...,
        type: Literal["menubar", "tearoff", "normal"] = ...,
    ) -> dict[str, tuple[str, str, str, Any, Any]] | None:
        """
        Configure resources of a widget.

        The values for resources are specified as keyword
        arguments. To get an overview about
        the allowed keyword arguments call the method keys.
        """
        ...
    @overload
    def configure(self, cnf: str) -> tuple[str, str, str, Any, Any]:
        """
        Configure resources of a widget.

        The values for resources are specified as keyword
        arguments. To get an overview about
        the allowed keyword arguments call the method keys.
        """
        ...
    config = configure
    def tk_popup(self, x: int, y: int, entry: str | int = "") -> None:
        """Post the menu at position X,Y with entry ENTRY."""
        ...
    def activate(self, index: str | int) -> None:
        """Activate entry at INDEX."""
        ...
    def add(self, itemType, cnf={}, **kw):
        """Internal function."""
        ...
    def insert(self, index, itemType, cnf={}, **kw):
        """Internal function."""
        ...
    def add_cascade(
        self,
        cnf: dict[str, Any] | None = {},
        *,
        accelerator: str = ...,
        activebackground: str = ...,
        activeforeground: str = ...,
        background: str = ...,
        bitmap: str = ...,
        columnbreak: int = ...,
        command: Callable[[], object] | str = ...,
        compound: _Compound = ...,
        font: _FontDescription = ...,
        foreground: str = ...,
        hidemargin: bool = ...,
        image: _ImageSpec = ...,
        label: str = ...,
        menu: Menu = ...,
        state: Literal["normal", "active", "disabled"] = ...,
        underline: int = ...,
    ) -> None:
        """Add hierarchical menu item."""
        ...
    def add_checkbutton(
        self,
        cnf: dict[str, Any] | None = {},
        *,
        accelerator: str = ...,
        activebackground: str = ...,
        activeforeground: str = ...,
        background: str = ...,
        bitmap: str = ...,
        columnbreak: int = ...,
        command: Callable[[], object] | str = ...,
        compound: _Compound = ...,
        font: _FontDescription = ...,
        foreground: str = ...,
        hidemargin: bool = ...,
        image: _ImageSpec = ...,
        indicatoron: bool = ...,
        label: str = ...,
        offvalue: Any = ...,
        onvalue: Any = ...,
        selectcolor: str = ...,
        selectimage: _ImageSpec = ...,
        state: Literal["normal", "active", "disabled"] = ...,
        underline: int = ...,
        variable: Variable = ...,
    ) -> None:
        """Add checkbutton menu item."""
        ...
    def add_command(
        self,
        cnf: dict[str, Any] | None = {},
        *,
        accelerator: str = ...,
        activebackground: str = ...,
        activeforeground: str = ...,
        background: str = ...,
        bitmap: str = ...,
        columnbreak: int = ...,
        command: Callable[[], object] | str = ...,
        compound: _Compound = ...,
        font: _FontDescription = ...,
        foreground: str = ...,
        hidemargin: bool = ...,
        image: _ImageSpec = ...,
        label: str = ...,
        state: Literal["normal", "active", "disabled"] = ...,
        underline: int = ...,
    ) -> None:
        """Add command menu item."""
        ...
    def add_radiobutton(
        self,
        cnf: dict[str, Any] | None = {},
        *,
        accelerator: str = ...,
        activebackground: str = ...,
        activeforeground: str = ...,
        background: str = ...,
        bitmap: str = ...,
        columnbreak: int = ...,
        command: Callable[[], object] | str = ...,
        compound: _Compound = ...,
        font: _FontDescription = ...,
        foreground: str = ...,
        hidemargin: bool = ...,
        image: _ImageSpec = ...,
        indicatoron: bool = ...,
        label: str = ...,
        selectcolor: str = ...,
        selectimage: _ImageSpec = ...,
        state: Literal["normal", "active", "disabled"] = ...,
        underline: int = ...,
        value: Any = ...,
        variable: Variable = ...,
    ) -> None:
        """Add radio menu item."""
        ...
    def add_separator(self, cnf: dict[str, Any] | None = {}, *, background: str = ...) -> None:
        """Add separator."""
        ...
    def insert_cascade(
        self,
        index: str | int,
        cnf: dict[str, Any] | None = {},
        *,
        accelerator: str = ...,
        activebackground: str = ...,
        activeforeground: str = ...,
        background: str = ...,
        bitmap: str = ...,
        columnbreak: int = ...,
        command: Callable[[], object] | str = ...,
        compound: _Compound = ...,
        font: _FontDescription = ...,
        foreground: str = ...,
        hidemargin: bool = ...,
        image: _ImageSpec = ...,
        label: str = ...,
        menu: Menu = ...,
        state: Literal["normal", "active", "disabled"] = ...,
        underline: int = ...,
    ) -> None:
        """Add hierarchical menu item at INDEX."""
        ...
    def insert_checkbutton(
        self,
        index: str | int,
        cnf: dict[str, Any] | None = {},
        *,
        accelerator: str = ...,
        activebackground: str = ...,
        activeforeground: str = ...,
        background: str = ...,
        bitmap: str = ...,
        columnbreak: int = ...,
        command: Callable[[], object] | str = ...,
        compound: _Compound = ...,
        font: _FontDescription = ...,
        foreground: str = ...,
        hidemargin: bool = ...,
        image: _ImageSpec = ...,
        indicatoron: bool = ...,
        label: str = ...,
        offvalue: Any = ...,
        onvalue: Any = ...,
        selectcolor: str = ...,
        selectimage: _ImageSpec = ...,
        state: Literal["normal", "active", "disabled"] = ...,
        underline: int = ...,
        variable: Variable = ...,
    ) -> None:
        """Add checkbutton menu item at INDEX."""
        ...
    def insert_command(
        self,
        index: str | int,
        cnf: dict[str, Any] | None = {},
        *,
        accelerator: str = ...,
        activebackground: str = ...,
        activeforeground: str = ...,
        background: str = ...,
        bitmap: str = ...,
        columnbreak: int = ...,
        command: Callable[[], object] | str = ...,
        compound: _Compound = ...,
        font: _FontDescription = ...,
        foreground: str = ...,
        hidemargin: bool = ...,
        image: _ImageSpec = ...,
        label: str = ...,
        state: Literal["normal", "active", "disabled"] = ...,
        underline: int = ...,
    ) -> None:
        """Add command menu item at INDEX."""
        ...
    def insert_radiobutton(
        self,
        index: str | int,
        cnf: dict[str, Any] | None = {},
        *,
        accelerator: str = ...,
        activebackground: str = ...,
        activeforeground: str = ...,
        background: str = ...,
        bitmap: str = ...,
        columnbreak: int = ...,
        command: Callable[[], object] | str = ...,
        compound: _Compound = ...,
        font: _FontDescription = ...,
        foreground: str = ...,
        hidemargin: bool = ...,
        image: _ImageSpec = ...,
        indicatoron: bool = ...,
        label: str = ...,
        selectcolor: str = ...,
        selectimage: _ImageSpec = ...,
        state: Literal["normal", "active", "disabled"] = ...,
        underline: int = ...,
        value: Any = ...,
        variable: Variable = ...,
    ) -> None:
        """Add radio menu item at INDEX."""
        ...
    def insert_separator(self, index: str | int, cnf: dict[str, Any] | None = {}, *, background: str = ...) -> None:
        """Add separator at INDEX."""
        ...
    def delete(self, index1: str | int, index2: str | int | None = None) -> None:
        """Delete menu items between INDEX1 and INDEX2 (included)."""
        ...
    def entrycget(self, index: str | int, option: str) -> Any:
        """Return the resource value of a menu item for OPTION at INDEX."""
        ...
    def entryconfigure(
        self, index: str | int, cnf: dict[str, Any] | None = None, **kw: Any
    ) -> dict[str, tuple[str, str, str, Any, Any]] | None:
        """Configure a menu item at INDEX."""
        ...
    entryconfig = entryconfigure
    def index(self, index: str | int) -> int | None:
        """Return the index of a menu item identified by INDEX."""
        ...
    def invoke(self, index: str | int) -> Any:
        """
        Invoke a menu item identified by INDEX and execute
        the associated command.
        """
        ...
    def post(self, x: int, y: int) -> None:
        """Display a menu at position X,Y."""
        ...
    def type(self, index: str | int) -> Literal["cascade", "checkbutton", "command", "radiobutton", "separator"]:
        """Return the type of the menu item at INDEX."""
        ...
    def unpost(self) -> None:
        """Unmap a menu."""
        ...
    def xposition(self, index: str | int) -> int:
        """
        Return the x-position of the leftmost pixel of the menu item
        at INDEX.
        """
        ...
    def yposition(self, index: str | int) -> int:
        """Return the y-position of the topmost pixel of the menu item at INDEX."""
        ...

class Menubutton(Widget):
    """Menubutton widget, obsolete since Tk8.0."""
    def __init__(
        self,
        master: Misc | None = None,
        cnf: dict[str, Any] | None = {},
        *,
        activebackground: str = ...,
        activeforeground: str = ...,
        anchor: _Anchor = ...,
        background: str = ...,
        bd: _ScreenUnits = ...,
        bg: str = ...,
        bitmap: str = "",
        border: _ScreenUnits = ...,
        borderwidth: _ScreenUnits = ...,
        compound: _Compound = "none",
        cursor: _Cursor = "",
        direction: Literal["above", "below", "left", "right", "flush"] = "below",
        disabledforeground: str = ...,
        fg: str = ...,
        font: _FontDescription = "TkDefaultFont",
        foreground: str = ...,
        height: _ScreenUnits = 0,
        highlightbackground: str = ...,
        highlightcolor: str = ...,
        highlightthickness: _ScreenUnits = 0,
        image: _ImageSpec = "",
        indicatoron: bool = ...,
        justify: Literal["left", "center", "right"] = ...,
        menu: Menu = ...,
        name: str = ...,
        padx: _ScreenUnits = ...,
        pady: _ScreenUnits = ...,
        relief: _Relief = "flat",
        state: Literal["normal", "active", "disabled"] = "normal",
        takefocus: _TakeFocusValue = 0,
        text: float | str = "",
        textvariable: Variable = ...,
        underline: int = -1,
        width: _ScreenUnits = 0,
        wraplength: _ScreenUnits = 0,
    ) -> None: ...
    @overload
    def configure(
        self,
        cnf: dict[str, Any] | None = None,
        *,
        activebackground: str = ...,
        activeforeground: str = ...,
        anchor: _Anchor = ...,
        background: str = ...,
        bd: _ScreenUnits = ...,
        bg: str = ...,
        bitmap: str = ...,
        border: _ScreenUnits = ...,
        borderwidth: _ScreenUnits = ...,
        compound: _Compound = ...,
        cursor: _Cursor = ...,
        direction: Literal["above", "below", "left", "right", "flush"] = ...,
        disabledforeground: str = ...,
        fg: str = ...,
        font: _FontDescription = ...,
        foreground: str = ...,
        height: _ScreenUnits = ...,
        highlightbackground: str = ...,
        highlightcolor: str = ...,
        highlightthickness: _ScreenUnits = ...,
        image: _ImageSpec = ...,
        indicatoron: bool = ...,
        justify: Literal["left", "center", "right"] = ...,
        menu: Menu = ...,
        padx: _ScreenUnits = ...,
        pady: _ScreenUnits = ...,
        relief: _Relief = ...,
        state: Literal["normal", "active", "disabled"] = ...,
        takefocus: _TakeFocusValue = ...,
        text: float | str = ...,
        textvariable: Variable = ...,
        underline: int = ...,
        width: _ScreenUnits = ...,
        wraplength: _ScreenUnits = ...,
    ) -> dict[str, tuple[str, str, str, Any, Any]] | None:
        """
        Configure resources of a widget.

        The values for resources are specified as keyword
        arguments. To get an overview about
        the allowed keyword arguments call the method keys.
        """
        ...
    @overload
    def configure(self, cnf: str) -> tuple[str, str, str, Any, Any]:
        """
        Configure resources of a widget.

        The values for resources are specified as keyword
        arguments. To get an overview about
        the allowed keyword arguments call the method keys.
        """
        ...
    config = configure

class Message(Widget):
    """Message widget to display multiline text. Obsolete since Label does it too."""
    def __init__(
        self,
        master: Misc | None = None,
        cnf: dict[str, Any] | None = {},
        *,
        anchor: _Anchor = "center",
        aspect: int = 150,
        background: str = ...,
        bd: _ScreenUnits = 1,
        bg: str = ...,
        border: _ScreenUnits = 1,
        borderwidth: _ScreenUnits = 1,
        cursor: _Cursor = "",
        fg: str = ...,
        font: _FontDescription = "TkDefaultFont",
        foreground: str = ...,
        highlightbackground: str = ...,
        highlightcolor: str = ...,
        highlightthickness: _ScreenUnits = 0,
        justify: Literal["left", "center", "right"] = "left",
        name: str = ...,
        padx: _ScreenUnits = ...,
        pady: _ScreenUnits = ...,
        relief: _Relief = "flat",
        takefocus: _TakeFocusValue = 0,
        text: float | str = "",
        textvariable: Variable = ...,
        # there's width but no height
        width: _ScreenUnits = 0,
    ) -> None: ...
    @overload
    def configure(
        self,
        cnf: dict[str, Any] | None = None,
        *,
        anchor: _Anchor = ...,
        aspect: int = ...,
        background: str = ...,
        bd: _ScreenUnits = ...,
        bg: str = ...,
        border: _ScreenUnits = ...,
        borderwidth: _ScreenUnits = ...,
        cursor: _Cursor = ...,
        fg: str = ...,
        font: _FontDescription = ...,
        foreground: str = ...,
        highlightbackground: str = ...,
        highlightcolor: str = ...,
        highlightthickness: _ScreenUnits = ...,
        justify: Literal["left", "center", "right"] = ...,
        padx: _ScreenUnits = ...,
        pady: _ScreenUnits = ...,
        relief: _Relief = ...,
        takefocus: _TakeFocusValue = ...,
        text: float | str = ...,
        textvariable: Variable = ...,
        width: _ScreenUnits = ...,
    ) -> dict[str, tuple[str, str, str, Any, Any]] | None:
        """
        Configure resources of a widget.

        The values for resources are specified as keyword
        arguments. To get an overview about
        the allowed keyword arguments call the method keys.
        """
        ...
    @overload
    def configure(self, cnf: str) -> tuple[str, str, str, Any, Any]:
        """
        Configure resources of a widget.

        The values for resources are specified as keyword
        arguments. To get an overview about
        the allowed keyword arguments call the method keys.
        """
        ...
    config = configure

class Radiobutton(Widget):
    """Radiobutton widget which shows only one of several buttons in on-state."""
    def __init__(
        self,
        master: Misc | None = None,
        cnf: dict[str, Any] | None = {},
        *,
        activebackground: str = ...,
        activeforeground: str = ...,
        anchor: _Anchor = "center",
        background: str = ...,
        bd: _ScreenUnits = ...,
        bg: str = ...,
        bitmap: str = "",
        border: _ScreenUnits = ...,
        borderwidth: _ScreenUnits = ...,
        command: _ButtonCommand = "",
        compound: _Compound = "none",
        cursor: _Cursor = "",
        disabledforeground: str = ...,
        fg: str = ...,
        font: _FontDescription = "TkDefaultFont",
        foreground: str = ...,
        height: _ScreenUnits = 0,
        highlightbackground: str = ...,
        highlightcolor: str = ...,
        highlightthickness: _ScreenUnits = 1,
        image: _ImageSpec = "",
        indicatoron: bool = True,
        justify: Literal["left", "center", "right"] = "center",
        name: str = ...,
        offrelief: _Relief = ...,
        overrelief: _Relief | Literal[""] = "",
        padx: _ScreenUnits = 1,
        pady: _ScreenUnits = 1,
        relief: _Relief = "flat",
        selectcolor: str = ...,
        selectimage: _ImageSpec = "",
        state: Literal["normal", "active", "disabled"] = "normal",
        takefocus: _TakeFocusValue = "",
        text: float | str = "",
        textvariable: Variable = ...,
        tristateimage: _ImageSpec = "",
        tristatevalue: Any = "",
        underline: int = -1,
        value: Any = "",
        variable: Variable | Literal[""] = ...,
        width: _ScreenUnits = 0,
        wraplength: _ScreenUnits = 0,
    ) -> None:
        """
        Construct a radiobutton widget with the parent MASTER.

        Valid resource names: activebackground, activeforeground, anchor,
        background, bd, bg, bitmap, borderwidth, command, cursor,
        disabledforeground, fg, font, foreground, height,
        highlightbackground, highlightcolor, highlightthickness, image,
        indicatoron, justify, padx, pady, relief, selectcolor, selectimage,
        state, takefocus, text, textvariable, underline, value, variable,
        width, wraplength.
        """
        ...
    @overload
    def configure(
        self,
        cnf: dict[str, Any] | None = None,
        *,
        activebackground: str = ...,
        activeforeground: str = ...,
        anchor: _Anchor = ...,
        background: str = ...,
        bd: _ScreenUnits = ...,
        bg: str = ...,
        bitmap: str = ...,
        border: _ScreenUnits = ...,
        borderwidth: _ScreenUnits = ...,
        command: _ButtonCommand = ...,
        compound: _Compound = ...,
        cursor: _Cursor = ...,
        disabledforeground: str = ...,
        fg: str = ...,
        font: _FontDescription = ...,
        foreground: str = ...,
        height: _ScreenUnits = ...,
        highlightbackground: str = ...,
        highlightcolor: str = ...,
        highlightthickness: _ScreenUnits = ...,
        image: _ImageSpec = ...,
        indicatoron: bool = ...,
        justify: Literal["left", "center", "right"] = ...,
        offrelief: _Relief = ...,
        overrelief: _Relief | Literal[""] = ...,
        padx: _ScreenUnits = ...,
        pady: _ScreenUnits = ...,
        relief: _Relief = ...,
        selectcolor: str = ...,
        selectimage: _ImageSpec = ...,
        state: Literal["normal", "active", "disabled"] = ...,
        takefocus: _TakeFocusValue = ...,
        text: float | str = ...,
        textvariable: Variable = ...,
        tristateimage: _ImageSpec = ...,
        tristatevalue: Any = ...,
        underline: int = ...,
        value: Any = ...,
        variable: Variable | Literal[""] = ...,
        width: _ScreenUnits = ...,
        wraplength: _ScreenUnits = ...,
    ) -> dict[str, tuple[str, str, str, Any, Any]] | None:
        """
        Configure resources of a widget.

        The values for resources are specified as keyword
        arguments. To get an overview about
        the allowed keyword arguments call the method keys.
        """
        ...
    @overload
    def configure(self, cnf: str) -> tuple[str, str, str, Any, Any]:
        """
        Configure resources of a widget.

        The values for resources are specified as keyword
        arguments. To get an overview about
        the allowed keyword arguments call the method keys.
        """
        ...
    config = configure
    def deselect(self) -> None:
        """Put the button in off-state."""
        ...
    def flash(self) -> None:
        """Flash the button."""
        ...
    def invoke(self) -> Any:
        """Toggle the button and invoke a command if given as resource."""
        ...
    def select(self) -> None:
        """Put the button in on-state."""
        ...

class Scale(Widget):
    """Scale widget which can display a numerical scale."""
    def __init__(
        self,
        master: Misc | None = None,
        cnf: dict[str, Any] | None = {},
        *,
        activebackground: str = ...,
        background: str = ...,
        bd: _ScreenUnits = 1,
        bg: str = ...,
        bigincrement: float = 0.0,
        border: _ScreenUnits = 1,
        borderwidth: _ScreenUnits = 1,
        # don't know why the callback gets string instead of float
        command: str | Callable[[str], object] = "",
        cursor: _Cursor = "",
        digits: int = 0,
        fg: str = ...,
        font: _FontDescription = "TkDefaultFont",
        foreground: str = ...,
        from_: float = 0.0,
        highlightbackground: str = ...,
        highlightcolor: str = ...,
        highlightthickness: _ScreenUnits = ...,
        label: str = "",
        length: _ScreenUnits = 100,
        name: str = ...,
        orient: Literal["horizontal", "vertical"] = "vertical",
        relief: _Relief = "flat",
        repeatdelay: int = 300,
        repeatinterval: int = 100,
        resolution: float = 1.0,
        showvalue: bool = True,
        sliderlength: _ScreenUnits = 30,
        sliderrelief: _Relief = "raised",
        state: Literal["normal", "active", "disabled"] = "normal",
        takefocus: _TakeFocusValue = "",
        tickinterval: float = 0.0,
        to: float = 100.0,
        troughcolor: str = ...,
        variable: IntVar | DoubleVar = ...,
        width: _ScreenUnits = 15,
    ) -> None:
        """
        Construct a scale widget with the parent MASTER.

        Valid resource names: activebackground, background, bigincrement, bd,
        bg, borderwidth, command, cursor, digits, fg, font, foreground, from,
        highlightbackground, highlightcolor, highlightthickness, label,
        length, orient, relief, repeatdelay, repeatinterval, resolution,
        showvalue, sliderlength, sliderrelief, state, takefocus,
        tickinterval, to, troughcolor, variable, width.
        """
        ...
    @overload
    def configure(
        self,
        cnf: dict[str, Any] | None = None,
        *,
        activebackground: str = ...,
        background: str = ...,
        bd: _ScreenUnits = ...,
        bg: str = ...,
        bigincrement: float = ...,
        border: _ScreenUnits = ...,
        borderwidth: _ScreenUnits = ...,
        command: str | Callable[[str], object] = ...,
        cursor: _Cursor = ...,
        digits: int = ...,
        fg: str = ...,
        font: _FontDescription = ...,
        foreground: str = ...,
        from_: float = ...,
        highlightbackground: str = ...,
        highlightcolor: str = ...,
        highlightthickness: _ScreenUnits = ...,
        label: str = ...,
        length: _ScreenUnits = ...,
        orient: Literal["horizontal", "vertical"] = ...,
        relief: _Relief = ...,
        repeatdelay: int = ...,
        repeatinterval: int = ...,
        resolution: float = ...,
        showvalue: bool = ...,
        sliderlength: _ScreenUnits = ...,
        sliderrelief: _Relief = ...,
        state: Literal["normal", "active", "disabled"] = ...,
        takefocus: _TakeFocusValue = ...,
        tickinterval: float = ...,
        to: float = ...,
        troughcolor: str = ...,
        variable: IntVar | DoubleVar = ...,
        width: _ScreenUnits = ...,
    ) -> dict[str, tuple[str, str, str, Any, Any]] | None:
        """
        Configure resources of a widget.

        The values for resources are specified as keyword
        arguments. To get an overview about
        the allowed keyword arguments call the method keys.
        """
        ...
    @overload
    def configure(self, cnf: str) -> tuple[str, str, str, Any, Any]:
        """
        Configure resources of a widget.

        The values for resources are specified as keyword
        arguments. To get an overview about
        the allowed keyword arguments call the method keys.
        """
        ...
    config = configure
    def get(self) -> float:
        """Get the current value as integer or float."""
        ...
    def set(self, value) -> None:
        """Set the value to VALUE."""
        ...
    def coords(self, value: float | None = None) -> tuple[int, int]:
        """
        Return a tuple (X,Y) of the point along the centerline of the
        trough that corresponds to VALUE or the current value if None is
        given.
        """
        ...
    def identify(self, x, y) -> Literal["", "slider", "trough1", "trough2"]:
        """
        Return where the point X,Y lies. Valid return values are "slider",
        "though1" and "though2".
        """
        ...

class Scrollbar(Widget):
    """Scrollbar widget which displays a slider at a certain position."""
    def __init__(
        self,
        master: Misc | None = None,
        cnf: dict[str, Any] | None = {},
        *,
        activebackground: str = ...,
        activerelief: _Relief = "raised",
        background: str = ...,
        bd: _ScreenUnits = ...,
        bg: str = ...,
        border: _ScreenUnits = ...,
        borderwidth: _ScreenUnits = ...,
        # There are many ways how the command may get called. Search for
        # 'SCROLLING COMMANDS' in scrollbar man page. There doesn't seem to
        # be any way to specify an overloaded callback function, so we say
        # that it can take any args while it can't in reality.
        command: Callable[..., tuple[float, float] | None] | str = "",
        cursor: _Cursor = "",
        elementborderwidth: _ScreenUnits = -1,
        highlightbackground: str = ...,
        highlightcolor: str = ...,
        highlightthickness: _ScreenUnits = 0,
        jump: bool = False,
        name: str = ...,
        orient: Literal["horizontal", "vertical"] = "vertical",
        relief: _Relief = ...,
        repeatdelay: int = 300,
        repeatinterval: int = 100,
        takefocus: _TakeFocusValue = "",
        troughcolor: str = ...,
        width: _ScreenUnits = ...,
    ) -> None:
        """
        Construct a scrollbar widget with the parent MASTER.

        Valid resource names: activebackground, activerelief,
        background, bd, bg, borderwidth, command, cursor,
        elementborderwidth, highlightbackground,
        highlightcolor, highlightthickness, jump, orient,
        relief, repeatdelay, repeatinterval, takefocus,
        troughcolor, width.
        """
        ...
    @overload
    def configure(
        self,
        cnf: dict[str, Any] | None = None,
        *,
        activebackground: str = ...,
        activerelief: _Relief = ...,
        background: str = ...,
        bd: _ScreenUnits = ...,
        bg: str = ...,
        border: _ScreenUnits = ...,
        borderwidth: _ScreenUnits = ...,
        command: Callable[..., tuple[float, float] | None] | str = ...,
        cursor: _Cursor = ...,
        elementborderwidth: _ScreenUnits = ...,
        highlightbackground: str = ...,
        highlightcolor: str = ...,
        highlightthickness: _ScreenUnits = ...,
        jump: bool = ...,
        orient: Literal["horizontal", "vertical"] = ...,
        relief: _Relief = ...,
        repeatdelay: int = ...,
        repeatinterval: int = ...,
        takefocus: _TakeFocusValue = ...,
        troughcolor: str = ...,
        width: _ScreenUnits = ...,
    ) -> dict[str, tuple[str, str, str, Any, Any]] | None:
        """
        Configure resources of a widget.

        The values for resources are specified as keyword
        arguments. To get an overview about
        the allowed keyword arguments call the method keys.
        """
        ...
    @overload
    def configure(self, cnf: str) -> tuple[str, str, str, Any, Any]:
        """
        Configure resources of a widget.

        The values for resources are specified as keyword
        arguments. To get an overview about
        the allowed keyword arguments call the method keys.
        """
        ...
    config = configure
    def activate(self, index: Incomplete | None = None):
        """
        Marks the element indicated by index as active.
        The only index values understood by this method are "arrow1",
        "slider", or "arrow2".  If any other value is specified then no
        element of the scrollbar will be active.  If index is not specified,
        the method returns the name of the element that is currently active,
        or None if no element is active.
        """
        ...
    def delta(self, deltax: int, deltay: int) -> float:
        """
        Return the fractional change of the scrollbar setting if it
        would be moved by DELTAX or DELTAY pixels.
        """
        ...
    def fraction(self, x: int, y: int) -> float:
        """
        Return the fractional value which corresponds to a slider
        position of X,Y.
        """
        ...
    def identify(self, x: int, y: int) -> Literal["arrow1", "arrow2", "slider", "trough1", "trough2", ""]:
        """
        Return the element under position X,Y as one of
        "arrow1","slider","arrow2" or "".
        """
        ...
    def get(self) -> tuple[float, float, float, float] | tuple[float, float]:
        """
        Return the current fractional values (upper and lower end)
        of the slider position.
        """
        ...
    def set(self, first: float | str, last: float | str) -> None:
        """
        Set the fractional values of the slider position (upper and
        lower ends as value between 0 and 1).
        """
        ...

_TextIndex: TypeAlias = _tkinter.Tcl_Obj | str | float | Misc
_WhatToCount: TypeAlias = Literal[
    "chars", "displaychars", "displayindices", "displaylines", "indices", "lines", "xpixels", "ypixels"
]

class Text(Widget, XView, YView):
    """Text widget which can display text in various forms."""
    def __init__(
        self,
        master: Misc | None = None,
        cnf: dict[str, Any] | None = {},
        *,
        autoseparators: bool = True,
        background: str = ...,
        bd: _ScreenUnits = ...,
        bg: str = ...,
        blockcursor: bool = False,
        border: _ScreenUnits = ...,
        borderwidth: _ScreenUnits = ...,
        cursor: _Cursor = "xterm",
        endline: int | Literal[""] = "",
        exportselection: bool = True,
        fg: str = ...,
        font: _FontDescription = "TkFixedFont",
        foreground: str = ...,
        # width is always int, but height is allowed to be ScreenUnits.
        # This doesn't make any sense to me, and this isn't documented.
        # The docs seem to say that both should be integers.
        height: _ScreenUnits = 24,
        highlightbackground: str = ...,
        highlightcolor: str = ...,
        highlightthickness: _ScreenUnits = ...,
        inactiveselectbackground: str = ...,
        insertbackground: str = ...,
        insertborderwidth: _ScreenUnits = 0,
        insertofftime: int = 300,
        insertontime: int = 600,
        insertunfocussed: Literal["none", "hollow", "solid"] = "none",
        insertwidth: _ScreenUnits = ...,
        maxundo: int = 0,
        name: str = ...,
        padx: _ScreenUnits = 1,
        pady: _ScreenUnits = 1,
        relief: _Relief = ...,
        selectbackground: str = ...,
        selectborderwidth: _ScreenUnits = ...,
        selectforeground: str = ...,
        setgrid: bool = False,
        spacing1: _ScreenUnits = 0,
        spacing2: _ScreenUnits = 0,
        spacing3: _ScreenUnits = 0,
        startline: int | Literal[""] = "",
        state: Literal["normal", "disabled"] = "normal",
        # Literal inside Tuple doesn't actually work
        tabs: _ScreenUnits | str | tuple[_ScreenUnits | str, ...] = "",
        tabstyle: Literal["tabular", "wordprocessor"] = "tabular",
        takefocus: _TakeFocusValue = "",
        undo: bool = False,
        width: int = 80,
        wrap: Literal["none", "char", "word"] = "char",
        xscrollcommand: _XYScrollCommand = "",
        yscrollcommand: _XYScrollCommand = "",
    ) -> None:
        """
        Construct a text widget with the parent MASTER.

        STANDARD OPTIONS

            background, borderwidth, cursor,
            exportselection, font, foreground,
            highlightbackground, highlightcolor,
            highlightthickness, insertbackground,
            insertborderwidth, insertofftime,
            insertontime, insertwidth, padx, pady,
            relief, selectbackground,
            selectborderwidth, selectforeground,
            setgrid, takefocus,
            xscrollcommand, yscrollcommand,

        WIDGET-SPECIFIC OPTIONS

            autoseparators, height, maxundo,
            spacing1, spacing2, spacing3,
            state, tabs, undo, width, wrap,
        """
        ...
    @overload
    def configure(
        self,
        cnf: dict[str, Any] | None = None,
        *,
        autoseparators: bool = ...,
        background: str = ...,
        bd: _ScreenUnits = ...,
        bg: str = ...,
        blockcursor: bool = ...,
        border: _ScreenUnits = ...,
        borderwidth: _ScreenUnits = ...,
        cursor: _Cursor = ...,
        endline: int | Literal[""] = ...,
        exportselection: bool = ...,
        fg: str = ...,
        font: _FontDescription = ...,
        foreground: str = ...,
        height: _ScreenUnits = ...,
        highlightbackground: str = ...,
        highlightcolor: str = ...,
        highlightthickness: _ScreenUnits = ...,
        inactiveselectbackground: str = ...,
        insertbackground: str = ...,
        insertborderwidth: _ScreenUnits = ...,
        insertofftime: int = ...,
        insertontime: int = ...,
        insertunfocussed: Literal["none", "hollow", "solid"] = ...,
        insertwidth: _ScreenUnits = ...,
        maxundo: int = ...,
        padx: _ScreenUnits = ...,
        pady: _ScreenUnits = ...,
        relief: _Relief = ...,
        selectbackground: str = ...,
        selectborderwidth: _ScreenUnits = ...,
        selectforeground: str = ...,
        setgrid: bool = ...,
        spacing1: _ScreenUnits = ...,
        spacing2: _ScreenUnits = ...,
        spacing3: _ScreenUnits = ...,
        startline: int | Literal[""] = ...,
        state: Literal["normal", "disabled"] = ...,
        tabs: _ScreenUnits | str | tuple[_ScreenUnits | str, ...] = ...,
        tabstyle: Literal["tabular", "wordprocessor"] = ...,
        takefocus: _TakeFocusValue = ...,
        undo: bool = ...,
        width: int = ...,
        wrap: Literal["none", "char", "word"] = ...,
        xscrollcommand: _XYScrollCommand = ...,
        yscrollcommand: _XYScrollCommand = ...,
    ) -> dict[str, tuple[str, str, str, Any, Any]] | None:
        """
        Configure resources of a widget.

        The values for resources are specified as keyword
        arguments. To get an overview about
        the allowed keyword arguments call the method keys.
        """
        ...
    @overload
    def configure(self, cnf: str) -> tuple[str, str, str, Any, Any]:
        """
        Configure resources of a widget.

        The values for resources are specified as keyword
        arguments. To get an overview about
        the allowed keyword arguments call the method keys.
        """
        ...
    config = configure
    def bbox(self, index: _TextIndex) -> tuple[int, int, int, int] | None:
        """
        Return a tuple of (x,y,width,height) which gives the bounding
        box of the visible part of the character at the given index.
        """
        ...
    def compare(self, index1: _TextIndex, op: Literal["<", "<=", "==", ">=", ">", "!="], index2: _TextIndex) -> bool:
        """
        Return whether between index INDEX1 and index INDEX2 the
        relation OP is satisfied. OP is one of <, <=, ==, >=, >, or !=.
        """
        ...
    if sys.version_info >= (3, 13):
        @overload
        def count(self, index1: _TextIndex, index2: _TextIndex, *, return_ints: Literal[True]) -> int:
            """
            Counts the number of relevant things between the two indices.

            If INDEX1 is after INDEX2, the result will be a negative number
            (and this holds for each of the possible options).

            The actual items which are counted depends on the options given.
            The result is a tuple of integers, one for the result of each
            counting option given, if more than one option is specified or
            return_ints is false (default), otherwise it is an integer.
            Valid counting options are "chars", "displaychars",
            "displayindices", "displaylines", "indices", "lines", "xpixels"
            and "ypixels". The default value, if no option is specified, is
            "indices". There is an additional possible option "update",
            which if given then all subsequent options ensure that any
            possible out of date information is recalculated.
            """
            ...
        @overload
        def count(
            self, index1: _TextIndex, index2: _TextIndex, arg: _WhatToCount | Literal["update"], /, *, return_ints: Literal[True]
        ) -> int:
            """
            Counts the number of relevant things between the two indices.

            If INDEX1 is after INDEX2, the result will be a negative number
            (and this holds for each of the possible options).

            The actual items which are counted depends on the options given.
            The result is a tuple of integers, one for the result of each
            counting option given, if more than one option is specified or
            return_ints is false (default), otherwise it is an integer.
            Valid counting options are "chars", "displaychars",
            "displayindices", "displaylines", "indices", "lines", "xpixels"
            and "ypixels". The default value, if no option is specified, is
            "indices". There is an additional possible option "update",
            which if given then all subsequent options ensure that any
            possible out of date information is recalculated.
            """
            ...
        @overload
        def count(
            self,
            index1: _TextIndex,
            index2: _TextIndex,
            arg1: Literal["update"],
            arg2: _WhatToCount,
            /,
            *,
            return_ints: Literal[True],
        ) -> int:
            """
            Counts the number of relevant things between the two indices.

            If INDEX1 is after INDEX2, the result will be a negative number
            (and this holds for each of the possible options).

            The actual items which are counted depends on the options given.
            The result is a tuple of integers, one for the result of each
            counting option given, if more than one option is specified or
            return_ints is false (default), otherwise it is an integer.
            Valid counting options are "chars", "displaychars",
            "displayindices", "displaylines", "indices", "lines", "xpixels"
            and "ypixels". The default value, if no option is specified, is
            "indices". There is an additional possible option "update",
            which if given then all subsequent options ensure that any
            possible out of date information is recalculated.
            """
            ...
        @overload
        def count(
            self,
            index1: _TextIndex,
            index2: _TextIndex,
            arg1: _WhatToCount,
            arg2: Literal["update"],
            /,
            *,
            return_ints: Literal[True],
        ) -> int:
            """
            Counts the number of relevant things between the two indices.

            If INDEX1 is after INDEX2, the result will be a negative number
            (and this holds for each of the possible options).

            The actual items which are counted depends on the options given.
            The result is a tuple of integers, one for the result of each
            counting option given, if more than one option is specified or
            return_ints is false (default), otherwise it is an integer.
            Valid counting options are "chars", "displaychars",
            "displayindices", "displaylines", "indices", "lines", "xpixels"
            and "ypixels". The default value, if no option is specified, is
            "indices". There is an additional possible option "update",
            which if given then all subsequent options ensure that any
            possible out of date information is recalculated.
            """
            ...
        @overload
        def count(
            self, index1: _TextIndex, index2: _TextIndex, arg1: _WhatToCount, arg2: _WhatToCount, /, *, return_ints: Literal[True]
        ) -> tuple[int, int]:
            """
            Counts the number of relevant things between the two indices.

            If INDEX1 is after INDEX2, the result will be a negative number
            (and this holds for each of the possible options).

            The actual items which are counted depends on the options given.
            The result is a tuple of integers, one for the result of each
            counting option given, if more than one option is specified or
            return_ints is false (default), otherwise it is an integer.
            Valid counting options are "chars", "displaychars",
            "displayindices", "displaylines", "indices", "lines", "xpixels"
            and "ypixels". The default value, if no option is specified, is
            "indices". There is an additional possible option "update",
            which if given then all subsequent options ensure that any
            possible out of date information is recalculated.
            """
            ...
        @overload
        def count(
            self,
            index1: _TextIndex,
            index2: _TextIndex,
            arg1: _WhatToCount | Literal["update"],
            arg2: _WhatToCount | Literal["update"],
            arg3: _WhatToCount | Literal["update"],
            /,
            *args: _WhatToCount | Literal["update"],
            return_ints: Literal[True],
        ) -> tuple[int, ...]:
            """
            Counts the number of relevant things between the two indices.

            If INDEX1 is after INDEX2, the result will be a negative number
            (and this holds for each of the possible options).

            The actual items which are counted depends on the options given.
            The result is a tuple of integers, one for the result of each
            counting option given, if more than one option is specified or
            return_ints is false (default), otherwise it is an integer.
            Valid counting options are "chars", "displaychars",
            "displayindices", "displaylines", "indices", "lines", "xpixels"
            and "ypixels". The default value, if no option is specified, is
            "indices". There is an additional possible option "update",
            which if given then all subsequent options ensure that any
            possible out of date information is recalculated.
            """
            ...
        @overload
        def count(self, index1: _TextIndex, index2: _TextIndex, *, return_ints: Literal[False] = False) -> tuple[int] | None:
            """
            Counts the number of relevant things between the two indices.

            If INDEX1 is after INDEX2, the result will be a negative number
            (and this holds for each of the possible options).

            The actual items which are counted depends on the options given.
            The result is a tuple of integers, one for the result of each
            counting option given, if more than one option is specified or
            return_ints is false (default), otherwise it is an integer.
            Valid counting options are "chars", "displaychars",
            "displayindices", "displaylines", "indices", "lines", "xpixels"
            and "ypixels". The default value, if no option is specified, is
            "indices". There is an additional possible option "update",
            which if given then all subsequent options ensure that any
            possible out of date information is recalculated.
            """
            ...
        @overload
        def count(
            self,
            index1: _TextIndex,
            index2: _TextIndex,
            arg: _WhatToCount | Literal["update"],
            /,
            *,
            return_ints: Literal[False] = False,
        ) -> tuple[int] | None:
            """
            Counts the number of relevant things between the two indices.

            If INDEX1 is after INDEX2, the result will be a negative number
            (and this holds for each of the possible options).

            The actual items which are counted depends on the options given.
            The result is a tuple of integers, one for the result of each
            counting option given, if more than one option is specified or
            return_ints is false (default), otherwise it is an integer.
            Valid counting options are "chars", "displaychars",
            "displayindices", "displaylines", "indices", "lines", "xpixels"
            and "ypixels". The default value, if no option is specified, is
            "indices". There is an additional possible option "update",
            which if given then all subsequent options ensure that any
            possible out of date information is recalculated.
            """
            ...
        @overload
        def count(
            self,
            index1: _TextIndex,
            index2: _TextIndex,
            arg1: Literal["update"],
            arg2: _WhatToCount,
            /,
            *,
            return_ints: Literal[False] = False,
        ) -> int | None:
            """
            Counts the number of relevant things between the two indices.

            If INDEX1 is after INDEX2, the result will be a negative number
            (and this holds for each of the possible options).

            The actual items which are counted depends on the options given.
            The result is a tuple of integers, one for the result of each
            counting option given, if more than one option is specified or
            return_ints is false (default), otherwise it is an integer.
            Valid counting options are "chars", "displaychars",
            "displayindices", "displaylines", "indices", "lines", "xpixels"
            and "ypixels". The default value, if no option is specified, is
            "indices". There is an additional possible option "update",
            which if given then all subsequent options ensure that any
            possible out of date information is recalculated.
            """
            ...
        @overload
        def count(
            self,
            index1: _TextIndex,
            index2: _TextIndex,
            arg1: _WhatToCount,
            arg2: Literal["update"],
            /,
            *,
            return_ints: Literal[False] = False,
        ) -> int | None:
            """
            Counts the number of relevant things between the two indices.

            If INDEX1 is after INDEX2, the result will be a negative number
            (and this holds for each of the possible options).

            The actual items which are counted depends on the options given.
            The result is a tuple of integers, one for the result of each
            counting option given, if more than one option is specified or
            return_ints is false (default), otherwise it is an integer.
            Valid counting options are "chars", "displaychars",
            "displayindices", "displaylines", "indices", "lines", "xpixels"
            and "ypixels". The default value, if no option is specified, is
            "indices". There is an additional possible option "update",
            which if given then all subsequent options ensure that any
            possible out of date information is recalculated.
            """
            ...
        @overload
        def count(
            self,
            index1: _TextIndex,
            index2: _TextIndex,
            arg1: _WhatToCount,
            arg2: _WhatToCount,
            /,
            *,
            return_ints: Literal[False] = False,
        ) -> tuple[int, int]:
            """
            Counts the number of relevant things between the two indices.

            If INDEX1 is after INDEX2, the result will be a negative number
            (and this holds for each of the possible options).

            The actual items which are counted depends on the options given.
            The result is a tuple of integers, one for the result of each
            counting option given, if more than one option is specified or
            return_ints is false (default), otherwise it is an integer.
            Valid counting options are "chars", "displaychars",
            "displayindices", "displaylines", "indices", "lines", "xpixels"
            and "ypixels". The default value, if no option is specified, is
            "indices". There is an additional possible option "update",
            which if given then all subsequent options ensure that any
            possible out of date information is recalculated.
            """
            ...
        @overload
        def count(
            self,
            index1: _TextIndex,
            index2: _TextIndex,
            arg1: _WhatToCount | Literal["update"],
            arg2: _WhatToCount | Literal["update"],
            arg3: _WhatToCount | Literal["update"],
            /,
            *args: _WhatToCount | Literal["update"],
            return_ints: Literal[False] = False,
        ) -> tuple[int, ...]:
            """
            Counts the number of relevant things between the two indices.

            If INDEX1 is after INDEX2, the result will be a negative number
            (and this holds for each of the possible options).

            The actual items which are counted depends on the options given.
            The result is a tuple of integers, one for the result of each
            counting option given, if more than one option is specified or
            return_ints is false (default), otherwise it is an integer.
            Valid counting options are "chars", "displaychars",
            "displayindices", "displaylines", "indices", "lines", "xpixels"
            and "ypixels". The default value, if no option is specified, is
            "indices". There is an additional possible option "update",
            which if given then all subsequent options ensure that any
            possible out of date information is recalculated.
            """
            ...
    else:
        @overload
        def count(self, index1: _TextIndex, index2: _TextIndex) -> tuple[int] | None:
            """
            Counts the number of relevant things between the two indices.
            If index1 is after index2, the result will be a negative number
            (and this holds for each of the possible options).

            The actual items which are counted depends on the options given by
            args. The result is a list of integers, one for the result of each
            counting option given. Valid counting options are "chars",
            "displaychars", "displayindices", "displaylines", "indices",
            "lines", "xpixels" and "ypixels". There is an additional possible
            option "update", which if given then all subsequent options ensure
            that any possible out of date information is recalculated.
            """
            ...
        @overload
        def count(
            self, index1: _TextIndex, index2: _TextIndex, arg: _WhatToCount | Literal["update"], /
        ) -> tuple[int] | None:
            """
            Counts the number of relevant things between the two indices.
            If index1 is after index2, the result will be a negative number
            (and this holds for each of the possible options).

            The actual items which are counted depends on the options given by
            args. The result is a list of integers, one for the result of each
            counting option given. Valid counting options are "chars",
            "displaychars", "displayindices", "displaylines", "indices",
            "lines", "xpixels" and "ypixels". There is an additional possible
            option "update", which if given then all subsequent options ensure
            that any possible out of date information is recalculated.
            """
            ...
        @overload
        def count(self, index1: _TextIndex, index2: _TextIndex, arg1: Literal["update"], arg2: _WhatToCount, /) -> int | None:
            """
            Counts the number of relevant things between the two indices.
            If index1 is after index2, the result will be a negative number
            (and this holds for each of the possible options).

            The actual items which are counted depends on the options given by
            args. The result is a list of integers, one for the result of each
            counting option given. Valid counting options are "chars",
            "displaychars", "displayindices", "displaylines", "indices",
            "lines", "xpixels" and "ypixels". There is an additional possible
            option "update", which if given then all subsequent options ensure
            that any possible out of date information is recalculated.
            """
            ...
        @overload
        def count(self, index1: _TextIndex, index2: _TextIndex, arg1: _WhatToCount, arg2: Literal["update"], /) -> int | None:
            """
            Counts the number of relevant things between the two indices.
            If index1 is after index2, the result will be a negative number
            (and this holds for each of the possible options).

            The actual items which are counted depends on the options given by
            args. The result is a list of integers, one for the result of each
            counting option given. Valid counting options are "chars",
            "displaychars", "displayindices", "displaylines", "indices",
            "lines", "xpixels" and "ypixels". There is an additional possible
            option "update", which if given then all subsequent options ensure
            that any possible out of date information is recalculated.
            """
            ...
        @overload
        def count(self, index1: _TextIndex, index2: _TextIndex, arg1: _WhatToCount, arg2: _WhatToCount, /) -> tuple[int, int]:
            """
            Counts the number of relevant things between the two indices.
            If index1 is after index2, the result will be a negative number
            (and this holds for each of the possible options).

            The actual items which are counted depends on the options given by
            args. The result is a list of integers, one for the result of each
            counting option given. Valid counting options are "chars",
            "displaychars", "displayindices", "displaylines", "indices",
            "lines", "xpixels" and "ypixels". There is an additional possible
            option "update", which if given then all subsequent options ensure
            that any possible out of date information is recalculated.
            """
            ...
        @overload
        def count(
            self,
            index1: _TextIndex,
            index2: _TextIndex,
            arg1: _WhatToCount | Literal["update"],
            arg2: _WhatToCount | Literal["update"],
            arg3: _WhatToCount | Literal["update"],
            /,
            *args: _WhatToCount | Literal["update"],
        ) -> tuple[int, ...]:
            """
            Counts the number of relevant things between the two indices.
            If index1 is after index2, the result will be a negative number
            (and this holds for each of the possible options).

            The actual items which are counted depends on the options given by
            args. The result is a list of integers, one for the result of each
            counting option given. Valid counting options are "chars",
            "displaychars", "displayindices", "displaylines", "indices",
            "lines", "xpixels" and "ypixels". There is an additional possible
            option "update", which if given then all subsequent options ensure
            that any possible out of date information is recalculated.
            """
            ...

    @overload
    def debug(self, boolean: None = None) -> bool:
        """
        Turn on the internal consistency checks of the B-Tree inside the text
        widget according to BOOLEAN.
        """
        ...
    @overload
    def debug(self, boolean: bool) -> None:
        """
        Turn on the internal consistency checks of the B-Tree inside the text
        widget according to BOOLEAN.
        """
        ...
    def delete(self, index1: _TextIndex, index2: _TextIndex | None = None) -> None:
        """Delete the characters between INDEX1 and INDEX2 (not included)."""
        ...
    def dlineinfo(self, index: _TextIndex) -> tuple[int, int, int, int, int] | None:
        """
        Return tuple (x,y,width,height,baseline) giving the bounding box
        and baseline position of the visible part of the line containing
        the character at INDEX.
        """
        ...
    @overload
    def dump(
        self,
        index1: _TextIndex,
        index2: _TextIndex | None = None,
        command: None = None,
        *,
        all: bool = ...,
        image: bool = ...,
        mark: bool = ...,
        tag: bool = ...,
        text: bool = ...,
        window: bool = ...,
    ) -> list[tuple[str, str, str]]:
        """
        Return the contents of the widget between index1 and index2.

        The type of contents returned in filtered based on the keyword
        parameters; if 'all', 'image', 'mark', 'tag', 'text', or 'window' are
        given and true, then the corresponding items are returned. The result
        is a list of triples of the form (key, value, index). If none of the
        keywords are true then 'all' is used by default.

        If the 'command' argument is given, it is called once for each element
        of the list of triples, with the values of each triple serving as the
        arguments to the function. In this case the list is not returned.
        """
        ...
    @overload
    def dump(
        self,
        index1: _TextIndex,
        index2: _TextIndex | None,
        command: Callable[[str, str, str], object] | str,
        *,
        all: bool = ...,
        image: bool = ...,
        mark: bool = ...,
        tag: bool = ...,
        text: bool = ...,
        window: bool = ...,
    ) -> None:
        """
        Return the contents of the widget between index1 and index2.

        The type of contents returned in filtered based on the keyword
        parameters; if 'all', 'image', 'mark', 'tag', 'text', or 'window' are
        given and true, then the corresponding items are returned. The result
        is a list of triples of the form (key, value, index). If none of the
        keywords are true then 'all' is used by default.

        If the 'command' argument is given, it is called once for each element
        of the list of triples, with the values of each triple serving as the
        arguments to the function. In this case the list is not returned.
        """
        ...
    @overload
    def dump(
        self,
        index1: _TextIndex,
        index2: _TextIndex | None = None,
        *,
        command: Callable[[str, str, str], object] | str,
        all: bool = ...,
        image: bool = ...,
        mark: bool = ...,
        tag: bool = ...,
        text: bool = ...,
        window: bool = ...,
    ) -> None:
        """
        Return the contents of the widget between index1 and index2.

        The type of contents returned in filtered based on the keyword
        parameters; if 'all', 'image', 'mark', 'tag', 'text', or 'window' are
        given and true, then the corresponding items are returned. The result
        is a list of triples of the form (key, value, index). If none of the
        keywords are true then 'all' is used by default.

        If the 'command' argument is given, it is called once for each element
        of the list of triples, with the values of each triple serving as the
        arguments to the function. In this case the list is not returned.
        """
        ...
    def edit(self, *args):
        """
        Internal method

        This method controls the undo mechanism and
        the modified flag. The exact behavior of the
        command depends on the option argument that
        follows the edit argument. The following forms
        of the command are currently supported:

        edit_modified, edit_redo, edit_reset, edit_separator
        and edit_undo
        """
        ...
    @overload
    def edit_modified(self, arg: None = None) -> bool:
        """
        Get or Set the modified flag

        If arg is not specified, returns the modified
        flag of the widget. The insert, delete, edit undo and
        edit redo commands or the user can set or clear the
        modified flag. If boolean is specified, sets the
        modified flag of the widget to arg.
        """
        ...
    @overload
    def edit_modified(self, arg: bool) -> None:
        """
        Get or Set the modified flag

        If arg is not specified, returns the modified
        flag of the widget. The insert, delete, edit undo and
        edit redo commands or the user can set or clear the
        modified flag. If boolean is specified, sets the
        modified flag of the widget to arg.
        """
        ...
    def edit_redo(self) -> None:
        """
        Redo the last undone edit

        When the undo option is true, reapplies the last
        undone edits provided no other edits were done since
        then. Generates an error when the redo stack is empty.
        Does nothing when the undo option is false.
        """
        ...
    def edit_reset(self) -> None:
        """
        Clears the undo and redo stacks
        
        """
        ...
    def edit_separator(self) -> None:
        """
        Inserts a separator (boundary) on the undo stack.

        Does nothing when the undo option is false
        """
        ...
    def edit_undo(self) -> None:
        """
        Undoes the last edit action

        If the undo option is true. An edit action is defined
        as all the insert and delete commands that are recorded
        on the undo stack in between two separators. Generates
        an error when the undo stack is empty. Does nothing
        when the undo option is false
        """
        ...
    def get(self, index1: _TextIndex, index2: _TextIndex | None = None) -> str:
        """Return the text from INDEX1 to INDEX2 (not included)."""
        ...
    @overload
    def image_cget(self, index: _TextIndex, option: Literal["image", "name"]) -> str:
        """Return the value of OPTION of an embedded image at INDEX."""
        ...
    @overload
    def image_cget(self, index: _TextIndex, option: Literal["padx", "pady"]) -> int:
        """Return the value of OPTION of an embedded image at INDEX."""
        ...
    @overload
    def image_cget(self, index: _TextIndex, option: Literal["align"]) -> Literal["baseline", "bottom", "center", "top"]:
        """Return the value of OPTION of an embedded image at INDEX."""
        ...
    @overload
    def image_cget(self, index: _TextIndex, option: str) -> Any:
        """Return the value of OPTION of an embedded image at INDEX."""
        ...
    @overload
    def image_configure(self, index: _TextIndex, cnf: str) -> tuple[str, str, str, str, str | int]:
        """Configure an embedded image at INDEX."""
        ...
    @overload
    def image_configure(
        self,
        index: _TextIndex,
        cnf: dict[str, Any] | None = {},
        *,
        align: Literal["baseline", "bottom", "center", "top"] = ...,
        image: _ImageSpec = ...,
        name: str = ...,
        padx: _ScreenUnits = ...,
        pady: _ScreenUnits = ...,
    ) -> dict[str, tuple[str, str, str, str, str | int]] | None:
        """Configure an embedded image at INDEX."""
        ...
    def image_create(
        self,
        index: _TextIndex,
        cnf: dict[str, Any] | None = {},
        *,
        align: Literal["baseline", "bottom", "center", "top"] = ...,
        image: _ImageSpec = ...,
        name: str = ...,
        padx: _ScreenUnits = ...,
        pady: _ScreenUnits = ...,
    ) -> str:
        """Create an embedded image at INDEX."""
        ...
    def image_names(self) -> tuple[str, ...]:
        """Return all names of embedded images in this widget."""
        ...
    def index(self, index: _TextIndex) -> str:
        """Return the index in the form line.char for INDEX."""
        ...
    def insert(self, index: _TextIndex, chars: str, *args: str | list[str] | tuple[str, ...]) -> None:
        """
        Insert CHARS before the characters at INDEX. An additional
        tag can be given in ARGS. Additional CHARS and tags can follow in ARGS.
        """
        ...
    @overload
    def mark_gravity(self, markName: str, direction: None = None) -> Literal["left", "right"]:
        """
        Change the gravity of a mark MARKNAME to DIRECTION (LEFT or RIGHT).
        Return the current value if None is given for DIRECTION.
        """
        ...
    @overload
    def mark_gravity(self, markName: str, direction: Literal["left", "right"]) -> None:
        """
        Change the gravity of a mark MARKNAME to DIRECTION (LEFT or RIGHT).
        Return the current value if None is given for DIRECTION.
        """
        ...
    def mark_names(self) -> tuple[str, ...]:
        """Return all mark names."""
        ...
    def mark_set(self, markName: str, index: _TextIndex) -> None:
        """Set mark MARKNAME before the character at INDEX."""
        ...
    def mark_unset(self, *markNames: str) -> None:
        """Delete all marks in MARKNAMES."""
        ...
    def mark_next(self, index: _TextIndex) -> str | None:
        """Return the name of the next mark after INDEX."""
        ...
    def mark_previous(self, index: _TextIndex) -> str | None:
        """Return the name of the previous mark before INDEX."""
        ...
    # **kw of peer_create is same as the kwargs of Text.__init__
    def peer_create(self, newPathName: str | Text, cnf: dict[str, Any] = {}, **kw) -> None:
        """
        Creates a peer text widget with the given newPathName, and any
        optional standard configuration options. By default the peer will
        have the same start and end line as the parent widget, but
        these can be overridden with the standard configuration options.
        """
        ...
    def peer_names(self) -> tuple[_tkinter.Tcl_Obj, ...]:
        """
        Returns a list of peers of this widget (this does not include
        the widget itself).
        """
        ...
    def replace(self, index1: _TextIndex, index2: _TextIndex, chars: str, *args: str | list[str] | tuple[str, ...]) -> None:
        """
        Replaces the range of characters between index1 and index2 with
        the given characters and tags specified by args.

        See the method insert for some more information about args, and the
        method delete for information about the indices.
        """
        ...
    def scan_mark(self, x: int, y: int) -> None:
        """Remember the current X, Y coordinates."""
        ...
    def scan_dragto(self, x: int, y: int) -> None:
        """
        Adjust the view of the text to 10 times the
        difference between X and Y and the coordinates given in
        scan_mark.
        """
        ...
    def search(
        self,
        pattern: str,
        index: _TextIndex,
        stopindex: _TextIndex | None = None,
        forwards: bool | None = None,
        backwards: bool | None = None,
        exact: bool | None = None,
        regexp: bool | None = None,
        nocase: bool | None = None,
        count: Variable | None = None,
        elide: bool | None = None,
    ) -> str:
        """
        Search PATTERN beginning from INDEX until STOPINDEX.
        Return the index of the first character of a match or an
        empty string.
        """
        ...
    def see(self, index: _TextIndex) -> None:
        """Scroll such that the character at INDEX is visible."""
        ...
    def tag_add(self, tagName: str, index1: _TextIndex, *args: _TextIndex) -> None:
        """
        Add tag TAGNAME to all characters between INDEX1 and index2 in ARGS.
        Additional pairs of indices may follow in ARGS.
        """
        ...
    # tag_bind stuff is very similar to Canvas
    @overload
    def tag_bind(
        self,
        tagName: str,
        sequence: str | None,
        func: Callable[[Event[Text]], object] | None,
        add: Literal["", "+"] | bool | None = None,
    ) -> str:
        """
        Bind to all characters with TAGNAME at event SEQUENCE a call to function FUNC.

        An additional boolean parameter ADD specifies whether FUNC will be
        called additionally to the other bound function or whether it will
        replace the previous function. See bind for the return value.
        """
        ...
    @overload
    def tag_bind(self, tagName: str, sequence: str | None, func: str, add: Literal["", "+"] | bool | None = None) -> None:
        """
        Bind to all characters with TAGNAME at event SEQUENCE a call to function FUNC.

        An additional boolean parameter ADD specifies whether FUNC will be
        called additionally to the other bound function or whether it will
        replace the previous function. See bind for the return value.
        """
        ...
    def tag_unbind(self, tagName: str, sequence: str, funcid: str | None = None) -> None:
        """
        Unbind for all characters with TAGNAME for event SEQUENCE  the
        function identified with FUNCID.
        """
        ...
    # allowing any string for cget instead of just Literals because there's no other way to look up tag options
    def tag_cget(self, tagName: str, option: str):
        """Return the value of OPTION for tag TAGNAME."""
        ...
    @overload
    def tag_configure(
        self,
        tagName: str,
        cnf: dict[str, Any] | None = None,
        *,
        background: str = ...,
        bgstipple: str = ...,
        borderwidth: _ScreenUnits = ...,
        border: _ScreenUnits = ...,  # alias for borderwidth
        elide: bool = ...,
        fgstipple: str = ...,
        font: _FontDescription = ...,
        foreground: str = ...,
        justify: Literal["left", "right", "center"] = ...,
        lmargin1: _ScreenUnits = ...,
        lmargin2: _ScreenUnits = ...,
        lmargincolor: str = ...,
        offset: _ScreenUnits = ...,
        overstrike: bool = ...,
        overstrikefg: str = ...,
        relief: _Relief = ...,
        rmargin: _ScreenUnits = ...,
        rmargincolor: str = ...,
        selectbackground: str = ...,
        selectforeground: str = ...,
        spacing1: _ScreenUnits = ...,
        spacing2: _ScreenUnits = ...,
        spacing3: _ScreenUnits = ...,
        tabs: Any = ...,  # the exact type is kind of complicated, see manual page
        tabstyle: Literal["tabular", "wordprocessor"] = ...,
        underline: bool = ...,
        underlinefg: str = ...,
        wrap: Literal["none", "char", "word"] = ...,  # be careful with "none" vs None
    ) -> dict[str, tuple[str, str, str, Any, Any]] | None:
        """Configure a tag TAGNAME."""
        ...
    @overload
    def tag_configure(self, tagName: str, cnf: str) -> tuple[str, str, str, Any, Any]:
        """Configure a tag TAGNAME."""
        ...
    tag_config = tag_configure
    def tag_delete(self, first_tag_name: str, /, *tagNames: str) -> None:
        """Delete all tags in TAGNAMES."""
        ...
    def tag_lower(self, tagName: str, belowThis: str | None = None) -> None:
        """
        Change the priority of tag TAGNAME such that it is lower
        than the priority of BELOWTHIS.
        """
        ...
    def tag_names(self, index: _TextIndex | None = None) -> tuple[str, ...]:
        """Return a list of all tag names."""
        ...
    def tag_nextrange(
        self, tagName: str, index1: _TextIndex, index2: _TextIndex | None = None
    ) -> tuple[str, str] | tuple[()]:
        """
        Return a list of start and end index for the first sequence of
        characters between INDEX1 and INDEX2 which all have tag TAGNAME.
        The text is searched forward from INDEX1.
        """
        ...
    def tag_prevrange(
        self, tagName: str, index1: _TextIndex, index2: _TextIndex | None = None
    ) -> tuple[str, str] | tuple[()]:
        """
        Return a list of start and end index for the first sequence of
        characters between INDEX1 and INDEX2 which all have tag TAGNAME.
        The text is searched backwards from INDEX1.
        """
        ...
    def tag_raise(self, tagName: str, aboveThis: str | None = None) -> None:
        """
        Change the priority of tag TAGNAME such that it is higher
        than the priority of ABOVETHIS.
        """
        ...
    def tag_ranges(self, tagName: str) -> tuple[_tkinter.Tcl_Obj, ...]:
        """Return a list of ranges of text which have tag TAGNAME."""
        ...
    # tag_remove and tag_delete are different
    def tag_remove(self, tagName: str, index1: _TextIndex, index2: _TextIndex | None = None) -> None:
        """Remove tag TAGNAME from all characters between INDEX1 and INDEX2."""
        ...
    @overload
    def window_cget(self, index: _TextIndex, option: Literal["padx", "pady"]) -> int:
        """Return the value of OPTION of an embedded window at INDEX."""
        ...
    @overload
    def window_cget(self, index: _TextIndex, option: Literal["stretch"]) -> bool:
        """Return the value of OPTION of an embedded window at INDEX."""
        ...
    @overload
    def window_cget(self, index: _TextIndex, option: Literal["align"]) -> Literal["baseline", "bottom", "center", "top"]:
        """Return the value of OPTION of an embedded window at INDEX."""
        ...
    @overload  # window is set to a widget, but read as the string name.
    def window_cget(self, index: _TextIndex, option: Literal["create", "window"]) -> str:
        """Return the value of OPTION of an embedded window at INDEX."""
        ...
    @overload
    def window_cget(self, index: _TextIndex, option: str) -> Any:
        """Return the value of OPTION of an embedded window at INDEX."""
        ...
    @overload
    def window_configure(self, index: _TextIndex, cnf: str) -> tuple[str, str, str, str, str | int]:
        """Configure an embedded window at INDEX."""
        ...
    @overload
    def window_configure(
        self,
        index: _TextIndex,
        cnf: dict[str, Any] | None = None,
        *,
        align: Literal["baseline", "bottom", "center", "top"] = ...,
        create: str = ...,
        padx: _ScreenUnits = ...,
        pady: _ScreenUnits = ...,
        stretch: bool | Literal[0, 1] = ...,
        window: Misc | str = ...,
    ) -> dict[str, tuple[str, str, str, str, str | int]] | None:
        """Configure an embedded window at INDEX."""
        ...
    window_config = window_configure
    def window_create(
        self,
        index: _TextIndex,
        cnf: dict[str, Any] | None = {},
        *,
        align: Literal["baseline", "bottom", "center", "top"] = ...,
        create: str = ...,
        padx: _ScreenUnits = ...,
        pady: _ScreenUnits = ...,
        stretch: bool | Literal[0, 1] = ...,
        window: Misc | str = ...,
    ) -> None:
        """Create a window at INDEX."""
        ...
    def window_names(self) -> tuple[str, ...]:
        """Return all names of embedded windows in this widget."""
        ...
    def yview_pickplace(self, *what):
        """Obsolete function, use see."""
        ...

class _setit:
    """Internal class. It wraps the command in the widget OptionMenu."""
    def __init__(self, var, value, callback: Incomplete | None = None) -> None: ...
    def __call__(self, *args) -> None: ...

# manual page: tk_optionMenu
class OptionMenu(Menubutton):
    """OptionMenu which allows the user to select a value from a menu."""
    widgetName: Incomplete
    menuname: Incomplete
    def __init__(
        # differs from other widgets
        self,
        master: Misc | None,
        variable: StringVar,
        value: str,
        *values: str,
        # kwarg only from now on
        command: Callable[[StringVar], object] | None = ...,
    ) -> None:
        """
        Construct an optionmenu widget with the parent MASTER, with
        the resource textvariable set to VARIABLE, the initially selected
        value VALUE, the other menu values VALUES and an additional
        keyword argument command.
        """
        ...
    # configure, config, cget are inherited from Menubutton
    # destroy and __getitem__ are overridden, signature does not change

# This matches tkinter's image classes (PhotoImage and BitmapImage)
# and PIL's tkinter-compatible class (PIL.ImageTk.PhotoImage),
# but not a plain PIL image that isn't tkinter compatible.
# The reason is that PIL has width and height attributes, not methods.
@type_check_only
class _Image(Protocol):
    def width(self) -> int: ...
    def height(self) -> int: ...

@type_check_only
class _BitmapImageLike(_Image): ...

@type_check_only
class _PhotoImageLike(_Image): ...

class Image(_Image):
    """Base class for images."""
    name: Incomplete
    tk: _tkinter.TkappType
    def __init__(
        self, imgtype, name: Incomplete | None = None, cnf={}, master: Misc | _tkinter.TkappType | None = None, **kw
    ) -> None: ...
    def __del__(self) -> None: ...
    def __setitem__(self, key, value) -> None: ...
    def __getitem__(self, key): ...
    configure: Incomplete
    config: Incomplete
    def type(self):
        """Return the type of the image, e.g. "photo" or "bitmap"."""
        ...

class PhotoImage(Image, _PhotoImageLike):
    """Widget which can display images in PGM, PPM, GIF, PNG format."""
    # This should be kept in sync with PIL.ImageTK.PhotoImage.__init__()
    def __init__(
        self,
        name: str | None = None,
        cnf: dict[str, Any] = {},
        master: Misc | _tkinter.TkappType | None = None,
        *,
        data: str | bytes = ...,  # not same as data argument of put()
        format: str = ...,
        file: StrOrBytesPath = ...,
        gamma: float = ...,
        height: int = ...,
        palette: int | str = ...,
        width: int = ...,
    ) -> None:
        """
        Create an image with NAME.

        Valid resource names: data, format, file, gamma, height, palette,
        width.
        """
        ...
    def configure(
        self,
        *,
        data: str | bytes = ...,
        format: str = ...,
        file: StrOrBytesPath = ...,
        gamma: float = ...,
        height: int = ...,
        palette: int | str = ...,
        width: int = ...,
    ) -> None:
        """Configure the image."""
        ...
    config = configure
    def blank(self) -> None:
        """Display a transparent image."""
        ...
    def cget(self, option: str) -> str:
        """Return the value of OPTION."""
        ...
    def __getitem__(self, key: str) -> str: ...  # always string: image['height'] can be '0'
    if sys.version_info >= (3, 13):
        def copy(
            self,
            *,
            from_coords: Iterable[int] | None = None,
            zoom: int | tuple[int, int] | list[int] | None = None,
            subsample: int | tuple[int, int] | list[int] | None = None,
        ) -> PhotoImage:
            """
            Return a new PhotoImage with the same image as this widget.

            The FROM_COORDS option specifies a rectangular sub-region of the
            source image to be copied. It must be a tuple or a list of 1 to 4
            integers (x1, y1, x2, y2).  (x1, y1) and (x2, y2) specify diagonally
            opposite corners of the rectangle.  If x2 and y2 are not specified,
            the default value is the bottom-right corner of the source image.
            The pixels copied will include the left and top edges of the
            specified rectangle but not the bottom or right edges.  If the
            FROM_COORDS option is not given, the default is the whole source
            image.

            If SUBSAMPLE or ZOOM are specified, the image is transformed as in
            the subsample() or zoom() methods.  The value must be a single
            integer or a pair of integers.
            """
            ...
        def subsample(self, x: int, y: Literal[""] = "", *, from_coords: Iterable[int] | None = None) -> PhotoImage:
            """
            Return a new PhotoImage based on the same image as this widget
            but use only every Xth or Yth pixel.  If Y is not given, the
            default value is the same as X.

            The FROM_COORDS option specifies a rectangular sub-region of the
            source image to be copied, as in the copy() method.
            """
            ...
        def zoom(self, x: int, y: Literal[""] = "", *, from_coords: Iterable[int] | None = None) -> PhotoImage:
            """
            Return a new PhotoImage with the same image as this widget
            but zoom it with a factor of X in the X direction and Y in the Y
            direction.  If Y is not given, the default value is the same as X.

            The FROM_COORDS option specifies a rectangular sub-region of the
            source image to be copied, as in the copy() method.
            """
            ...
        def copy_replace(
            self,
            sourceImage: PhotoImage | str,
            *,
            from_coords: Iterable[int] | None = None,
            to: Iterable[int] | None = None,
            shrink: bool = False,
            zoom: int | tuple[int, int] | list[int] | None = None,
            subsample: int | tuple[int, int] | list[int] | None = None,
            # `None` defaults to overlay.
            compositingrule: Literal["overlay", "set"] | None = None,
        ) -> None:
            """
            Copy a region from the source image (which must be a PhotoImage) to
            this image, possibly with pixel zooming and/or subsampling.  If no
            options are specified, this command copies the whole of the source
            image into this image, starting at coordinates (0, 0).

            The FROM_COORDS option specifies a rectangular sub-region of the
            source image to be copied. It must be a tuple or a list of 1 to 4
            integers (x1, y1, x2, y2).  (x1, y1) and (x2, y2) specify diagonally
            opposite corners of the rectangle.  If x2 and y2 are not specified,
            the default value is the bottom-right corner of the source image.
            The pixels copied will include the left and top edges of the
            specified rectangle but not the bottom or right edges.  If the
            FROM_COORDS option is not given, the default is the whole source
            image.

            The TO option specifies a rectangular sub-region of the destination
            image to be affected.  It must be a tuple or a list of 1 to 4
            integers (x1, y1, x2, y2).  (x1, y1) and (x2, y2) specify diagonally
            opposite corners of the rectangle.  If x2 and y2 are not specified,
            the default value is (x1,y1) plus the size of the source region
            (after subsampling and zooming, if specified).  If x2 and y2 are
            specified, the source region will be replicated if necessary to fill
            the destination region in a tiled fashion.

            If SHRINK is true, the size of the destination image should be
            reduced, if necessary, so that the region being copied into is at
            the bottom-right corner of the image.

            If SUBSAMPLE or ZOOM are specified, the image is transformed as in
            the subsample() or zoom() methods.  The value must be a single
            integer or a pair of integers.

            The COMPOSITINGRULE option specifies how transparent pixels in the
            source image are combined with the destination image.  When a
            compositing rule of 'overlay' is set, the old contents of the
            destination image are visible, as if the source image were printed
            on a piece of transparent film and placed over the top of the
            destination.  When a compositing rule of 'set' is set, the old
            contents of the destination image are discarded and the source image
            is used as-is.  The default compositing rule is 'overlay'.
            """
            ...
    else:
        def copy(self) -> PhotoImage:
            """Return a new PhotoImage with the same image as this widget."""
            ...
        def zoom(self, x: int, y: int | Literal[""] = "") -> PhotoImage:
            """
            Return a new PhotoImage with the same image as this widget
            but zoom it with a factor of x in the X direction and y in the Y
            direction.  If y is not given, the default value is the same as x.
            """
            ...
        def subsample(self, x: int, y: int | Literal[""] = "") -> PhotoImage:
            """
            Return a new PhotoImage based on the same image as this widget
            but use only every Xth or Yth pixel.  If y is not given, the
            default value is the same as x.
            """
            ...

    def get(self, x: int, y: int) -> tuple[int, int, int]:
        """Return the color (red, green, blue) of the pixel at X,Y."""
        ...
    def put(
        self,
        data: (
            str
            | list[str]
            | list[list[str]]
            | list[tuple[str, ...]]
            | tuple[str, ...]
            | tuple[list[str], ...]
            | tuple[tuple[str, ...], ...]
        ),
        to: tuple[int, int] | None = None,
    ) -> None:
        """
        Put row formatted colors to image starting from
        position TO, e.g. image.put("{red green} {blue yellow}", to=(4,6))
        """
        ...
    if sys.version_info >= (3, 13):
        def read(
            self,
            filename: StrOrBytesPath,
            format: str | None = None,
            *,
            from_coords: Iterable[int] | None = None,
            to: Iterable[int] | None = None,
            shrink: bool = False,
        ) -> None:
            """
            Reads image data from the file named FILENAME into the image.

            The FORMAT option specifies the format of the image data in the
            file.

            The FROM_COORDS option specifies a rectangular sub-region of the image
            file data to be copied to the destination image.  It must be a tuple
            or a list of 1 to 4 integers (x1, y1, x2, y2).  (x1, y1) and
            (x2, y2) specify diagonally opposite corners of the rectangle.  If
            x2 and y2 are not specified, the default value is the bottom-right
            corner of the source image.  The default, if this option is not
            specified, is the whole of the image in the image file.

            The TO option specifies the coordinates of the top-left corner of
            the region of the image into which data from filename are to be
            read.  The default is (0, 0).

            If SHRINK is true, the size of the destination image will be
            reduced, if necessary, so that the region into which the image file
            data are read is at the bottom-right corner of the image.
            """
            ...
        def write(
            self,
            filename: StrOrBytesPath,
            format: str | None = None,
            from_coords: Iterable[int] | None = None,
            *,
            background: str | None = None,
            grayscale: bool = False,
        ) -> None:
            """
            Writes image data from the image to a file named FILENAME.

            The FORMAT option specifies the name of the image file format
            handler to be used to write the data to the file.  If this option
            is not given, the format is guessed from the file extension.

            The FROM_COORDS option specifies a rectangular region of the image
            to be written to the image file.  It must be a tuple or a list of 1
            to 4 integers (x1, y1, x2, y2).  If only x1 and y1 are specified,
            the region extends from (x1,y1) to the bottom-right corner of the
            image.  If all four coordinates are given, they specify diagonally
            opposite corners of the rectangular region.  The default, if this
            option is not given, is the whole image.

            If BACKGROUND is specified, the data will not contain any
            transparency information.  In all transparent pixels the color will
            be replaced by the specified color.

            If GRAYSCALE is true, the data will not contain color information.
            All pixel data will be transformed into grayscale.
            """
            ...
        @overload
        def data(
            self, format: str, *, from_coords: Iterable[int] | None = None, background: str | None = None, grayscale: bool = False
        ) -> bytes:
            """
            Returns image data.

            The FORMAT option specifies the name of the image file format
            handler to be used.  If this option is not given, this method uses
            a format that consists of a tuple (one element per row) of strings
            containings space separated (one element per pixel/column) colors
            in “#RRGGBB” format (where RR is a pair of hexadecimal digits for
            the red channel, GG for green, and BB for blue).

            The FROM_COORDS option specifies a rectangular region of the image
            to be returned.  It must be a tuple or a list of 1 to 4 integers
            (x1, y1, x2, y2).  If only x1 and y1 are specified, the region
            extends from (x1,y1) to the bottom-right corner of the image.  If
            all four coordinates are given, they specify diagonally opposite
            corners of the rectangular region, including (x1, y1) and excluding
            (x2, y2).  The default, if this option is not given, is the whole
            image.

            If BACKGROUND is specified, the data will not contain any
            transparency information.  In all transparent pixels the color will
            be replaced by the specified color.

            If GRAYSCALE is true, the data will not contain color information.
            All pixel data will be transformed into grayscale.
            """
            ...
        @overload
        def data(
            self,
            format: None = None,
            *,
            from_coords: Iterable[int] | None = None,
            background: str | None = None,
            grayscale: bool = False,
        ) -> tuple[str, ...]:
            """
            Returns image data.

            The FORMAT option specifies the name of the image file format
            handler to be used.  If this option is not given, this method uses
            a format that consists of a tuple (one element per row) of strings
            containings space separated (one element per pixel/column) colors
            in “#RRGGBB” format (where RR is a pair of hexadecimal digits for
            the red channel, GG for green, and BB for blue).

            The FROM_COORDS option specifies a rectangular region of the image
            to be returned.  It must be a tuple or a list of 1 to 4 integers
            (x1, y1, x2, y2).  If only x1 and y1 are specified, the region
            extends from (x1,y1) to the bottom-right corner of the image.  If
            all four coordinates are given, they specify diagonally opposite
            corners of the rectangular region, including (x1, y1) and excluding
            (x2, y2).  The default, if this option is not given, is the whole
            image.

            If BACKGROUND is specified, the data will not contain any
            transparency information.  In all transparent pixels the color will
            be replaced by the specified color.

            If GRAYSCALE is true, the data will not contain color information.
            All pixel data will be transformed into grayscale.
            """
            ...

    else:
        def write(
            self, filename: StrOrBytesPath, format: str | None = None, from_coords: tuple[int, int] | None = None
        ) -> None:
            """
            Write image to file FILENAME in FORMAT starting from
            position FROM_COORDS.
            """
            ...

    def transparency_get(self, x: int, y: int) -> bool:
        """Return True if the pixel at x,y is transparent."""
        ...
    def transparency_set(self, x: int, y: int, boolean: bool) -> None:
        """Set the transparency of the pixel at x,y."""
        ...

class BitmapImage(Image, _BitmapImageLike):
    """Widget which can display images in XBM format."""
    # This should be kept in sync with PIL.ImageTK.BitmapImage.__init__()
    def __init__(
        self,
        name: Incomplete | None = None,
        cnf: dict[str, Any] = {},
        master: Misc | _tkinter.TkappType | None = None,
        *,
        background: str = ...,
        data: str | bytes = ...,
        file: StrOrBytesPath = ...,
        foreground: str = ...,
        maskdata: str = ...,
        maskfile: StrOrBytesPath = ...,
    ) -> None:
        """
        Create a bitmap with NAME.

        Valid resource names: background, data, file, foreground, maskdata, maskfile.
        """
        ...

def image_names() -> tuple[str, ...]: ...
def image_types() -> tuple[str, ...]: ...

class Spinbox(Widget, XView):
    """spinbox widget."""
    def __init__(
        self,
        master: Misc | None = None,
        cnf: dict[str, Any] | None = {},
        *,
        activebackground: str = ...,
        background: str = ...,
        bd: _ScreenUnits = ...,
        bg: str = ...,
        border: _ScreenUnits = ...,
        borderwidth: _ScreenUnits = ...,
        buttonbackground: str = ...,
        buttoncursor: _Cursor = "",
        buttondownrelief: _Relief = ...,
        buttonuprelief: _Relief = ...,
        # percent substitutions don't seem to be supported, it's similar to Entry's validation stuff
        command: Callable[[], object] | str | list[str] | tuple[str, ...] = "",
        cursor: _Cursor = "xterm",
        disabledbackground: str = ...,
        disabledforeground: str = ...,
        exportselection: bool = True,
        fg: str = ...,
        font: _FontDescription = "TkTextFont",
        foreground: str = ...,
        format: str = "",
        from_: float = 0.0,
        highlightbackground: str = ...,
        highlightcolor: str = ...,
        highlightthickness: _ScreenUnits = ...,
        increment: float = 1.0,
        insertbackground: str = ...,
        insertborderwidth: _ScreenUnits = 0,
        insertofftime: int = 300,
        insertontime: int = 600,
        insertwidth: _ScreenUnits = ...,
        invalidcommand: _EntryValidateCommand = "",
        invcmd: _EntryValidateCommand = "",
        justify: Literal["left", "center", "right"] = "left",
        name: str = ...,
        readonlybackground: str = ...,
        relief: _Relief = "sunken",
        repeatdelay: int = 400,
        repeatinterval: int = 100,
        selectbackground: str = ...,
        selectborderwidth: _ScreenUnits = ...,
        selectforeground: str = ...,
        state: Literal["normal", "disabled", "readonly"] = "normal",
        takefocus: _TakeFocusValue = "",
        textvariable: Variable = ...,
        to: float = 0.0,
        validate: Literal["none", "focus", "focusin", "focusout", "key", "all"] = "none",
        validatecommand: _EntryValidateCommand = "",
        vcmd: _EntryValidateCommand = "",
        values: list[str] | tuple[str, ...] = ...,
        width: int = 20,
        wrap: bool = False,
        xscrollcommand: _XYScrollCommand = "",
    ) -> None:
        """
        Construct a spinbox widget with the parent MASTER.

        STANDARD OPTIONS

            activebackground, background, borderwidth,
            cursor, exportselection, font, foreground,
            highlightbackground, highlightcolor,
            highlightthickness, insertbackground,
            insertborderwidth, insertofftime,
            insertontime, insertwidth, justify, relief,
            repeatdelay, repeatinterval,
            selectbackground, selectborderwidth
            selectforeground, takefocus, textvariable
            xscrollcommand.

        WIDGET-SPECIFIC OPTIONS

            buttonbackground, buttoncursor,
            buttondownrelief, buttonuprelief,
            command, disabledbackground,
            disabledforeground, format, from,
            invalidcommand, increment,
            readonlybackground, state, to,
            validate, validatecommand values,
            width, wrap,
        """
        ...
    @overload
    def configure(
        self,
        cnf: dict[str, Any] | None = None,
        *,
        activebackground: str = ...,
        background: str = ...,
        bd: _ScreenUnits = ...,
        bg: str = ...,
        border: _ScreenUnits = ...,
        borderwidth: _ScreenUnits = ...,
        buttonbackground: str = ...,
        buttoncursor: _Cursor = ...,
        buttondownrelief: _Relief = ...,
        buttonuprelief: _Relief = ...,
        command: Callable[[], object] | str | list[str] | tuple[str, ...] = ...,
        cursor: _Cursor = ...,
        disabledbackground: str = ...,
        disabledforeground: str = ...,
        exportselection: bool = ...,
        fg: str = ...,
        font: _FontDescription = ...,
        foreground: str = ...,
        format: str = ...,
        from_: float = ...,
        highlightbackground: str = ...,
        highlightcolor: str = ...,
        highlightthickness: _ScreenUnits = ...,
        increment: float = ...,
        insertbackground: str = ...,
        insertborderwidth: _ScreenUnits = ...,
        insertofftime: int = ...,
        insertontime: int = ...,
        insertwidth: _ScreenUnits = ...,
        invalidcommand: _EntryValidateCommand = ...,
        invcmd: _EntryValidateCommand = ...,
        justify: Literal["left", "center", "right"] = ...,
        readonlybackground: str = ...,
        relief: _Relief = ...,
        repeatdelay: int = ...,
        repeatinterval: int = ...,
        selectbackground: str = ...,
        selectborderwidth: _ScreenUnits = ...,
        selectforeground: str = ...,
        state: Literal["normal", "disabled", "readonly"] = ...,
        takefocus: _TakeFocusValue = ...,
        textvariable: Variable = ...,
        to: float = ...,
        validate: Literal["none", "focus", "focusin", "focusout", "key", "all"] = ...,
        validatecommand: _EntryValidateCommand = ...,
        vcmd: _EntryValidateCommand = ...,
        values: list[str] | tuple[str, ...] = ...,
        width: int = ...,
        wrap: bool = ...,
        xscrollcommand: _XYScrollCommand = ...,
    ) -> dict[str, tuple[str, str, str, Any, Any]] | None:
        """
        Configure resources of a widget.

        The values for resources are specified as keyword
        arguments. To get an overview about
        the allowed keyword arguments call the method keys.
        """
        ...
    @overload
    def configure(self, cnf: str) -> tuple[str, str, str, Any, Any]:
        """
        Configure resources of a widget.

        The values for resources are specified as keyword
        arguments. To get an overview about
        the allowed keyword arguments call the method keys.
        """
        ...
    config = configure
    def bbox(self, index) -> tuple[int, int, int, int] | None:
        """
        Return a tuple of X1,Y1,X2,Y2 coordinates for a
        rectangle which encloses the character given by index.

        The first two elements of the list give the x and y
        coordinates of the upper-left corner of the screen
        area covered by the character (in pixels relative
        to the widget) and the last two elements give the
        width and height of the character, in pixels. The
        bounding box may refer to a region outside the
        visible area of the window.
        """
        ...
    def delete(self, first, last: Incomplete | None = None) -> Literal[""]:
        """
        Delete one or more elements of the spinbox.

        First is the index of the first character to delete,
        and last is the index of the character just after
        the last one to delete. If last isn't specified it
        defaults to first+1, i.e. a single character is
        deleted.  This command returns an empty string.
        """
        ...
    def get(self) -> str:
        """Returns the spinbox's string"""
        ...
    def icursor(self, index):
        """
        Alter the position of the insertion cursor.

        The insertion cursor will be displayed just before
        the character given by index. Returns an empty string
        """
        ...
    def identify(self, x: int, y: int) -> Literal["", "buttondown", "buttonup", "entry"]:
        """
        Returns the name of the widget at position x, y

        Return value is one of: none, buttondown, buttonup, entry
        """
        ...
    def index(self, index: str | int) -> int:
        """
        Returns the numerical index corresponding to index
        
        """
        ...
    def insert(self, index: str | int, s: str) -> Literal[""]:
        """
        Insert string s at index

        Returns an empty string.
        """
        ...
    # spinbox.invoke("asdf") gives error mentioning .invoke("none"), but it's not documented
    def invoke(self, element: Literal["none", "buttonup", "buttondown"]) -> Literal[""]:
        """
        Causes the specified element to be invoked

        The element could be buttondown or buttonup
        triggering the action associated with it.
        """
        ...
    def scan(self, *args):
        """Internal function."""
        ...
    def scan_mark(self, x):
        """
        Records x and the current view in the spinbox window;

        used in conjunction with later scan dragto commands.
        Typically this command is associated with a mouse button
        press in the widget. It returns an empty string.
        """
        ...
    def scan_dragto(self, x):
        """
        Compute the difference between the given x argument
        and the x argument to the last scan mark command

        It then adjusts the view left or right by 10 times the
        difference in x-coordinates. This command is typically
        associated with mouse motion events in the widget, to
        produce the effect of dragging the spinbox at high speed
        through the window. The return value is an empty string.
        """
        ...
    def selection(self, *args) -> tuple[int, ...]:
        """Internal function."""
        ...
    def selection_adjust(self, index):
        """
        Locate the end of the selection nearest to the character
        given by index,

        Then adjust that end of the selection to be at index
        (i.e including but not going beyond index). The other
        end of the selection is made the anchor point for future
        select to commands. If the selection isn't currently in
        the spinbox, then a new selection is created to include
        the characters between index and the most recent selection
        anchor point, inclusive.
        """
        ...
    def selection_clear(self):
        """
        Clear the selection

        If the selection isn't in this widget then the
        command has no effect.
        """
        ...
    def selection_element(self, element: Incomplete | None = None):
        """
        Sets or gets the currently selected element.

        If a spinbutton element is specified, it will be
        displayed depressed.
        """
        ...
    def selection_from(self, index: int) -> None:
        """Set the fixed end of a selection to INDEX."""
        ...
    def selection_present(self) -> None:
        """
        Return True if there are characters selected in the spinbox, False
        otherwise.
        """
        ...
    def selection_range(self, start: int, end: int) -> None:
        """Set the selection from START to END (not included)."""
        ...
    def selection_to(self, index: int) -> None:
        """Set the variable end of a selection to INDEX."""
        ...

class LabelFrame(Widget):
    """labelframe widget."""
    def __init__(
        self,
        master: Misc | None = None,
        cnf: dict[str, Any] | None = {},
        *,
        background: str = ...,
        bd: _ScreenUnits = 2,
        bg: str = ...,
        border: _ScreenUnits = 2,
        borderwidth: _ScreenUnits = 2,
        class_: str = "Labelframe",  # can't be changed with configure()
        colormap: Literal["new", ""] | Misc = "",  # can't be changed with configure()
        container: bool = False,  # undocumented, can't be changed with configure()
        cursor: _Cursor = "",
        fg: str = ...,
        font: _FontDescription = "TkDefaultFont",
        foreground: str = ...,
        height: _ScreenUnits = 0,
        highlightbackground: str = ...,
        highlightcolor: str = ...,
        highlightthickness: _ScreenUnits = 0,
        # 'ne' and 'en' are valid labelanchors, but only 'ne' is a valid _Anchor.
        labelanchor: Literal["nw", "n", "ne", "en", "e", "es", "se", "s", "sw", "ws", "w", "wn"] = "nw",
        labelwidget: Misc = ...,
        name: str = ...,
        padx: _ScreenUnits = 0,
        pady: _ScreenUnits = 0,
        relief: _Relief = "groove",
        takefocus: _TakeFocusValue = 0,
        text: float | str = "",
        visual: str | tuple[str, int] = "",  # can't be changed with configure()
        width: _ScreenUnits = 0,
    ) -> None:
        """
        Construct a labelframe widget with the parent MASTER.

        STANDARD OPTIONS

            borderwidth, cursor, font, foreground,
            highlightbackground, highlightcolor,
            highlightthickness, padx, pady, relief,
            takefocus, text

        WIDGET-SPECIFIC OPTIONS

            background, class, colormap, container,
            height, labelanchor, labelwidget,
            visual, width
        """
        ...
    @overload
    def configure(
        self,
        cnf: dict[str, Any] | None = None,
        *,
        background: str = ...,
        bd: _ScreenUnits = ...,
        bg: str = ...,
        border: _ScreenUnits = ...,
        borderwidth: _ScreenUnits = ...,
        cursor: _Cursor = ...,
        fg: str = ...,
        font: _FontDescription = ...,
        foreground: str = ...,
        height: _ScreenUnits = ...,
        highlightbackground: str = ...,
        highlightcolor: str = ...,
        highlightthickness: _ScreenUnits = ...,
        labelanchor: Literal["nw", "n", "ne", "en", "e", "es", "se", "s", "sw", "ws", "w", "wn"] = ...,
        labelwidget: Misc = ...,
        padx: _ScreenUnits = ...,
        pady: _ScreenUnits = ...,
        relief: _Relief = ...,
        takefocus: _TakeFocusValue = ...,
        text: float | str = ...,
        width: _ScreenUnits = ...,
    ) -> dict[str, tuple[str, str, str, Any, Any]] | None:
        """
        Configure resources of a widget.

        The values for resources are specified as keyword
        arguments. To get an overview about
        the allowed keyword arguments call the method keys.
        """
        ...
    @overload
    def configure(self, cnf: str) -> tuple[str, str, str, Any, Any]:
        """
        Configure resources of a widget.

        The values for resources are specified as keyword
        arguments. To get an overview about
        the allowed keyword arguments call the method keys.
        """
        ...
    config = configure

class PanedWindow(Widget):
    """panedwindow widget."""
    def __init__(
        self,
        master: Misc | None = None,
        cnf: dict[str, Any] | None = {},
        *,
        background: str = ...,
        bd: _ScreenUnits = 1,
        bg: str = ...,
        border: _ScreenUnits = 1,
        borderwidth: _ScreenUnits = 1,
        cursor: _Cursor = "",
        handlepad: _ScreenUnits = 8,
        handlesize: _ScreenUnits = 8,
        height: _ScreenUnits = "",
        name: str = ...,
        opaqueresize: bool = True,
        orient: Literal["horizontal", "vertical"] = "horizontal",
        proxybackground: str = "",
        proxyborderwidth: _ScreenUnits = 2,
        proxyrelief: _Relief = "flat",
        relief: _Relief = "flat",
        sashcursor: _Cursor = "",
        sashpad: _ScreenUnits = 0,
        sashrelief: _Relief = "flat",
        sashwidth: _ScreenUnits = 3,
        showhandle: bool = False,
        width: _ScreenUnits = "",
    ) -> None:
        """
        Construct a panedwindow widget with the parent MASTER.

        STANDARD OPTIONS

            background, borderwidth, cursor, height,
            orient, relief, width

        WIDGET-SPECIFIC OPTIONS

            handlepad, handlesize, opaqueresize,
            sashcursor, sashpad, sashrelief,
            sashwidth, showhandle,
        """
        ...
    @overload
    def configure(
        self,
        cnf: dict[str, Any] | None = None,
        *,
        background: str = ...,
        bd: _ScreenUnits = ...,
        bg: str = ...,
        border: _ScreenUnits = ...,
        borderwidth: _ScreenUnits = ...,
        cursor: _Cursor = ...,
        handlepad: _ScreenUnits = ...,
        handlesize: _ScreenUnits = ...,
        height: _ScreenUnits = ...,
        opaqueresize: bool = ...,
        orient: Literal["horizontal", "vertical"] = ...,
        proxybackground: str = ...,
        proxyborderwidth: _ScreenUnits = ...,
        proxyrelief: _Relief = ...,
        relief: _Relief = ...,
        sashcursor: _Cursor = ...,
        sashpad: _ScreenUnits = ...,
        sashrelief: _Relief = ...,
        sashwidth: _ScreenUnits = ...,
        showhandle: bool = ...,
        width: _ScreenUnits = ...,
    ) -> dict[str, tuple[str, str, str, Any, Any]] | None:
        """
        Configure resources of a widget.

        The values for resources are specified as keyword
        arguments. To get an overview about
        the allowed keyword arguments call the method keys.
        """
        ...
    @overload
    def configure(self, cnf: str) -> tuple[str, str, str, Any, Any]:
        """
        Configure resources of a widget.

        The values for resources are specified as keyword
        arguments. To get an overview about
        the allowed keyword arguments call the method keys.
        """
        ...
    config = configure
    def add(self, child: Widget, **kw) -> None:
        """
        Add a child widget to the panedwindow in a new pane.

        The child argument is the name of the child widget
        followed by pairs of arguments that specify how to
        manage the windows. The possible options and values
        are the ones accepted by the paneconfigure method.
        """
        ...
    def remove(self, child) -> None:
        """
        Remove the pane containing child from the panedwindow

        All geometry management options for child will be forgotten.
        """
        ...
    forget: Incomplete
    def identify(self, x: int, y: int):
        """
        Identify the panedwindow component at point x, y

        If the point is over a sash or a sash handle, the result
        is a two element list containing the index of the sash or
        handle, and a word indicating whether it is over a sash
        or a handle, such as {0 sash} or {2 handle}. If the point
        is over any other part of the panedwindow, the result is
        an empty list.
        """
        ...
    def proxy(self, *args):
        """Internal function."""
        ...
    def proxy_coord(self):
        """
        Return the x and y pair of the most recent proxy location
        
        """
        ...
    def proxy_forget(self):
        """
        Remove the proxy from the display.
        
        """
        ...
    def proxy_place(self, x, y):
        """
        Place the proxy at the given x and y coordinates.
        
        """
        ...
    def sash(self, *args):
        """Internal function."""
        ...
    def sash_coord(self, index):
        """
        Return the current x and y pair for the sash given by index.

        Index must be an integer between 0 and 1 less than the
        number of panes in the panedwindow. The coordinates given are
        those of the top left corner of the region containing the sash.
        pathName sash dragto index x y This command computes the
        difference between the given coordinates and the coordinates
        given to the last sash coord command for the given sash. It then
        moves that sash the computed difference. The return value is the
        empty string.
        """
        ...
    def sash_mark(self, index):
        """
        Records x and y for the sash given by index;

        Used in conjunction with later dragto commands to move the sash.
        """
        ...
    def sash_place(self, index, x, y):
        """
        Place the sash given by index at the given coordinates
        
        """
        ...
    def panecget(self, child, option):
        """
        Query a management option for window.

        Option may be any value allowed by the paneconfigure subcommand
        """
        ...
    def paneconfigure(self, tagOrId, cnf: Incomplete | None = None, **kw):
        """
        Query or modify the management options for window.

        If no option is specified, returns a list describing all
        of the available options for pathName.  If option is
        specified with no value, then the command returns a list
        describing the one named option (this list will be identical
        to the corresponding sublist of the value returned if no
        option is specified). If one or more option-value pairs are
        specified, then the command modifies the given widget
        option(s) to have the given value(s); in this case the
        command returns an empty string. The following options
        are supported:

        after window
            Insert the window after the window specified. window
            should be the name of a window already managed by pathName.
        before window
            Insert the window before the window specified. window
            should be the name of a window already managed by pathName.
        height size
            Specify a height for the window. The height will be the
            outer dimension of the window including its border, if
            any. If size is an empty string, or if -height is not
            specified, then the height requested internally by the
            window will be used initially; the height may later be
            adjusted by the movement of sashes in the panedwindow.
            Size may be any value accepted by Tk_GetPixels.
        minsize n
            Specifies that the size of the window cannot be made
            less than n. This constraint only affects the size of
            the widget in the paned dimension -- the x dimension
            for horizontal panedwindows, the y dimension for
            vertical panedwindows. May be any value accepted by
            Tk_GetPixels.
        padx n
            Specifies a non-negative value indicating how much
            extra space to leave on each side of the window in
            the X-direction. The value may have any of the forms
            accepted by Tk_GetPixels.
        pady n
            Specifies a non-negative value indicating how much
            extra space to leave on each side of the window in
            the Y-direction. The value may have any of the forms
            accepted by Tk_GetPixels.
        sticky style
            If a window's pane is larger than the requested
            dimensions of the window, this option may be used
            to position (or stretch) the window within its pane.
            Style is a string that contains zero or more of the
            characters n, s, e or w. The string can optionally
            contains spaces or commas, but they are ignored. Each
            letter refers to a side (north, south, east, or west)
            that the window will "stick" to. If both n and s
            (or e and w) are specified, the window will be
            stretched to fill the entire height (or width) of
            its cavity.
        width size
            Specify a width for the window. The width will be
            the outer dimension of the window including its
            border, if any. If size is an empty string, or
            if -width is not specified, then the width requested
            internally by the window will be used initially; the
            width may later be adjusted by the movement of sashes
            in the panedwindow. Size may be any value accepted by
            Tk_GetPixels.
        """
        ...
    paneconfig: Incomplete
    def panes(self):
        """Returns an ordered list of the child panes."""
        ...

def _test() -> None: ...<|MERGE_RESOLUTION|>--- conflicted
+++ resolved
@@ -2719,20 +2719,8 @@
         useTk: bool = True,
         sync: bool = False,
         use: str | None = None,
-<<<<<<< HEAD
-    ) -> None:
-        """
-        Return a new top level widget on screen SCREENNAME. A new Tcl interpreter will
-        be created. BASENAME will be used for the identification of the profile file (see
-        readprofile).
-        It is constructed from sys.argv[0] without extensions if None is given. CLASSNAME
-        is the name of the widget class.
-        """
-        ...
-=======
     ) -> None: ...
     # Keep this in sync with ttktheme.ThemedTk. See issue #13858
->>>>>>> ebf4d17c
     @overload
     def configure(
         self,
