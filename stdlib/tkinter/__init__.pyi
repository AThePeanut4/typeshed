"""
Wrapper functions for Tcl/Tk.

Tkinter provides classes which allow the display, positioning and
control of widgets. Toplevel widgets are Tk and Toplevel. Other
widgets are Frame, Label, Entry, Text, Canvas, Button, Radiobutton,
Checkbutton, Scale, Listbox, Scrollbar, OptionMenu, Spinbox
LabelFrame and PanedWindow.

Properties of the widgets are specified with keyword arguments.
Keyword arguments have the same name as the corresponding resource
under Tk.

Widgets are positioned with one of the geometry managers Place, Pack
or Grid. These managers can be called with methods place, pack, grid
available in every Widget.

Actions are bound to events by resources (e.g. keyword argument
command) or with the method bind.

Example (Hello, World):
import tkinter
from tkinter.constants import *
tk = tkinter.Tk()
frame = tkinter.Frame(tk, relief=RIDGE, borderwidth=2)
frame.pack(fill=BOTH,expand=1)
label = tkinter.Label(frame, text="Hello, World")
label.pack(fill=X, expand=1)
button = tkinter.Button(frame,text="Exit",command=tk.destroy)
button.pack(side=BOTTOM)
tk.mainloop()
"""

import _tkinter
import sys
from _typeshed import Incomplete, MaybeNone, StrOrBytesPath
from collections.abc import Callable, Iterable, Mapping, Sequence
from tkinter.constants import *
from tkinter.font import _FontDescription
from types import GenericAlias, TracebackType
from typing import Any, ClassVar, Final, Generic, Literal, NamedTuple, Protocol, TypedDict, TypeVar, overload, type_check_only
from typing_extensions import TypeAlias, TypeVarTuple, Unpack, deprecated, disjoint_base

if sys.version_info >= (3, 11):
    from enum import StrEnum
else:
    from enum import Enum

__all__ = [
    "TclError",
    "NO",
    "FALSE",
    "OFF",
    "YES",
    "TRUE",
    "ON",
    "N",
    "S",
    "W",
    "E",
    "NW",
    "SW",
    "NE",
    "SE",
    "NS",
    "EW",
    "NSEW",
    "CENTER",
    "NONE",
    "X",
    "Y",
    "BOTH",
    "LEFT",
    "TOP",
    "RIGHT",
    "BOTTOM",
    "RAISED",
    "SUNKEN",
    "FLAT",
    "RIDGE",
    "GROOVE",
    "SOLID",
    "HORIZONTAL",
    "VERTICAL",
    "NUMERIC",
    "CHAR",
    "WORD",
    "BASELINE",
    "INSIDE",
    "OUTSIDE",
    "SEL",
    "SEL_FIRST",
    "SEL_LAST",
    "END",
    "INSERT",
    "CURRENT",
    "ANCHOR",
    "ALL",
    "NORMAL",
    "DISABLED",
    "ACTIVE",
    "HIDDEN",
    "CASCADE",
    "CHECKBUTTON",
    "COMMAND",
    "RADIOBUTTON",
    "SEPARATOR",
    "SINGLE",
    "BROWSE",
    "MULTIPLE",
    "EXTENDED",
    "DOTBOX",
    "UNDERLINE",
    "PIESLICE",
    "CHORD",
    "ARC",
    "FIRST",
    "LAST",
    "BUTT",
    "PROJECTING",
    "ROUND",
    "BEVEL",
    "MITER",
    "MOVETO",
    "SCROLL",
    "UNITS",
    "PAGES",
    "TkVersion",
    "TclVersion",
    "READABLE",
    "WRITABLE",
    "EXCEPTION",
    "EventType",
    "Event",
    "NoDefaultRoot",
    "Variable",
    "StringVar",
    "IntVar",
    "DoubleVar",
    "BooleanVar",
    "mainloop",
    "getint",
    "getdouble",
    "getboolean",
    "Misc",
    "CallWrapper",
    "XView",
    "YView",
    "Wm",
    "Tk",
    "Tcl",
    "Pack",
    "Place",
    "Grid",
    "BaseWidget",
    "Widget",
    "Toplevel",
    "Button",
    "Canvas",
    "Checkbutton",
    "Entry",
    "Frame",
    "Label",
    "Listbox",
    "Menu",
    "Menubutton",
    "Message",
    "Radiobutton",
    "Scale",
    "Scrollbar",
    "Text",
    "OptionMenu",
    "Image",
    "PhotoImage",
    "BitmapImage",
    "image_names",
    "image_types",
    "Spinbox",
    "LabelFrame",
    "PanedWindow",
]

# Using anything from tkinter.font in this file means that 'import tkinter'
# seems to also load tkinter.font. That's not how it actually works, but
# unfortunately not much can be done about it. https://github.com/python/typeshed/pull/4346

TclError = _tkinter.TclError
wantobjects: int
TkVersion: Final[float]
TclVersion: Final[float]
READABLE: Final = _tkinter.READABLE
WRITABLE: Final = _tkinter.WRITABLE
EXCEPTION: Final = _tkinter.EXCEPTION

# Quick guide for figuring out which widget class to choose:
#   - Misc: any widget (don't use BaseWidget because Tk doesn't inherit from BaseWidget)
#   - Widget: anything that is meant to be put into another widget with e.g. pack or grid
#
# Don't trust tkinter's docstrings, because they have been created by copy/pasting from
# Tk's manual pages more than 10 years ago. Use the latest manual pages instead:
#
#    $ sudo apt install tk-doc tcl-doc
#    $ man 3tk label        # tkinter.Label
#    $ man 3tk ttk_label    # tkinter.ttk.Label
#    $ man 3tcl after       # tkinter.Misc.after
#
# You can also read the manual pages online: https://www.tcl.tk/doc/

# manual page: Tk_GetCursor
_Cursor: TypeAlias = str | tuple[str] | tuple[str, str] | tuple[str, str, str] | tuple[str, str, str, str]
_ScreenUnits: TypeAlias = str | float  # Often the right type instead of int. Manual page: Tk_GetPixels

if sys.version_info >= (3, 11):
    @type_check_only
    class _VersionInfoTypeBase(NamedTuple):
        major: int
        minor: int
        micro: int
        releaselevel: str
        serial: int

    if sys.version_info >= (3, 12):
        class _VersionInfoType(_VersionInfoTypeBase): ...
    else:
        @disjoint_base
        class _VersionInfoType(_VersionInfoTypeBase): ...

if sys.version_info >= (3, 11):
    class EventType(StrEnum):
        """An enumeration."""
        Activate = "36"
        ButtonPress = "4"
        Button = ButtonPress
        ButtonRelease = "5"
        Circulate = "26"
        CirculateRequest = "27"
        ClientMessage = "33"
        Colormap = "32"
        Configure = "22"
        ConfigureRequest = "23"
        Create = "16"
        Deactivate = "37"
        Destroy = "17"
        Enter = "7"
        Expose = "12"
        FocusIn = "9"
        FocusOut = "10"
        GraphicsExpose = "13"
        Gravity = "24"
        KeyPress = "2"
        Key = "2"
        KeyRelease = "3"
        Keymap = "11"
        Leave = "8"
        Map = "19"
        MapRequest = "20"
        Mapping = "34"
        Motion = "6"
        MouseWheel = "38"
        NoExpose = "14"
        Property = "28"
        Reparent = "21"
        ResizeRequest = "25"
        Selection = "31"
        SelectionClear = "29"
        SelectionRequest = "30"
        Unmap = "18"
        VirtualEvent = "35"
        Visibility = "15"

else:
    class EventType(str, Enum):
        """An enumeration."""
        Activate = "36"
        ButtonPress = "4"
        Button = ButtonPress
        ButtonRelease = "5"
        Circulate = "26"
        CirculateRequest = "27"
        ClientMessage = "33"
        Colormap = "32"
        Configure = "22"
        ConfigureRequest = "23"
        Create = "16"
        Deactivate = "37"
        Destroy = "17"
        Enter = "7"
        Expose = "12"
        FocusIn = "9"
        FocusOut = "10"
        GraphicsExpose = "13"
        Gravity = "24"
        KeyPress = "2"
        Key = KeyPress
        KeyRelease = "3"
        Keymap = "11"
        Leave = "8"
        Map = "19"
        MapRequest = "20"
        Mapping = "34"
        Motion = "6"
        MouseWheel = "38"
        NoExpose = "14"
        Property = "28"
        Reparent = "21"
        ResizeRequest = "25"
        Selection = "31"
        SelectionClear = "29"
        SelectionRequest = "30"
        Unmap = "18"
        VirtualEvent = "35"
        Visibility = "15"

_W = TypeVar("_W", bound=Misc)
# Events considered covariant because you should never assign to event.widget.
_W_co = TypeVar("_W_co", covariant=True, bound=Misc, default=Misc)

class Event(Generic[_W_co]):
    """
    Container for the properties of an event.

    Instances of this type are generated if one of the following events occurs:

    KeyPress, KeyRelease - for keyboard events
    ButtonPress, ButtonRelease, Motion, Enter, Leave, MouseWheel - for mouse events
    Visibility, Unmap, Map, Expose, FocusIn, FocusOut, Circulate,
    Colormap, Gravity, Reparent, Property, Destroy, Activate,
    Deactivate - for window events.

    If a callback function for one of these events is registered
    using bind, bind_all, bind_class, or tag_bind, the callback is
    called with an Event as first argument. It will have the
    following attributes (in braces are the event types for which
    the attribute is valid):

        serial - serial number of event
    num - mouse button pressed (ButtonPress, ButtonRelease)
    focus - whether the window has the focus (Enter, Leave)
    height - height of the exposed window (Configure, Expose)
    width - width of the exposed window (Configure, Expose)
    keycode - keycode of the pressed key (KeyPress, KeyRelease)
    state - state of the event as a number (ButtonPress, ButtonRelease,
                            Enter, KeyPress, KeyRelease,
                            Leave, Motion)
    state - state as a string (Visibility)
    time - when the event occurred
    x - x-position of the mouse
    y - y-position of the mouse
    x_root - x-position of the mouse on the screen
             (ButtonPress, ButtonRelease, KeyPress, KeyRelease, Motion)
    y_root - y-position of the mouse on the screen
             (ButtonPress, ButtonRelease, KeyPress, KeyRelease, Motion)
    char - pressed character (KeyPress, KeyRelease)
    send_event - see X/Windows documentation
    keysym - keysym of the event as a string (KeyPress, KeyRelease)
    keysym_num - keysym of the event as a number (KeyPress, KeyRelease)
    type - type of the event as a number
    widget - widget in which the event occurred
    delta - delta of wheel movement (MouseWheel)
    """
    serial: int
    num: int
    focus: bool
    height: int
    width: int
    keycode: int
    state: int | str
    time: int
    x: int
    y: int
    x_root: int
    y_root: int
    char: str
    send_event: bool
    keysym: str
    keysym_num: int
    type: EventType
    widget: _W_co
    delta: int
    if sys.version_info >= (3, 14):
        def __class_getitem__(cls, item: Any, /) -> GenericAlias: ...

def NoDefaultRoot() -> None:
    """
    Inhibit setting of default root window.

    Call this function to inhibit that the first instance of
    Tk is used for windows without an explicit parent window.
    """
    ...

class Variable:
    """
    Class to define value holders for e.g. buttons.

    Subclasses StringVar, IntVar, DoubleVar, BooleanVar are specializations
    that constrain the type of the value returned from get().
    """
    def __init__(self, master: Misc | None = None, value=None, name: str | None = None) -> None:
        """
        Construct a variable

        MASTER can be given as master widget.
        VALUE is an optional value (defaults to "")
        NAME is an optional Tcl name (defaults to PY_VARnum).

        If NAME matches an existing variable and VALUE is omitted
        then the existing value is retained.
        """
        ...
    def set(self, value) -> None:
        """Set the variable to VALUE."""
        ...
    initialize = set
    def get(self):
        """Return value of variable."""
        ...
    def trace_add(self, mode: Literal["array", "read", "write", "unset"], callback: Callable[[str, str, str], object]) -> str:
        """
        Define a trace callback for the variable.

        Mode is one of "read", "write", "unset", or a list or tuple of
        such strings.
        Callback must be a function which is called when the variable is
        read, written or unset.

        Return the name of the callback.
        """
        ...
    def trace_remove(self, mode: Literal["array", "read", "write", "unset"], cbname: str) -> None:
        """
        Delete the trace callback for a variable.

        Mode is one of "read", "write", "unset" or a list or tuple of
        such strings.  Must be same as were specified in trace_add().
        cbname is the name of the callback returned from trace_add().
        """
        ...
    def trace_info(self) -> list[tuple[tuple[Literal["array", "read", "write", "unset"], ...], str]]:
        """Return all trace callback information."""
        ...
    if sys.version_info >= (3, 14):
        @deprecated("Deprecated since Python 3.14. Use `trace_add()` instead.")
        def trace(self, mode, callback) -> str: ...
        @deprecated("Deprecated since Python 3.14. Use `trace_add()` instead.")
        def trace_variable(self, mode, callback) -> str: ...
        @deprecated("Deprecated since Python 3.14. Use `trace_remove()` instead.")
        def trace_vdelete(self, mode, cbname) -> None: ...
        @deprecated("Deprecated since Python 3.14. Use `trace_info()` instead.")
        def trace_vinfo(self) -> list[Incomplete]: ...
    else:
        def trace(self, mode, callback) -> str:
            """
            Define a trace callback for the variable.

            MODE is one of "r", "w", "u" for read, write, undefine.
            CALLBACK must be a function which is called when
            the variable is read, written or undefined.

            Return the name of the callback.

            This deprecated method wraps a deprecated Tcl method that will
            likely be removed in the future.  Use trace_add() instead.
            """
            ...
        def trace_variable(self, mode, callback) -> str:
            """
            Define a trace callback for the variable.

            MODE is one of "r", "w", "u" for read, write, undefine.
            CALLBACK must be a function which is called when
            the variable is read, written or undefined.

            Return the name of the callback.

            This deprecated method wraps a deprecated Tcl method that will
            likely be removed in the future.  Use trace_add() instead.
            """
            ...
        def trace_vdelete(self, mode, cbname) -> None:
            """
            Delete the trace callback for a variable.

            MODE is one of "r", "w", "u" for read, write, undefine.
            CBNAME is the name of the callback returned from trace_variable or trace.

            This deprecated method wraps a deprecated Tcl method that will
            likely be removed in the future.  Use trace_remove() instead.
            """
            ...
        def trace_vinfo(self) -> list[Incomplete]:
            """
            Return all trace callback information.

            This deprecated method wraps a deprecated Tcl method that will
            likely be removed in the future.  Use trace_info() instead.
            """
            ...

    def __eq__(self, other: object) -> bool: ...
    def __del__(self) -> None:
        """Unset the variable in Tcl."""
        ...
    __hash__: ClassVar[None]  # type: ignore[assignment]

class StringVar(Variable):
    """Value holder for strings variables."""
    def __init__(self, master: Misc | None = None, value: str | None = None, name: str | None = None) -> None:
        """
        Construct a string variable.

        MASTER can be given as master widget.
        VALUE is an optional value (defaults to "")
        NAME is an optional Tcl name (defaults to PY_VARnum).

        If NAME matches an existing variable and VALUE is omitted
        then the existing value is retained.
        """
        ...
    def set(self, value: str) -> None:
        """Set the variable to VALUE."""
        ...
    initialize = set
    def get(self) -> str:
        """Return value of variable as string."""
        ...

class IntVar(Variable):
    """Value holder for integer variables."""
    def __init__(self, master: Misc | None = None, value: int | None = None, name: str | None = None) -> None:
        """
        Construct an integer variable.

        MASTER can be given as master widget.
        VALUE is an optional value (defaults to 0)
        NAME is an optional Tcl name (defaults to PY_VARnum).

        If NAME matches an existing variable and VALUE is omitted
        then the existing value is retained.
        """
        ...
    def set(self, value: int) -> None:
        """Set the variable to VALUE."""
        ...
    initialize = set
    def get(self) -> int:
        """Return the value of the variable as an integer."""
        ...

class DoubleVar(Variable):
    """Value holder for float variables."""
    def __init__(self, master: Misc | None = None, value: float | None = None, name: str | None = None) -> None:
        """
        Construct a float variable.

        MASTER can be given as master widget.
        VALUE is an optional value (defaults to 0.0)
        NAME is an optional Tcl name (defaults to PY_VARnum).

        If NAME matches an existing variable and VALUE is omitted
        then the existing value is retained.
        """
        ...
    def set(self, value: float) -> None:
        """Set the variable to VALUE."""
        ...
    initialize = set
    def get(self) -> float:
        """Return the value of the variable as a float."""
        ...

class BooleanVar(Variable):
    """Value holder for boolean variables."""
    def __init__(self, master: Misc | None = None, value: bool | None = None, name: str | None = None) -> None:
        """
        Construct a boolean variable.

        MASTER can be given as master widget.
        VALUE is an optional value (defaults to False)
        NAME is an optional Tcl name (defaults to PY_VARnum).

        If NAME matches an existing variable and VALUE is omitted
        then the existing value is retained.
        """
        ...
    def set(self, value: bool) -> None:
        """Set the variable to VALUE."""
        ...
    initialize = set
    def get(self) -> bool:
        """Return the value of the variable as a bool."""
        ...

def mainloop(n: int = 0) -> None:
    """Run the main loop of Tcl."""
    ...

getint = int
getdouble = float

def getboolean(s) -> bool:
    """Convert Tcl object to True or False."""
    ...

_Ts = TypeVarTuple("_Ts")

@type_check_only
class _GridIndexInfo(TypedDict, total=False):
    minsize: _ScreenUnits
    pad: _ScreenUnits
    uniform: str | None
    weight: int

@type_check_only
class _BusyInfo(TypedDict):
    cursor: _Cursor

class Misc:
    """
    Internal class.

    Base class which defines methods common for interior widgets.
    """
    master: Misc | None
    tk: _tkinter.TkappType
    children: dict[str, Widget]
    def destroy(self) -> None:
        """
        Internal function.

        Delete all Tcl commands created for
        this widget in the Tcl interpreter.
        """
        ...
    def deletecommand(self, name: str) -> None:
        """
        Internal function.

        Delete the Tcl command provided in NAME.
        """
        ...
    def tk_strictMotif(self, boolean=None):
        """
        Set Tcl internal variable, whether the look and feel
        should adhere to Motif.

        A parameter of 1 means adhere to Motif (e.g. no color
        change if mouse passes over slider).
        Returns the set value.
        """
        ...
    def tk_bisque(self) -> None:
        """Change the color scheme to light brown as used in Tk 3.6 and before."""
        ...
    def tk_setPalette(self, *args, **kw) -> None:
        """
        Set a new color scheme for all widget elements.

        A single color as argument will cause that all colors of Tk
        widget elements are derived from this.
        Alternatively several keyword parameters and its associated
        colors can be given. The following keywords are valid:
        activeBackground, foreground, selectColor,
        activeForeground, highlightBackground, selectBackground,
        background, highlightColor, selectForeground,
        disabledForeground, insertBackground, troughColor.
        """
        ...
    def wait_variable(self, name: str | Variable = "PY_VAR") -> None:
        """
        Wait until the variable is modified.

        A parameter of type IntVar, StringVar, DoubleVar or
        BooleanVar must be given.
        """
        ...
    waitvar = wait_variable
    def wait_window(self, window: Misc | None = None) -> None:
        """
        Wait until a WIDGET is destroyed.

        If no parameter is given self is used.
        """
        ...
    def wait_visibility(self, window: Misc | None = None) -> None:
        """
        Wait until the visibility of a WIDGET changes
        (e.g. it appears).

        If no parameter is given self is used.
        """
        ...
    def setvar(self, name: str = "PY_VAR", value: str = "1") -> None:
        """Set Tcl variable NAME to VALUE."""
        ...
    def getvar(self, name: str = "PY_VAR"):
        """Return value of Tcl variable NAME."""
        ...
    def getint(self, s) -> int: ...
    def getdouble(self, s) -> float: ...
    def getboolean(self, s) -> bool:
        """Return a boolean value for Tcl boolean values true and false given as parameter."""
        ...
    def focus_set(self) -> None:
        """
        Direct input focus to this widget.

        If the application currently does not have the focus
        this widget will get the focus if the application gets
        the focus through the window manager.
        """
        ...
    focus = focus_set
    def focus_force(self) -> None:
        """
        Direct input focus to this widget even if the
        application does not have the focus. Use with
        caution!
        """
        ...
    def focus_get(self) -> Misc | None:
        """
        Return the widget which has currently the focus in the
        application.

        Use focus_displayof to allow working with several
        displays. Return None if application does not have
        the focus.
        """
        ...
    def focus_displayof(self) -> Misc | None:
        """
        Return the widget which has currently the focus on the
        display where this widget is located.

        Return None if the application does not have the focus.
        """
        ...
    def focus_lastfor(self) -> Misc | None:
        """
        Return the widget which would have the focus if top level
        for this widget gets the focus from the window manager.
        """
        ...
    def tk_focusFollowsMouse(self) -> None:
        """
        The widget under mouse will get automatically focus. Can not
        be disabled easily.
        """
        ...
    def tk_focusNext(self) -> Misc | None:
        """
        Return the next widget in the focus order which follows
        widget which has currently the focus.

        The focus order first goes to the next child, then to
        the children of the child recursively and then to the
        next sibling which is higher in the stacking order.  A
        widget is omitted if it has the takefocus resource set
        to 0.
        """
        ...
    def tk_focusPrev(self) -> Misc | None:
        """Return previous widget in the focus order. See tk_focusNext for details."""
        ...
    # .after() can be called without the "func" argument, but it is basically never what you want.
    # It behaves like time.sleep() and freezes the GUI app.
    def after(self, ms: int | Literal["idle"], func: Callable[[Unpack[_Ts]], object], *args: Unpack[_Ts]) -> str:
        """
        Call function once after given time.

        MS specifies the time in milliseconds. FUNC gives the
        function which shall be called. Additional parameters
        are given as parameters to the function call.  Return
        identifier to cancel scheduling with after_cancel.
        """
        ...
    # after_idle is essentially partialmethod(after, "idle")
    def after_idle(self, func: Callable[[Unpack[_Ts]], object], *args: Unpack[_Ts]) -> str:
        """
        Call FUNC once if the Tcl main loop has no event to
        process.

        Return an identifier to cancel the scheduling with
        after_cancel.
        """
        ...
    def after_cancel(self, id: str) -> None:
        """
        Cancel scheduling of function identified with ID.

        Identifier returned by after or after_idle must be
        given as first parameter.
        """
        ...
    if sys.version_info >= (3, 13):
        def after_info(self, id: str | None = None) -> tuple[str, ...]:
            """
            Return information about existing event handlers.

            With no argument, return a tuple of the identifiers for all existing
            event handlers created by the after and after_idle commands for this
            interpreter.  If id is supplied, it specifies an existing handler; id
            must have been the return value from some previous call to after or
            after_idle and it must not have triggered yet or been canceled. If the
            id doesn't exist, a TclError is raised.  Otherwise, the return value is
            a tuple containing (script, type) where script is a reference to the
            function to be called by the event handler and type is either 'idle'
            or 'timer' to indicate what kind of event handler it is.
            """
            ...

    def bell(self, displayof: Literal[0] | Misc | None = 0) -> None:
        """Ring a display's bell."""
        ...
    if sys.version_info >= (3, 13):
        # Supports options from `_BusyInfo``
        def tk_busy_cget(self, option: Literal["cursor"]) -> _Cursor:
            """
            Return the value of busy configuration option.

            The widget must have been previously made busy by
            tk_busy_hold().  Option may have any of the values accepted by
            tk_busy_hold().
            """
            ...
        busy_cget = tk_busy_cget
        def tk_busy_configure(self, cnf: Any = None, **kw: Any) -> Any:
            """
            Query or modify the busy configuration options.

            The widget must have been previously made busy by
            tk_busy_hold().  Options may have any of the values accepted by
            tk_busy_hold().

            Please note that the option database is referenced by the widget
            name or class.  For example, if a Frame widget with name "frame"
            is to be made busy, the busy cursor can be specified for it by
            either call:

                w.option_add('*frame.busyCursor', 'gumby')
                w.option_add('*Frame.BusyCursor', 'gumby')
            """
            ...
        tk_busy_config = tk_busy_configure
        busy_configure = tk_busy_configure
        busy_config = tk_busy_configure
        def tk_busy_current(self, pattern: str | None = None) -> list[Misc]:
            """
            Return a list of widgets that are currently busy.

            If a pattern is given, only busy widgets whose path names match
            a pattern are returned.
            """
            ...
        busy_current = tk_busy_current
        def tk_busy_forget(self) -> None:
            """
            Make this widget no longer busy.

            User events will again be received by the widget.
            """
            ...
        busy_forget = tk_busy_forget
        def tk_busy_hold(self, **kw: Unpack[_BusyInfo]) -> None:
            """
            Make this widget appear busy.

            The specified widget and its descendants will be blocked from
            user interactions.  Normally update() should be called
            immediately afterward to insure that the hold operation is in
            effect before the application starts its processing.

            The only supported configuration option is:

                cursor: the cursor to be displayed when the widget is made
                        busy.
            """
            ...
        tk_busy = tk_busy_hold
        busy_hold = tk_busy_hold
        busy = tk_busy_hold
        def tk_busy_status(self) -> bool:
            """Return True if the widget is busy, False otherwise."""
            ...
        busy_status = tk_busy_status

    def clipboard_get(self, *, displayof: Misc = ..., type: str = ...) -> str:
        """
        Retrieve data from the clipboard on window's display.

        The window keyword defaults to the root window of the Tkinter
        application.

        The type keyword specifies the form in which the data is
        to be returned and should be an atom name such as STRING
        or FILE_NAME.  Type defaults to STRING, except on X11, where the default
        is to try UTF8_STRING and fall back to STRING.

        This command is equivalent to:

        selection_get(CLIPBOARD)
        """
        ...
    def clipboard_clear(self, *, displayof: Misc = ...) -> None:
        """
        Clear the data in the Tk clipboard.

        A widget specified for the optional displayof keyword
        argument specifies the target display.
        """
        ...
    def clipboard_append(self, string: str, *, displayof: Misc = ..., format: str = ..., type: str = ...) -> None:
        """
        Append STRING to the Tk clipboard.

        A widget specified at the optional displayof keyword
        argument specifies the target display. The clipboard
        can be retrieved with selection_get.
        """
        ...
    def grab_current(self):
        """
        Return widget which has currently the grab in this application
        or None.
        """
        ...
    def grab_release(self) -> None:
        """Release grab for this widget if currently set."""
        ...
    def grab_set(self) -> None:
        """
        Set grab for this widget.

        A grab directs all events to this and descendant
        widgets in the application.
        """
        ...
    def grab_set_global(self) -> None:
        """
        Set global grab for this widget.

        A global grab directs all events to this and
        descendant widgets on the display. Use with caution -
        other applications do not get events anymore.
        """
        ...
    def grab_status(self) -> Literal["local", "global"] | None:
        """
        Return None, "local" or "global" if this widget has
        no, a local or a global grab.
        """
        ...
    def option_add(
        self, pattern, value, priority: int | Literal["widgetDefault", "startupFile", "userDefault", "interactive"] | None = None
    ) -> None:
        """
        Set a VALUE (second parameter) for an option
        PATTERN (first parameter).

        An optional third parameter gives the numeric priority
        (defaults to 80).
        """
        ...
    def option_clear(self) -> None:
        """
        Clear the option database.

        It will be reloaded if option_add is called.
        """
        ...
    def option_get(self, name, className):
        """
        Return the value for an option NAME for this widget
        with CLASSNAME.

        Values with higher priority override lower values.
        """
        ...
    def option_readfile(self, fileName, priority=None) -> None:
        """
        Read file FILENAME into the option database.

        An optional second parameter gives the numeric
        priority.
        """
        ...
    def selection_clear(self, **kw) -> None:
        """Clear the current X selection."""
        ...
    def selection_get(self, **kw):
        """
        Return the contents of the current X selection.

        A keyword parameter selection specifies the name of
        the selection and defaults to PRIMARY.  A keyword
        parameter displayof specifies a widget on the display
        to use. A keyword parameter type specifies the form of data to be
        fetched, defaulting to STRING except on X11, where UTF8_STRING is tried
        before STRING.
        """
        ...
    def selection_handle(self, command, **kw) -> None:
        """
        Specify a function COMMAND to call if the X
        selection owned by this widget is queried by another
        application.

        This function must return the contents of the
        selection. The function will be called with the
        arguments OFFSET and LENGTH which allows the chunking
        of very long selections. The following keyword
        parameters can be provided:
        selection - name of the selection (default PRIMARY),
        type - type of the selection (e.g. STRING, FILE_NAME).
        """
        ...
    def selection_own(self, **kw) -> None:
        """
        Become owner of X selection.

        A keyword parameter selection specifies the name of
        the selection (default PRIMARY).
        """
        ...
    def selection_own_get(self, **kw):
        """
        Return owner of X selection.

        The following keyword parameter can
        be provided:
        selection - name of the selection (default PRIMARY),
        type - type of the selection (e.g. STRING, FILE_NAME).
        """
        ...
    def send(self, interp, cmd, *args):
        """Send Tcl command CMD to different interpreter INTERP to be executed."""
        ...
    def lower(self, belowThis=None) -> None:
        """Lower this widget in the stacking order."""
        ...
    def tkraise(self, aboveThis=None) -> None:
        """Raise this widget in the stacking order."""
        ...
    lift = tkraise
    if sys.version_info >= (3, 11):
        def info_patchlevel(self) -> _VersionInfoType:
            """Returns the exact version of the Tcl library."""
            ...

    def winfo_atom(self, name: str, displayof: Literal[0] | Misc | None = 0) -> int:
        """Return integer which represents atom NAME."""
        ...
    def winfo_atomname(self, id: int, displayof: Literal[0] | Misc | None = 0) -> str:
        """Return name of atom with identifier ID."""
        ...
    def winfo_cells(self) -> int:
        """Return number of cells in the colormap for this widget."""
        ...
    def winfo_children(self) -> list[Widget]:
        """Return a list of all widgets which are children of this widget."""
        ...
    def winfo_class(self) -> str:
        """Return window class name of this widget."""
        ...
    def winfo_colormapfull(self) -> bool:
        """Return True if at the last color request the colormap was full."""
        ...
    def winfo_containing(self, rootX: int, rootY: int, displayof: Literal[0] | Misc | None = 0) -> Misc | None:
        """Return the widget which is at the root coordinates ROOTX, ROOTY."""
        ...
    def winfo_depth(self) -> int:
        """Return the number of bits per pixel."""
        ...
    def winfo_exists(self) -> bool:
        """Return true if this widget exists."""
        ...
    def winfo_fpixels(self, number: _ScreenUnits) -> float:
        """
        Return the number of pixels for the given distance NUMBER
        (e.g. "3c") as float.
        """
        ...
    def winfo_geometry(self) -> str:
        """Return geometry string for this widget in the form "widthxheight+X+Y"."""
        ...
    def winfo_height(self) -> int:
        """Return height of this widget."""
        ...
    def winfo_id(self) -> int:
        """Return identifier ID for this widget."""
        ...
    def winfo_interps(self, displayof: Literal[0] | Misc | None = 0) -> tuple[str, ...]:
        """Return the name of all Tcl interpreters for this display."""
        ...
    def winfo_ismapped(self) -> bool:
        """Return true if this widget is mapped."""
        ...
    def winfo_manager(self) -> str:
        """Return the window manager name for this widget."""
        ...
    def winfo_name(self) -> str:
        """Return the name of this widget."""
        ...
    def winfo_parent(self) -> str:
        """Return the name of the parent of this widget."""
        ...
    def winfo_pathname(self, id: int, displayof: Literal[0] | Misc | None = 0):
        """Return the pathname of the widget given by ID."""
        ...
    def winfo_pixels(self, number: _ScreenUnits) -> int:
        """Rounded integer value of winfo_fpixels."""
        ...
    def winfo_pointerx(self) -> int:
        """Return the x coordinate of the pointer on the root window."""
        ...
    def winfo_pointerxy(self) -> tuple[int, int]:
        """Return a tuple of x and y coordinates of the pointer on the root window."""
        ...
    def winfo_pointery(self) -> int:
        """Return the y coordinate of the pointer on the root window."""
        ...
    def winfo_reqheight(self) -> int:
        """Return requested height of this widget."""
        ...
    def winfo_reqwidth(self) -> int:
        """Return requested width of this widget."""
        ...
    def winfo_rgb(self, color: str) -> tuple[int, int, int]:
        """Return a tuple of integer RGB values in range(65536) for color in this widget."""
        ...
    def winfo_rootx(self) -> int:
        """
        Return x coordinate of upper left corner of this widget on the
        root window.
        """
        ...
    def winfo_rooty(self) -> int:
        """
        Return y coordinate of upper left corner of this widget on the
        root window.
        """
        ...
    def winfo_screen(self) -> str:
        """Return the screen name of this widget."""
        ...
    def winfo_screencells(self) -> int:
        """
        Return the number of the cells in the colormap of the screen
        of this widget.
        """
        ...
    def winfo_screendepth(self) -> int:
        """
        Return the number of bits per pixel of the root window of the
        screen of this widget.
        """
        ...
    def winfo_screenheight(self) -> int:
        """
        Return the number of pixels of the height of the screen of this widget
        in pixel.
        """
        ...
    def winfo_screenmmheight(self) -> int:
        """
        Return the number of pixels of the height of the screen of
        this widget in mm.
        """
        ...
    def winfo_screenmmwidth(self) -> int:
        """
        Return the number of pixels of the width of the screen of
        this widget in mm.
        """
        ...
    def winfo_screenvisual(self) -> str:
        """
        Return one of the strings directcolor, grayscale, pseudocolor,
        staticcolor, staticgray, or truecolor for the default
        colormodel of this screen.
        """
        ...
    def winfo_screenwidth(self) -> int:
        """
        Return the number of pixels of the width of the screen of
        this widget in pixel.
        """
        ...
    def winfo_server(self) -> str:
        """
        Return information of the X-Server of the screen of this widget in
        the form "XmajorRminor vendor vendorVersion".
        """
        ...
    def winfo_toplevel(self) -> Tk | Toplevel:
        """Return the toplevel widget of this widget."""
        ...
    def winfo_viewable(self) -> bool:
        """Return true if the widget and all its higher ancestors are mapped."""
        ...
    def winfo_visual(self) -> str:
        """
        Return one of the strings directcolor, grayscale, pseudocolor,
        staticcolor, staticgray, or truecolor for the
        colormodel of this widget.
        """
        ...
    def winfo_visualid(self) -> str:
        """Return the X identifier for the visual for this widget."""
        ...
    def winfo_visualsavailable(self, includeids: bool = False) -> list[tuple[str, int]]:
        """
        Return a list of all visuals available for the screen
        of this widget.

        Each item in the list consists of a visual name (see winfo_visual), a
        depth and if includeids is true is given also the X identifier.
        """
        ...
    def winfo_vrootheight(self) -> int:
        """
        Return the height of the virtual root window associated with this
        widget in pixels. If there is no virtual root window return the
        height of the screen.
        """
        ...
    def winfo_vrootwidth(self) -> int:
        """
        Return the width of the virtual root window associated with this
        widget in pixel. If there is no virtual root window return the
        width of the screen.
        """
        ...
    def winfo_vrootx(self) -> int:
        """
        Return the x offset of the virtual root relative to the root
        window of the screen of this widget.
        """
        ...
    def winfo_vrooty(self) -> int:
        """
        Return the y offset of the virtual root relative to the root
        window of the screen of this widget.
        """
        ...
    def winfo_width(self) -> int:
        """Return the width of this widget."""
        ...
    def winfo_x(self) -> int:
        """
        Return the x coordinate of the upper left corner of this widget
        in the parent.
        """
        ...
    def winfo_y(self) -> int:
        """
        Return the y coordinate of the upper left corner of this widget
        in the parent.
        """
        ...
    def update(self) -> None:
        """Enter event loop until all pending events have been processed by Tcl."""
        ...
    def update_idletasks(self) -> None:
        """
        Enter event loop until all idle callbacks have been called. This
        will update the display of windows but not process events caused by
        the user.
        """
        ...
    @overload
    def bindtags(self, tagList: None = None) -> tuple[str, ...]:
        """
        Set or get the list of bindtags for this widget.

        With no argument return the list of all bindtags associated with
        this widget. With a list of strings as argument the bindtags are
        set to this list. The bindtags determine in which order events are
        processed (see bind).
        """
        ...
    @overload
    def bindtags(self, tagList: list[str] | tuple[str, ...]) -> None:
        """
        Set or get the list of bindtags for this widget.

        With no argument return the list of all bindtags associated with
        this widget. With a list of strings as argument the bindtags are
        set to this list. The bindtags determine in which order events are
        processed (see bind).
        """
        ...
    # bind with isinstance(func, str) doesn't return anything, but all other
    # binds do. The default value of func is not str.
    @overload
    def bind(
        self,
        sequence: str | None = None,
        func: Callable[[Event[Misc]], object] | None = None,
        add: Literal["", "+"] | bool | None = None,
    ) -> str:
        """
        Bind to this widget at event SEQUENCE a call to function FUNC.

        SEQUENCE is a string of concatenated event
        patterns. An event pattern is of the form
        <MODIFIER-MODIFIER-TYPE-DETAIL> where MODIFIER is one
        of Control, Mod2, M2, Shift, Mod3, M3, Lock, Mod4, M4,
        Button1, B1, Mod5, M5 Button2, B2, Meta, M, Button3,
        B3, Alt, Button4, B4, Double, Button5, B5 Triple,
        Mod1, M1. TYPE is one of Activate, Enter, Map,
        ButtonPress, Button, Expose, Motion, ButtonRelease
        FocusIn, MouseWheel, Circulate, FocusOut, Property,
        Colormap, Gravity Reparent, Configure, KeyPress, Key,
        Unmap, Deactivate, KeyRelease Visibility, Destroy,
        Leave and DETAIL is the button number for ButtonPress,
        ButtonRelease and DETAIL is the Keysym for KeyPress and
        KeyRelease. Examples are
        <Control-Button-1> for pressing Control and mouse button 1 or
        <Alt-A> for pressing A and the Alt key (KeyPress can be omitted).
        An event pattern can also be a virtual event of the form
        <<AString>> where AString can be arbitrary. This
        event can be generated by event_generate.
        If events are concatenated they must appear shortly
        after each other.

        FUNC will be called if the event sequence occurs with an
        instance of Event as argument. If the return value of FUNC is
        "break" no further bound function is invoked.

        An additional boolean parameter ADD specifies whether FUNC will
        be called additionally to the other bound function or whether
        it will replace the previous function.

        Bind will return an identifier to allow deletion of the bound function with
        unbind without memory leak.

        If FUNC or SEQUENCE is omitted the bound function or list
        of bound events are returned.
        """
        ...
    @overload
    def bind(self, sequence: str | None, func: str, add: Literal["", "+"] | bool | None = None) -> None:
        """
        Bind to this widget at event SEQUENCE a call to function FUNC.

        SEQUENCE is a string of concatenated event
        patterns. An event pattern is of the form
        <MODIFIER-MODIFIER-TYPE-DETAIL> where MODIFIER is one
        of Control, Mod2, M2, Shift, Mod3, M3, Lock, Mod4, M4,
        Button1, B1, Mod5, M5 Button2, B2, Meta, M, Button3,
        B3, Alt, Button4, B4, Double, Button5, B5 Triple,
        Mod1, M1. TYPE is one of Activate, Enter, Map,
        ButtonPress, Button, Expose, Motion, ButtonRelease
        FocusIn, MouseWheel, Circulate, FocusOut, Property,
        Colormap, Gravity Reparent, Configure, KeyPress, Key,
        Unmap, Deactivate, KeyRelease Visibility, Destroy,
        Leave and DETAIL is the button number for ButtonPress,
        ButtonRelease and DETAIL is the Keysym for KeyPress and
        KeyRelease. Examples are
        <Control-Button-1> for pressing Control and mouse button 1 or
        <Alt-A> for pressing A and the Alt key (KeyPress can be omitted).
        An event pattern can also be a virtual event of the form
        <<AString>> where AString can be arbitrary. This
        event can be generated by event_generate.
        If events are concatenated they must appear shortly
        after each other.

        FUNC will be called if the event sequence occurs with an
        instance of Event as argument. If the return value of FUNC is
        "break" no further bound function is invoked.

        An additional boolean parameter ADD specifies whether FUNC will
        be called additionally to the other bound function or whether
        it will replace the previous function.

        Bind will return an identifier to allow deletion of the bound function with
        unbind without memory leak.

        If FUNC or SEQUENCE is omitted the bound function or list
        of bound events are returned.
        """
        ...
    @overload
    def bind(self, *, func: str, add: Literal["", "+"] | bool | None = None) -> None:
        """
        Bind to this widget at event SEQUENCE a call to function FUNC.

        SEQUENCE is a string of concatenated event
        patterns. An event pattern is of the form
        <MODIFIER-MODIFIER-TYPE-DETAIL> where MODIFIER is one
        of Control, Mod2, M2, Shift, Mod3, M3, Lock, Mod4, M4,
        Button1, B1, Mod5, M5 Button2, B2, Meta, M, Button3,
        B3, Alt, Button4, B4, Double, Button5, B5 Triple,
        Mod1, M1. TYPE is one of Activate, Enter, Map,
        ButtonPress, Button, Expose, Motion, ButtonRelease
        FocusIn, MouseWheel, Circulate, FocusOut, Property,
        Colormap, Gravity Reparent, Configure, KeyPress, Key,
        Unmap, Deactivate, KeyRelease Visibility, Destroy,
        Leave and DETAIL is the button number for ButtonPress,
        ButtonRelease and DETAIL is the Keysym for KeyPress and
        KeyRelease. Examples are
        <Control-Button-1> for pressing Control and mouse button 1 or
        <Alt-A> for pressing A and the Alt key (KeyPress can be omitted).
        An event pattern can also be a virtual event of the form
        <<AString>> where AString can be arbitrary. This
        event can be generated by event_generate.
        If events are concatenated they must appear shortly
        after each other.

        FUNC will be called if the event sequence occurs with an
        instance of Event as argument. If the return value of FUNC is
        "break" no further bound function is invoked.

        An additional boolean parameter ADD specifies whether FUNC will
        be called additionally to the other bound function or whether
        it will replace the previous function.

        Bind will return an identifier to allow deletion of the bound function with
        unbind without memory leak.

        If FUNC or SEQUENCE is omitted the bound function or list
        of bound events are returned.
        """
        ...
    # There's no way to know what type of widget bind_all and bind_class
    # callbacks will get, so those are Misc.
    @overload
    def bind_all(
        self,
        sequence: str | None = None,
        func: Callable[[Event[Misc]], object] | None = None,
        add: Literal["", "+"] | bool | None = None,
    ) -> str:
        """
        Bind to all widgets at an event SEQUENCE a call to function FUNC.
        An additional boolean parameter ADD specifies whether FUNC will
        be called additionally to the other bound function or whether
        it will replace the previous function. See bind for the return value.
        """
        ...
    @overload
    def bind_all(self, sequence: str | None, func: str, add: Literal["", "+"] | bool | None = None) -> None:
        """
        Bind to all widgets at an event SEQUENCE a call to function FUNC.
        An additional boolean parameter ADD specifies whether FUNC will
        be called additionally to the other bound function or whether
        it will replace the previous function. See bind for the return value.
        """
        ...
    @overload
    def bind_all(self, *, func: str, add: Literal["", "+"] | bool | None = None) -> None:
        """
        Bind to all widgets at an event SEQUENCE a call to function FUNC.
        An additional boolean parameter ADD specifies whether FUNC will
        be called additionally to the other bound function or whether
        it will replace the previous function. See bind for the return value.
        """
        ...
    @overload
    def bind_class(
        self,
        className: str,
        sequence: str | None = None,
        func: Callable[[Event[Misc]], object] | None = None,
        add: Literal["", "+"] | bool | None = None,
    ) -> str:
        """
        Bind to widgets with bindtag CLASSNAME at event
        SEQUENCE a call of function FUNC. An additional
        boolean parameter ADD specifies whether FUNC will be
        called additionally to the other bound function or
        whether it will replace the previous function. See bind for
        the return value.
        """
        ...
    @overload
    def bind_class(self, className: str, sequence: str | None, func: str, add: Literal["", "+"] | bool | None = None) -> None:
        """
        Bind to widgets with bindtag CLASSNAME at event
        SEQUENCE a call of function FUNC. An additional
        boolean parameter ADD specifies whether FUNC will be
        called additionally to the other bound function or
        whether it will replace the previous function. See bind for
        the return value.
        """
        ...
    @overload
    def bind_class(self, className: str, *, func: str, add: Literal["", "+"] | bool | None = None) -> None:
        """
        Bind to widgets with bindtag CLASSNAME at event
        SEQUENCE a call of function FUNC. An additional
        boolean parameter ADD specifies whether FUNC will be
        called additionally to the other bound function or
        whether it will replace the previous function. See bind for
        the return value.
        """
        ...
    def unbind(self, sequence: str, funcid: str | None = None) -> None:
        """
        Unbind for this widget the event SEQUENCE.

        If FUNCID is given, only unbind the function identified with FUNCID
        and also delete the corresponding Tcl command.

        Otherwise destroy the current binding for SEQUENCE, leaving SEQUENCE
        unbound.
        """
        ...
    def unbind_all(self, sequence: str) -> None:
        """Unbind for all widgets for event SEQUENCE all functions."""
        ...
    def unbind_class(self, className: str, sequence: str) -> None:
        """
        Unbind for all widgets with bindtag CLASSNAME for event SEQUENCE
        all functions.
        """
        ...
    def mainloop(self, n: int = 0) -> None:
        """Call the mainloop of Tk."""
        ...
    def quit(self) -> None:
        """Quit the Tcl interpreter. All widgets will be destroyed."""
        ...
    @property
    def _windowingsystem(self) -> Literal["win32", "aqua", "x11"]:
        """Internal function."""
        ...
    def nametowidget(self, name: str | Misc | _tkinter.Tcl_Obj) -> Any:
        """
        Return the Tkinter instance of a widget identified by
        its Tcl name NAME.
        """
        ...
    def register(
        self, func: Callable[..., object], subst: Callable[..., Sequence[Any]] | None = None, needcleanup: int = 1
    ) -> str:
        """
        Return a newly created Tcl function. If this
        function is called, the Python function FUNC will
        be executed. An optional function SUBST can
        be given which will be executed before FUNC.
        """
        ...
    def keys(self) -> list[str]:
        """Return a list of all resource names of this widget."""
        ...
    @overload
    def pack_propagate(self, flag: bool) -> bool | None:
        """
        Set or get the status for propagation of geometry information.

        A boolean argument specifies whether the geometry information
        of the slaves will determine the size of this widget. If no argument
        is given the current setting will be returned.
        """
        ...
    @overload
    def pack_propagate(self) -> None:
        """
        Set or get the status for propagation of geometry information.

        A boolean argument specifies whether the geometry information
        of the slaves will determine the size of this widget. If no argument
        is given the current setting will be returned.
        """
        ...
    propagate = pack_propagate
<<<<<<< HEAD
    def grid_anchor(self, anchor: _Anchor | None = None) -> None:
        """
        The anchor value controls how to place the grid within the
        master when no row/column has any weight.

        The default anchor is nw.
        """
        ...
=======
    def grid_anchor(self, anchor: Literal["nw", "n", "ne", "w", "center", "e", "sw", "s", "se"] | None = None) -> None: ...
>>>>>>> 2cc9c166
    anchor = grid_anchor
    @overload
    def grid_bbox(
        self, column: None = None, row: None = None, col2: None = None, row2: None = None
    ) -> tuple[int, int, int, int] | None:
        """
        Return a tuple of integer coordinates for the bounding
        box of this widget controlled by the geometry manager grid.

        If COLUMN, ROW is given the bounding box applies from
        the cell with row and column 0 to the specified
        cell. If COL2 and ROW2 are given the bounding box
        starts at that cell.

        The returned integers specify the offset of the upper left
        corner in the master widget and the width and height.
        """
        ...
    @overload
    def grid_bbox(self, column: int, row: int, col2: None = None, row2: None = None) -> tuple[int, int, int, int] | None:
        """
        Return a tuple of integer coordinates for the bounding
        box of this widget controlled by the geometry manager grid.

        If COLUMN, ROW is given the bounding box applies from
        the cell with row and column 0 to the specified
        cell. If COL2 and ROW2 are given the bounding box
        starts at that cell.

        The returned integers specify the offset of the upper left
        corner in the master widget and the width and height.
        """
        ...
    @overload
    def grid_bbox(self, column: int, row: int, col2: int, row2: int) -> tuple[int, int, int, int] | None:
        """
        Return a tuple of integer coordinates for the bounding
        box of this widget controlled by the geometry manager grid.

        If COLUMN, ROW is given the bounding box applies from
        the cell with row and column 0 to the specified
        cell. If COL2 and ROW2 are given the bounding box
        starts at that cell.

        The returned integers specify the offset of the upper left
        corner in the master widget and the width and height.
        """
        ...
    bbox = grid_bbox
    def grid_columnconfigure(
        self,
        index: int | str | list[int] | tuple[int, ...],
        cnf: _GridIndexInfo = {},
        *,
        minsize: _ScreenUnits = ...,
        pad: _ScreenUnits = ...,
        uniform: str = ...,
        weight: int = ...,
    ) -> _GridIndexInfo | MaybeNone:
        """
        Configure column INDEX of a grid.

        Valid resources are minsize (minimum size of the column),
        weight (how much does additional space propagate to this column)
        and pad (how much space to let additionally).
        """
        ...
    def grid_rowconfigure(
        self,
        index: int | str | list[int] | tuple[int, ...],
        cnf: _GridIndexInfo = {},
        *,
        minsize: _ScreenUnits = ...,
        pad: _ScreenUnits = ...,
        uniform: str = ...,
        weight: int = ...,
    ) -> _GridIndexInfo | MaybeNone:
        """
        Configure row INDEX of a grid.

        Valid resources are minsize (minimum size of the row),
        weight (how much does additional space propagate to this row)
        and pad (how much space to let additionally).
        """
        ...
    columnconfigure = grid_columnconfigure
    rowconfigure = grid_rowconfigure
    def grid_location(self, x: _ScreenUnits, y: _ScreenUnits) -> tuple[int, int]:
        """
        Return a tuple of column and row which identify the cell
        at which the pixel at position X and Y inside the master
        widget is located.
        """
        ...
    @overload
    def grid_propagate(self, flag: bool) -> None:
        """
        Set or get the status for propagation of geometry information.

        A boolean argument specifies whether the geometry information
        of the slaves will determine the size of this widget. If no argument
        is given, the current setting will be returned.
        """
        ...
    @overload
    def grid_propagate(self) -> bool:
        """
        Set or get the status for propagation of geometry information.

        A boolean argument specifies whether the geometry information
        of the slaves will determine the size of this widget. If no argument
        is given, the current setting will be returned.
        """
        ...
    def grid_size(self) -> tuple[int, int]:
        """Return a tuple of the number of column and rows in the grid."""
        ...
    size = grid_size
    # Widget because Toplevel or Tk is never a slave
    def pack_slaves(self) -> list[Widget]:
        """
        Return a list of all slaves of this widget
        in its packing order.
        """
        ...
    def grid_slaves(self, row: int | None = None, column: int | None = None) -> list[Widget]:
        """
        Return a list of all slaves of this widget
        in its packing order.
        """
        ...
    def place_slaves(self) -> list[Widget]:
        """
        Return a list of all slaves of this widget
        in its packing order.
        """
        ...
    slaves = pack_slaves
    def event_add(self, virtual: str, *sequences: str) -> None:
        """
        Bind a virtual event VIRTUAL (of the form <<Name>>)
        to an event SEQUENCE such that the virtual event is triggered
        whenever SEQUENCE occurs.
        """
        ...
    def event_delete(self, virtual: str, *sequences: str) -> None:
        """Unbind a virtual event VIRTUAL from SEQUENCE."""
        ...
    def event_generate(
        self,
        sequence: str,
        *,
        above: Misc | int = ...,
        borderwidth: _ScreenUnits = ...,
        button: int = ...,
        count: int = ...,
        data: Any = ...,  # anything with usable str() value
        delta: int = ...,
        detail: str = ...,
        focus: bool = ...,
        height: _ScreenUnits = ...,
        keycode: int = ...,
        keysym: str = ...,
        mode: str = ...,
        override: bool = ...,
        place: Literal["PlaceOnTop", "PlaceOnBottom"] = ...,
        root: Misc | int = ...,
        rootx: _ScreenUnits = ...,
        rooty: _ScreenUnits = ...,
        sendevent: bool = ...,
        serial: int = ...,
        state: int | str = ...,
        subwindow: Misc | int = ...,
        time: int = ...,
        warp: bool = ...,
        width: _ScreenUnits = ...,
        when: Literal["now", "tail", "head", "mark"] = ...,
        x: _ScreenUnits = ...,
        y: _ScreenUnits = ...,
    ) -> None:
        """
        Generate an event SEQUENCE. Additional
        keyword arguments specify parameter of the event
        (e.g. x, y, rootx, rooty).
        """
        ...
    def event_info(self, virtual: str | None = None) -> tuple[str, ...]:
        """
        Return a list of all virtual events or the information
        about the SEQUENCE bound to the virtual event VIRTUAL.
        """
        ...
    def image_names(self) -> tuple[str, ...]:
        """Return a list of all existing image names."""
        ...
    def image_types(self) -> tuple[str, ...]:
        """Return a list of all available image types (e.g. photo bitmap)."""
        ...
    # See #4363 and #4891
    def __setitem__(self, key: str, value: Any) -> None: ...
    def __getitem__(self, key: str) -> Any:
        """Return the resource value for a KEY given as string."""
        ...
    def cget(self, key: str) -> Any:
        """Return the resource value for a KEY given as string."""
        ...
    def configure(self, cnf: Any = None) -> Any:
        """
        Configure resources of a widget.

        The values for resources are specified as keyword
        arguments. To get an overview about
        the allowed keyword arguments call the method keys.
        """
        ...
    # TODO: config is an alias of configure, but adding that here creates
    # conflict with the type of config in the subclasses. See #13149

class CallWrapper:
    """
    Internal class. Stores function to call when some user
    defined Tcl function is called e.g. after an event occurred.
    """
    func: Incomplete
    subst: Incomplete
    widget: Incomplete
    def __init__(self, func, subst, widget) -> None:
        """Store FUNC, SUBST and WIDGET as members."""
        ...
    def __call__(self, *args):
        """Apply first function SUBST to arguments, than FUNC."""
        ...

class XView:
    """
    Mix-in class for querying and changing the horizontal position
    of a widget's window.
    """
    @overload
    def xview(self) -> tuple[float, float]:
        """Query and change the horizontal position of the view."""
        ...
    @overload
    def xview(self, *args) -> None:
        """Query and change the horizontal position of the view."""
        ...
    def xview_moveto(self, fraction: float) -> None:
        """
        Adjusts the view in the window so that FRACTION of the
        total width of the canvas is off-screen to the left.
        """
        ...
    @overload
    def xview_scroll(self, number: int, what: Literal["units", "pages"]) -> None:
        """
        Shift the x-view according to NUMBER which is measured in "units"
        or "pages" (WHAT).
        """
        ...
    @overload
    def xview_scroll(self, number: _ScreenUnits, what: Literal["pixels"]) -> None:
        """
        Shift the x-view according to NUMBER which is measured in "units"
        or "pages" (WHAT).
        """
        ...

class YView:
    """
    Mix-in class for querying and changing the vertical position
    of a widget's window.
    """
    @overload
    def yview(self) -> tuple[float, float]:
        """Query and change the vertical position of the view."""
        ...
    @overload
    def yview(self, *args) -> None:
        """Query and change the vertical position of the view."""
        ...
    def yview_moveto(self, fraction: float) -> None:
        """
        Adjusts the view in the window so that FRACTION of the
        total height of the canvas is off-screen to the top.
        """
        ...
    @overload
    def yview_scroll(self, number: int, what: Literal["units", "pages"]) -> None:
        """
        Shift the y-view according to NUMBER which is measured in
        "units" or "pages" (WHAT).
        """
        ...
    @overload
    def yview_scroll(self, number: _ScreenUnits, what: Literal["pixels"]) -> None:
        """
        Shift the y-view according to NUMBER which is measured in
        "units" or "pages" (WHAT).
        """
        ...

if sys.platform == "darwin":
    @type_check_only
    class _WmAttributes(TypedDict):
        alpha: float
        fullscreen: bool
        modified: bool
        notify: bool
        titlepath: str
        topmost: bool
        transparent: bool
        type: str  # Present, but not actually used on darwin

elif sys.platform == "win32":
    @type_check_only
    class _WmAttributes(TypedDict):
        alpha: float
        transparentcolor: str
        disabled: bool
        fullscreen: bool
        toolwindow: bool
        topmost: bool

else:
    # X11
    @type_check_only
    class _WmAttributes(TypedDict):
        alpha: float
        topmost: bool
        zoomed: bool
        fullscreen: bool
        type: str

class Wm:
    """Provides functions for the communication with the window manager."""
    @overload
    def wm_aspect(self, minNumer: int, minDenom: int, maxNumer: int, maxDenom: int) -> None:
        """
        Instruct the window manager to set the aspect ratio (width/height)
        of this widget to be between MINNUMER/MINDENOM and MAXNUMER/MAXDENOM. Return a tuple
        of the actual values if no argument is given.
        """
        ...
    @overload
    def wm_aspect(
        self, minNumer: None = None, minDenom: None = None, maxNumer: None = None, maxDenom: None = None
    ) -> tuple[int, int, int, int] | None:
        """
        Instruct the window manager to set the aspect ratio (width/height)
        of this widget to be between MINNUMER/MINDENOM and MAXNUMER/MAXDENOM. Return a tuple
        of the actual values if no argument is given.
        """
        ...
    aspect = wm_aspect
    if sys.version_info >= (3, 13):
        @overload
        def wm_attributes(self, *, return_python_dict: Literal[False] = False) -> tuple[Any, ...]:
            """
            Return or sets platform specific attributes.

            When called with a single argument return_python_dict=True,
            return a dict of the platform specific attributes and their values.
            When called without arguments or with a single argument
            return_python_dict=False, return a tuple containing intermixed
            attribute names with the minus prefix and their values.

            When called with a single string value, return the value for the
            specific option.  When called with keyword arguments, set the
            corresponding attributes.
            """
            ...
        @overload
        def wm_attributes(self, *, return_python_dict: Literal[True]) -> _WmAttributes:
            """
            Return or sets platform specific attributes.

            When called with a single argument return_python_dict=True,
            return a dict of the platform specific attributes and their values.
            When called without arguments or with a single argument
            return_python_dict=False, return a tuple containing intermixed
            attribute names with the minus prefix and their values.

            When called with a single string value, return the value for the
            specific option.  When called with keyword arguments, set the
            corresponding attributes.
            """
            ...

    else:
        @overload
        def wm_attributes(self) -> tuple[Any, ...]:
            """
            This subcommand returns or sets platform specific attributes

            The first form returns a list of the platform specific flags and
            their values. The second form returns the value for the specific
            option. The third form sets one or more of the values. The values
            are as follows:

            On Windows, -disabled gets or sets whether the window is in a
            disabled state. -toolwindow gets or sets the style of the window
            to toolwindow (as defined in the MSDN). -topmost gets or sets
            whether this is a topmost window (displays above all other
            windows).

            On Macintosh, XXXXX

            On Unix, there are currently no special attribute values.
            """
            ...

    @overload
    def wm_attributes(self, option: Literal["-alpha"], /) -> float:
        """
        Return or sets platform specific attributes.

        When called with a single argument return_python_dict=True,
        return a dict of the platform specific attributes and their values.
        When called without arguments or with a single argument
        return_python_dict=False, return a tuple containing intermixed
        attribute names with the minus prefix and their values.

        When called with a single string value, return the value for the
        specific option.  When called with keyword arguments, set the
        corresponding attributes.
        """
        ...
    @overload
    def wm_attributes(self, option: Literal["-fullscreen"], /) -> bool:
        """
        Return or sets platform specific attributes.

        When called with a single argument return_python_dict=True,
        return a dict of the platform specific attributes and their values.
        When called without arguments or with a single argument
        return_python_dict=False, return a tuple containing intermixed
        attribute names with the minus prefix and their values.

        When called with a single string value, return the value for the
        specific option.  When called with keyword arguments, set the
        corresponding attributes.
        """
        ...
    @overload
    def wm_attributes(self, option: Literal["-topmost"], /) -> bool:
        """
        Return or sets platform specific attributes.

        When called with a single argument return_python_dict=True,
        return a dict of the platform specific attributes and their values.
        When called without arguments or with a single argument
        return_python_dict=False, return a tuple containing intermixed
        attribute names with the minus prefix and their values.

        When called with a single string value, return the value for the
        specific option.  When called with keyword arguments, set the
        corresponding attributes.
        """
        ...
    if sys.platform == "darwin":
        @overload
        def wm_attributes(self, option: Literal["-modified"], /) -> bool: ...
        @overload
        def wm_attributes(self, option: Literal["-notify"], /) -> bool: ...
        @overload
        def wm_attributes(self, option: Literal["-titlepath"], /) -> str: ...
        @overload
        def wm_attributes(self, option: Literal["-transparent"], /) -> bool: ...
        @overload
        def wm_attributes(self, option: Literal["-type"], /) -> str: ...
    elif sys.platform == "win32":
        @overload
        def wm_attributes(self, option: Literal["-transparentcolor"], /) -> str: ...
        @overload
        def wm_attributes(self, option: Literal["-disabled"], /) -> bool: ...
        @overload
        def wm_attributes(self, option: Literal["-toolwindow"], /) -> bool: ...
    else:
        # X11
        @overload
        def wm_attributes(self, option: Literal["-zoomed"], /) -> bool:
            """
            Return or sets platform specific attributes.

            When called with a single argument return_python_dict=True,
            return a dict of the platform specific attributes and their values.
            When called without arguments or with a single argument
            return_python_dict=False, return a tuple containing intermixed
            attribute names with the minus prefix and their values.

            When called with a single string value, return the value for the
            specific option.  When called with keyword arguments, set the
            corresponding attributes.
            """
            ...
        @overload
        def wm_attributes(self, option: Literal["-type"], /) -> str:
            """
            Return or sets platform specific attributes.

            When called with a single argument return_python_dict=True,
            return a dict of the platform specific attributes and their values.
            When called without arguments or with a single argument
            return_python_dict=False, return a tuple containing intermixed
            attribute names with the minus prefix and their values.

            When called with a single string value, return the value for the
            specific option.  When called with keyword arguments, set the
            corresponding attributes.
            """
            ...
    if sys.version_info >= (3, 13):
        @overload
        def wm_attributes(self, option: Literal["alpha"], /) -> float:
            """
            Return or sets platform specific attributes.

            When called with a single argument return_python_dict=True,
            return a dict of the platform specific attributes and their values.
            When called without arguments or with a single argument
            return_python_dict=False, return a tuple containing intermixed
            attribute names with the minus prefix and their values.

            When called with a single string value, return the value for the
            specific option.  When called with keyword arguments, set the
            corresponding attributes.
            """
            ...
        @overload
        def wm_attributes(self, option: Literal["fullscreen"], /) -> bool:
            """
            Return or sets platform specific attributes.

            When called with a single argument return_python_dict=True,
            return a dict of the platform specific attributes and their values.
            When called without arguments or with a single argument
            return_python_dict=False, return a tuple containing intermixed
            attribute names with the minus prefix and their values.

            When called with a single string value, return the value for the
            specific option.  When called with keyword arguments, set the
            corresponding attributes.
            """
            ...
        @overload
        def wm_attributes(self, option: Literal["topmost"], /) -> bool:
            """
            Return or sets platform specific attributes.

            When called with a single argument return_python_dict=True,
            return a dict of the platform specific attributes and their values.
            When called without arguments or with a single argument
            return_python_dict=False, return a tuple containing intermixed
            attribute names with the minus prefix and their values.

            When called with a single string value, return the value for the
            specific option.  When called with keyword arguments, set the
            corresponding attributes.
            """
            ...
        if sys.platform == "darwin":
            @overload
            def wm_attributes(self, option: Literal["modified"], /) -> bool: ...
            @overload
            def wm_attributes(self, option: Literal["notify"], /) -> bool: ...
            @overload
            def wm_attributes(self, option: Literal["titlepath"], /) -> str: ...
            @overload
            def wm_attributes(self, option: Literal["transparent"], /) -> bool: ...
            @overload
            def wm_attributes(self, option: Literal["type"], /) -> str: ...
        elif sys.platform == "win32":
            @overload
            def wm_attributes(self, option: Literal["transparentcolor"], /) -> str: ...
            @overload
            def wm_attributes(self, option: Literal["disabled"], /) -> bool: ...
            @overload
            def wm_attributes(self, option: Literal["toolwindow"], /) -> bool: ...
        else:
            # X11
            @overload
            def wm_attributes(self, option: Literal["zoomed"], /) -> bool:
                """
                Return or sets platform specific attributes.

                When called with a single argument return_python_dict=True,
                return a dict of the platform specific attributes and their values.
                When called without arguments or with a single argument
                return_python_dict=False, return a tuple containing intermixed
                attribute names with the minus prefix and their values.

                When called with a single string value, return the value for the
                specific option.  When called with keyword arguments, set the
                corresponding attributes.
                """
                ...
            @overload
            def wm_attributes(self, option: Literal["type"], /) -> str:
                """
                Return or sets platform specific attributes.

                When called with a single argument return_python_dict=True,
                return a dict of the platform specific attributes and their values.
                When called without arguments or with a single argument
                return_python_dict=False, return a tuple containing intermixed
                attribute names with the minus prefix and their values.

                When called with a single string value, return the value for the
                specific option.  When called with keyword arguments, set the
                corresponding attributes.
                """
                ...

    @overload
    def wm_attributes(self, option: str, /):
        """
        Return or sets platform specific attributes.

        When called with a single argument return_python_dict=True,
        return a dict of the platform specific attributes and their values.
        When called without arguments or with a single argument
        return_python_dict=False, return a tuple containing intermixed
        attribute names with the minus prefix and their values.

        When called with a single string value, return the value for the
        specific option.  When called with keyword arguments, set the
        corresponding attributes.
        """
        ...
    @overload
    def wm_attributes(self, option: Literal["-alpha"], value: float, /) -> Literal[""]:
        """
        Return or sets platform specific attributes.

        When called with a single argument return_python_dict=True,
        return a dict of the platform specific attributes and their values.
        When called without arguments or with a single argument
        return_python_dict=False, return a tuple containing intermixed
        attribute names with the minus prefix and their values.

        When called with a single string value, return the value for the
        specific option.  When called with keyword arguments, set the
        corresponding attributes.
        """
        ...
    @overload
    def wm_attributes(self, option: Literal["-fullscreen"], value: bool, /) -> Literal[""]:
        """
        Return or sets platform specific attributes.

        When called with a single argument return_python_dict=True,
        return a dict of the platform specific attributes and their values.
        When called without arguments or with a single argument
        return_python_dict=False, return a tuple containing intermixed
        attribute names with the minus prefix and their values.

        When called with a single string value, return the value for the
        specific option.  When called with keyword arguments, set the
        corresponding attributes.
        """
        ...
    @overload
    def wm_attributes(self, option: Literal["-topmost"], value: bool, /) -> Literal[""]:
        """
        Return or sets platform specific attributes.

        When called with a single argument return_python_dict=True,
        return a dict of the platform specific attributes and their values.
        When called without arguments or with a single argument
        return_python_dict=False, return a tuple containing intermixed
        attribute names with the minus prefix and their values.

        When called with a single string value, return the value for the
        specific option.  When called with keyword arguments, set the
        corresponding attributes.
        """
        ...
    if sys.platform == "darwin":
        @overload
        def wm_attributes(self, option: Literal["-modified"], value: bool, /) -> Literal[""]: ...
        @overload
        def wm_attributes(self, option: Literal["-notify"], value: bool, /) -> Literal[""]: ...
        @overload
        def wm_attributes(self, option: Literal["-titlepath"], value: str, /) -> Literal[""]: ...
        @overload
        def wm_attributes(self, option: Literal["-transparent"], value: bool, /) -> Literal[""]: ...
    elif sys.platform == "win32":
        @overload
        def wm_attributes(self, option: Literal["-transparentcolor"], value: str, /) -> Literal[""]: ...
        @overload
        def wm_attributes(self, option: Literal["-disabled"], value: bool, /) -> Literal[""]: ...
        @overload
        def wm_attributes(self, option: Literal["-toolwindow"], value: bool, /) -> Literal[""]: ...
    else:
        # X11
        @overload
        def wm_attributes(self, option: Literal["-zoomed"], value: bool, /) -> Literal[""]:
            """
            Return or sets platform specific attributes.

            When called with a single argument return_python_dict=True,
            return a dict of the platform specific attributes and their values.
            When called without arguments or with a single argument
            return_python_dict=False, return a tuple containing intermixed
            attribute names with the minus prefix and their values.

            When called with a single string value, return the value for the
            specific option.  When called with keyword arguments, set the
            corresponding attributes.
            """
            ...
        @overload
        def wm_attributes(self, option: Literal["-type"], value: str, /) -> Literal[""]:
            """
            Return or sets platform specific attributes.

            When called with a single argument return_python_dict=True,
            return a dict of the platform specific attributes and their values.
            When called without arguments or with a single argument
            return_python_dict=False, return a tuple containing intermixed
            attribute names with the minus prefix and their values.

            When called with a single string value, return the value for the
            specific option.  When called with keyword arguments, set the
            corresponding attributes.
            """
            ...

    @overload
    def wm_attributes(self, option: str, value, /, *__other_option_value_pairs: Any) -> Literal[""]:
        """
        Return or sets platform specific attributes.

        When called with a single argument return_python_dict=True,
        return a dict of the platform specific attributes and their values.
        When called without arguments or with a single argument
        return_python_dict=False, return a tuple containing intermixed
        attribute names with the minus prefix and their values.

        When called with a single string value, return the value for the
        specific option.  When called with keyword arguments, set the
        corresponding attributes.
        """
        ...
    if sys.version_info >= (3, 13):
        if sys.platform == "darwin":
            @overload
            def wm_attributes(
                self,
                *,
                alpha: float = ...,
                fullscreen: bool = ...,
                modified: bool = ...,
                notify: bool = ...,
                titlepath: str = ...,
                topmost: bool = ...,
                transparent: bool = ...,
            ) -> None: ...
        elif sys.platform == "win32":
            @overload
            def wm_attributes(
                self,
                *,
                alpha: float = ...,
                transparentcolor: str = ...,
                disabled: bool = ...,
                fullscreen: bool = ...,
                toolwindow: bool = ...,
                topmost: bool = ...,
            ) -> None: ...
        else:
            # X11
            @overload
            def wm_attributes(
                self, *, alpha: float = ..., topmost: bool = ..., zoomed: bool = ..., fullscreen: bool = ..., type: str = ...
            ) -> None:
                """
                Return or sets platform specific attributes.

                When called with a single argument return_python_dict=True,
                return a dict of the platform specific attributes and their values.
                When called without arguments or with a single argument
                return_python_dict=False, return a tuple containing intermixed
                attribute names with the minus prefix and their values.

                When called with a single string value, return the value for the
                specific option.  When called with keyword arguments, set the
                corresponding attributes.
                """
                ...

    attributes = wm_attributes
    def wm_client(self, name: str | None = None) -> str:
        """
        Store NAME in WM_CLIENT_MACHINE property of this widget. Return
        current value.
        """
        ...
    client = wm_client
    @overload
    def wm_colormapwindows(self) -> list[Misc]:
        """
        Store list of window names (WLIST) into WM_COLORMAPWINDOWS property
        of this widget. This list contains windows whose colormaps differ from their
        parents. Return current list of widgets if WLIST is empty.
        """
        ...
    @overload
    def wm_colormapwindows(self, wlist: list[Misc] | tuple[Misc, ...], /) -> None:
        """
        Store list of window names (WLIST) into WM_COLORMAPWINDOWS property
        of this widget. This list contains windows whose colormaps differ from their
        parents. Return current list of widgets if WLIST is empty.
        """
        ...
    @overload
    def wm_colormapwindows(self, first_wlist_item: Misc, /, *other_wlist_items: Misc) -> None:
        """
        Store list of window names (WLIST) into WM_COLORMAPWINDOWS property
        of this widget. This list contains windows whose colormaps differ from their
        parents. Return current list of widgets if WLIST is empty.
        """
        ...
    colormapwindows = wm_colormapwindows
    def wm_command(self, value: str | None = None) -> str:
        """
        Store VALUE in WM_COMMAND property. It is the command
        which shall be used to invoke the application. Return current
        command if VALUE is None.
        """
        ...
    command = wm_command
    # Some of these always return empty string, but return type is set to None to prevent accidentally using it
    def wm_deiconify(self) -> None:
        """
        Deiconify this widget. If it was never mapped it will not be mapped.
        On Windows it will raise this widget and give it the focus.
        """
        ...
    deiconify = wm_deiconify
    def wm_focusmodel(self, model: Literal["active", "passive"] | None = None) -> Literal["active", "passive", ""]:
        """
        Set focus model to MODEL. "active" means that this widget will claim
        the focus itself, "passive" means that the window manager shall give
        the focus. Return current focus model if MODEL is None.
        """
        ...
    focusmodel = wm_focusmodel
    def wm_forget(self, window: Wm) -> None:
        """
        The window will be unmapped from the screen and will no longer
        be managed by wm. toplevel windows will be treated like frame
        windows once they are no longer managed by wm, however, the menu
        option configuration will be remembered and the menus will return
        once the widget is managed again.
        """
        ...
    forget = wm_forget
    def wm_frame(self) -> str:
        """Return identifier for decorative frame of this widget if present."""
        ...
    frame = wm_frame
    @overload
    def wm_geometry(self, newGeometry: None = None) -> str:
        """
        Set geometry to NEWGEOMETRY of the form =widthxheight+x+y. Return
        current value if None is given.
        """
        ...
    @overload
    def wm_geometry(self, newGeometry: str) -> None:
        """
        Set geometry to NEWGEOMETRY of the form =widthxheight+x+y. Return
        current value if None is given.
        """
        ...
    geometry = wm_geometry
    def wm_grid(self, baseWidth=None, baseHeight=None, widthInc=None, heightInc=None):
        """
        Instruct the window manager that this widget shall only be
        resized on grid boundaries. WIDTHINC and HEIGHTINC are the width and
        height of a grid unit in pixels. BASEWIDTH and BASEHEIGHT are the
        number of grid units requested in Tk_GeometryRequest.
        """
        ...
    grid = wm_grid
    def wm_group(self, pathName=None):
        """
        Set the group leader widgets for related widgets to PATHNAME. Return
        the group leader of this widget if None is given.
        """
        ...
    group = wm_group
    def wm_iconbitmap(self, bitmap=None, default=None):
        """
        Set bitmap for the iconified widget to BITMAP. Return
        the bitmap if None is given.

        Under Windows, the DEFAULT parameter can be used to set the icon
        for the widget and any descendants that don't have an icon set
        explicitly.  DEFAULT can be the relative path to a .ico file
        (example: root.iconbitmap(default='myicon.ico') ).  See Tk
        documentation for more information.
        """
        ...
    iconbitmap = wm_iconbitmap
    def wm_iconify(self) -> None:
        """Display widget as icon."""
        ...
    iconify = wm_iconify
    def wm_iconmask(self, bitmap=None):
        """
        Set mask for the icon bitmap of this widget. Return the
        mask if None is given.
        """
        ...
    iconmask = wm_iconmask
    def wm_iconname(self, newName=None) -> str:
        """
        Set the name of the icon for this widget. Return the name if
        None is given.
        """
        ...
    iconname = wm_iconname
    def wm_iconphoto(self, default: bool, image1: _PhotoImageLike | str, /, *args: _PhotoImageLike | str) -> None:
        """
        Sets the titlebar icon for this window based on the named photo
        images passed through args. If default is True, this is applied to
        all future created toplevels as well.

        The data in the images is taken as a snapshot at the time of
        invocation. If the images are later changed, this is not reflected
        to the titlebar icons. Multiple images are accepted to allow
        different images sizes to be provided. The window manager may scale
        provided icons to an appropriate size.

        On Windows, the images are packed into a Windows icon structure.
        This will override an icon specified to wm_iconbitmap, and vice
        versa.

        On X, the images are arranged into the _NET_WM_ICON X property,
        which most modern window managers support. An icon specified by
        wm_iconbitmap may exist simultaneously.

        On Macintosh, this currently does nothing.
        """
        ...
    iconphoto = wm_iconphoto
    def wm_iconposition(self, x: int | None = None, y: int | None = None) -> tuple[int, int] | None:
        """
        Set the position of the icon of this widget to X and Y. Return
        a tuple of the current values of X and X if None is given.
        """
        ...
    iconposition = wm_iconposition
    def wm_iconwindow(self, pathName=None):
        """
        Set widget PATHNAME to be displayed instead of icon. Return the current
        value if None is given.
        """
        ...
    iconwindow = wm_iconwindow
    def wm_manage(self, widget) -> None:
        """
        The widget specified will become a stand alone top-level window.
        The window will be decorated with the window managers title bar,
        etc.
        """
        ...
    manage = wm_manage
    @overload
    def wm_maxsize(self, width: None = None, height: None = None) -> tuple[int, int]:
        """
        Set max WIDTH and HEIGHT for this widget. If the window is gridded
        the values are given in grid units. Return the current values if None
        is given.
        """
        ...
    @overload
    def wm_maxsize(self, width: int, height: int) -> None:
        """
        Set max WIDTH and HEIGHT for this widget. If the window is gridded
        the values are given in grid units. Return the current values if None
        is given.
        """
        ...
    maxsize = wm_maxsize
    @overload
    def wm_minsize(self, width: None = None, height: None = None) -> tuple[int, int]:
        """
        Set min WIDTH and HEIGHT for this widget. If the window is gridded
        the values are given in grid units. Return the current values if None
        is given.
        """
        ...
    @overload
    def wm_minsize(self, width: int, height: int) -> None:
        """
        Set min WIDTH and HEIGHT for this widget. If the window is gridded
        the values are given in grid units. Return the current values if None
        is given.
        """
        ...
    minsize = wm_minsize
    @overload
    def wm_overrideredirect(self, boolean: None = None) -> bool | None:
        """
        Instruct the window manager to ignore this widget
        if BOOLEAN is given with 1. Return the current value if None
        is given.
        """
        ...
    @overload
    def wm_overrideredirect(self, boolean: bool) -> None:
        """
        Instruct the window manager to ignore this widget
        if BOOLEAN is given with 1. Return the current value if None
        is given.
        """
        ...
    overrideredirect = wm_overrideredirect
    def wm_positionfrom(self, who: Literal["program", "user"] | None = None) -> Literal["", "program", "user"]:
        """
        Instruct the window manager that the position of this widget shall
        be defined by the user if WHO is "user", and by its own policy if WHO is
        "program".
        """
        ...
    positionfrom = wm_positionfrom
    @overload
    def wm_protocol(self, name: str, func: Callable[[], object] | str) -> None:
        """
        Bind function FUNC to command NAME for this widget.
        Return the function bound to NAME if None is given. NAME could be
        e.g. "WM_SAVE_YOURSELF" or "WM_DELETE_WINDOW".
        """
        ...
    @overload
    def wm_protocol(self, name: str, func: None = None) -> str:
        """
        Bind function FUNC to command NAME for this widget.
        Return the function bound to NAME if None is given. NAME could be
        e.g. "WM_SAVE_YOURSELF" or "WM_DELETE_WINDOW".
        """
        ...
    @overload
    def wm_protocol(self, name: None = None, func: None = None) -> tuple[str, ...]:
        """
        Bind function FUNC to command NAME for this widget.
        Return the function bound to NAME if None is given. NAME could be
        e.g. "WM_SAVE_YOURSELF" or "WM_DELETE_WINDOW".
        """
        ...
    protocol = wm_protocol
    @overload
    def wm_resizable(self, width: None = None, height: None = None) -> tuple[bool, bool]:
        """
        Instruct the window manager whether this width can be resized
        in WIDTH or HEIGHT. Both values are boolean values.
        """
        ...
    @overload
    def wm_resizable(self, width: bool, height: bool) -> None:
        """
        Instruct the window manager whether this width can be resized
        in WIDTH or HEIGHT. Both values are boolean values.
        """
        ...
    resizable = wm_resizable
    def wm_sizefrom(self, who: Literal["program", "user"] | None = None) -> Literal["", "program", "user"]:
        """
        Instruct the window manager that the size of this widget shall
        be defined by the user if WHO is "user", and by its own policy if WHO is
        "program".
        """
        ...
    sizefrom = wm_sizefrom
    @overload
    def wm_state(self, newstate: None = None) -> str:
        """
        Query or set the state of this widget as one of normal, icon,
        iconic (see wm_iconwindow), withdrawn, or zoomed (Windows only).
        """
        ...
    @overload
    def wm_state(self, newstate: str) -> None:
        """
        Query or set the state of this widget as one of normal, icon,
        iconic (see wm_iconwindow), withdrawn, or zoomed (Windows only).
        """
        ...
    state = wm_state
    @overload
    def wm_title(self, string: None = None) -> str:
        """Set the title of this widget."""
        ...
    @overload
    def wm_title(self, string: str) -> None:
        """Set the title of this widget."""
        ...
    title = wm_title
    @overload
    def wm_transient(self, master: None = None) -> _tkinter.Tcl_Obj:
        """
        Instruct the window manager that this widget is transient
        with regard to widget MASTER.
        """
        ...
    @overload
    def wm_transient(self, master: Wm | _tkinter.Tcl_Obj) -> None:
        """
        Instruct the window manager that this widget is transient
        with regard to widget MASTER.
        """
        ...
    transient = wm_transient
    def wm_withdraw(self) -> None:
        """
        Withdraw this widget from the screen such that it is unmapped
        and forgotten by the window manager. Re-draw it with wm_deiconify.
        """
        ...
    withdraw = wm_withdraw

class Tk(Misc, Wm):
    """
    Toplevel widget of Tk which represents mostly the main window
    of an application. It has an associated Tcl interpreter.
    """
    master: None
    def __init__(
        # Make sure to keep in sync with other functions that use the same
        # args.
        # use `git grep screenName` to find them
        self,
        screenName: str | None = None,
        baseName: str | None = None,
        className: str = "Tk",
        useTk: bool = True,
        sync: bool = False,
        use: str | None = None,
    ) -> None:
        """
        Return a new top level widget on screen SCREENNAME. A new Tcl interpreter will
        be created. BASENAME will be used for the identification of the profile file (see
        readprofile).
        It is constructed from sys.argv[0] without extensions if None is given. CLASSNAME
        is the name of the widget class.
        """
        ...
    # Keep this in sync with ttktheme.ThemedTk. See issue #13858
    @overload
    def configure(
        self,
        cnf: dict[str, Any] | None = None,
        *,
        background: str = ...,
        bd: _ScreenUnits = ...,
        bg: str = ...,
        border: _ScreenUnits = ...,
        borderwidth: _ScreenUnits = ...,
        cursor: _Cursor = ...,
        height: _ScreenUnits = ...,
        highlightbackground: str = ...,
        highlightcolor: str = ...,
        highlightthickness: _ScreenUnits = ...,
        menu: Menu = ...,
        padx: _ScreenUnits = ...,
        pady: _ScreenUnits = ...,
        relief: Literal["raised", "sunken", "flat", "ridge", "solid", "groove"] = ...,
        takefocus: bool | Literal[0, 1, ""] | Callable[[str], bool | None] = ...,
        width: _ScreenUnits = ...,
    ) -> dict[str, tuple[str, str, str, Any, Any]] | None:
        """
        Configure resources of a widget.

        The values for resources are specified as keyword
        arguments. To get an overview about
        the allowed keyword arguments call the method keys.
        """
        ...
    @overload
    def configure(self, cnf: str) -> tuple[str, str, str, Any, Any]:
        """
        Configure resources of a widget.

        The values for resources are specified as keyword
        arguments. To get an overview about
        the allowed keyword arguments call the method keys.
        """
        ...
    config = configure
    def destroy(self) -> None:
        """
        Destroy this and all descendants widgets. This will
        end the application of this Tcl interpreter.
        """
        ...
    def readprofile(self, baseName: str, className: str) -> None:
        """
        Internal function. It reads .BASENAME.tcl and .CLASSNAME.tcl into
        the Tcl Interpreter and calls exec on the contents of .BASENAME.py and
        .CLASSNAME.py if such a file exists in the home directory.
        """
        ...
    report_callback_exception: Callable[[type[BaseException], BaseException, TracebackType | None], object]
    # Tk has __getattr__ so that tk_instance.foo falls back to tk_instance.tk.foo
    # Please keep in sync with _tkinter.TkappType.
    # Some methods are intentionally missing because they are inherited from Misc instead.
    def adderrorinfo(self, msg: str, /): ...
    def call(self, command: Any, /, *args: Any) -> Any: ...
    def createcommand(self, name: str, func, /): ...
    if sys.platform != "win32":
        def createfilehandler(self, file, mask: int, func, /): ...
        def deletefilehandler(self, file, /) -> None: ...

    def createtimerhandler(self, milliseconds: int, func, /): ...
    def dooneevent(self, flags: int = 0, /): ...
    def eval(self, script: str, /) -> str: ...
    def evalfile(self, fileName: str, /): ...
    def exprboolean(self, s: str, /): ...
    def exprdouble(self, s: str, /): ...
    def exprlong(self, s: str, /): ...
    def exprstring(self, s: str, /): ...
    def globalgetvar(self, *args, **kwargs): ...
    def globalsetvar(self, *args, **kwargs): ...
    def globalunsetvar(self, *args, **kwargs): ...
    def interpaddr(self) -> int: ...
    def loadtk(self) -> None: ...
    def record(self, script: str, /): ...
    if sys.version_info < (3, 11):
        @deprecated("Deprecated since Python 3.9; removed in Python 3.11. Use `splitlist()` instead.")
        def split(self, arg, /): ...

    def splitlist(self, arg, /): ...
    def unsetvar(self, *args, **kwargs): ...
    def wantobjects(self, *args, **kwargs): ...
    def willdispatch(self) -> None: ...

def Tcl(screenName: str | None = None, baseName: str | None = None, className: str = "Tk", useTk: bool = False) -> Tk: ...

_InMiscTotal = TypedDict("_InMiscTotal", {"in": Misc})
_InMiscNonTotal = TypedDict("_InMiscNonTotal", {"in": Misc}, total=False)

@type_check_only
class _PackInfo(_InMiscTotal):
    # 'before' and 'after' never appear in _PackInfo
    anchor: Literal["nw", "n", "ne", "w", "center", "e", "sw", "s", "se"]
    expand: bool
    fill: Literal["none", "x", "y", "both"]
    side: Literal["left", "right", "top", "bottom"]
    # Paddings come out as int or tuple of int, even though any _ScreenUnits
    # can be specified in pack().
    ipadx: int
    ipady: int
    padx: int | tuple[int, int]
    pady: int | tuple[int, int]

class Pack:
    """
    Geometry manager Pack.

    Base class to use the methods pack_* in every widget.
    """
    # _PackInfo is not the valid type for cnf because pad stuff accepts any
    # _ScreenUnits instead of int only. I didn't bother to create another
    # TypedDict for cnf because it appears to be a legacy thing that was
    # replaced by **kwargs.
    def pack_configure(
        self,
        cnf: Mapping[str, Any] | None = {},
        *,
        after: Misc = ...,
        anchor: Literal["nw", "n", "ne", "w", "center", "e", "sw", "s", "se"] = ...,
        before: Misc = ...,
        expand: bool | Literal[0, 1] = 0,
        fill: Literal["none", "x", "y", "both"] = ...,
        side: Literal["left", "right", "top", "bottom"] = ...,
        ipadx: _ScreenUnits = ...,
        ipady: _ScreenUnits = ...,
        padx: _ScreenUnits | tuple[_ScreenUnits, _ScreenUnits] = ...,
        pady: _ScreenUnits | tuple[_ScreenUnits, _ScreenUnits] = ...,
        in_: Misc = ...,
        **kw: Any,  # allow keyword argument named 'in', see #4836
    ) -> None:
        """
        Pack a widget in the parent widget. Use as options:
        after=widget - pack it after you have packed widget
        anchor=NSEW (or subset) - position widget according to
                                  given direction
        before=widget - pack it before you will pack widget
        expand=bool - expand widget if parent size grows
        fill=NONE or X or Y or BOTH - fill widget if widget grows
        in=master - use master to contain this widget
        in_=master - see 'in' option description
        ipadx=amount - add internal padding in x direction
        ipady=amount - add internal padding in y direction
        padx=amount - add padding in x direction
        pady=amount - add padding in y direction
        side=TOP or BOTTOM or LEFT or RIGHT -  where to add this widget.
        """
        ...
    def pack_forget(self) -> None:
        """Unmap this widget and do not use it for the packing order."""
        ...
    def pack_info(self) -> _PackInfo:
        """
        Return information about the packing options
        for this widget.
        """
        ...
    pack = pack_configure
    forget = pack_forget
    propagate = Misc.pack_propagate

@type_check_only
class _PlaceInfo(_InMiscNonTotal):  # empty dict if widget hasn't been placed
    anchor: Literal["nw", "n", "ne", "w", "center", "e", "sw", "s", "se"]
    bordermode: Literal["inside", "outside", "ignore"]
    width: str  # can be int()ed (even after e.g. widget.place(height='2.3c') or similar)
    height: str  # can be int()ed
    x: str  # can be int()ed
    y: str  # can be int()ed
    relheight: str  # can be float()ed if not empty string
    relwidth: str  # can be float()ed if not empty string
    relx: str  # can be float()ed if not empty string
    rely: str  # can be float()ed if not empty string

class Place:
    """
    Geometry manager Place.

    Base class to use the methods place_* in every widget.
    """
    def place_configure(
        self,
        cnf: Mapping[str, Any] | None = {},
        *,
        anchor: Literal["nw", "n", "ne", "w", "center", "e", "sw", "s", "se"] = ...,
        bordermode: Literal["inside", "outside", "ignore"] = ...,
        width: _ScreenUnits = ...,
        height: _ScreenUnits = ...,
        x: _ScreenUnits = ...,
        y: _ScreenUnits = ...,
        # str allowed for compatibility with place_info()
        relheight: str | float = ...,
        relwidth: str | float = ...,
        relx: str | float = ...,
        rely: str | float = ...,
        in_: Misc = ...,
        **kw: Any,  # allow keyword argument named 'in', see #4836
    ) -> None:
        """
        Place a widget in the parent widget. Use as options:
        in=master - master relative to which the widget is placed
        in_=master - see 'in' option description
        x=amount - locate anchor of this widget at position x of master
        y=amount - locate anchor of this widget at position y of master
        relx=amount - locate anchor of this widget between 0.0 and 1.0
                      relative to width of master (1.0 is right edge)
        rely=amount - locate anchor of this widget between 0.0 and 1.0
                      relative to height of master (1.0 is bottom edge)
        anchor=NSEW (or subset) - position anchor according to given direction
        width=amount - width of this widget in pixel
        height=amount - height of this widget in pixel
        relwidth=amount - width of this widget between 0.0 and 1.0
                          relative to width of master (1.0 is the same width
                          as the master)
        relheight=amount - height of this widget between 0.0 and 1.0
                           relative to height of master (1.0 is the same
                           height as the master)
        bordermode="inside" or "outside" - whether to take border width of
                                           master widget into account
        """
        ...
    def place_forget(self) -> None:
        """Unmap this widget."""
        ...
    def place_info(self) -> _PlaceInfo:
        """
        Return information about the placing options
        for this widget.
        """
        ...
    place = place_configure
    info = place_info

@type_check_only
class _GridInfo(_InMiscNonTotal):  # empty dict if widget hasn't been gridded
    column: int
    columnspan: int
    row: int
    rowspan: int
    ipadx: int
    ipady: int
    padx: int | tuple[int, int]
    pady: int | tuple[int, int]
    sticky: str  # consists of letters 'n', 's', 'w', 'e', no repeats, may be empty

class Grid:
    """
    Geometry manager Grid.

    Base class to use the methods grid_* in every widget.
    """
    def grid_configure(
        self,
        cnf: Mapping[str, Any] | None = {},
        *,
        column: int = ...,
        columnspan: int = ...,
        row: int = ...,
        rowspan: int = ...,
        ipadx: _ScreenUnits = ...,
        ipady: _ScreenUnits = ...,
        padx: _ScreenUnits | tuple[_ScreenUnits, _ScreenUnits] = ...,
        pady: _ScreenUnits | tuple[_ScreenUnits, _ScreenUnits] = ...,
        sticky: str = ...,  # consists of letters 'n', 's', 'w', 'e', may contain repeats, may be empty
        in_: Misc = ...,
        **kw: Any,  # allow keyword argument named 'in', see #4836
    ) -> None:
        """
        Position a widget in the parent widget in a grid. Use as options:
        column=number - use cell identified with given column (starting with 0)
        columnspan=number - this widget will span several columns
        in=master - use master to contain this widget
        in_=master - see 'in' option description
        ipadx=amount - add internal padding in x direction
        ipady=amount - add internal padding in y direction
        padx=amount - add padding in x direction
        pady=amount - add padding in y direction
        row=number - use cell identified with given row (starting with 0)
        rowspan=number - this widget will span several rows
        sticky=NSEW - if cell is larger on which sides will this
                      widget stick to the cell boundary
        """
        ...
    def grid_forget(self) -> None:
        """Unmap this widget."""
        ...
    def grid_remove(self) -> None:
        """Unmap this widget but remember the grid options."""
        ...
    def grid_info(self) -> _GridInfo:
        """
        Return information about the options
        for positioning this widget in a grid.
        """
        ...
    grid = grid_configure
    location = Misc.grid_location
    size = Misc.grid_size

class BaseWidget(Misc):
    """Internal class."""
    master: Misc
    widgetName: str
    def __init__(self, master, widgetName: str, cnf={}, kw={}, extra=()) -> None:
        """
        Construct a widget with the parent widget MASTER, a name WIDGETNAME
        and appropriate options.
        """
        ...
    def destroy(self) -> None:
        """Destroy this and all descendants widgets."""
        ...

# This class represents any widget except Toplevel or Tk.
class Widget(BaseWidget, Pack, Place, Grid):
    """
    Internal class.

    Base class for a widget which can be positioned with the geometry managers
    Pack, Place or Grid.
    """
    # Allow bind callbacks to take e.g. Event[Label] instead of Event[Misc].
    # Tk and Toplevel get notified for their child widgets' events, but other
    # widgets don't.
    @overload
    def bind(
        self: _W,
        sequence: str | None = None,
        func: Callable[[Event[_W]], object] | None = None,
        add: Literal["", "+"] | bool | None = None,
    ) -> str:
        """
        Bind to this widget at event SEQUENCE a call to function FUNC.

        SEQUENCE is a string of concatenated event
        patterns. An event pattern is of the form
        <MODIFIER-MODIFIER-TYPE-DETAIL> where MODIFIER is one
        of Control, Mod2, M2, Shift, Mod3, M3, Lock, Mod4, M4,
        Button1, B1, Mod5, M5 Button2, B2, Meta, M, Button3,
        B3, Alt, Button4, B4, Double, Button5, B5 Triple,
        Mod1, M1. TYPE is one of Activate, Enter, Map,
        ButtonPress, Button, Expose, Motion, ButtonRelease
        FocusIn, MouseWheel, Circulate, FocusOut, Property,
        Colormap, Gravity Reparent, Configure, KeyPress, Key,
        Unmap, Deactivate, KeyRelease Visibility, Destroy,
        Leave and DETAIL is the button number for ButtonPress,
        ButtonRelease and DETAIL is the Keysym for KeyPress and
        KeyRelease. Examples are
        <Control-Button-1> for pressing Control and mouse button 1 or
        <Alt-A> for pressing A and the Alt key (KeyPress can be omitted).
        An event pattern can also be a virtual event of the form
        <<AString>> where AString can be arbitrary. This
        event can be generated by event_generate.
        If events are concatenated they must appear shortly
        after each other.

        FUNC will be called if the event sequence occurs with an
        instance of Event as argument. If the return value of FUNC is
        "break" no further bound function is invoked.

        An additional boolean parameter ADD specifies whether FUNC will
        be called additionally to the other bound function or whether
        it will replace the previous function.

        Bind will return an identifier to allow deletion of the bound function with
        unbind without memory leak.

        If FUNC or SEQUENCE is omitted the bound function or list
        of bound events are returned.
        """
        ...
    @overload
    def bind(self, sequence: str | None, func: str, add: Literal["", "+"] | bool | None = None) -> None:
        """
        Bind to this widget at event SEQUENCE a call to function FUNC.

        SEQUENCE is a string of concatenated event
        patterns. An event pattern is of the form
        <MODIFIER-MODIFIER-TYPE-DETAIL> where MODIFIER is one
        of Control, Mod2, M2, Shift, Mod3, M3, Lock, Mod4, M4,
        Button1, B1, Mod5, M5 Button2, B2, Meta, M, Button3,
        B3, Alt, Button4, B4, Double, Button5, B5 Triple,
        Mod1, M1. TYPE is one of Activate, Enter, Map,
        ButtonPress, Button, Expose, Motion, ButtonRelease
        FocusIn, MouseWheel, Circulate, FocusOut, Property,
        Colormap, Gravity Reparent, Configure, KeyPress, Key,
        Unmap, Deactivate, KeyRelease Visibility, Destroy,
        Leave and DETAIL is the button number for ButtonPress,
        ButtonRelease and DETAIL is the Keysym for KeyPress and
        KeyRelease. Examples are
        <Control-Button-1> for pressing Control and mouse button 1 or
        <Alt-A> for pressing A and the Alt key (KeyPress can be omitted).
        An event pattern can also be a virtual event of the form
        <<AString>> where AString can be arbitrary. This
        event can be generated by event_generate.
        If events are concatenated they must appear shortly
        after each other.

        FUNC will be called if the event sequence occurs with an
        instance of Event as argument. If the return value of FUNC is
        "break" no further bound function is invoked.

        An additional boolean parameter ADD specifies whether FUNC will
        be called additionally to the other bound function or whether
        it will replace the previous function.

        Bind will return an identifier to allow deletion of the bound function with
        unbind without memory leak.

        If FUNC or SEQUENCE is omitted the bound function or list
        of bound events are returned.
        """
        ...
    @overload
    def bind(self, *, func: str, add: Literal["", "+"] | bool | None = None) -> None:
        """
        Bind to this widget at event SEQUENCE a call to function FUNC.

        SEQUENCE is a string of concatenated event
        patterns. An event pattern is of the form
        <MODIFIER-MODIFIER-TYPE-DETAIL> where MODIFIER is one
        of Control, Mod2, M2, Shift, Mod3, M3, Lock, Mod4, M4,
        Button1, B1, Mod5, M5 Button2, B2, Meta, M, Button3,
        B3, Alt, Button4, B4, Double, Button5, B5 Triple,
        Mod1, M1. TYPE is one of Activate, Enter, Map,
        ButtonPress, Button, Expose, Motion, ButtonRelease
        FocusIn, MouseWheel, Circulate, FocusOut, Property,
        Colormap, Gravity Reparent, Configure, KeyPress, Key,
        Unmap, Deactivate, KeyRelease Visibility, Destroy,
        Leave and DETAIL is the button number for ButtonPress,
        ButtonRelease and DETAIL is the Keysym for KeyPress and
        KeyRelease. Examples are
        <Control-Button-1> for pressing Control and mouse button 1 or
        <Alt-A> for pressing A and the Alt key (KeyPress can be omitted).
        An event pattern can also be a virtual event of the form
        <<AString>> where AString can be arbitrary. This
        event can be generated by event_generate.
        If events are concatenated they must appear shortly
        after each other.

        FUNC will be called if the event sequence occurs with an
        instance of Event as argument. If the return value of FUNC is
        "break" no further bound function is invoked.

        An additional boolean parameter ADD specifies whether FUNC will
        be called additionally to the other bound function or whether
        it will replace the previous function.

        Bind will return an identifier to allow deletion of the bound function with
        unbind without memory leak.

        If FUNC or SEQUENCE is omitted the bound function or list
        of bound events are returned.
        """
        ...

class Toplevel(BaseWidget, Wm):
    """Toplevel widget, e.g. for dialogs."""
    # Toplevel and Tk have the same options because they correspond to the same
    # Tcl/Tk toplevel widget. For some reason, config and configure must be
    # copy/pasted here instead of aliasing as 'config = Tk.config'.
    def __init__(
        self,
        master: Misc | None = None,
        cnf: dict[str, Any] | None = {},
        *,
        background: str = ...,
        bd: _ScreenUnits = 0,
        bg: str = ...,
        border: _ScreenUnits = 0,
        borderwidth: _ScreenUnits = 0,
        class_: str = "Toplevel",
        colormap: Literal["new", ""] | Misc = "",
        container: bool = False,
        cursor: _Cursor = "",
        height: _ScreenUnits = 0,
        highlightbackground: str = ...,
        highlightcolor: str = ...,
        highlightthickness: _ScreenUnits = 0,
        menu: Menu = ...,
        name: str = ...,
        padx: _ScreenUnits = 0,
        pady: _ScreenUnits = 0,
        relief: Literal["raised", "sunken", "flat", "ridge", "solid", "groove"] = "flat",
        screen: str = "",  # can't be changed after creating widget
        takefocus: bool | Literal[0, 1, ""] | Callable[[str], bool | None] = 0,
        use: int = ...,
        visual: str | tuple[str, int] = "",
        width: _ScreenUnits = 0,
    ) -> None:
        """
        Construct a toplevel widget with the parent MASTER.

        Valid resource names: background, bd, bg, borderwidth, class,
        colormap, container, cursor, height, highlightbackground,
        highlightcolor, highlightthickness, menu, relief, screen, takefocus,
        use, visual, width.
        """
        ...
    @overload
    def configure(
        self,
        cnf: dict[str, Any] | None = None,
        *,
        background: str = ...,
        bd: _ScreenUnits = ...,
        bg: str = ...,
        border: _ScreenUnits = ...,
        borderwidth: _ScreenUnits = ...,
        cursor: _Cursor = ...,
        height: _ScreenUnits = ...,
        highlightbackground: str = ...,
        highlightcolor: str = ...,
        highlightthickness: _ScreenUnits = ...,
        menu: Menu = ...,
        padx: _ScreenUnits = ...,
        pady: _ScreenUnits = ...,
        relief: Literal["raised", "sunken", "flat", "ridge", "solid", "groove"] = ...,
        takefocus: bool | Literal[0, 1, ""] | Callable[[str], bool | None] = ...,
        width: _ScreenUnits = ...,
    ) -> dict[str, tuple[str, str, str, Any, Any]] | None:
        """
        Configure resources of a widget.

        The values for resources are specified as keyword
        arguments. To get an overview about
        the allowed keyword arguments call the method keys.
        """
        ...
    @overload
    def configure(self, cnf: str) -> tuple[str, str, str, Any, Any]:
        """
        Configure resources of a widget.

        The values for resources are specified as keyword
        arguments. To get an overview about
        the allowed keyword arguments call the method keys.
        """
        ...
    config = configure

class Button(Widget):
    """Button widget."""
    def __init__(
        self,
        master: Misc | None = None,
        cnf: dict[str, Any] | None = {},
        *,
        activebackground: str = ...,
        activeforeground: str = ...,
        anchor: Literal["nw", "n", "ne", "w", "center", "e", "sw", "s", "se"] = "center",
        background: str = ...,
        bd: _ScreenUnits = ...,  # same as borderwidth
        bg: str = ...,  # same as background
        bitmap: str = "",
        border: _ScreenUnits = ...,  # same as borderwidth
        borderwidth: _ScreenUnits = ...,
        command: str | Callable[[], Any] = "",
        compound: Literal["top", "left", "center", "right", "bottom", "none"] = "none",
        cursor: _Cursor = "",
        default: Literal["normal", "active", "disabled"] = "disabled",
        disabledforeground: str = ...,
        fg: str = ...,  # same as foreground
        font: _FontDescription = "TkDefaultFont",
        foreground: str = ...,
        # width and height must be int for buttons containing just text, but
        # ints are also valid _ScreenUnits
        height: _ScreenUnits = 0,
        highlightbackground: str = ...,
        highlightcolor: str = ...,
        highlightthickness: _ScreenUnits = 1,
        image: _Image | str = "",
        justify: Literal["left", "center", "right"] = "center",
        name: str = ...,
        overrelief: Literal["raised", "sunken", "flat", "ridge", "solid", "groove", ""] = "",
        padx: _ScreenUnits = ...,
        pady: _ScreenUnits = ...,
        relief: Literal["raised", "sunken", "flat", "ridge", "solid", "groove"] = ...,
        repeatdelay: int = ...,
        repeatinterval: int = ...,
        state: Literal["normal", "active", "disabled"] = "normal",
        takefocus: bool | Literal[0, 1, ""] | Callable[[str], bool | None] = "",
        text: float | str = "",
        # We allow the textvariable to be any Variable, not necessarily
        # StringVar. This is useful for e.g. a button that displays the value
        # of an IntVar.
        textvariable: Variable = ...,
        underline: int = -1,
        width: _ScreenUnits = 0,
        wraplength: _ScreenUnits = 0,
    ) -> None:
        """
        Construct a button widget with the parent MASTER.

        STANDARD OPTIONS

            activebackground, activeforeground, anchor,
            background, bitmap, borderwidth, cursor,
            disabledforeground, font, foreground
            highlightbackground, highlightcolor,
            highlightthickness, image, justify,
            padx, pady, relief, repeatdelay,
            repeatinterval, takefocus, text,
            textvariable, underline, wraplength

        WIDGET-SPECIFIC OPTIONS

            command, compound, default, height,
            overrelief, state, width
        """
        ...
    @overload
    def configure(
        self,
        cnf: dict[str, Any] | None = None,
        *,
        activebackground: str = ...,
        activeforeground: str = ...,
        anchor: Literal["nw", "n", "ne", "w", "center", "e", "sw", "s", "se"] = ...,
        background: str = ...,
        bd: _ScreenUnits = ...,
        bg: str = ...,
        bitmap: str = ...,
        border: _ScreenUnits = ...,
        borderwidth: _ScreenUnits = ...,
        command: str | Callable[[], Any] = ...,
        compound: Literal["top", "left", "center", "right", "bottom", "none"] = ...,
        cursor: _Cursor = ...,
        default: Literal["normal", "active", "disabled"] = ...,
        disabledforeground: str = ...,
        fg: str = ...,
        font: _FontDescription = ...,
        foreground: str = ...,
        height: _ScreenUnits = ...,
        highlightbackground: str = ...,
        highlightcolor: str = ...,
        highlightthickness: _ScreenUnits = ...,
        image: _Image | str = ...,
        justify: Literal["left", "center", "right"] = ...,
        overrelief: Literal["raised", "sunken", "flat", "ridge", "solid", "groove", ""] = ...,
        padx: _ScreenUnits = ...,
        pady: _ScreenUnits = ...,
        relief: Literal["raised", "sunken", "flat", "ridge", "solid", "groove"] = ...,
        repeatdelay: int = ...,
        repeatinterval: int = ...,
        state: Literal["normal", "active", "disabled"] = ...,
        takefocus: bool | Literal[0, 1, ""] | Callable[[str], bool | None] = ...,
        text: float | str = ...,
        textvariable: Variable = ...,
        underline: int = ...,
        width: _ScreenUnits = ...,
        wraplength: _ScreenUnits = ...,
    ) -> dict[str, tuple[str, str, str, Any, Any]] | None:
        """
        Configure resources of a widget.

        The values for resources are specified as keyword
        arguments. To get an overview about
        the allowed keyword arguments call the method keys.
        """
        ...
    @overload
    def configure(self, cnf: str) -> tuple[str, str, str, Any, Any]:
        """
        Configure resources of a widget.

        The values for resources are specified as keyword
        arguments. To get an overview about
        the allowed keyword arguments call the method keys.
        """
        ...
    config = configure
    def flash(self) -> None:
        """
        Flash the button.

        This is accomplished by redisplaying
        the button several times, alternating between active and
        normal colors. At the end of the flash the button is left
        in the same normal/active state as when the command was
        invoked. This command is ignored if the button's state is
        disabled.
        """
        ...
    def invoke(self) -> Any:
        """
        Invoke the command associated with the button.

        The return value is the return value from the command,
        or an empty string if there is no command associated with
        the button. This command is ignored if the button's state
        is disabled.
        """
        ...

class Canvas(Widget, XView, YView):
    """Canvas widget to display graphical elements like lines or text."""
    def __init__(
        self,
        master: Misc | None = None,
        cnf: dict[str, Any] | None = {},
        *,
        background: str = ...,
        bd: _ScreenUnits = 0,
        bg: str = ...,
        border: _ScreenUnits = 0,
        borderwidth: _ScreenUnits = 0,
        closeenough: float = 1.0,
        confine: bool = True,
        cursor: _Cursor = "",
        # canvas manual page has a section named COORDINATES, and the first
        # part of it describes _ScreenUnits.
        height: _ScreenUnits = ...,
        highlightbackground: str = ...,
        highlightcolor: str = ...,
        highlightthickness: _ScreenUnits = ...,
        insertbackground: str = ...,
        insertborderwidth: _ScreenUnits = 0,
        insertofftime: int = 300,
        insertontime: int = 600,
        insertwidth: _ScreenUnits = 2,
        name: str = ...,
        offset=...,  # undocumented
        relief: Literal["raised", "sunken", "flat", "ridge", "solid", "groove"] = "flat",
        # Setting scrollregion to None doesn't reset it back to empty,
        # but setting it to () does.
        scrollregion: tuple[_ScreenUnits, _ScreenUnits, _ScreenUnits, _ScreenUnits] | tuple[()] = (),
        selectbackground: str = ...,
        selectborderwidth: _ScreenUnits = 1,
        selectforeground: str = ...,
        # man page says that state can be 'hidden', but it can't
        state: Literal["normal", "disabled"] = "normal",
        takefocus: bool | Literal[0, 1, ""] | Callable[[str], bool | None] = "",
        width: _ScreenUnits = ...,
        xscrollcommand: str | Callable[[float, float], object] = "",
        xscrollincrement: _ScreenUnits = 0,
        yscrollcommand: str | Callable[[float, float], object] = "",
        yscrollincrement: _ScreenUnits = 0,
    ) -> None:
        """
        Construct a canvas widget with the parent MASTER.

        Valid resource names: background, bd, bg, borderwidth, closeenough,
        confine, cursor, height, highlightbackground, highlightcolor,
        highlightthickness, insertbackground, insertborderwidth,
        insertofftime, insertontime, insertwidth, offset, relief,
        scrollregion, selectbackground, selectborderwidth, selectforeground,
        state, takefocus, width, xscrollcommand, xscrollincrement,
        yscrollcommand, yscrollincrement.
        """
        ...
    @overload
    def configure(
        self,
        cnf: dict[str, Any] | None = None,
        *,
        background: str = ...,
        bd: _ScreenUnits = ...,
        bg: str = ...,
        border: _ScreenUnits = ...,
        borderwidth: _ScreenUnits = ...,
        closeenough: float = ...,
        confine: bool = ...,
        cursor: _Cursor = ...,
        height: _ScreenUnits = ...,
        highlightbackground: str = ...,
        highlightcolor: str = ...,
        highlightthickness: _ScreenUnits = ...,
        insertbackground: str = ...,
        insertborderwidth: _ScreenUnits = ...,
        insertofftime: int = ...,
        insertontime: int = ...,
        insertwidth: _ScreenUnits = ...,
        offset=...,  # undocumented
        relief: Literal["raised", "sunken", "flat", "ridge", "solid", "groove"] = ...,
        scrollregion: tuple[_ScreenUnits, _ScreenUnits, _ScreenUnits, _ScreenUnits] | tuple[()] = ...,
        selectbackground: str = ...,
        selectborderwidth: _ScreenUnits = ...,
        selectforeground: str = ...,
        state: Literal["normal", "disabled"] = ...,
        takefocus: bool | Literal[0, 1, ""] | Callable[[str], bool | None] = ...,
        width: _ScreenUnits = ...,
        xscrollcommand: str | Callable[[float, float], object] = ...,
        xscrollincrement: _ScreenUnits = ...,
        yscrollcommand: str | Callable[[float, float], object] = ...,
        yscrollincrement: _ScreenUnits = ...,
    ) -> dict[str, tuple[str, str, str, Any, Any]] | None:
        """
        Configure resources of a widget.

        The values for resources are specified as keyword
        arguments. To get an overview about
        the allowed keyword arguments call the method keys.
        """
        ...
    @overload
    def configure(self, cnf: str) -> tuple[str, str, str, Any, Any]:
        """
        Configure resources of a widget.

        The values for resources are specified as keyword
        arguments. To get an overview about
        the allowed keyword arguments call the method keys.
        """
        ...
    config = configure
    def addtag(self, *args):
        """Internal function."""
        ...
    def addtag_above(self, newtag: str, tagOrId: str | int) -> None:
        """Add tag NEWTAG to all items above TAGORID."""
        ...
    def addtag_all(self, newtag: str) -> None:
        """Add tag NEWTAG to all items."""
        ...
    def addtag_below(self, newtag: str, tagOrId: str | int) -> None:
        """Add tag NEWTAG to all items below TAGORID."""
        ...
    def addtag_closest(
        self, newtag: str, x: _ScreenUnits, y: _ScreenUnits, halo: _ScreenUnits | None = None, start: str | int | None = None
    ) -> None:
        """
        Add tag NEWTAG to item which is closest to pixel at X, Y.
        If several match take the top-most.
        All items closer than HALO are considered overlapping (all are
        closest). If START is specified the next below this tag is taken.
        """
        ...
    def addtag_enclosed(self, newtag: str, x1: _ScreenUnits, y1: _ScreenUnits, x2: _ScreenUnits, y2: _ScreenUnits) -> None:
        """
        Add tag NEWTAG to all items in the rectangle defined
        by X1,Y1,X2,Y2.
        """
        ...
    def addtag_overlapping(self, newtag: str, x1: _ScreenUnits, y1: _ScreenUnits, x2: _ScreenUnits, y2: _ScreenUnits) -> None:
        """
        Add tag NEWTAG to all items which overlap the rectangle
        defined by X1,Y1,X2,Y2.
        """
        ...
    def addtag_withtag(self, newtag: str, tagOrId: str | int) -> None:
        """Add tag NEWTAG to all items with TAGORID."""
        ...
    def find(self, *args):
        """Internal function."""
        ...
    def find_above(self, tagOrId: str | int) -> tuple[int, ...]:
        """Return items above TAGORID."""
        ...
    def find_all(self) -> tuple[int, ...]:
        """Return all items."""
        ...
    def find_below(self, tagOrId: str | int) -> tuple[int, ...]:
        """Return all items below TAGORID."""
        ...
    def find_closest(
        self, x: _ScreenUnits, y: _ScreenUnits, halo: _ScreenUnits | None = None, start: str | int | None = None
    ) -> tuple[int, ...]:
        """
        Return item which is closest to pixel at X, Y.
        If several match take the top-most.
        All items closer than HALO are considered overlapping (all are
        closest). If START is specified the next below this tag is taken.
        """
        ...
    def find_enclosed(self, x1: _ScreenUnits, y1: _ScreenUnits, x2: _ScreenUnits, y2: _ScreenUnits) -> tuple[int, ...]:
        """
        Return all items in rectangle defined
        by X1,Y1,X2,Y2.
        """
        ...
    def find_overlapping(self, x1: _ScreenUnits, y1: _ScreenUnits, x2: _ScreenUnits, y2: float) -> tuple[int, ...]:
        """
        Return all items which overlap the rectangle
        defined by X1,Y1,X2,Y2.
        """
        ...
    def find_withtag(self, tagOrId: str | int) -> tuple[int, ...]:
        """Return all items with TAGORID."""
        ...
    # Incompatible with Misc.bbox(), tkinter violates LSP
    def bbox(self, *args: str | int) -> tuple[int, int, int, int]:
        """
        Return a tuple of X1,Y1,X2,Y2 coordinates for a rectangle
        which encloses all items with tags specified as arguments.
        """
        ...
    @overload
    def tag_bind(
        self,
        tagOrId: str | int,
        sequence: str | None = None,
        func: Callable[[Event[Canvas]], object] | None = None,
        add: Literal["", "+"] | bool | None = None,
    ) -> str:
        """
        Bind to all items with TAGORID at event SEQUENCE a call to function FUNC.

        An additional boolean parameter ADD specifies whether FUNC will be
        called additionally to the other bound function or whether it will
        replace the previous function. See bind for the return value.
        """
        ...
    @overload
    def tag_bind(
        self, tagOrId: str | int, sequence: str | None, func: str, add: Literal["", "+"] | bool | None = None
    ) -> None:
        """
        Bind to all items with TAGORID at event SEQUENCE a call to function FUNC.

        An additional boolean parameter ADD specifies whether FUNC will be
        called additionally to the other bound function or whether it will
        replace the previous function. See bind for the return value.
        """
        ...
    @overload
    def tag_bind(self, tagOrId: str | int, *, func: str, add: Literal["", "+"] | bool | None = None) -> None:
        """
        Bind to all items with TAGORID at event SEQUENCE a call to function FUNC.

        An additional boolean parameter ADD specifies whether FUNC will be
        called additionally to the other bound function or whether it will
        replace the previous function. See bind for the return value.
        """
        ...
    def tag_unbind(self, tagOrId: str | int, sequence: str, funcid: str | None = None) -> None:
        """
        Unbind for all items with TAGORID for event SEQUENCE  the
        function identified with FUNCID.
        """
        ...
    def canvasx(self, screenx, gridspacing=None):
        """
        Return the canvas x coordinate of pixel position SCREENX rounded
        to nearest multiple of GRIDSPACING units.
        """
        ...
    def canvasy(self, screeny, gridspacing=None):
        """
        Return the canvas y coordinate of pixel position SCREENY rounded
        to nearest multiple of GRIDSPACING units.
        """
        ...
    @overload
    def coords(self, tagOrId: str | int, /) -> list[float]:
        """Return a list of coordinates for the item given in ARGS."""
        ...
    @overload
    def coords(self, tagOrId: str | int, args: list[int] | list[float] | tuple[float, ...], /) -> None:
        """Return a list of coordinates for the item given in ARGS."""
        ...
    @overload
    def coords(self, tagOrId: str | int, x1: float, y1: float, /, *args: float) -> None:
        """Return a list of coordinates for the item given in ARGS."""
        ...
    # create_foo() methods accept coords as a list or tuple, or as separate arguments.
    # Lists and tuples can be flat as in [1, 2, 3, 4], or nested as in [(1, 2), (3, 4)].
    # Keyword arguments should be the same in all overloads of each method.
    def create_arc(self, *args, **kw) -> int:
        """Create arc shaped region with coordinates x1,y1,x2,y2."""
        ...
    def create_bitmap(self, *args, **kw) -> int:
        """Create bitmap with coordinates x1,y1."""
        ...
    def create_image(self, *args, **kw) -> int:
        """Create image item with coordinates x1,y1."""
        ...
    @overload
    def create_line(
        self,
        x0: float,
        y0: float,
        x1: float,
        y1: float,
        /,
        *,
        activedash: str | int | list[int] | tuple[int, ...] = ...,
        activefill: str = ...,
        activestipple: str = ...,
        activewidth: _ScreenUnits = ...,
        arrow: Literal["first", "last", "both"] = ...,
        arrowshape: tuple[float, float, float] = ...,
        capstyle: Literal["round", "projecting", "butt"] = ...,
        dash: str | int | list[int] | tuple[int, ...] = ...,
        dashoffset: _ScreenUnits = ...,
        disableddash: str | int | list[int] | tuple[int, ...] = ...,
        disabledfill: str = ...,
        disabledstipple: str = ...,
        disabledwidth: _ScreenUnits = ...,
        fill: str = ...,
        joinstyle: Literal["round", "bevel", "miter"] = ...,
        offset: _ScreenUnits = ...,
        smooth: bool = ...,
        splinesteps: float = ...,
        state: Literal["normal", "hidden", "disabled"] = ...,
        stipple: str = ...,
        tags: str | list[str] | tuple[str, ...] = ...,
        width: _ScreenUnits = ...,
    ) -> int:
        """Create line with coordinates x1,y1,...,xn,yn."""
        ...
    @overload
    def create_line(
        self,
        xy_pair_0: tuple[float, float],
        xy_pair_1: tuple[float, float],
        /,
        *,
        activedash: str | int | list[int] | tuple[int, ...] = ...,
        activefill: str = ...,
        activestipple: str = ...,
        activewidth: _ScreenUnits = ...,
        arrow: Literal["first", "last", "both"] = ...,
        arrowshape: tuple[float, float, float] = ...,
        capstyle: Literal["round", "projecting", "butt"] = ...,
        dash: str | int | list[int] | tuple[int, ...] = ...,
        dashoffset: _ScreenUnits = ...,
        disableddash: str | int | list[int] | tuple[int, ...] = ...,
        disabledfill: str = ...,
        disabledstipple: str = ...,
        disabledwidth: _ScreenUnits = ...,
        fill: str = ...,
        joinstyle: Literal["round", "bevel", "miter"] = ...,
        offset: _ScreenUnits = ...,
        smooth: bool = ...,
        splinesteps: float = ...,
        state: Literal["normal", "hidden", "disabled"] = ...,
        stipple: str = ...,
        tags: str | list[str] | tuple[str, ...] = ...,
        width: _ScreenUnits = ...,
    ) -> int:
        """Create line with coordinates x1,y1,...,xn,yn."""
        ...
    @overload
    def create_line(
        self,
        coords: (
            tuple[float, float, float, float]
            | tuple[tuple[float, float], tuple[float, float]]
            | list[int]
            | list[float]
            | list[tuple[int, int]]
            | list[tuple[float, float]]
        ),
        /,
        *,
        activedash: str | int | list[int] | tuple[int, ...] = ...,
        activefill: str = ...,
        activestipple: str = ...,
        activewidth: _ScreenUnits = ...,
        arrow: Literal["first", "last", "both"] = ...,
        arrowshape: tuple[float, float, float] = ...,
        capstyle: Literal["round", "projecting", "butt"] = ...,
        dash: str | int | list[int] | tuple[int, ...] = ...,
        dashoffset: _ScreenUnits = ...,
        disableddash: str | int | list[int] | tuple[int, ...] = ...,
        disabledfill: str = ...,
        disabledstipple: str = ...,
        disabledwidth: _ScreenUnits = ...,
        fill: str = ...,
        joinstyle: Literal["round", "bevel", "miter"] = ...,
        offset: _ScreenUnits = ...,
        smooth: bool = ...,
        splinesteps: float = ...,
        state: Literal["normal", "hidden", "disabled"] = ...,
        stipple: str = ...,
        tags: str | list[str] | tuple[str, ...] = ...,
        width: _ScreenUnits = ...,
    ) -> int:
        """Create line with coordinates x1,y1,...,xn,yn."""
        ...
    @overload
    def create_oval(
        self,
        x0: float,
        y0: float,
        x1: float,
        y1: float,
        /,
        *,
        activedash: str | int | list[int] | tuple[int, ...] = ...,
        activefill: str = ...,
        activeoutline: str = ...,
        activeoutlinestipple: str = ...,
        activestipple: str = ...,
        activewidth: _ScreenUnits = ...,
        dash: str | int | list[int] | tuple[int, ...] = ...,
        dashoffset: _ScreenUnits = ...,
        disableddash: str | int | list[int] | tuple[int, ...] = ...,
        disabledfill: str = ...,
        disabledoutline: str = ...,
        disabledoutlinestipple: str = ...,
        disabledstipple: str = ...,
        disabledwidth: _ScreenUnits = ...,
        fill: str = ...,
        offset: _ScreenUnits = ...,
        outline: str = ...,
        outlineoffset: _ScreenUnits = ...,
        outlinestipple: str = ...,
        state: Literal["normal", "hidden", "disabled"] = ...,
        stipple: str = ...,
        tags: str | list[str] | tuple[str, ...] = ...,
        width: _ScreenUnits = ...,
    ) -> int:
        """Create oval with coordinates x1,y1,x2,y2."""
        ...
    @overload
    def create_oval(
        self,
        xy_pair_0: tuple[float, float],
        xy_pair_1: tuple[float, float],
        /,
        *,
        activedash: str | int | list[int] | tuple[int, ...] = ...,
        activefill: str = ...,
        activeoutline: str = ...,
        activeoutlinestipple: str = ...,
        activestipple: str = ...,
        activewidth: _ScreenUnits = ...,
        dash: str | int | list[int] | tuple[int, ...] = ...,
        dashoffset: _ScreenUnits = ...,
        disableddash: str | int | list[int] | tuple[int, ...] = ...,
        disabledfill: str = ...,
        disabledoutline: str = ...,
        disabledoutlinestipple: str = ...,
        disabledstipple: str = ...,
        disabledwidth: _ScreenUnits = ...,
        fill: str = ...,
        offset: _ScreenUnits = ...,
        outline: str = ...,
        outlineoffset: _ScreenUnits = ...,
        outlinestipple: str = ...,
        state: Literal["normal", "hidden", "disabled"] = ...,
        stipple: str = ...,
        tags: str | list[str] | tuple[str, ...] = ...,
        width: _ScreenUnits = ...,
    ) -> int:
        """Create oval with coordinates x1,y1,x2,y2."""
        ...
    @overload
    def create_oval(
        self,
        coords: (
            tuple[float, float, float, float]
            | tuple[tuple[float, float], tuple[float, float]]
            | list[int]
            | list[float]
            | list[tuple[int, int]]
            | list[tuple[float, float]]
        ),
        /,
        *,
        activedash: str | int | list[int] | tuple[int, ...] = ...,
        activefill: str = ...,
        activeoutline: str = ...,
        activeoutlinestipple: str = ...,
        activestipple: str = ...,
        activewidth: _ScreenUnits = ...,
        dash: str | int | list[int] | tuple[int, ...] = ...,
        dashoffset: _ScreenUnits = ...,
        disableddash: str | int | list[int] | tuple[int, ...] = ...,
        disabledfill: str = ...,
        disabledoutline: str = ...,
        disabledoutlinestipple: str = ...,
        disabledstipple: str = ...,
        disabledwidth: _ScreenUnits = ...,
        fill: str = ...,
        offset: _ScreenUnits = ...,
        outline: str = ...,
        outlineoffset: _ScreenUnits = ...,
        outlinestipple: str = ...,
        state: Literal["normal", "hidden", "disabled"] = ...,
        stipple: str = ...,
        tags: str | list[str] | tuple[str, ...] = ...,
        width: _ScreenUnits = ...,
    ) -> int:
        """Create oval with coordinates x1,y1,x2,y2."""
        ...
    @overload
    def create_polygon(
        self,
        x0: float,
        y0: float,
        x1: float,
        y1: float,
        /,
        *xy_pairs: float,
        activedash: str | int | list[int] | tuple[int, ...] = ...,
        activefill: str = ...,
        activeoutline: str = ...,
        activeoutlinestipple: str = ...,
        activestipple: str = ...,
        activewidth: _ScreenUnits = ...,
        dash: str | int | list[int] | tuple[int, ...] = ...,
        dashoffset: _ScreenUnits = ...,
        disableddash: str | int | list[int] | tuple[int, ...] = ...,
        disabledfill: str = ...,
        disabledoutline: str = ...,
        disabledoutlinestipple: str = ...,
        disabledstipple: str = ...,
        disabledwidth: _ScreenUnits = ...,
        fill: str = ...,
        joinstyle: Literal["round", "bevel", "miter"] = ...,
        offset: _ScreenUnits = ...,
        outline: str = ...,
        outlineoffset: _ScreenUnits = ...,
        outlinestipple: str = ...,
        smooth: bool = ...,
        splinesteps: float = ...,
        state: Literal["normal", "hidden", "disabled"] = ...,
        stipple: str = ...,
        tags: str | list[str] | tuple[str, ...] = ...,
        width: _ScreenUnits = ...,
    ) -> int:
        """Create polygon with coordinates x1,y1,...,xn,yn."""
        ...
    @overload
    def create_polygon(
        self,
        xy_pair_0: tuple[float, float],
        xy_pair_1: tuple[float, float],
        /,
        *xy_pairs: tuple[float, float],
        activedash: str | int | list[int] | tuple[int, ...] = ...,
        activefill: str = ...,
        activeoutline: str = ...,
        activeoutlinestipple: str = ...,
        activestipple: str = ...,
        activewidth: _ScreenUnits = ...,
        dash: str | int | list[int] | tuple[int, ...] = ...,
        dashoffset: _ScreenUnits = ...,
        disableddash: str | int | list[int] | tuple[int, ...] = ...,
        disabledfill: str = ...,
        disabledoutline: str = ...,
        disabledoutlinestipple: str = ...,
        disabledstipple: str = ...,
        disabledwidth: _ScreenUnits = ...,
        fill: str = ...,
        joinstyle: Literal["round", "bevel", "miter"] = ...,
        offset: _ScreenUnits = ...,
        outline: str = ...,
        outlineoffset: _ScreenUnits = ...,
        outlinestipple: str = ...,
        smooth: bool = ...,
        splinesteps: float = ...,
        state: Literal["normal", "hidden", "disabled"] = ...,
        stipple: str = ...,
        tags: str | list[str] | tuple[str, ...] = ...,
        width: _ScreenUnits = ...,
    ) -> int:
        """Create polygon with coordinates x1,y1,...,xn,yn."""
        ...
    @overload
    def create_polygon(
        self,
        coords: (
            tuple[float, ...]
            | tuple[tuple[float, float], ...]
            | list[int]
            | list[float]
            | list[tuple[int, int]]
            | list[tuple[float, float]]
        ),
        /,
        *,
        activedash: str | int | list[int] | tuple[int, ...] = ...,
        activefill: str = ...,
        activeoutline: str = ...,
        activeoutlinestipple: str = ...,
        activestipple: str = ...,
        activewidth: _ScreenUnits = ...,
        dash: str | int | list[int] | tuple[int, ...] = ...,
        dashoffset: _ScreenUnits = ...,
        disableddash: str | int | list[int] | tuple[int, ...] = ...,
        disabledfill: str = ...,
        disabledoutline: str = ...,
        disabledoutlinestipple: str = ...,
        disabledstipple: str = ...,
        disabledwidth: _ScreenUnits = ...,
        fill: str = ...,
        joinstyle: Literal["round", "bevel", "miter"] = ...,
        offset: _ScreenUnits = ...,
        outline: str = ...,
        outlineoffset: _ScreenUnits = ...,
        outlinestipple: str = ...,
        smooth: bool = ...,
        splinesteps: float = ...,
        state: Literal["normal", "hidden", "disabled"] = ...,
        stipple: str = ...,
        tags: str | list[str] | tuple[str, ...] = ...,
        width: _ScreenUnits = ...,
    ) -> int:
        """Create polygon with coordinates x1,y1,...,xn,yn."""
        ...
    @overload
    def create_rectangle(
        self,
        x0: float,
        y0: float,
        x1: float,
        y1: float,
        /,
        *,
        activedash: str | int | list[int] | tuple[int, ...] = ...,
        activefill: str = ...,
        activeoutline: str = ...,
        activeoutlinestipple: str = ...,
        activestipple: str = ...,
        activewidth: _ScreenUnits = ...,
        dash: str | int | list[int] | tuple[int, ...] = ...,
        dashoffset: _ScreenUnits = ...,
        disableddash: str | int | list[int] | tuple[int, ...] = ...,
        disabledfill: str = ...,
        disabledoutline: str = ...,
        disabledoutlinestipple: str = ...,
        disabledstipple: str = ...,
        disabledwidth: _ScreenUnits = ...,
        fill: str = ...,
        offset: _ScreenUnits = ...,
        outline: str = ...,
        outlineoffset: _ScreenUnits = ...,
        outlinestipple: str = ...,
        state: Literal["normal", "hidden", "disabled"] = ...,
        stipple: str = ...,
        tags: str | list[str] | tuple[str, ...] = ...,
        width: _ScreenUnits = ...,
    ) -> int:
        """Create rectangle with coordinates x1,y1,x2,y2."""
        ...
    @overload
    def create_rectangle(
        self,
        xy_pair_0: tuple[float, float],
        xy_pair_1: tuple[float, float],
        /,
        *,
        activedash: str | int | list[int] | tuple[int, ...] = ...,
        activefill: str = ...,
        activeoutline: str = ...,
        activeoutlinestipple: str = ...,
        activestipple: str = ...,
        activewidth: _ScreenUnits = ...,
        dash: str | int | list[int] | tuple[int, ...] = ...,
        dashoffset: _ScreenUnits = ...,
        disableddash: str | int | list[int] | tuple[int, ...] = ...,
        disabledfill: str = ...,
        disabledoutline: str = ...,
        disabledoutlinestipple: str = ...,
        disabledstipple: str = ...,
        disabledwidth: _ScreenUnits = ...,
        fill: str = ...,
        offset: _ScreenUnits = ...,
        outline: str = ...,
        outlineoffset: _ScreenUnits = ...,
        outlinestipple: str = ...,
        state: Literal["normal", "hidden", "disabled"] = ...,
        stipple: str = ...,
        tags: str | list[str] | tuple[str, ...] = ...,
        width: _ScreenUnits = ...,
    ) -> int:
        """Create rectangle with coordinates x1,y1,x2,y2."""
        ...
    @overload
    def create_rectangle(
        self,
        coords: (
            tuple[float, float, float, float]
            | tuple[tuple[float, float], tuple[float, float]]
            | list[int]
            | list[float]
            | list[tuple[int, int]]
            | list[tuple[float, float]]
        ),
        /,
        *,
        activedash: str | int | list[int] | tuple[int, ...] = ...,
        activefill: str = ...,
        activeoutline: str = ...,
        activeoutlinestipple: str = ...,
        activestipple: str = ...,
        activewidth: _ScreenUnits = ...,
        dash: str | int | list[int] | tuple[int, ...] = ...,
        dashoffset: _ScreenUnits = ...,
        disableddash: str | int | list[int] | tuple[int, ...] = ...,
        disabledfill: str = ...,
        disabledoutline: str = ...,
        disabledoutlinestipple: str = ...,
        disabledstipple: str = ...,
        disabledwidth: _ScreenUnits = ...,
        fill: str = ...,
        offset: _ScreenUnits = ...,
        outline: str = ...,
        outlineoffset: _ScreenUnits = ...,
        outlinestipple: str = ...,
        state: Literal["normal", "hidden", "disabled"] = ...,
        stipple: str = ...,
        tags: str | list[str] | tuple[str, ...] = ...,
        width: _ScreenUnits = ...,
    ) -> int:
        """Create rectangle with coordinates x1,y1,x2,y2."""
        ...
    @overload
    def create_text(
        self,
        x: float,
        y: float,
        /,
        *,
        activefill: str = ...,
        activestipple: str = ...,
        anchor: Literal["nw", "n", "ne", "w", "center", "e", "sw", "s", "se"] = ...,
        angle: float | str = ...,
        disabledfill: str = ...,
        disabledstipple: str = ...,
        fill: str = ...,
        font: _FontDescription = ...,
        justify: Literal["left", "center", "right"] = ...,
        offset: _ScreenUnits = ...,
        state: Literal["normal", "hidden", "disabled"] = ...,
        stipple: str = ...,
        tags: str | list[str] | tuple[str, ...] = ...,
        text: float | str = ...,
        width: _ScreenUnits = ...,
    ) -> int:
        """Create text with coordinates x1,y1."""
        ...
    @overload
    def create_text(
        self,
        coords: tuple[float, float] | list[int] | list[float],
        /,
        *,
        activefill: str = ...,
        activestipple: str = ...,
        anchor: Literal["nw", "n", "ne", "w", "center", "e", "sw", "s", "se"] = ...,
        angle: float | str = ...,
        disabledfill: str = ...,
        disabledstipple: str = ...,
        fill: str = ...,
        font: _FontDescription = ...,
        justify: Literal["left", "center", "right"] = ...,
        offset: _ScreenUnits = ...,
        state: Literal["normal", "hidden", "disabled"] = ...,
        stipple: str = ...,
        tags: str | list[str] | tuple[str, ...] = ...,
        text: float | str = ...,
        width: _ScreenUnits = ...,
    ) -> int:
        """Create text with coordinates x1,y1."""
        ...
    @overload
    def create_window(
        self,
        x: float,
        y: float,
        /,
        *,
        anchor: Literal["nw", "n", "ne", "w", "center", "e", "sw", "s", "se"] = ...,
        height: _ScreenUnits = ...,
        state: Literal["normal", "hidden", "disabled"] = ...,
        tags: str | list[str] | tuple[str, ...] = ...,
        width: _ScreenUnits = ...,
        window: Widget = ...,
    ) -> int:
        """Create window with coordinates x1,y1,x2,y2."""
        ...
    @overload
    def create_window(
        self,
        coords: tuple[float, float] | list[int] | list[float],
        /,
        *,
        anchor: Literal["nw", "n", "ne", "w", "center", "e", "sw", "s", "se"] = ...,
        height: _ScreenUnits = ...,
        state: Literal["normal", "hidden", "disabled"] = ...,
        tags: str | list[str] | tuple[str, ...] = ...,
        width: _ScreenUnits = ...,
        window: Widget = ...,
    ) -> int:
        """Create window with coordinates x1,y1,x2,y2."""
        ...
    def dchars(self, *args) -> None:
        """
        Delete characters of text items identified by tag or id in ARGS (possibly
        several times) from FIRST to LAST character (including).
        """
        ...
    def delete(self, *tagsOrCanvasIds: str | int) -> None:
        """Delete items identified by all tag or ids contained in ARGS."""
        ...
    @overload
    def dtag(self, tag: str, tag_to_delete: str | None = ..., /) -> None:
        """
        Delete tag or id given as last arguments in ARGS from items
        identified by first argument in ARGS.
        """
        ...
    @overload
    def dtag(self, id: int, tag_to_delete: str, /) -> None:
        """
        Delete tag or id given as last arguments in ARGS from items
        identified by first argument in ARGS.
        """
        ...
    def focus(self, *args):
        """Set focus to the first item specified in ARGS."""
        ...
    def gettags(self, tagOrId: str | int, /) -> tuple[str, ...]:
        """Return tags associated with the first item specified in ARGS."""
        ...
    def icursor(self, *args) -> None:
        """
        Set cursor at position POS in the item identified by TAGORID.
        In ARGS TAGORID must be first.
        """
        ...
    def index(self, *args):
        """Return position of cursor as integer in item specified in ARGS."""
        ...
    def insert(self, *args) -> None:
        """
        Insert TEXT in item TAGORID at position POS. ARGS must
        be TAGORID POS TEXT.
        """
        ...
    def itemcget(self, tagOrId, option):
        """Return the resource value for an OPTION for item TAGORID."""
        ...
    # itemconfigure kwargs depend on item type, which is not known when type checking
    def itemconfigure(
        self, tagOrId: str | int, cnf: dict[str, Any] | None = None, **kw: Any
    ) -> dict[str, tuple[str, str, str, str, str]] | None:
        """
        Configure resources of an item TAGORID.

        The values for resources are specified as keyword
        arguments. To get an overview about
        the allowed keyword arguments call the method without arguments.
        """
        ...
    itemconfig = itemconfigure
    def move(self, *args) -> None:
        """Move an item TAGORID given in ARGS."""
        ...
    def moveto(self, tagOrId: str | int, x: Literal[""] | float = "", y: Literal[""] | float = "") -> None:
        """
        Move the items given by TAGORID in the canvas coordinate
        space so that the first coordinate pair of the bottommost
        item with tag TAGORID is located at position (X,Y).
        X and Y may be the empty string, in which case the
        corresponding coordinate will be unchanged. All items matching
        TAGORID remain in the same positions relative to each other.
        """
        ...
    def postscript(self, cnf={}, **kw):
        """
        Print the contents of the canvas to a postscript
        file. Valid options: colormap, colormode, file, fontmap,
        height, pageanchor, pageheight, pagewidth, pagex, pagey,
        rotate, width, x, y.
        """
        ...
    # tkinter does:
    #    lower = tag_lower
    #    lift = tkraise = tag_raise
    #
    # But mypy doesn't like aliasing here (maybe because Misc defines the same names)
    def tag_lower(self, first: str | int, second: str | int | None = ..., /) -> None:
        """
        Lower an item TAGORID given in ARGS
        (optional below another item).
        """
        ...
    def lower(self, first: str | int, second: str | int | None = ..., /) -> None:
        """
        Lower an item TAGORID given in ARGS
        (optional below another item).
        """
        ...
    def tag_raise(self, first: str | int, second: str | int | None = ..., /) -> None:
        """
        Raise an item TAGORID given in ARGS
        (optional above another item).
        """
        ...
    def tkraise(self, first: str | int, second: str | int | None = ..., /) -> None:
        """
        Raise an item TAGORID given in ARGS
        (optional above another item).
        """
        ...
    def lift(self, first: str | int, second: str | int | None = ..., /) -> None:
        """
        Raise an item TAGORID given in ARGS
        (optional above another item).
        """
        ...
    def scale(
        self, tagOrId: str | int, xOrigin: _ScreenUnits, yOrigin: _ScreenUnits, xScale: float, yScale: float, /
    ) -> None:
        """Scale item TAGORID with XORIGIN, YORIGIN, XSCALE, YSCALE."""
        ...
    def scan_mark(self, x, y) -> None:
        """Remember the current X, Y coordinates."""
        ...
    def scan_dragto(self, x, y, gain: int = 10) -> None:
        """
        Adjust the view of the canvas to GAIN times the
        difference between X and Y and the coordinates given in
        scan_mark.
        """
        ...
    def select_adjust(self, tagOrId, index) -> None:
        """Adjust the end of the selection near the cursor of an item TAGORID to index."""
        ...
    def select_clear(self) -> None:
        """Clear the selection if it is in this widget."""
        ...
    def select_from(self, tagOrId, index) -> None:
        """Set the fixed end of a selection in item TAGORID to INDEX."""
        ...
    def select_item(self):
        """Return the item which has the selection."""
        ...
    def select_to(self, tagOrId, index) -> None:
        """Set the variable end of a selection in item TAGORID to INDEX."""
        ...
    def type(self, tagOrId: str | int) -> int | None:
        """Return the type of the item TAGORID."""
        ...

class Checkbutton(Widget):
    """Checkbutton widget which is either in on- or off-state."""
    def __init__(
        self,
        master: Misc | None = None,
        cnf: dict[str, Any] | None = {},
        *,
        activebackground: str = ...,
        activeforeground: str = ...,
        anchor: Literal["nw", "n", "ne", "w", "center", "e", "sw", "s", "se"] = "center",
        background: str = ...,
        bd: _ScreenUnits = ...,
        bg: str = ...,
        bitmap: str = "",
        border: _ScreenUnits = ...,
        borderwidth: _ScreenUnits = ...,
        command: str | Callable[[], Any] = "",
        compound: Literal["top", "left", "center", "right", "bottom", "none"] = "none",
        cursor: _Cursor = "",
        disabledforeground: str = ...,
        fg: str = ...,
        font: _FontDescription = "TkDefaultFont",
        foreground: str = ...,
        height: _ScreenUnits = 0,
        highlightbackground: str = ...,
        highlightcolor: str = ...,
        highlightthickness: _ScreenUnits = 1,
        image: _Image | str = "",
        indicatoron: bool = True,
        justify: Literal["left", "center", "right"] = "center",
        name: str = ...,
        offrelief: Literal["raised", "sunken", "flat", "ridge", "solid", "groove"] = ...,
        # The checkbutton puts a value to its variable when it's checked or
        # unchecked. We don't restrict the type of that value here, so
        # Any-typing is fine.
        #
        # I think Checkbutton shouldn't be generic, because then specifying
        # "any checkbutton regardless of what variable it uses" would be
        # difficult, and we might run into issues just like how list[float]
        # and list[int] are incompatible. Also, we would need a way to
        # specify "Checkbutton not associated with any variable", which is
        # done by setting variable to empty string (the default).
        offvalue: Any = 0,
        onvalue: Any = 1,
        overrelief: Literal["raised", "sunken", "flat", "ridge", "solid", "groove", ""] = "",
        padx: _ScreenUnits = 1,
        pady: _ScreenUnits = 1,
        relief: Literal["raised", "sunken", "flat", "ridge", "solid", "groove"] = "flat",
        selectcolor: str = ...,
        selectimage: _Image | str = "",
        state: Literal["normal", "active", "disabled"] = "normal",
        takefocus: bool | Literal[0, 1, ""] | Callable[[str], bool | None] = "",
        text: float | str = "",
        textvariable: Variable = ...,
        tristateimage: _Image | str = "",
        tristatevalue: Any = "",
        underline: int = -1,
        variable: Variable | Literal[""] = ...,
        width: _ScreenUnits = 0,
        wraplength: _ScreenUnits = 0,
    ) -> None:
        """
        Construct a checkbutton widget with the parent MASTER.

        Valid resource names: activebackground, activeforeground, anchor,
        background, bd, bg, bitmap, borderwidth, command, cursor,
        disabledforeground, fg, font, foreground, height,
        highlightbackground, highlightcolor, highlightthickness, image,
        indicatoron, justify, offvalue, onvalue, padx, pady, relief,
        selectcolor, selectimage, state, takefocus, text, textvariable,
        underline, variable, width, wraplength.
        """
        ...
    @overload
    def configure(
        self,
        cnf: dict[str, Any] | None = None,
        *,
        activebackground: str = ...,
        activeforeground: str = ...,
        anchor: Literal["nw", "n", "ne", "w", "center", "e", "sw", "s", "se"] = ...,
        background: str = ...,
        bd: _ScreenUnits = ...,
        bg: str = ...,
        bitmap: str = ...,
        border: _ScreenUnits = ...,
        borderwidth: _ScreenUnits = ...,
        command: str | Callable[[], Any] = ...,
        compound: Literal["top", "left", "center", "right", "bottom", "none"] = ...,
        cursor: _Cursor = ...,
        disabledforeground: str = ...,
        fg: str = ...,
        font: _FontDescription = ...,
        foreground: str = ...,
        height: _ScreenUnits = ...,
        highlightbackground: str = ...,
        highlightcolor: str = ...,
        highlightthickness: _ScreenUnits = ...,
        image: _Image | str = ...,
        indicatoron: bool = ...,
        justify: Literal["left", "center", "right"] = ...,
        offrelief: Literal["raised", "sunken", "flat", "ridge", "solid", "groove"] = ...,
        offvalue: Any = ...,
        onvalue: Any = ...,
        overrelief: Literal["raised", "sunken", "flat", "ridge", "solid", "groove", ""] = ...,
        padx: _ScreenUnits = ...,
        pady: _ScreenUnits = ...,
        relief: Literal["raised", "sunken", "flat", "ridge", "solid", "groove"] = ...,
        selectcolor: str = ...,
        selectimage: _Image | str = ...,
        state: Literal["normal", "active", "disabled"] = ...,
        takefocus: bool | Literal[0, 1, ""] | Callable[[str], bool | None] = ...,
        text: float | str = ...,
        textvariable: Variable = ...,
        tristateimage: _Image | str = ...,
        tristatevalue: Any = ...,
        underline: int = ...,
        variable: Variable | Literal[""] = ...,
        width: _ScreenUnits = ...,
        wraplength: _ScreenUnits = ...,
    ) -> dict[str, tuple[str, str, str, Any, Any]] | None:
        """
        Configure resources of a widget.

        The values for resources are specified as keyword
        arguments. To get an overview about
        the allowed keyword arguments call the method keys.
        """
        ...
    @overload
    def configure(self, cnf: str) -> tuple[str, str, str, Any, Any]:
        """
        Configure resources of a widget.

        The values for resources are specified as keyword
        arguments. To get an overview about
        the allowed keyword arguments call the method keys.
        """
        ...
    config = configure
    def deselect(self) -> None:
        """Put the button in off-state."""
        ...
    def flash(self) -> None:
        """Flash the button."""
        ...
    def invoke(self) -> Any:
        """Toggle the button and invoke a command if given as resource."""
        ...
    def select(self) -> None:
        """Put the button in on-state."""
        ...
    def toggle(self) -> None:
        """Toggle the button."""
        ...

class Entry(Widget, XView):
    """Entry widget which allows displaying simple text."""
    def __init__(
        self,
        master: Misc | None = None,
        cnf: dict[str, Any] | None = {},
        *,
        background: str = ...,
        bd: _ScreenUnits = ...,
        bg: str = ...,
        border: _ScreenUnits = ...,
        borderwidth: _ScreenUnits = ...,
        cursor: _Cursor = "xterm",
        disabledbackground: str = ...,
        disabledforeground: str = ...,
        exportselection: bool = True,
        fg: str = ...,
        font: _FontDescription = "TkTextFont",
        foreground: str = ...,
        highlightbackground: str = ...,
        highlightcolor: str = ...,
        highlightthickness: _ScreenUnits = ...,
        insertbackground: str = ...,
        insertborderwidth: _ScreenUnits = 0,
        insertofftime: int = 300,
        insertontime: int = 600,
        insertwidth: _ScreenUnits = ...,
        invalidcommand: str | list[str] | tuple[str, ...] | Callable[[], bool] = "",
        invcmd: str | list[str] | tuple[str, ...] | Callable[[], bool] = "",  # same as invalidcommand
        justify: Literal["left", "center", "right"] = "left",
        name: str = ...,
        readonlybackground: str = ...,
        relief: Literal["raised", "sunken", "flat", "ridge", "solid", "groove"] = "sunken",
        selectbackground: str = ...,
        selectborderwidth: _ScreenUnits = ...,
        selectforeground: str = ...,
        show: str = "",
        state: Literal["normal", "disabled", "readonly"] = "normal",
        takefocus: bool | Literal[0, 1, ""] | Callable[[str], bool | None] = "",
        textvariable: Variable = ...,
        validate: Literal["none", "focus", "focusin", "focusout", "key", "all"] = "none",
        validatecommand: str | list[str] | tuple[str, ...] | Callable[[], bool] = "",
        vcmd: str | list[str] | tuple[str, ...] | Callable[[], bool] = "",  # same as validatecommand
        width: int = 20,
<<<<<<< HEAD
        xscrollcommand: _XYScrollCommand = "",
    ) -> None:
        """
        Construct an entry widget with the parent MASTER.

        Valid resource names: background, bd, bg, borderwidth, cursor,
        exportselection, fg, font, foreground, highlightbackground,
        highlightcolor, highlightthickness, insertbackground,
        insertborderwidth, insertofftime, insertontime, insertwidth,
        invalidcommand, invcmd, justify, relief, selectbackground,
        selectborderwidth, selectforeground, show, state, takefocus,
        textvariable, validate, validatecommand, vcmd, width,
        xscrollcommand.
        """
        ...
=======
        xscrollcommand: str | Callable[[float, float], object] = "",
    ) -> None: ...
>>>>>>> 2cc9c166
    @overload
    def configure(
        self,
        cnf: dict[str, Any] | None = None,
        *,
        background: str = ...,
        bd: _ScreenUnits = ...,
        bg: str = ...,
        border: _ScreenUnits = ...,
        borderwidth: _ScreenUnits = ...,
        cursor: _Cursor = ...,
        disabledbackground: str = ...,
        disabledforeground: str = ...,
        exportselection: bool = ...,
        fg: str = ...,
        font: _FontDescription = ...,
        foreground: str = ...,
        highlightbackground: str = ...,
        highlightcolor: str = ...,
        highlightthickness: _ScreenUnits = ...,
        insertbackground: str = ...,
        insertborderwidth: _ScreenUnits = ...,
        insertofftime: int = ...,
        insertontime: int = ...,
        insertwidth: _ScreenUnits = ...,
        invalidcommand: str | list[str] | tuple[str, ...] | Callable[[], bool] = ...,
        invcmd: str | list[str] | tuple[str, ...] | Callable[[], bool] = ...,
        justify: Literal["left", "center", "right"] = ...,
        readonlybackground: str = ...,
        relief: Literal["raised", "sunken", "flat", "ridge", "solid", "groove"] = ...,
        selectbackground: str = ...,
        selectborderwidth: _ScreenUnits = ...,
        selectforeground: str = ...,
        show: str = ...,
        state: Literal["normal", "disabled", "readonly"] = ...,
        takefocus: bool | Literal[0, 1, ""] | Callable[[str], bool | None] = ...,
        textvariable: Variable = ...,
        validate: Literal["none", "focus", "focusin", "focusout", "key", "all"] = ...,
        validatecommand: str | list[str] | tuple[str, ...] | Callable[[], bool] = ...,
        vcmd: str | list[str] | tuple[str, ...] | Callable[[], bool] = ...,
        width: int = ...,
<<<<<<< HEAD
        xscrollcommand: _XYScrollCommand = ...,
    ) -> dict[str, tuple[str, str, str, Any, Any]] | None:
        """
        Configure resources of a widget.

        The values for resources are specified as keyword
        arguments. To get an overview about
        the allowed keyword arguments call the method keys.
        """
        ...
    @overload
    def configure(self, cnf: str) -> tuple[str, str, str, Any, Any]:
        """
        Configure resources of a widget.

        The values for resources are specified as keyword
        arguments. To get an overview about
        the allowed keyword arguments call the method keys.
        """
        ...
=======
        xscrollcommand: str | Callable[[float, float], object] = ...,
    ) -> dict[str, tuple[str, str, str, Any, Any]] | None: ...
    @overload
    def configure(self, cnf: str) -> tuple[str, str, str, Any, Any]: ...
>>>>>>> 2cc9c166
    config = configure
    def delete(self, first: str | int, last: str | int | None = None) -> None:
        """Delete text from FIRST to LAST (not included)."""
        ...
    def get(self) -> str:
        """Return the text."""
        ...
    def icursor(self, index: str | int) -> None:
        """Insert cursor at INDEX."""
        ...
    def index(self, index: str | int) -> int:
        """Return position of cursor."""
        ...
    def insert(self, index: str | int, string: str) -> None:
        """Insert STRING at INDEX."""
        ...
    def scan_mark(self, x) -> None:
        """Remember the current X, Y coordinates."""
        ...
    def scan_dragto(self, x) -> None:
        """
        Adjust the view of the canvas to 10 times the
        difference between X and Y and the coordinates given in
        scan_mark.
        """
        ...
    def selection_adjust(self, index: str | int) -> None:
        """Adjust the end of the selection near the cursor to INDEX."""
        ...
    def selection_clear(self) -> None:
        """Clear the selection if it is in this widget."""
        ...
    def selection_from(self, index: str | int) -> None:
        """Set the fixed end of a selection to INDEX."""
        ...
    def selection_present(self) -> bool:
        """
        Return True if there are characters selected in the entry, False
        otherwise.
        """
        ...
    def selection_range(self, start: str | int, end: str | int) -> None:
        """Set the selection from START to END (not included)."""
        ...
    def selection_to(self, index: str | int) -> None:
        """Set the variable end of a selection to INDEX."""
        ...
    select_adjust = selection_adjust
    select_clear = selection_clear
    select_from = selection_from
    select_present = selection_present
    select_range = selection_range
    select_to = selection_to

class Frame(Widget):
    """Frame widget which may contain other widgets and can have a 3D border."""
    def __init__(
        self,
        master: Misc | None = None,
        cnf: dict[str, Any] | None = {},
        *,
        background: str = ...,
        bd: _ScreenUnits = 0,
        bg: str = ...,
        border: _ScreenUnits = 0,
        borderwidth: _ScreenUnits = 0,
        class_: str = "Frame",  # can't be changed with configure()
        colormap: Literal["new", ""] | Misc = "",  # can't be changed with configure()
        container: bool = False,  # can't be changed with configure()
        cursor: _Cursor = "",
        height: _ScreenUnits = 0,
        highlightbackground: str = ...,
        highlightcolor: str = ...,
        highlightthickness: _ScreenUnits = 0,
        name: str = ...,
        padx: _ScreenUnits = 0,
        pady: _ScreenUnits = 0,
        relief: Literal["raised", "sunken", "flat", "ridge", "solid", "groove"] = "flat",
        takefocus: bool | Literal[0, 1, ""] | Callable[[str], bool | None] = 0,
        visual: str | tuple[str, int] = "",  # can't be changed with configure()
        width: _ScreenUnits = 0,
    ) -> None:
        """
        Construct a frame widget with the parent MASTER.

        Valid resource names: background, bd, bg, borderwidth, class,
        colormap, container, cursor, height, highlightbackground,
        highlightcolor, highlightthickness, relief, takefocus, visual, width.
        """
        ...
    @overload
    def configure(
        self,
        cnf: dict[str, Any] | None = None,
        *,
        background: str = ...,
        bd: _ScreenUnits = ...,
        bg: str = ...,
        border: _ScreenUnits = ...,
        borderwidth: _ScreenUnits = ...,
        cursor: _Cursor = ...,
        height: _ScreenUnits = ...,
        highlightbackground: str = ...,
        highlightcolor: str = ...,
        highlightthickness: _ScreenUnits = ...,
        padx: _ScreenUnits = ...,
        pady: _ScreenUnits = ...,
        relief: Literal["raised", "sunken", "flat", "ridge", "solid", "groove"] = ...,
        takefocus: bool | Literal[0, 1, ""] | Callable[[str], bool | None] = ...,
        width: _ScreenUnits = ...,
    ) -> dict[str, tuple[str, str, str, Any, Any]] | None:
        """
        Configure resources of a widget.

        The values for resources are specified as keyword
        arguments. To get an overview about
        the allowed keyword arguments call the method keys.
        """
        ...
    @overload
    def configure(self, cnf: str) -> tuple[str, str, str, Any, Any]:
        """
        Configure resources of a widget.

        The values for resources are specified as keyword
        arguments. To get an overview about
        the allowed keyword arguments call the method keys.
        """
        ...
    config = configure

class Label(Widget):
    """Label widget which can display text and bitmaps."""
    def __init__(
        self,
        master: Misc | None = None,
        cnf: dict[str, Any] | None = {},
        *,
        activebackground: str = ...,
        activeforeground: str = ...,
        anchor: Literal["nw", "n", "ne", "w", "center", "e", "sw", "s", "se"] = "center",
        background: str = ...,
        bd: _ScreenUnits = ...,
        bg: str = ...,
        bitmap: str = "",
        border: _ScreenUnits = ...,
        borderwidth: _ScreenUnits = ...,
        compound: Literal["top", "left", "center", "right", "bottom", "none"] = "none",
        cursor: _Cursor = "",
        disabledforeground: str = ...,
        fg: str = ...,
        font: _FontDescription = "TkDefaultFont",
        foreground: str = ...,
        height: _ScreenUnits = 0,
        highlightbackground: str = ...,
        highlightcolor: str = ...,
        highlightthickness: _ScreenUnits = 0,
        image: _Image | str = "",
        justify: Literal["left", "center", "right"] = "center",
        name: str = ...,
        padx: _ScreenUnits = 1,
        pady: _ScreenUnits = 1,
        relief: Literal["raised", "sunken", "flat", "ridge", "solid", "groove"] = "flat",
        state: Literal["normal", "active", "disabled"] = "normal",
        takefocus: bool | Literal[0, 1, ""] | Callable[[str], bool | None] = 0,
        text: float | str = "",
        textvariable: Variable = ...,
        underline: int = -1,
        width: _ScreenUnits = 0,
        wraplength: _ScreenUnits = 0,
    ) -> None:
        """
        Construct a label widget with the parent MASTER.

        STANDARD OPTIONS

            activebackground, activeforeground, anchor,
            background, bitmap, borderwidth, cursor,
            disabledforeground, font, foreground,
            highlightbackground, highlightcolor,
            highlightthickness, image, justify,
            padx, pady, relief, takefocus, text,
            textvariable, underline, wraplength

        WIDGET-SPECIFIC OPTIONS

            height, state, width
        """
        ...
    @overload
    def configure(
        self,
        cnf: dict[str, Any] | None = None,
        *,
        activebackground: str = ...,
        activeforeground: str = ...,
        anchor: Literal["nw", "n", "ne", "w", "center", "e", "sw", "s", "se"] = ...,
        background: str = ...,
        bd: _ScreenUnits = ...,
        bg: str = ...,
        bitmap: str = ...,
        border: _ScreenUnits = ...,
        borderwidth: _ScreenUnits = ...,
        compound: Literal["top", "left", "center", "right", "bottom", "none"] = ...,
        cursor: _Cursor = ...,
        disabledforeground: str = ...,
        fg: str = ...,
        font: _FontDescription = ...,
        foreground: str = ...,
        height: _ScreenUnits = ...,
        highlightbackground: str = ...,
        highlightcolor: str = ...,
        highlightthickness: _ScreenUnits = ...,
        image: _Image | str = ...,
        justify: Literal["left", "center", "right"] = ...,
        padx: _ScreenUnits = ...,
        pady: _ScreenUnits = ...,
        relief: Literal["raised", "sunken", "flat", "ridge", "solid", "groove"] = ...,
        state: Literal["normal", "active", "disabled"] = ...,
        takefocus: bool | Literal[0, 1, ""] | Callable[[str], bool | None] = ...,
        text: float | str = ...,
        textvariable: Variable = ...,
        underline: int = ...,
        width: _ScreenUnits = ...,
        wraplength: _ScreenUnits = ...,
    ) -> dict[str, tuple[str, str, str, Any, Any]] | None:
        """
        Configure resources of a widget.

        The values for resources are specified as keyword
        arguments. To get an overview about
        the allowed keyword arguments call the method keys.
        """
        ...
    @overload
    def configure(self, cnf: str) -> tuple[str, str, str, Any, Any]:
        """
        Configure resources of a widget.

        The values for resources are specified as keyword
        arguments. To get an overview about
        the allowed keyword arguments call the method keys.
        """
        ...
    config = configure

class Listbox(Widget, XView, YView):
    """Listbox widget which can display a list of strings."""
    def __init__(
        self,
        master: Misc | None = None,
        cnf: dict[str, Any] | None = {},
        *,
        activestyle: Literal["dotbox", "none", "underline"] = ...,
        background: str = ...,
        bd: _ScreenUnits = 1,
        bg: str = ...,
        border: _ScreenUnits = 1,
        borderwidth: _ScreenUnits = 1,
        cursor: _Cursor = "",
        disabledforeground: str = ...,
        exportselection: bool | Literal[0, 1] = 1,
        fg: str = ...,
        font: _FontDescription = ...,
        foreground: str = ...,
        height: int = 10,
        highlightbackground: str = ...,
        highlightcolor: str = ...,
        highlightthickness: _ScreenUnits = ...,
        justify: Literal["left", "center", "right"] = "left",
        # There's no tkinter.ListVar, but seems like bare tkinter.Variable
        # actually works for this:
        #
        #    >>> import tkinter
        #    >>> lb = tkinter.Listbox()
        #    >>> var = lb['listvariable'] = tkinter.Variable()
        #    >>> var.set(['foo', 'bar', 'baz'])
        #    >>> lb.get(0, 'end')
        #    ('foo', 'bar', 'baz')
        listvariable: Variable = ...,
        name: str = ...,
        relief: Literal["raised", "sunken", "flat", "ridge", "solid", "groove"] = ...,
        selectbackground: str = ...,
        selectborderwidth: _ScreenUnits = 0,
        selectforeground: str = ...,
        # from listbox man page: "The value of the [selectmode] option may be
        # arbitrary, but the default bindings expect it to be either single,
        # browse, multiple, or extended"
        #
        # I have never seen anyone setting this to something else than what
        # "the default bindings expect", but let's support it anyway.
        selectmode: str | Literal["single", "browse", "multiple", "extended"] = "browse",  # noqa: Y051
        setgrid: bool = False,
        state: Literal["normal", "disabled"] = "normal",
        takefocus: bool | Literal[0, 1, ""] | Callable[[str], bool | None] = "",
        width: int = 20,
<<<<<<< HEAD
        xscrollcommand: _XYScrollCommand = "",
        yscrollcommand: _XYScrollCommand = "",
    ) -> None:
        """
        Construct a listbox widget with the parent MASTER.

        Valid resource names: background, bd, bg, borderwidth, cursor,
        exportselection, fg, font, foreground, height, highlightbackground,
        highlightcolor, highlightthickness, relief, selectbackground,
        selectborderwidth, selectforeground, selectmode, setgrid, takefocus,
        width, xscrollcommand, yscrollcommand, listvariable.
        """
        ...
=======
        xscrollcommand: str | Callable[[float, float], object] = "",
        yscrollcommand: str | Callable[[float, float], object] = "",
    ) -> None: ...
>>>>>>> 2cc9c166
    @overload
    def configure(
        self,
        cnf: dict[str, Any] | None = None,
        *,
        activestyle: Literal["dotbox", "none", "underline"] = ...,
        background: str = ...,
        bd: _ScreenUnits = ...,
        bg: str = ...,
        border: _ScreenUnits = ...,
        borderwidth: _ScreenUnits = ...,
        cursor: _Cursor = ...,
        disabledforeground: str = ...,
        exportselection: bool = ...,
        fg: str = ...,
        font: _FontDescription = ...,
        foreground: str = ...,
        height: int = ...,
        highlightbackground: str = ...,
        highlightcolor: str = ...,
        highlightthickness: _ScreenUnits = ...,
        justify: Literal["left", "center", "right"] = ...,
        listvariable: Variable = ...,
        relief: Literal["raised", "sunken", "flat", "ridge", "solid", "groove"] = ...,
        selectbackground: str = ...,
        selectborderwidth: _ScreenUnits = ...,
        selectforeground: str = ...,
        selectmode: str | Literal["single", "browse", "multiple", "extended"] = ...,  # noqa: Y051
        setgrid: bool = ...,
        state: Literal["normal", "disabled"] = ...,
        takefocus: bool | Literal[0, 1, ""] | Callable[[str], bool | None] = ...,
        width: int = ...,
<<<<<<< HEAD
        xscrollcommand: _XYScrollCommand = ...,
        yscrollcommand: _XYScrollCommand = ...,
    ) -> dict[str, tuple[str, str, str, Any, Any]] | None:
        """
        Configure resources of a widget.

        The values for resources are specified as keyword
        arguments. To get an overview about
        the allowed keyword arguments call the method keys.
        """
        ...
    @overload
    def configure(self, cnf: str) -> tuple[str, str, str, Any, Any]:
        """
        Configure resources of a widget.

        The values for resources are specified as keyword
        arguments. To get an overview about
        the allowed keyword arguments call the method keys.
        """
        ...
=======
        xscrollcommand: str | Callable[[float, float], object] = ...,
        yscrollcommand: str | Callable[[float, float], object] = ...,
    ) -> dict[str, tuple[str, str, str, Any, Any]] | None: ...
    @overload
    def configure(self, cnf: str) -> tuple[str, str, str, Any, Any]: ...
>>>>>>> 2cc9c166
    config = configure
    def activate(self, index: str | int) -> None:
        """Activate item identified by INDEX."""
        ...
    def bbox(self, index: str | int) -> tuple[int, int, int, int] | None:
        """
        Return a tuple of X1,Y1,X2,Y2 coordinates for a rectangle
        which encloses the item identified by the given index.
        """
        ...
    def curselection(self):
        """Return the indices of currently selected item."""
        ...
    def delete(self, first: str | int, last: str | int | None = None) -> None:
        """Delete items from FIRST to LAST (included)."""
        ...
    def get(self, first: str | int, last: str | int | None = None):
        """Get list of items from FIRST to LAST (included)."""
        ...
    def index(self, index: str | int) -> int:
        """Return index of item identified with INDEX."""
        ...
    def insert(self, index: str | int, *elements: str | float) -> None:
        """Insert ELEMENTS at INDEX."""
        ...
    def nearest(self, y):
        """Get index of item which is nearest to y coordinate Y."""
        ...
    def scan_mark(self, x, y) -> None:
        """Remember the current X, Y coordinates."""
        ...
    def scan_dragto(self, x, y) -> None:
        """
        Adjust the view of the listbox to 10 times the
        difference between X and Y and the coordinates given in
        scan_mark.
        """
        ...
    def see(self, index: str | int) -> None:
        """Scroll such that INDEX is visible."""
        ...
    def selection_anchor(self, index: str | int) -> None:
        """Set the fixed end oft the selection to INDEX."""
        ...
    select_anchor = selection_anchor
    def selection_clear(self, first: str | int, last: str | int | None = None) -> None:
        """Clear the selection from FIRST to LAST (included)."""
        ...
    select_clear = selection_clear
    def selection_includes(self, index: str | int):
        """Return True if INDEX is part of the selection."""
        ...
    select_includes = selection_includes
    def selection_set(self, first: str | int, last: str | int | None = None) -> None:
        """
        Set the selection from FIRST to LAST (included) without
        changing the currently selected elements.
        """
        ...
    select_set = selection_set
    def size(self) -> int:
        """Return the number of elements in the listbox."""
        ...
    def itemcget(self, index: str | int, option):
        """Return the resource value for an ITEM and an OPTION."""
        ...
    def itemconfigure(self, index: str | int, cnf=None, **kw):
        """
        Configure resources of an ITEM.

        The values for resources are specified as keyword arguments.
        To get an overview about the allowed keyword arguments
        call the method without arguments.
        Valid resource names: background, bg, foreground, fg,
        selectbackground, selectforeground.
        """
        ...
    itemconfig = itemconfigure

class Menu(Widget):
    """Menu widget which allows displaying menu bars, pull-down menus and pop-up menus."""
    def __init__(
        self,
        master: Misc | None = None,
        cnf: dict[str, Any] | None = {},
        *,
        activebackground: str = ...,
        activeborderwidth: _ScreenUnits = ...,
        activeforeground: str = ...,
        background: str = ...,
        bd: _ScreenUnits = ...,
        bg: str = ...,
        border: _ScreenUnits = ...,
        borderwidth: _ScreenUnits = ...,
        cursor: _Cursor = "arrow",
        disabledforeground: str = ...,
        fg: str = ...,
        font: _FontDescription = ...,
        foreground: str = ...,
        name: str = ...,
        postcommand: Callable[[], object] | str = "",
        relief: Literal["raised", "sunken", "flat", "ridge", "solid", "groove"] = ...,
        selectcolor: str = ...,
        takefocus: bool | Literal[0, 1, ""] | Callable[[str], bool | None] = 0,
        tearoff: bool | Literal[0, 1] = 1,
        # I guess tearoffcommand arguments are supposed to be widget objects,
        # but they are widget name strings. Use nametowidget() to handle the
        # arguments of tearoffcommand.
        tearoffcommand: Callable[[str, str], object] | str = "",
        title: str = "",
        type: Literal["menubar", "tearoff", "normal"] = "normal",
    ) -> None:
        """
        Construct menu widget with the parent MASTER.

        Valid resource names: activebackground, activeborderwidth,
        activeforeground, background, bd, bg, borderwidth, cursor,
        disabledforeground, fg, font, foreground, postcommand, relief,
        selectcolor, takefocus, tearoff, tearoffcommand, title, type.
        """
        ...
    @overload
    def configure(
        self,
        cnf: dict[str, Any] | None = None,
        *,
        activebackground: str = ...,
        activeborderwidth: _ScreenUnits = ...,
        activeforeground: str = ...,
        background: str = ...,
        bd: _ScreenUnits = ...,
        bg: str = ...,
        border: _ScreenUnits = ...,
        borderwidth: _ScreenUnits = ...,
        cursor: _Cursor = ...,
        disabledforeground: str = ...,
        fg: str = ...,
        font: _FontDescription = ...,
        foreground: str = ...,
        postcommand: Callable[[], object] | str = ...,
        relief: Literal["raised", "sunken", "flat", "ridge", "solid", "groove"] = ...,
        selectcolor: str = ...,
        takefocus: bool | Literal[0, 1, ""] | Callable[[str], bool | None] = ...,
        tearoff: bool = ...,
        tearoffcommand: Callable[[str, str], object] | str = ...,
        title: str = ...,
        type: Literal["menubar", "tearoff", "normal"] = ...,
    ) -> dict[str, tuple[str, str, str, Any, Any]] | None:
        """
        Configure resources of a widget.

        The values for resources are specified as keyword
        arguments. To get an overview about
        the allowed keyword arguments call the method keys.
        """
        ...
    @overload
    def configure(self, cnf: str) -> tuple[str, str, str, Any, Any]:
        """
        Configure resources of a widget.

        The values for resources are specified as keyword
        arguments. To get an overview about
        the allowed keyword arguments call the method keys.
        """
        ...
    config = configure
    def tk_popup(self, x: int, y: int, entry: str | int = "") -> None:
        """Post the menu at position X,Y with entry ENTRY."""
        ...
    def activate(self, index: str | int) -> None:
        """Activate entry at INDEX."""
        ...
    def add(self, itemType, cnf={}, **kw):
        """Internal function."""
        ...
    def insert(self, index, itemType, cnf={}, **kw):
        """Internal function."""
        ...
    def add_cascade(
        self,
        cnf: dict[str, Any] | None = {},
        *,
        accelerator: str = ...,
        activebackground: str = ...,
        activeforeground: str = ...,
        background: str = ...,
        bitmap: str = ...,
        columnbreak: int = ...,
        command: Callable[[], object] | str = ...,
        compound: Literal["top", "left", "center", "right", "bottom", "none"] = ...,
        font: _FontDescription = ...,
        foreground: str = ...,
        hidemargin: bool = ...,
        image: _Image | str = ...,
        label: str = ...,
        menu: Menu = ...,
        state: Literal["normal", "active", "disabled"] = ...,
        underline: int = ...,
    ) -> None:
        """Add hierarchical menu item."""
        ...
    def add_checkbutton(
        self,
        cnf: dict[str, Any] | None = {},
        *,
        accelerator: str = ...,
        activebackground: str = ...,
        activeforeground: str = ...,
        background: str = ...,
        bitmap: str = ...,
        columnbreak: int = ...,
        command: Callable[[], object] | str = ...,
        compound: Literal["top", "left", "center", "right", "bottom", "none"] = ...,
        font: _FontDescription = ...,
        foreground: str = ...,
        hidemargin: bool = ...,
        image: _Image | str = ...,
        indicatoron: bool = ...,
        label: str = ...,
        offvalue: Any = ...,
        onvalue: Any = ...,
        selectcolor: str = ...,
        selectimage: _Image | str = ...,
        state: Literal["normal", "active", "disabled"] = ...,
        underline: int = ...,
        variable: Variable = ...,
    ) -> None:
        """Add checkbutton menu item."""
        ...
    def add_command(
        self,
        cnf: dict[str, Any] | None = {},
        *,
        accelerator: str = ...,
        activebackground: str = ...,
        activeforeground: str = ...,
        background: str = ...,
        bitmap: str = ...,
        columnbreak: int = ...,
        command: Callable[[], object] | str = ...,
        compound: Literal["top", "left", "center", "right", "bottom", "none"] = ...,
        font: _FontDescription = ...,
        foreground: str = ...,
        hidemargin: bool = ...,
        image: _Image | str = ...,
        label: str = ...,
        state: Literal["normal", "active", "disabled"] = ...,
        underline: int = ...,
    ) -> None:
        """Add command menu item."""
        ...
    def add_radiobutton(
        self,
        cnf: dict[str, Any] | None = {},
        *,
        accelerator: str = ...,
        activebackground: str = ...,
        activeforeground: str = ...,
        background: str = ...,
        bitmap: str = ...,
        columnbreak: int = ...,
        command: Callable[[], object] | str = ...,
        compound: Literal["top", "left", "center", "right", "bottom", "none"] = ...,
        font: _FontDescription = ...,
        foreground: str = ...,
        hidemargin: bool = ...,
        image: _Image | str = ...,
        indicatoron: bool = ...,
        label: str = ...,
        selectcolor: str = ...,
        selectimage: _Image | str = ...,
        state: Literal["normal", "active", "disabled"] = ...,
        underline: int = ...,
        value: Any = ...,
        variable: Variable = ...,
    ) -> None:
        """Add radio menu item."""
        ...
    def add_separator(self, cnf: dict[str, Any] | None = {}, *, background: str = ...) -> None:
        """Add separator."""
        ...
    def insert_cascade(
        self,
        index: str | int,
        cnf: dict[str, Any] | None = {},
        *,
        accelerator: str = ...,
        activebackground: str = ...,
        activeforeground: str = ...,
        background: str = ...,
        bitmap: str = ...,
        columnbreak: int = ...,
        command: Callable[[], object] | str = ...,
        compound: Literal["top", "left", "center", "right", "bottom", "none"] = ...,
        font: _FontDescription = ...,
        foreground: str = ...,
        hidemargin: bool = ...,
        image: _Image | str = ...,
        label: str = ...,
        menu: Menu = ...,
        state: Literal["normal", "active", "disabled"] = ...,
        underline: int = ...,
    ) -> None:
        """Add hierarchical menu item at INDEX."""
        ...
    def insert_checkbutton(
        self,
        index: str | int,
        cnf: dict[str, Any] | None = {},
        *,
        accelerator: str = ...,
        activebackground: str = ...,
        activeforeground: str = ...,
        background: str = ...,
        bitmap: str = ...,
        columnbreak: int = ...,
        command: Callable[[], object] | str = ...,
        compound: Literal["top", "left", "center", "right", "bottom", "none"] = ...,
        font: _FontDescription = ...,
        foreground: str = ...,
        hidemargin: bool = ...,
        image: _Image | str = ...,
        indicatoron: bool = ...,
        label: str = ...,
        offvalue: Any = ...,
        onvalue: Any = ...,
        selectcolor: str = ...,
        selectimage: _Image | str = ...,
        state: Literal["normal", "active", "disabled"] = ...,
        underline: int = ...,
        variable: Variable = ...,
    ) -> None:
        """Add checkbutton menu item at INDEX."""
        ...
    def insert_command(
        self,
        index: str | int,
        cnf: dict[str, Any] | None = {},
        *,
        accelerator: str = ...,
        activebackground: str = ...,
        activeforeground: str = ...,
        background: str = ...,
        bitmap: str = ...,
        columnbreak: int = ...,
        command: Callable[[], object] | str = ...,
        compound: Literal["top", "left", "center", "right", "bottom", "none"] = ...,
        font: _FontDescription = ...,
        foreground: str = ...,
        hidemargin: bool = ...,
        image: _Image | str = ...,
        label: str = ...,
        state: Literal["normal", "active", "disabled"] = ...,
        underline: int = ...,
    ) -> None:
        """Add command menu item at INDEX."""
        ...
    def insert_radiobutton(
        self,
        index: str | int,
        cnf: dict[str, Any] | None = {},
        *,
        accelerator: str = ...,
        activebackground: str = ...,
        activeforeground: str = ...,
        background: str = ...,
        bitmap: str = ...,
        columnbreak: int = ...,
        command: Callable[[], object] | str = ...,
        compound: Literal["top", "left", "center", "right", "bottom", "none"] = ...,
        font: _FontDescription = ...,
        foreground: str = ...,
        hidemargin: bool = ...,
        image: _Image | str = ...,
        indicatoron: bool = ...,
        label: str = ...,
        selectcolor: str = ...,
        selectimage: _Image | str = ...,
        state: Literal["normal", "active", "disabled"] = ...,
        underline: int = ...,
        value: Any = ...,
        variable: Variable = ...,
    ) -> None:
        """Add radio menu item at INDEX."""
        ...
    def insert_separator(self, index: str | int, cnf: dict[str, Any] | None = {}, *, background: str = ...) -> None:
        """Add separator at INDEX."""
        ...
    def delete(self, index1: str | int, index2: str | int | None = None) -> None:
        """Delete menu items between INDEX1 and INDEX2 (included)."""
        ...
    def entrycget(self, index: str | int, option: str) -> Any:
        """Return the resource value of a menu item for OPTION at INDEX."""
        ...
    def entryconfigure(
        self, index: str | int, cnf: dict[str, Any] | None = None, **kw: Any
    ) -> dict[str, tuple[str, str, str, Any, Any]] | None:
        """Configure a menu item at INDEX."""
        ...
    entryconfig = entryconfigure
    def index(self, index: str | int) -> int | None:
        """Return the index of a menu item identified by INDEX."""
        ...
    def invoke(self, index: str | int) -> Any:
        """
        Invoke a menu item identified by INDEX and execute
        the associated command.
        """
        ...
    def post(self, x: int, y: int) -> None:
        """Display a menu at position X,Y."""
        ...
    def type(self, index: str | int) -> Literal["cascade", "checkbutton", "command", "radiobutton", "separator"]:
        """Return the type of the menu item at INDEX."""
        ...
    def unpost(self) -> None:
        """Unmap a menu."""
        ...
    def xposition(self, index: str | int) -> int:
        """
        Return the x-position of the leftmost pixel of the menu item
        at INDEX.
        """
        ...
    def yposition(self, index: str | int) -> int:
        """Return the y-position of the topmost pixel of the menu item at INDEX."""
        ...

class Menubutton(Widget):
    """Menubutton widget, obsolete since Tk8.0."""
    def __init__(
        self,
        master: Misc | None = None,
        cnf: dict[str, Any] | None = {},
        *,
        activebackground: str = ...,
        activeforeground: str = ...,
        anchor: Literal["nw", "n", "ne", "w", "center", "e", "sw", "s", "se"] = ...,
        background: str = ...,
        bd: _ScreenUnits = ...,
        bg: str = ...,
        bitmap: str = "",
        border: _ScreenUnits = ...,
        borderwidth: _ScreenUnits = ...,
        compound: Literal["top", "left", "center", "right", "bottom", "none"] = "none",
        cursor: _Cursor = "",
        direction: Literal["above", "below", "left", "right", "flush"] = "below",
        disabledforeground: str = ...,
        fg: str = ...,
        font: _FontDescription = "TkDefaultFont",
        foreground: str = ...,
        height: _ScreenUnits = 0,
        highlightbackground: str = ...,
        highlightcolor: str = ...,
        highlightthickness: _ScreenUnits = 0,
        image: _Image | str = "",
        indicatoron: bool = ...,
        justify: Literal["left", "center", "right"] = ...,
        menu: Menu = ...,
        name: str = ...,
        padx: _ScreenUnits = ...,
        pady: _ScreenUnits = ...,
        relief: Literal["raised", "sunken", "flat", "ridge", "solid", "groove"] = "flat",
        state: Literal["normal", "active", "disabled"] = "normal",
        takefocus: bool | Literal[0, 1, ""] | Callable[[str], bool | None] = 0,
        text: float | str = "",
        textvariable: Variable = ...,
        underline: int = -1,
        width: _ScreenUnits = 0,
        wraplength: _ScreenUnits = 0,
    ) -> None: ...
    @overload
    def configure(
        self,
        cnf: dict[str, Any] | None = None,
        *,
        activebackground: str = ...,
        activeforeground: str = ...,
        anchor: Literal["nw", "n", "ne", "w", "center", "e", "sw", "s", "se"] = ...,
        background: str = ...,
        bd: _ScreenUnits = ...,
        bg: str = ...,
        bitmap: str = ...,
        border: _ScreenUnits = ...,
        borderwidth: _ScreenUnits = ...,
        compound: Literal["top", "left", "center", "right", "bottom", "none"] = ...,
        cursor: _Cursor = ...,
        direction: Literal["above", "below", "left", "right", "flush"] = ...,
        disabledforeground: str = ...,
        fg: str = ...,
        font: _FontDescription = ...,
        foreground: str = ...,
        height: _ScreenUnits = ...,
        highlightbackground: str = ...,
        highlightcolor: str = ...,
        highlightthickness: _ScreenUnits = ...,
        image: _Image | str = ...,
        indicatoron: bool = ...,
        justify: Literal["left", "center", "right"] = ...,
        menu: Menu = ...,
        padx: _ScreenUnits = ...,
        pady: _ScreenUnits = ...,
        relief: Literal["raised", "sunken", "flat", "ridge", "solid", "groove"] = ...,
        state: Literal["normal", "active", "disabled"] = ...,
        takefocus: bool | Literal[0, 1, ""] | Callable[[str], bool | None] = ...,
        text: float | str = ...,
        textvariable: Variable = ...,
        underline: int = ...,
        width: _ScreenUnits = ...,
        wraplength: _ScreenUnits = ...,
    ) -> dict[str, tuple[str, str, str, Any, Any]] | None:
        """
        Configure resources of a widget.

        The values for resources are specified as keyword
        arguments. To get an overview about
        the allowed keyword arguments call the method keys.
        """
        ...
    @overload
    def configure(self, cnf: str) -> tuple[str, str, str, Any, Any]:
        """
        Configure resources of a widget.

        The values for resources are specified as keyword
        arguments. To get an overview about
        the allowed keyword arguments call the method keys.
        """
        ...
    config = configure

class Message(Widget):
    """Message widget to display multiline text. Obsolete since Label does it too."""
    def __init__(
        self,
        master: Misc | None = None,
        cnf: dict[str, Any] | None = {},
        *,
        anchor: Literal["nw", "n", "ne", "w", "center", "e", "sw", "s", "se"] = "center",
        aspect: int = 150,
        background: str = ...,
        bd: _ScreenUnits = 1,
        bg: str = ...,
        border: _ScreenUnits = 1,
        borderwidth: _ScreenUnits = 1,
        cursor: _Cursor = "",
        fg: str = ...,
        font: _FontDescription = "TkDefaultFont",
        foreground: str = ...,
        highlightbackground: str = ...,
        highlightcolor: str = ...,
        highlightthickness: _ScreenUnits = 0,
        justify: Literal["left", "center", "right"] = "left",
        name: str = ...,
        padx: _ScreenUnits = ...,
        pady: _ScreenUnits = ...,
        relief: Literal["raised", "sunken", "flat", "ridge", "solid", "groove"] = "flat",
        takefocus: bool | Literal[0, 1, ""] | Callable[[str], bool | None] = 0,
        text: float | str = "",
        textvariable: Variable = ...,
        # there's width but no height
        width: _ScreenUnits = 0,
    ) -> None: ...
    @overload
    def configure(
        self,
        cnf: dict[str, Any] | None = None,
        *,
        anchor: Literal["nw", "n", "ne", "w", "center", "e", "sw", "s", "se"] = ...,
        aspect: int = ...,
        background: str = ...,
        bd: _ScreenUnits = ...,
        bg: str = ...,
        border: _ScreenUnits = ...,
        borderwidth: _ScreenUnits = ...,
        cursor: _Cursor = ...,
        fg: str = ...,
        font: _FontDescription = ...,
        foreground: str = ...,
        highlightbackground: str = ...,
        highlightcolor: str = ...,
        highlightthickness: _ScreenUnits = ...,
        justify: Literal["left", "center", "right"] = ...,
        padx: _ScreenUnits = ...,
        pady: _ScreenUnits = ...,
        relief: Literal["raised", "sunken", "flat", "ridge", "solid", "groove"] = ...,
        takefocus: bool | Literal[0, 1, ""] | Callable[[str], bool | None] = ...,
        text: _ScreenUnits = ...,
        textvariable: Variable = ...,
        width: _ScreenUnits = ...,
    ) -> dict[str, tuple[str, str, str, Any, Any]] | None:
        """
        Configure resources of a widget.

        The values for resources are specified as keyword
        arguments. To get an overview about
        the allowed keyword arguments call the method keys.
        """
        ...
    @overload
    def configure(self, cnf: str) -> tuple[str, str, str, Any, Any]:
        """
        Configure resources of a widget.

        The values for resources are specified as keyword
        arguments. To get an overview about
        the allowed keyword arguments call the method keys.
        """
        ...
    config = configure

class Radiobutton(Widget):
    """Radiobutton widget which shows only one of several buttons in on-state."""
    def __init__(
        self,
        master: Misc | None = None,
        cnf: dict[str, Any] | None = {},
        *,
        activebackground: str = ...,
        activeforeground: str = ...,
        anchor: Literal["nw", "n", "ne", "w", "center", "e", "sw", "s", "se"] = "center",
        background: str = ...,
        bd: _ScreenUnits = ...,
        bg: str = ...,
        bitmap: str = "",
        border: _ScreenUnits = ...,
        borderwidth: _ScreenUnits = ...,
        command: str | Callable[[], Any] = "",
        compound: Literal["top", "left", "center", "right", "bottom", "none"] = "none",
        cursor: _Cursor = "",
        disabledforeground: str = ...,
        fg: str = ...,
        font: _FontDescription = "TkDefaultFont",
        foreground: str = ...,
        height: _ScreenUnits = 0,
        highlightbackground: str = ...,
        highlightcolor: str = ...,
        highlightthickness: _ScreenUnits = 1,
        image: _Image | str = "",
        indicatoron: bool = True,
        justify: Literal["left", "center", "right"] = "center",
        name: str = ...,
        offrelief: Literal["raised", "sunken", "flat", "ridge", "solid", "groove"] = ...,
        overrelief: Literal["raised", "sunken", "flat", "ridge", "solid", "groove", ""] = "",
        padx: _ScreenUnits = 1,
        pady: _ScreenUnits = 1,
        relief: Literal["raised", "sunken", "flat", "ridge", "solid", "groove"] = "flat",
        selectcolor: str = ...,
        selectimage: _Image | str = "",
        state: Literal["normal", "active", "disabled"] = "normal",
        takefocus: bool | Literal[0, 1, ""] | Callable[[str], bool | None] = "",
        text: float | str = "",
        textvariable: Variable = ...,
        tristateimage: _Image | str = "",
        tristatevalue: Any = "",
        underline: int = -1,
        value: Any = "",
        variable: Variable | Literal[""] = ...,
        width: _ScreenUnits = 0,
        wraplength: _ScreenUnits = 0,
    ) -> None:
        """
        Construct a radiobutton widget with the parent MASTER.

        Valid resource names: activebackground, activeforeground, anchor,
        background, bd, bg, bitmap, borderwidth, command, cursor,
        disabledforeground, fg, font, foreground, height,
        highlightbackground, highlightcolor, highlightthickness, image,
        indicatoron, justify, padx, pady, relief, selectcolor, selectimage,
        state, takefocus, text, textvariable, underline, value, variable,
        width, wraplength.
        """
        ...
    @overload
    def configure(
        self,
        cnf: dict[str, Any] | None = None,
        *,
        activebackground: str = ...,
        activeforeground: str = ...,
        anchor: Literal["nw", "n", "ne", "w", "center", "e", "sw", "s", "se"] = ...,
        background: str = ...,
        bd: _ScreenUnits = ...,
        bg: str = ...,
        bitmap: str = ...,
        border: _ScreenUnits = ...,
        borderwidth: _ScreenUnits = ...,
        command: str | Callable[[], Any] = ...,
        compound: Literal["top", "left", "center", "right", "bottom", "none"] = ...,
        cursor: _Cursor = ...,
        disabledforeground: str = ...,
        fg: str = ...,
        font: _FontDescription = ...,
        foreground: str = ...,
        height: _ScreenUnits = ...,
        highlightbackground: str = ...,
        highlightcolor: str = ...,
        highlightthickness: _ScreenUnits = ...,
        image: _Image | str = ...,
        indicatoron: bool = ...,
        justify: Literal["left", "center", "right"] = ...,
        offrelief: Literal["raised", "sunken", "flat", "ridge", "solid", "groove"] = ...,
        overrelief: Literal["raised", "sunken", "flat", "ridge", "solid", "groove", ""] = ...,
        padx: _ScreenUnits = ...,
        pady: _ScreenUnits = ...,
        relief: Literal["raised", "sunken", "flat", "ridge", "solid", "groove"] = ...,
        selectcolor: str = ...,
        selectimage: _Image | str = ...,
        state: Literal["normal", "active", "disabled"] = ...,
        takefocus: bool | Literal[0, 1, ""] | Callable[[str], bool | None] = ...,
        text: float | str = ...,
        textvariable: Variable = ...,
        tristateimage: _Image | str = ...,
        tristatevalue: Any = ...,
        underline: int = ...,
        value: Any = ...,
        variable: Variable | Literal[""] = ...,
        width: _ScreenUnits = ...,
        wraplength: _ScreenUnits = ...,
    ) -> dict[str, tuple[str, str, str, Any, Any]] | None:
        """
        Configure resources of a widget.

        The values for resources are specified as keyword
        arguments. To get an overview about
        the allowed keyword arguments call the method keys.
        """
        ...
    @overload
    def configure(self, cnf: str) -> tuple[str, str, str, Any, Any]:
        """
        Configure resources of a widget.

        The values for resources are specified as keyword
        arguments. To get an overview about
        the allowed keyword arguments call the method keys.
        """
        ...
    config = configure
    def deselect(self) -> None:
        """Put the button in off-state."""
        ...
    def flash(self) -> None:
        """Flash the button."""
        ...
    def invoke(self) -> Any:
        """Toggle the button and invoke a command if given as resource."""
        ...
    def select(self) -> None:
        """Put the button in on-state."""
        ...

class Scale(Widget):
    """Scale widget which can display a numerical scale."""
    def __init__(
        self,
        master: Misc | None = None,
        cnf: dict[str, Any] | None = {},
        *,
        activebackground: str = ...,
        background: str = ...,
        bd: _ScreenUnits = 1,
        bg: str = ...,
        bigincrement: float = 0.0,
        border: _ScreenUnits = 1,
        borderwidth: _ScreenUnits = 1,
        # don't know why the callback gets string instead of float
        command: str | Callable[[str], object] = "",
        cursor: _Cursor = "",
        digits: int = 0,
        fg: str = ...,
        font: _FontDescription = "TkDefaultFont",
        foreground: str = ...,
        from_: float = 0.0,
        highlightbackground: str = ...,
        highlightcolor: str = ...,
        highlightthickness: _ScreenUnits = ...,
        label: str = "",
        length: _ScreenUnits = 100,
        name: str = ...,
        orient: Literal["horizontal", "vertical"] = "vertical",
        relief: Literal["raised", "sunken", "flat", "ridge", "solid", "groove"] = "flat",
        repeatdelay: int = 300,
        repeatinterval: int = 100,
        resolution: float = 1.0,
        showvalue: bool = True,
        sliderlength: _ScreenUnits = 30,
        sliderrelief: Literal["raised", "sunken", "flat", "ridge", "solid", "groove"] = "raised",
        state: Literal["normal", "active", "disabled"] = "normal",
        takefocus: bool | Literal[0, 1, ""] | Callable[[str], bool | None] = "",
        tickinterval: float = 0.0,
        to: float = 100.0,
        troughcolor: str = ...,
        variable: IntVar | DoubleVar = ...,
        width: _ScreenUnits = 15,
    ) -> None:
        """
        Construct a scale widget with the parent MASTER.

        Valid resource names: activebackground, background, bigincrement, bd,
        bg, borderwidth, command, cursor, digits, fg, font, foreground, from,
        highlightbackground, highlightcolor, highlightthickness, label,
        length, orient, relief, repeatdelay, repeatinterval, resolution,
        showvalue, sliderlength, sliderrelief, state, takefocus,
        tickinterval, to, troughcolor, variable, width.
        """
        ...
    @overload
    def configure(
        self,
        cnf: dict[str, Any] | None = None,
        *,
        activebackground: str = ...,
        background: str = ...,
        bd: _ScreenUnits = ...,
        bg: str = ...,
        bigincrement: float = ...,
        border: _ScreenUnits = ...,
        borderwidth: _ScreenUnits = ...,
        command: str | Callable[[str], object] = ...,
        cursor: _Cursor = ...,
        digits: int = ...,
        fg: str = ...,
        font: _FontDescription = ...,
        foreground: str = ...,
        from_: float = ...,
        highlightbackground: str = ...,
        highlightcolor: str = ...,
        highlightthickness: _ScreenUnits = ...,
        label: str = ...,
        length: _ScreenUnits = ...,
        orient: Literal["horizontal", "vertical"] = ...,
        relief: Literal["raised", "sunken", "flat", "ridge", "solid", "groove"] = ...,
        repeatdelay: int = ...,
        repeatinterval: int = ...,
        resolution: float = ...,
        showvalue: bool = ...,
        sliderlength: _ScreenUnits = ...,
        sliderrelief: Literal["raised", "sunken", "flat", "ridge", "solid", "groove"] = ...,
        state: Literal["normal", "active", "disabled"] = ...,
        takefocus: bool | Literal[0, 1, ""] | Callable[[str], bool | None] = ...,
        tickinterval: float = ...,
        to: float = ...,
        troughcolor: str = ...,
        variable: IntVar | DoubleVar = ...,
        width: _ScreenUnits = ...,
    ) -> dict[str, tuple[str, str, str, Any, Any]] | None:
        """
        Configure resources of a widget.

        The values for resources are specified as keyword
        arguments. To get an overview about
        the allowed keyword arguments call the method keys.
        """
        ...
    @overload
    def configure(self, cnf: str) -> tuple[str, str, str, Any, Any]:
        """
        Configure resources of a widget.

        The values for resources are specified as keyword
        arguments. To get an overview about
        the allowed keyword arguments call the method keys.
        """
        ...
    config = configure
    def get(self) -> float:
        """Get the current value as integer or float."""
        ...
    def set(self, value) -> None:
        """Set the value to VALUE."""
        ...
    def coords(self, value: float | None = None) -> tuple[int, int]:
        """
        Return a tuple (X,Y) of the point along the centerline of the
        trough that corresponds to VALUE or the current value if None is
        given.
        """
        ...
    def identify(self, x, y) -> Literal["", "slider", "trough1", "trough2"]:
        """
        Return where the point X,Y lies. Valid return values are "slider",
        "though1" and "though2".
        """
        ...

class Scrollbar(Widget):
    """Scrollbar widget which displays a slider at a certain position."""
    def __init__(
        self,
        master: Misc | None = None,
        cnf: dict[str, Any] | None = {},
        *,
        activebackground: str = ...,
        activerelief: Literal["raised", "sunken", "flat", "ridge", "solid", "groove"] = "raised",
        background: str = ...,
        bd: _ScreenUnits = ...,
        bg: str = ...,
        border: _ScreenUnits = ...,
        borderwidth: _ScreenUnits = ...,
        # There are many ways how the command may get called. Search for
        # 'SCROLLING COMMANDS' in scrollbar man page. There doesn't seem to
        # be any way to specify an overloaded callback function, so we say
        # that it can take any args while it can't in reality.
        command: Callable[..., tuple[float, float] | None] | str = "",
        cursor: _Cursor = "",
        elementborderwidth: _ScreenUnits = -1,
        highlightbackground: str = ...,
        highlightcolor: str = ...,
        highlightthickness: _ScreenUnits = 0,
        jump: bool = False,
        name: str = ...,
        orient: Literal["horizontal", "vertical"] = "vertical",
        relief: Literal["raised", "sunken", "flat", "ridge", "solid", "groove"] = ...,
        repeatdelay: int = 300,
        repeatinterval: int = 100,
        takefocus: bool | Literal[0, 1, ""] | Callable[[str], bool | None] = "",
        troughcolor: str = ...,
        width: _ScreenUnits = ...,
    ) -> None:
        """
        Construct a scrollbar widget with the parent MASTER.

        Valid resource names: activebackground, activerelief,
        background, bd, bg, borderwidth, command, cursor,
        elementborderwidth, highlightbackground,
        highlightcolor, highlightthickness, jump, orient,
        relief, repeatdelay, repeatinterval, takefocus,
        troughcolor, width.
        """
        ...
    @overload
    def configure(
        self,
        cnf: dict[str, Any] | None = None,
        *,
        activebackground: str = ...,
        activerelief: Literal["raised", "sunken", "flat", "ridge", "solid", "groove"] = ...,
        background: str = ...,
        bd: _ScreenUnits = ...,
        bg: str = ...,
        border: _ScreenUnits = ...,
        borderwidth: _ScreenUnits = ...,
        command: Callable[..., tuple[float, float] | None] | str = ...,
        cursor: _Cursor = ...,
        elementborderwidth: _ScreenUnits = ...,
        highlightbackground: str = ...,
        highlightcolor: str = ...,
        highlightthickness: _ScreenUnits = ...,
        jump: bool = ...,
        orient: Literal["horizontal", "vertical"] = ...,
        relief: Literal["raised", "sunken", "flat", "ridge", "solid", "groove"] = ...,
        repeatdelay: int = ...,
        repeatinterval: int = ...,
        takefocus: bool | Literal[0, 1, ""] | Callable[[str], bool | None] = ...,
        troughcolor: str = ...,
        width: _ScreenUnits = ...,
    ) -> dict[str, tuple[str, str, str, Any, Any]] | None:
        """
        Configure resources of a widget.

        The values for resources are specified as keyword
        arguments. To get an overview about
        the allowed keyword arguments call the method keys.
        """
        ...
    @overload
    def configure(self, cnf: str) -> tuple[str, str, str, Any, Any]:
        """
        Configure resources of a widget.

        The values for resources are specified as keyword
        arguments. To get an overview about
        the allowed keyword arguments call the method keys.
        """
        ...
    config = configure
    def activate(self, index=None):
        """
        Marks the element indicated by index as active.
        The only index values understood by this method are "arrow1",
        "slider", or "arrow2".  If any other value is specified then no
        element of the scrollbar will be active.  If index is not specified,
        the method returns the name of the element that is currently active,
        or None if no element is active.
        """
        ...
    def delta(self, deltax: int, deltay: int) -> float:
        """
        Return the fractional change of the scrollbar setting if it
        would be moved by DELTAX or DELTAY pixels.
        """
        ...
    def fraction(self, x: int, y: int) -> float:
        """
        Return the fractional value which corresponds to a slider
        position of X,Y.
        """
        ...
    def identify(self, x: int, y: int) -> Literal["arrow1", "arrow2", "slider", "trough1", "trough2", ""]:
        """
        Return the element under position X,Y as one of
        "arrow1","slider","arrow2" or "".
        """
        ...
    def get(self) -> tuple[float, float, float, float] | tuple[float, float]:
        """
        Return the current fractional values (upper and lower end)
        of the slider position.
        """
        ...
    def set(self, first: float | str, last: float | str) -> None:
        """
        Set the fractional values of the slider position (upper and
        lower ends as value between 0 and 1).
        """
        ...

_TextIndex: TypeAlias = _tkinter.Tcl_Obj | str | float | Misc
_WhatToCount: TypeAlias = Literal[
    "chars", "displaychars", "displayindices", "displaylines", "indices", "lines", "xpixels", "ypixels"
]

class Text(Widget, XView, YView):
    """Text widget which can display text in various forms."""
    def __init__(
        self,
        master: Misc | None = None,
        cnf: dict[str, Any] | None = {},
        *,
        autoseparators: bool = True,
        background: str = ...,
        bd: _ScreenUnits = ...,
        bg: str = ...,
        blockcursor: bool = False,
        border: _ScreenUnits = ...,
        borderwidth: _ScreenUnits = ...,
        cursor: _Cursor = "xterm",
        endline: int | Literal[""] = "",
        exportselection: bool = True,
        fg: str = ...,
        font: _FontDescription = "TkFixedFont",
        foreground: str = ...,
        # width is always int, but height is allowed to be ScreenUnits.
        # This doesn't make any sense to me, and this isn't documented.
        # The docs seem to say that both should be integers.
        height: _ScreenUnits = 24,
        highlightbackground: str = ...,
        highlightcolor: str = ...,
        highlightthickness: _ScreenUnits = ...,
        inactiveselectbackground: str = ...,
        insertbackground: str = ...,
        insertborderwidth: _ScreenUnits = 0,
        insertofftime: int = 300,
        insertontime: int = 600,
        insertunfocussed: Literal["none", "hollow", "solid"] = "none",
        insertwidth: _ScreenUnits = ...,
        maxundo: int = 0,
        name: str = ...,
        padx: _ScreenUnits = 1,
        pady: _ScreenUnits = 1,
        relief: Literal["raised", "sunken", "flat", "ridge", "solid", "groove"] = ...,
        selectbackground: str = ...,
        selectborderwidth: _ScreenUnits = ...,
        selectforeground: str = ...,
        setgrid: bool = False,
        spacing1: _ScreenUnits = 0,
        spacing2: _ScreenUnits = 0,
        spacing3: _ScreenUnits = 0,
        startline: int | Literal[""] = "",
        state: Literal["normal", "disabled"] = "normal",
        # Literal inside Tuple doesn't actually work
        tabs: _ScreenUnits | str | tuple[_ScreenUnits | str, ...] = "",
        tabstyle: Literal["tabular", "wordprocessor"] = "tabular",
        takefocus: bool | Literal[0, 1, ""] | Callable[[str], bool | None] = "",
        undo: bool = False,
        width: int = 80,
        wrap: Literal["none", "char", "word"] = "char",
<<<<<<< HEAD
        xscrollcommand: _XYScrollCommand = "",
        yscrollcommand: _XYScrollCommand = "",
    ) -> None:
        """
        Construct a text widget with the parent MASTER.

        STANDARD OPTIONS

            background, borderwidth, cursor,
            exportselection, font, foreground,
            highlightbackground, highlightcolor,
            highlightthickness, insertbackground,
            insertborderwidth, insertofftime,
            insertontime, insertwidth, padx, pady,
            relief, selectbackground,
            selectborderwidth, selectforeground,
            setgrid, takefocus,
            xscrollcommand, yscrollcommand,

        WIDGET-SPECIFIC OPTIONS

            autoseparators, height, maxundo,
            spacing1, spacing2, spacing3,
            state, tabs, undo, width, wrap,
        """
        ...
=======
        xscrollcommand: str | Callable[[float, float], object] = "",
        yscrollcommand: str | Callable[[float, float], object] = "",
    ) -> None: ...
>>>>>>> 2cc9c166
    @overload
    def configure(
        self,
        cnf: dict[str, Any] | None = None,
        *,
        autoseparators: bool = ...,
        background: str = ...,
        bd: _ScreenUnits = ...,
        bg: str = ...,
        blockcursor: bool = ...,
        border: _ScreenUnits = ...,
        borderwidth: _ScreenUnits = ...,
        cursor: _Cursor = ...,
        endline: int | Literal[""] = ...,
        exportselection: bool = ...,
        fg: str = ...,
        font: _FontDescription = ...,
        foreground: str = ...,
        height: _ScreenUnits = ...,
        highlightbackground: str = ...,
        highlightcolor: str = ...,
        highlightthickness: _ScreenUnits = ...,
        inactiveselectbackground: str = ...,
        insertbackground: str = ...,
        insertborderwidth: _ScreenUnits = ...,
        insertofftime: int = ...,
        insertontime: int = ...,
        insertunfocussed: Literal["none", "hollow", "solid"] = ...,
        insertwidth: _ScreenUnits = ...,
        maxundo: int = ...,
        padx: _ScreenUnits = ...,
        pady: _ScreenUnits = ...,
        relief: Literal["raised", "sunken", "flat", "ridge", "solid", "groove"] = ...,
        selectbackground: str = ...,
        selectborderwidth: _ScreenUnits = ...,
        selectforeground: str = ...,
        setgrid: bool = ...,
        spacing1: _ScreenUnits = ...,
        spacing2: _ScreenUnits = ...,
        spacing3: _ScreenUnits = ...,
        startline: int | Literal[""] = ...,
        state: Literal["normal", "disabled"] = ...,
        tabs: _ScreenUnits | str | tuple[_ScreenUnits | str, ...] = ...,
        tabstyle: Literal["tabular", "wordprocessor"] = ...,
        takefocus: bool | Literal[0, 1, ""] | Callable[[str], bool | None] = ...,
        undo: bool = ...,
        width: int = ...,
        wrap: Literal["none", "char", "word"] = ...,
<<<<<<< HEAD
        xscrollcommand: _XYScrollCommand = ...,
        yscrollcommand: _XYScrollCommand = ...,
    ) -> dict[str, tuple[str, str, str, Any, Any]] | None:
        """
        Configure resources of a widget.

        The values for resources are specified as keyword
        arguments. To get an overview about
        the allowed keyword arguments call the method keys.
        """
        ...
    @overload
    def configure(self, cnf: str) -> tuple[str, str, str, Any, Any]:
        """
        Configure resources of a widget.

        The values for resources are specified as keyword
        arguments. To get an overview about
        the allowed keyword arguments call the method keys.
        """
        ...
=======
        xscrollcommand: str | Callable[[float, float], object] = ...,
        yscrollcommand: str | Callable[[float, float], object] = ...,
    ) -> dict[str, tuple[str, str, str, Any, Any]] | None: ...
    @overload
    def configure(self, cnf: str) -> tuple[str, str, str, Any, Any]: ...
>>>>>>> 2cc9c166
    config = configure
    def bbox(self, index: _TextIndex) -> tuple[int, int, int, int] | None:
        """
        Return a tuple of (x,y,width,height) which gives the bounding
        box of the visible part of the character at the given index.
        """
        ...
    def compare(self, index1: _TextIndex, op: Literal["<", "<=", "==", ">=", ">", "!="], index2: _TextIndex) -> bool:
        """
        Return whether between index INDEX1 and index INDEX2 the
        relation OP is satisfied. OP is one of <, <=, ==, >=, >, or !=.
        """
        ...
    if sys.version_info >= (3, 13):
        @overload
        def count(self, index1: _TextIndex, index2: _TextIndex, *, return_ints: Literal[True]) -> int:
            """
            Counts the number of relevant things between the two indices.

            If INDEX1 is after INDEX2, the result will be a negative number
            (and this holds for each of the possible options).

            The actual items which are counted depends on the options given.
            The result is a tuple of integers, one for the result of each
            counting option given, if more than one option is specified or
            return_ints is false (default), otherwise it is an integer.
            Valid counting options are "chars", "displaychars",
            "displayindices", "displaylines", "indices", "lines", "xpixels"
            and "ypixels". The default value, if no option is specified, is
            "indices". There is an additional possible option "update",
            which if given then all subsequent options ensure that any
            possible out of date information is recalculated.
            """
            ...
        @overload
        def count(
            self, index1: _TextIndex, index2: _TextIndex, arg: _WhatToCount | Literal["update"], /, *, return_ints: Literal[True]
        ) -> int:
            """
            Counts the number of relevant things between the two indices.

            If INDEX1 is after INDEX2, the result will be a negative number
            (and this holds for each of the possible options).

            The actual items which are counted depends on the options given.
            The result is a tuple of integers, one for the result of each
            counting option given, if more than one option is specified or
            return_ints is false (default), otherwise it is an integer.
            Valid counting options are "chars", "displaychars",
            "displayindices", "displaylines", "indices", "lines", "xpixels"
            and "ypixels". The default value, if no option is specified, is
            "indices". There is an additional possible option "update",
            which if given then all subsequent options ensure that any
            possible out of date information is recalculated.
            """
            ...
        @overload
        def count(
            self,
            index1: _TextIndex,
            index2: _TextIndex,
            arg1: Literal["update"],
            arg2: _WhatToCount,
            /,
            *,
            return_ints: Literal[True],
        ) -> int:
            """
            Counts the number of relevant things between the two indices.

            If INDEX1 is after INDEX2, the result will be a negative number
            (and this holds for each of the possible options).

            The actual items which are counted depends on the options given.
            The result is a tuple of integers, one for the result of each
            counting option given, if more than one option is specified or
            return_ints is false (default), otherwise it is an integer.
            Valid counting options are "chars", "displaychars",
            "displayindices", "displaylines", "indices", "lines", "xpixels"
            and "ypixels". The default value, if no option is specified, is
            "indices". There is an additional possible option "update",
            which if given then all subsequent options ensure that any
            possible out of date information is recalculated.
            """
            ...
        @overload
        def count(
            self,
            index1: _TextIndex,
            index2: _TextIndex,
            arg1: _WhatToCount,
            arg2: Literal["update"],
            /,
            *,
            return_ints: Literal[True],
        ) -> int:
            """
            Counts the number of relevant things between the two indices.

            If INDEX1 is after INDEX2, the result will be a negative number
            (and this holds for each of the possible options).

            The actual items which are counted depends on the options given.
            The result is a tuple of integers, one for the result of each
            counting option given, if more than one option is specified or
            return_ints is false (default), otherwise it is an integer.
            Valid counting options are "chars", "displaychars",
            "displayindices", "displaylines", "indices", "lines", "xpixels"
            and "ypixels". The default value, if no option is specified, is
            "indices". There is an additional possible option "update",
            which if given then all subsequent options ensure that any
            possible out of date information is recalculated.
            """
            ...
        @overload
        def count(
            self, index1: _TextIndex, index2: _TextIndex, arg1: _WhatToCount, arg2: _WhatToCount, /, *, return_ints: Literal[True]
        ) -> tuple[int, int]:
            """
            Counts the number of relevant things between the two indices.

            If INDEX1 is after INDEX2, the result will be a negative number
            (and this holds for each of the possible options).

            The actual items which are counted depends on the options given.
            The result is a tuple of integers, one for the result of each
            counting option given, if more than one option is specified or
            return_ints is false (default), otherwise it is an integer.
            Valid counting options are "chars", "displaychars",
            "displayindices", "displaylines", "indices", "lines", "xpixels"
            and "ypixels". The default value, if no option is specified, is
            "indices". There is an additional possible option "update",
            which if given then all subsequent options ensure that any
            possible out of date information is recalculated.
            """
            ...
        @overload
        def count(
            self,
            index1: _TextIndex,
            index2: _TextIndex,
            arg1: _WhatToCount | Literal["update"],
            arg2: _WhatToCount | Literal["update"],
            arg3: _WhatToCount | Literal["update"],
            /,
            *args: _WhatToCount | Literal["update"],
            return_ints: Literal[True],
        ) -> tuple[int, ...]:
            """
            Counts the number of relevant things between the two indices.

            If INDEX1 is after INDEX2, the result will be a negative number
            (and this holds for each of the possible options).

            The actual items which are counted depends on the options given.
            The result is a tuple of integers, one for the result of each
            counting option given, if more than one option is specified or
            return_ints is false (default), otherwise it is an integer.
            Valid counting options are "chars", "displaychars",
            "displayindices", "displaylines", "indices", "lines", "xpixels"
            and "ypixels". The default value, if no option is specified, is
            "indices". There is an additional possible option "update",
            which if given then all subsequent options ensure that any
            possible out of date information is recalculated.
            """
            ...
        @overload
        def count(self, index1: _TextIndex, index2: _TextIndex, *, return_ints: Literal[False] = False) -> tuple[int] | None:
            """
            Counts the number of relevant things between the two indices.

            If INDEX1 is after INDEX2, the result will be a negative number
            (and this holds for each of the possible options).

            The actual items which are counted depends on the options given.
            The result is a tuple of integers, one for the result of each
            counting option given, if more than one option is specified or
            return_ints is false (default), otherwise it is an integer.
            Valid counting options are "chars", "displaychars",
            "displayindices", "displaylines", "indices", "lines", "xpixels"
            and "ypixels". The default value, if no option is specified, is
            "indices". There is an additional possible option "update",
            which if given then all subsequent options ensure that any
            possible out of date information is recalculated.
            """
            ...
        @overload
        def count(
            self,
            index1: _TextIndex,
            index2: _TextIndex,
            arg: _WhatToCount | Literal["update"],
            /,
            *,
            return_ints: Literal[False] = False,
        ) -> tuple[int] | None:
            """
            Counts the number of relevant things between the two indices.

            If INDEX1 is after INDEX2, the result will be a negative number
            (and this holds for each of the possible options).

            The actual items which are counted depends on the options given.
            The result is a tuple of integers, one for the result of each
            counting option given, if more than one option is specified or
            return_ints is false (default), otherwise it is an integer.
            Valid counting options are "chars", "displaychars",
            "displayindices", "displaylines", "indices", "lines", "xpixels"
            and "ypixels". The default value, if no option is specified, is
            "indices". There is an additional possible option "update",
            which if given then all subsequent options ensure that any
            possible out of date information is recalculated.
            """
            ...
        @overload
        def count(
            self,
            index1: _TextIndex,
            index2: _TextIndex,
            arg1: Literal["update"],
            arg2: _WhatToCount,
            /,
            *,
            return_ints: Literal[False] = False,
        ) -> int | None:
            """
            Counts the number of relevant things between the two indices.

            If INDEX1 is after INDEX2, the result will be a negative number
            (and this holds for each of the possible options).

            The actual items which are counted depends on the options given.
            The result is a tuple of integers, one for the result of each
            counting option given, if more than one option is specified or
            return_ints is false (default), otherwise it is an integer.
            Valid counting options are "chars", "displaychars",
            "displayindices", "displaylines", "indices", "lines", "xpixels"
            and "ypixels". The default value, if no option is specified, is
            "indices". There is an additional possible option "update",
            which if given then all subsequent options ensure that any
            possible out of date information is recalculated.
            """
            ...
        @overload
        def count(
            self,
            index1: _TextIndex,
            index2: _TextIndex,
            arg1: _WhatToCount,
            arg2: Literal["update"],
            /,
            *,
            return_ints: Literal[False] = False,
        ) -> int | None:
            """
            Counts the number of relevant things between the two indices.

            If INDEX1 is after INDEX2, the result will be a negative number
            (and this holds for each of the possible options).

            The actual items which are counted depends on the options given.
            The result is a tuple of integers, one for the result of each
            counting option given, if more than one option is specified or
            return_ints is false (default), otherwise it is an integer.
            Valid counting options are "chars", "displaychars",
            "displayindices", "displaylines", "indices", "lines", "xpixels"
            and "ypixels". The default value, if no option is specified, is
            "indices". There is an additional possible option "update",
            which if given then all subsequent options ensure that any
            possible out of date information is recalculated.
            """
            ...
        @overload
        def count(
            self,
            index1: _TextIndex,
            index2: _TextIndex,
            arg1: _WhatToCount,
            arg2: _WhatToCount,
            /,
            *,
            return_ints: Literal[False] = False,
        ) -> tuple[int, int]:
            """
            Counts the number of relevant things between the two indices.

            If INDEX1 is after INDEX2, the result will be a negative number
            (and this holds for each of the possible options).

            The actual items which are counted depends on the options given.
            The result is a tuple of integers, one for the result of each
            counting option given, if more than one option is specified or
            return_ints is false (default), otherwise it is an integer.
            Valid counting options are "chars", "displaychars",
            "displayindices", "displaylines", "indices", "lines", "xpixels"
            and "ypixels". The default value, if no option is specified, is
            "indices". There is an additional possible option "update",
            which if given then all subsequent options ensure that any
            possible out of date information is recalculated.
            """
            ...
        @overload
        def count(
            self,
            index1: _TextIndex,
            index2: _TextIndex,
            arg1: _WhatToCount | Literal["update"],
            arg2: _WhatToCount | Literal["update"],
            arg3: _WhatToCount | Literal["update"],
            /,
            *args: _WhatToCount | Literal["update"],
            return_ints: Literal[False] = False,
        ) -> tuple[int, ...]:
            """
            Counts the number of relevant things between the two indices.

            If INDEX1 is after INDEX2, the result will be a negative number
            (and this holds for each of the possible options).

            The actual items which are counted depends on the options given.
            The result is a tuple of integers, one for the result of each
            counting option given, if more than one option is specified or
            return_ints is false (default), otherwise it is an integer.
            Valid counting options are "chars", "displaychars",
            "displayindices", "displaylines", "indices", "lines", "xpixels"
            and "ypixels". The default value, if no option is specified, is
            "indices". There is an additional possible option "update",
            which if given then all subsequent options ensure that any
            possible out of date information is recalculated.
            """
            ...
    else:
        @overload
        def count(self, index1: _TextIndex, index2: _TextIndex) -> tuple[int] | None:
            """
            Counts the number of relevant things between the two indices.
            If index1 is after index2, the result will be a negative number
            (and this holds for each of the possible options).

            The actual items which are counted depends on the options given by
            args. The result is a list of integers, one for the result of each
            counting option given. Valid counting options are "chars",
            "displaychars", "displayindices", "displaylines", "indices",
            "lines", "xpixels" and "ypixels". There is an additional possible
            option "update", which if given then all subsequent options ensure
            that any possible out of date information is recalculated.
            """
            ...
        @overload
        def count(
            self, index1: _TextIndex, index2: _TextIndex, arg: _WhatToCount | Literal["update"], /
        ) -> tuple[int] | None:
            """
            Counts the number of relevant things between the two indices.
            If index1 is after index2, the result will be a negative number
            (and this holds for each of the possible options).

            The actual items which are counted depends on the options given by
            args. The result is a list of integers, one for the result of each
            counting option given. Valid counting options are "chars",
            "displaychars", "displayindices", "displaylines", "indices",
            "lines", "xpixels" and "ypixels". There is an additional possible
            option "update", which if given then all subsequent options ensure
            that any possible out of date information is recalculated.
            """
            ...
        @overload
        def count(self, index1: _TextIndex, index2: _TextIndex, arg1: Literal["update"], arg2: _WhatToCount, /) -> int | None:
            """
            Counts the number of relevant things between the two indices.
            If index1 is after index2, the result will be a negative number
            (and this holds for each of the possible options).

            The actual items which are counted depends on the options given by
            args. The result is a list of integers, one for the result of each
            counting option given. Valid counting options are "chars",
            "displaychars", "displayindices", "displaylines", "indices",
            "lines", "xpixels" and "ypixels". There is an additional possible
            option "update", which if given then all subsequent options ensure
            that any possible out of date information is recalculated.
            """
            ...
        @overload
        def count(self, index1: _TextIndex, index2: _TextIndex, arg1: _WhatToCount, arg2: Literal["update"], /) -> int | None:
            """
            Counts the number of relevant things between the two indices.
            If index1 is after index2, the result will be a negative number
            (and this holds for each of the possible options).

            The actual items which are counted depends on the options given by
            args. The result is a list of integers, one for the result of each
            counting option given. Valid counting options are "chars",
            "displaychars", "displayindices", "displaylines", "indices",
            "lines", "xpixels" and "ypixels". There is an additional possible
            option "update", which if given then all subsequent options ensure
            that any possible out of date information is recalculated.
            """
            ...
        @overload
        def count(self, index1: _TextIndex, index2: _TextIndex, arg1: _WhatToCount, arg2: _WhatToCount, /) -> tuple[int, int]:
            """
            Counts the number of relevant things between the two indices.
            If index1 is after index2, the result will be a negative number
            (and this holds for each of the possible options).

            The actual items which are counted depends on the options given by
            args. The result is a list of integers, one for the result of each
            counting option given. Valid counting options are "chars",
            "displaychars", "displayindices", "displaylines", "indices",
            "lines", "xpixels" and "ypixels". There is an additional possible
            option "update", which if given then all subsequent options ensure
            that any possible out of date information is recalculated.
            """
            ...
        @overload
        def count(
            self,
            index1: _TextIndex,
            index2: _TextIndex,
            arg1: _WhatToCount | Literal["update"],
            arg2: _WhatToCount | Literal["update"],
            arg3: _WhatToCount | Literal["update"],
            /,
            *args: _WhatToCount | Literal["update"],
        ) -> tuple[int, ...]:
            """
            Counts the number of relevant things between the two indices.
            If index1 is after index2, the result will be a negative number
            (and this holds for each of the possible options).

            The actual items which are counted depends on the options given by
            args. The result is a list of integers, one for the result of each
            counting option given. Valid counting options are "chars",
            "displaychars", "displayindices", "displaylines", "indices",
            "lines", "xpixels" and "ypixels". There is an additional possible
            option "update", which if given then all subsequent options ensure
            that any possible out of date information is recalculated.
            """
            ...

    @overload
    def debug(self, boolean: None = None) -> bool:
        """
        Turn on the internal consistency checks of the B-Tree inside the text
        widget according to BOOLEAN.
        """
        ...
    @overload
    def debug(self, boolean: bool) -> None:
        """
        Turn on the internal consistency checks of the B-Tree inside the text
        widget according to BOOLEAN.
        """
        ...
    def delete(self, index1: _TextIndex, index2: _TextIndex | None = None) -> None:
        """Delete the characters between INDEX1 and INDEX2 (not included)."""
        ...
    def dlineinfo(self, index: _TextIndex) -> tuple[int, int, int, int, int] | None:
        """
        Return tuple (x,y,width,height,baseline) giving the bounding box
        and baseline position of the visible part of the line containing
        the character at INDEX.
        """
        ...
    @overload
    def dump(
        self,
        index1: _TextIndex,
        index2: _TextIndex | None = None,
        command: None = None,
        *,
        all: bool = ...,
        image: bool = ...,
        mark: bool = ...,
        tag: bool = ...,
        text: bool = ...,
        window: bool = ...,
    ) -> list[tuple[str, str, str]]:
        """
        Return the contents of the widget between index1 and index2.

        The type of contents returned in filtered based on the keyword
        parameters; if 'all', 'image', 'mark', 'tag', 'text', or 'window' are
        given and true, then the corresponding items are returned. The result
        is a list of triples of the form (key, value, index). If none of the
        keywords are true then 'all' is used by default.

        If the 'command' argument is given, it is called once for each element
        of the list of triples, with the values of each triple serving as the
        arguments to the function. In this case the list is not returned.
        """
        ...
    @overload
    def dump(
        self,
        index1: _TextIndex,
        index2: _TextIndex | None,
        command: Callable[[str, str, str], object] | str,
        *,
        all: bool = ...,
        image: bool = ...,
        mark: bool = ...,
        tag: bool = ...,
        text: bool = ...,
        window: bool = ...,
    ) -> None:
        """
        Return the contents of the widget between index1 and index2.

        The type of contents returned in filtered based on the keyword
        parameters; if 'all', 'image', 'mark', 'tag', 'text', or 'window' are
        given and true, then the corresponding items are returned. The result
        is a list of triples of the form (key, value, index). If none of the
        keywords are true then 'all' is used by default.

        If the 'command' argument is given, it is called once for each element
        of the list of triples, with the values of each triple serving as the
        arguments to the function. In this case the list is not returned.
        """
        ...
    @overload
    def dump(
        self,
        index1: _TextIndex,
        index2: _TextIndex | None = None,
        *,
        command: Callable[[str, str, str], object] | str,
        all: bool = ...,
        image: bool = ...,
        mark: bool = ...,
        tag: bool = ...,
        text: bool = ...,
        window: bool = ...,
    ) -> None:
        """
        Return the contents of the widget between index1 and index2.

        The type of contents returned in filtered based on the keyword
        parameters; if 'all', 'image', 'mark', 'tag', 'text', or 'window' are
        given and true, then the corresponding items are returned. The result
        is a list of triples of the form (key, value, index). If none of the
        keywords are true then 'all' is used by default.

        If the 'command' argument is given, it is called once for each element
        of the list of triples, with the values of each triple serving as the
        arguments to the function. In this case the list is not returned.
        """
        ...
    def edit(self, *args):
        """
        Internal method

        This method controls the undo mechanism and
        the modified flag. The exact behavior of the
        command depends on the option argument that
        follows the edit argument. The following forms
        of the command are currently supported:

        edit_modified, edit_redo, edit_reset, edit_separator
        and edit_undo
        """
        ...
    @overload
    def edit_modified(self, arg: None = None) -> bool:
        """
        Get or Set the modified flag

        If arg is not specified, returns the modified
        flag of the widget. The insert, delete, edit undo and
        edit redo commands or the user can set or clear the
        modified flag. If boolean is specified, sets the
        modified flag of the widget to arg.
        """
        ...
    @overload
    def edit_modified(self, arg: bool) -> None:
        """
        Get or Set the modified flag

        If arg is not specified, returns the modified
        flag of the widget. The insert, delete, edit undo and
        edit redo commands or the user can set or clear the
        modified flag. If boolean is specified, sets the
        modified flag of the widget to arg.
        """
        ...
    def edit_redo(self) -> None:
        """
        Redo the last undone edit

        When the undo option is true, reapplies the last
        undone edits provided no other edits were done since
        then. Generates an error when the redo stack is empty.
        Does nothing when the undo option is false.
        """
        ...
    def edit_reset(self) -> None:
        """
        Clears the undo and redo stacks
        
        """
        ...
    def edit_separator(self) -> None:
        """
        Inserts a separator (boundary) on the undo stack.

        Does nothing when the undo option is false
        """
        ...
    def edit_undo(self) -> None:
        """
        Undoes the last edit action

        If the undo option is true. An edit action is defined
        as all the insert and delete commands that are recorded
        on the undo stack in between two separators. Generates
        an error when the undo stack is empty. Does nothing
        when the undo option is false
        """
        ...
    def get(self, index1: _TextIndex, index2: _TextIndex | None = None) -> str:
        """Return the text from INDEX1 to INDEX2 (not included)."""
        ...
    @overload
    def image_cget(self, index: _TextIndex, option: Literal["image", "name"]) -> str:
        """Return the value of OPTION of an embedded image at INDEX."""
        ...
    @overload
    def image_cget(self, index: _TextIndex, option: Literal["padx", "pady"]) -> int:
        """Return the value of OPTION of an embedded image at INDEX."""
        ...
    @overload
    def image_cget(self, index: _TextIndex, option: Literal["align"]) -> Literal["baseline", "bottom", "center", "top"]:
        """Return the value of OPTION of an embedded image at INDEX."""
        ...
    @overload
    def image_cget(self, index: _TextIndex, option: str) -> Any:
        """Return the value of OPTION of an embedded image at INDEX."""
        ...
    @overload
    def image_configure(self, index: _TextIndex, cnf: str) -> tuple[str, str, str, str, str | int]:
        """Configure an embedded image at INDEX."""
        ...
    @overload
    def image_configure(
        self,
        index: _TextIndex,
        cnf: dict[str, Any] | None = None,
        *,
        align: Literal["baseline", "bottom", "center", "top"] = ...,
        image: _Image | str = ...,
        name: str = ...,
        padx: _ScreenUnits = ...,
        pady: _ScreenUnits = ...,
    ) -> dict[str, tuple[str, str, str, str, str | int]] | None:
        """Configure an embedded image at INDEX."""
        ...
    def image_create(
        self,
        index: _TextIndex,
        cnf: dict[str, Any] | None = {},
        *,
        align: Literal["baseline", "bottom", "center", "top"] = ...,
        image: _Image | str = ...,
        name: str = ...,
        padx: _ScreenUnits = ...,
        pady: _ScreenUnits = ...,
    ) -> str:
        """Create an embedded image at INDEX."""
        ...
    def image_names(self) -> tuple[str, ...]:
        """Return all names of embedded images in this widget."""
        ...
    def index(self, index: _TextIndex) -> str:
        """Return the index in the form line.char for INDEX."""
        ...
    def insert(self, index: _TextIndex, chars: str, *args: str | list[str] | tuple[str, ...]) -> None:
        """
        Insert CHARS before the characters at INDEX. An additional
        tag can be given in ARGS. Additional CHARS and tags can follow in ARGS.
        """
        ...
    @overload
    def mark_gravity(self, markName: str, direction: None = None) -> Literal["left", "right"]:
        """
        Change the gravity of a mark MARKNAME to DIRECTION (LEFT or RIGHT).
        Return the current value if None is given for DIRECTION.
        """
        ...
    @overload
    def mark_gravity(self, markName: str, direction: Literal["left", "right"]) -> None:
        """
        Change the gravity of a mark MARKNAME to DIRECTION (LEFT or RIGHT).
        Return the current value if None is given for DIRECTION.
        """
        ...
    def mark_names(self) -> tuple[str, ...]:
        """Return all mark names."""
        ...
    def mark_set(self, markName: str, index: _TextIndex) -> None:
        """Set mark MARKNAME before the character at INDEX."""
        ...
    def mark_unset(self, *markNames: str) -> None:
        """Delete all marks in MARKNAMES."""
        ...
    def mark_next(self, index: _TextIndex) -> str | None:
        """Return the name of the next mark after INDEX."""
        ...
    def mark_previous(self, index: _TextIndex) -> str | None:
        """Return the name of the previous mark before INDEX."""
        ...
    # **kw of peer_create is same as the kwargs of Text.__init__
    def peer_create(self, newPathName: str | Text, cnf: dict[str, Any] = {}, **kw) -> None:
        """
        Creates a peer text widget with the given newPathName, and any
        optional standard configuration options. By default the peer will
        have the same start and end line as the parent widget, but
        these can be overridden with the standard configuration options.
        """
        ...
    def peer_names(self) -> tuple[_tkinter.Tcl_Obj, ...]:
        """
        Returns a list of peers of this widget (this does not include
        the widget itself).
        """
        ...
    def replace(self, index1: _TextIndex, index2: _TextIndex, chars: str, *args: str | list[str] | tuple[str, ...]) -> None:
        """
        Replaces the range of characters between index1 and index2 with
        the given characters and tags specified by args.

        See the method insert for some more information about args, and the
        method delete for information about the indices.
        """
        ...
    def scan_mark(self, x: int, y: int) -> None:
        """Remember the current X, Y coordinates."""
        ...
    def scan_dragto(self, x: int, y: int) -> None:
        """
        Adjust the view of the text to 10 times the
        difference between X and Y and the coordinates given in
        scan_mark.
        """
        ...
    def search(
        self,
        pattern: str,
        index: _TextIndex,
        stopindex: _TextIndex | None = None,
        forwards: bool | None = None,
        backwards: bool | None = None,
        exact: bool | None = None,
        regexp: bool | None = None,
        nocase: bool | None = None,
        count: Variable | None = None,
        elide: bool | None = None,
    ) -> str:
        """
        Search PATTERN beginning from INDEX until STOPINDEX.
        Return the index of the first character of a match or an
        empty string.
        """
        ...
    def see(self, index: _TextIndex) -> None:
        """Scroll such that the character at INDEX is visible."""
        ...
    def tag_add(self, tagName: str, index1: _TextIndex, *args: _TextIndex) -> None:
        """
        Add tag TAGNAME to all characters between INDEX1 and index2 in ARGS.
        Additional pairs of indices may follow in ARGS.
        """
        ...
    # tag_bind stuff is very similar to Canvas
    @overload
    def tag_bind(
        self,
        tagName: str,
        sequence: str | None,
        func: Callable[[Event[Text]], object] | None,
        add: Literal["", "+"] | bool | None = None,
    ) -> str:
        """
        Bind to all characters with TAGNAME at event SEQUENCE a call to function FUNC.

        An additional boolean parameter ADD specifies whether FUNC will be
        called additionally to the other bound function or whether it will
        replace the previous function. See bind for the return value.
        """
        ...
    @overload
    def tag_bind(self, tagName: str, sequence: str | None, func: str, add: Literal["", "+"] | bool | None = None) -> None:
        """
        Bind to all characters with TAGNAME at event SEQUENCE a call to function FUNC.

        An additional boolean parameter ADD specifies whether FUNC will be
        called additionally to the other bound function or whether it will
        replace the previous function. See bind for the return value.
        """
        ...
    def tag_unbind(self, tagName: str, sequence: str, funcid: str | None = None) -> None:
        """
        Unbind for all characters with TAGNAME for event SEQUENCE  the
        function identified with FUNCID.
        """
        ...
    # allowing any string for cget instead of just Literals because there's no other way to look up tag options
    def tag_cget(self, tagName: str, option: str):
        """Return the value of OPTION for tag TAGNAME."""
        ...
    @overload
    def tag_configure(
        self,
        tagName: str,
        cnf: dict[str, Any] | None = None,
        *,
        background: str = ...,
        bgstipple: str = ...,
        borderwidth: _ScreenUnits = ...,
        border: _ScreenUnits = ...,  # alias for borderwidth
        elide: bool = ...,
        fgstipple: str = ...,
        font: _FontDescription = ...,
        foreground: str = ...,
        justify: Literal["left", "right", "center"] = ...,
        lmargin1: _ScreenUnits = ...,
        lmargin2: _ScreenUnits = ...,
        lmargincolor: str = ...,
        offset: _ScreenUnits = ...,
        overstrike: bool = ...,
        overstrikefg: str = ...,
        relief: Literal["raised", "sunken", "flat", "ridge", "solid", "groove"] = ...,
        rmargin: _ScreenUnits = ...,
        rmargincolor: str = ...,
        selectbackground: str = ...,
        selectforeground: str = ...,
        spacing1: _ScreenUnits = ...,
        spacing2: _ScreenUnits = ...,
        spacing3: _ScreenUnits = ...,
        tabs: Any = ...,  # the exact type is kind of complicated, see manual page
        tabstyle: Literal["tabular", "wordprocessor"] = ...,
        underline: bool = ...,
        underlinefg: str = ...,
        wrap: Literal["none", "char", "word"] = ...,  # be careful with "none" vs None
    ) -> dict[str, tuple[str, str, str, Any, Any]] | None:
        """Configure a tag TAGNAME."""
        ...
    @overload
    def tag_configure(self, tagName: str, cnf: str) -> tuple[str, str, str, Any, Any]:
        """Configure a tag TAGNAME."""
        ...
    tag_config = tag_configure
    def tag_delete(self, first_tag_name: str, /, *tagNames: str) -> None:
        """Delete all tags in TAGNAMES."""
        ...
    def tag_lower(self, tagName: str, belowThis: str | None = None) -> None:
        """
        Change the priority of tag TAGNAME such that it is lower
        than the priority of BELOWTHIS.
        """
        ...
    def tag_names(self, index: _TextIndex | None = None) -> tuple[str, ...]:
        """Return a list of all tag names."""
        ...
    def tag_nextrange(
        self, tagName: str, index1: _TextIndex, index2: _TextIndex | None = None
    ) -> tuple[str, str] | tuple[()]:
        """
        Return a list of start and end index for the first sequence of
        characters between INDEX1 and INDEX2 which all have tag TAGNAME.
        The text is searched forward from INDEX1.
        """
        ...
    def tag_prevrange(
        self, tagName: str, index1: _TextIndex, index2: _TextIndex | None = None
    ) -> tuple[str, str] | tuple[()]:
        """
        Return a list of start and end index for the first sequence of
        characters between INDEX1 and INDEX2 which all have tag TAGNAME.
        The text is searched backwards from INDEX1.
        """
        ...
    def tag_raise(self, tagName: str, aboveThis: str | None = None) -> None:
        """
        Change the priority of tag TAGNAME such that it is higher
        than the priority of ABOVETHIS.
        """
        ...
    def tag_ranges(self, tagName: str) -> tuple[_tkinter.Tcl_Obj, ...]:
        """Return a list of ranges of text which have tag TAGNAME."""
        ...
    # tag_remove and tag_delete are different
    def tag_remove(self, tagName: str, index1: _TextIndex, index2: _TextIndex | None = None) -> None:
        """Remove tag TAGNAME from all characters between INDEX1 and INDEX2."""
        ...
    @overload
    def window_cget(self, index: _TextIndex, option: Literal["padx", "pady"]) -> int:
        """Return the value of OPTION of an embedded window at INDEX."""
        ...
    @overload
    def window_cget(self, index: _TextIndex, option: Literal["stretch"]) -> bool:
        """Return the value of OPTION of an embedded window at INDEX."""
        ...
    @overload
    def window_cget(self, index: _TextIndex, option: Literal["align"]) -> Literal["baseline", "bottom", "center", "top"]:
        """Return the value of OPTION of an embedded window at INDEX."""
        ...
    @overload  # window is set to a widget, but read as the string name.
    def window_cget(self, index: _TextIndex, option: Literal["create", "window"]) -> str:
        """Return the value of OPTION of an embedded window at INDEX."""
        ...
    @overload
    def window_cget(self, index: _TextIndex, option: str) -> Any:
        """Return the value of OPTION of an embedded window at INDEX."""
        ...
    @overload
    def window_configure(self, index: _TextIndex, cnf: str) -> tuple[str, str, str, str, str | int]:
        """Configure an embedded window at INDEX."""
        ...
    @overload
    def window_configure(
        self,
        index: _TextIndex,
        cnf: dict[str, Any] | None = None,
        *,
        align: Literal["baseline", "bottom", "center", "top"] = ...,
        create: str = ...,
        padx: _ScreenUnits = ...,
        pady: _ScreenUnits = ...,
        stretch: bool | Literal[0, 1] = ...,
        window: Misc | str = ...,
    ) -> dict[str, tuple[str, str, str, str, str | int]] | None:
        """Configure an embedded window at INDEX."""
        ...
    window_config = window_configure
    def window_create(
        self,
        index: _TextIndex,
        cnf: dict[str, Any] | None = {},
        *,
        align: Literal["baseline", "bottom", "center", "top"] = ...,
        create: str = ...,
        padx: _ScreenUnits = ...,
        pady: _ScreenUnits = ...,
        stretch: bool | Literal[0, 1] = ...,
        window: Misc | str = ...,
    ) -> None:
        """Create a window at INDEX."""
        ...
    def window_names(self) -> tuple[str, ...]:
        """Return all names of embedded windows in this widget."""
        ...
    def yview_pickplace(self, *what):
        """Obsolete function, use see."""
        ...

class _setit:
    """Internal class. It wraps the command in the widget OptionMenu."""
    def __init__(self, var, value, callback=None) -> None: ...
    def __call__(self, *args) -> None: ...

# manual page: tk_optionMenu
class OptionMenu(Menubutton):
    """OptionMenu which allows the user to select a value from a menu."""
    menuname: Incomplete
    def __init__(
        # differs from other widgets
        self,
        master: Misc | None,
        variable: StringVar,
        value: str,
        *values: str,
        # kwarg only from now on
        command: Callable[[StringVar], object] | None = ...,
    ) -> None:
        """
        Construct an optionmenu widget with the parent MASTER, with
        the resource textvariable set to VARIABLE, the initially selected
        value VALUE, the other menu values VALUES and an additional
        keyword argument command.
        """
        ...
    # configure, config, cget are inherited from Menubutton
    # destroy and __getitem__ are overridden, signature does not change

# This matches tkinter's image classes (PhotoImage and BitmapImage)
# and PIL's tkinter-compatible class (PIL.ImageTk.PhotoImage),
# but not a plain PIL image that isn't tkinter compatible.
# The reason is that PIL has width and height attributes, not methods.
@type_check_only
class _Image(Protocol):
    def width(self) -> int: ...
    def height(self) -> int: ...

@type_check_only
class _BitmapImageLike(_Image): ...

@type_check_only
class _PhotoImageLike(_Image): ...

class Image(_Image):
    """Base class for images."""
    name: Incomplete
    tk: _tkinter.TkappType
    def __init__(self, imgtype, name=None, cnf={}, master: Misc | _tkinter.TkappType | None = None, **kw) -> None: ...
    def __del__(self) -> None: ...
    def __setitem__(self, key, value) -> None: ...
    def __getitem__(self, key): ...
    configure: Incomplete
    config: Incomplete
    def type(self):
        """Return the type of the image, e.g. "photo" or "bitmap"."""
        ...

class PhotoImage(Image, _PhotoImageLike):
    """Widget which can display images in PGM, PPM, GIF, PNG format."""
    # This should be kept in sync with PIL.ImageTK.PhotoImage.__init__()
    def __init__(
        self,
        name: str | None = None,
        cnf: dict[str, Any] = {},
        master: Misc | _tkinter.TkappType | None = None,
        *,
        data: str | bytes = ...,  # not same as data argument of put()
        format: str = ...,
        file: StrOrBytesPath = ...,
        gamma: float = ...,
        height: int = ...,
        palette: int | str = ...,
        width: int = ...,
    ) -> None:
        """
        Create an image with NAME.

        Valid resource names: data, format, file, gamma, height, palette,
        width.
        """
        ...
    def configure(
        self,
        *,
        data: str | bytes = ...,
        format: str = ...,
        file: StrOrBytesPath = ...,
        gamma: float = ...,
        height: int = ...,
        palette: int | str = ...,
        width: int = ...,
    ) -> None:
        """Configure the image."""
        ...
    config = configure
    def blank(self) -> None:
        """Display a transparent image."""
        ...
    def cget(self, option: str) -> str:
        """Return the value of OPTION."""
        ...
    def __getitem__(self, key: str) -> str: ...  # always string: image['height'] can be '0'
    if sys.version_info >= (3, 13):
        def copy(
            self,
            *,
            from_coords: Iterable[int] | None = None,
            zoom: int | tuple[int, int] | list[int] | None = None,
            subsample: int | tuple[int, int] | list[int] | None = None,
        ) -> PhotoImage:
            """
            Return a new PhotoImage with the same image as this widget.

            The FROM_COORDS option specifies a rectangular sub-region of the
            source image to be copied. It must be a tuple or a list of 1 to 4
            integers (x1, y1, x2, y2).  (x1, y1) and (x2, y2) specify diagonally
            opposite corners of the rectangle.  If x2 and y2 are not specified,
            the default value is the bottom-right corner of the source image.
            The pixels copied will include the left and top edges of the
            specified rectangle but not the bottom or right edges.  If the
            FROM_COORDS option is not given, the default is the whole source
            image.

            If SUBSAMPLE or ZOOM are specified, the image is transformed as in
            the subsample() or zoom() methods.  The value must be a single
            integer or a pair of integers.
            """
            ...
        def subsample(self, x: int, y: Literal[""] = "", *, from_coords: Iterable[int] | None = None) -> PhotoImage:
            """
            Return a new PhotoImage based on the same image as this widget
            but use only every Xth or Yth pixel.  If Y is not given, the
            default value is the same as X.

            The FROM_COORDS option specifies a rectangular sub-region of the
            source image to be copied, as in the copy() method.
            """
            ...
        def zoom(self, x: int, y: Literal[""] = "", *, from_coords: Iterable[int] | None = None) -> PhotoImage:
            """
            Return a new PhotoImage with the same image as this widget
            but zoom it with a factor of X in the X direction and Y in the Y
            direction.  If Y is not given, the default value is the same as X.

            The FROM_COORDS option specifies a rectangular sub-region of the
            source image to be copied, as in the copy() method.
            """
            ...
        def copy_replace(
            self,
            sourceImage: PhotoImage | str,
            *,
            from_coords: Iterable[int] | None = None,
            to: Iterable[int] | None = None,
            shrink: bool = False,
            zoom: int | tuple[int, int] | list[int] | None = None,
            subsample: int | tuple[int, int] | list[int] | None = None,
            # `None` defaults to overlay.
            compositingrule: Literal["overlay", "set"] | None = None,
        ) -> None:
            """
            Copy a region from the source image (which must be a PhotoImage) to
            this image, possibly with pixel zooming and/or subsampling.  If no
            options are specified, this command copies the whole of the source
            image into this image, starting at coordinates (0, 0).

            The FROM_COORDS option specifies a rectangular sub-region of the
            source image to be copied. It must be a tuple or a list of 1 to 4
            integers (x1, y1, x2, y2).  (x1, y1) and (x2, y2) specify diagonally
            opposite corners of the rectangle.  If x2 and y2 are not specified,
            the default value is the bottom-right corner of the source image.
            The pixels copied will include the left and top edges of the
            specified rectangle but not the bottom or right edges.  If the
            FROM_COORDS option is not given, the default is the whole source
            image.

            The TO option specifies a rectangular sub-region of the destination
            image to be affected.  It must be a tuple or a list of 1 to 4
            integers (x1, y1, x2, y2).  (x1, y1) and (x2, y2) specify diagonally
            opposite corners of the rectangle.  If x2 and y2 are not specified,
            the default value is (x1,y1) plus the size of the source region
            (after subsampling and zooming, if specified).  If x2 and y2 are
            specified, the source region will be replicated if necessary to fill
            the destination region in a tiled fashion.

            If SHRINK is true, the size of the destination image should be
            reduced, if necessary, so that the region being copied into is at
            the bottom-right corner of the image.

            If SUBSAMPLE or ZOOM are specified, the image is transformed as in
            the subsample() or zoom() methods.  The value must be a single
            integer or a pair of integers.

            The COMPOSITINGRULE option specifies how transparent pixels in the
            source image are combined with the destination image.  When a
            compositing rule of 'overlay' is set, the old contents of the
            destination image are visible, as if the source image were printed
            on a piece of transparent film and placed over the top of the
            destination.  When a compositing rule of 'set' is set, the old
            contents of the destination image are discarded and the source image
            is used as-is.  The default compositing rule is 'overlay'.
            """
            ...
    else:
        def copy(self) -> PhotoImage:
            """Return a new PhotoImage with the same image as this widget."""
            ...
        def zoom(self, x: int, y: int | Literal[""] = "") -> PhotoImage:
            """
            Return a new PhotoImage with the same image as this widget
            but zoom it with a factor of x in the X direction and y in the Y
            direction.  If y is not given, the default value is the same as x.
            """
            ...
        def subsample(self, x: int, y: int | Literal[""] = "") -> PhotoImage:
            """
            Return a new PhotoImage based on the same image as this widget
            but use only every Xth or Yth pixel.  If y is not given, the
            default value is the same as x.
            """
            ...

    def get(self, x: int, y: int) -> tuple[int, int, int]:
        """Return the color (red, green, blue) of the pixel at X,Y."""
        ...
    def put(
        self,
        data: (
            str
            | bytes
            | list[str]
            | list[list[str]]
            | list[tuple[str, ...]]
            | tuple[str, ...]
            | tuple[list[str], ...]
            | tuple[tuple[str, ...], ...]
        ),
        to: tuple[int, int] | tuple[int, int, int, int] | None = None,
    ) -> None:
        """
        Put row formatted colors to image starting from
        position TO, e.g. image.put("{red green} {blue yellow}", to=(4,6))
        """
        ...
    if sys.version_info >= (3, 13):
        def read(
            self,
            filename: StrOrBytesPath,
            format: str | None = None,
            *,
            from_coords: Iterable[int] | None = None,
            to: Iterable[int] | None = None,
            shrink: bool = False,
        ) -> None:
            """
            Reads image data from the file named FILENAME into the image.

            The FORMAT option specifies the format of the image data in the
            file.

            The FROM_COORDS option specifies a rectangular sub-region of the image
            file data to be copied to the destination image.  It must be a tuple
            or a list of 1 to 4 integers (x1, y1, x2, y2).  (x1, y1) and
            (x2, y2) specify diagonally opposite corners of the rectangle.  If
            x2 and y2 are not specified, the default value is the bottom-right
            corner of the source image.  The default, if this option is not
            specified, is the whole of the image in the image file.

            The TO option specifies the coordinates of the top-left corner of
            the region of the image into which data from filename are to be
            read.  The default is (0, 0).

            If SHRINK is true, the size of the destination image will be
            reduced, if necessary, so that the region into which the image file
            data are read is at the bottom-right corner of the image.
            """
            ...
        def write(
            self,
            filename: StrOrBytesPath,
            format: str | None = None,
            from_coords: Iterable[int] | None = None,
            *,
            background: str | None = None,
            grayscale: bool = False,
        ) -> None:
            """
            Writes image data from the image to a file named FILENAME.

            The FORMAT option specifies the name of the image file format
            handler to be used to write the data to the file.  If this option
            is not given, the format is guessed from the file extension.

            The FROM_COORDS option specifies a rectangular region of the image
            to be written to the image file.  It must be a tuple or a list of 1
            to 4 integers (x1, y1, x2, y2).  If only x1 and y1 are specified,
            the region extends from (x1,y1) to the bottom-right corner of the
            image.  If all four coordinates are given, they specify diagonally
            opposite corners of the rectangular region.  The default, if this
            option is not given, is the whole image.

            If BACKGROUND is specified, the data will not contain any
            transparency information.  In all transparent pixels the color will
            be replaced by the specified color.

            If GRAYSCALE is true, the data will not contain color information.
            All pixel data will be transformed into grayscale.
            """
            ...
        @overload
        def data(
            self, format: str, *, from_coords: Iterable[int] | None = None, background: str | None = None, grayscale: bool = False
        ) -> bytes:
            """
            Returns image data.

            The FORMAT option specifies the name of the image file format
            handler to be used.  If this option is not given, this method uses
            a format that consists of a tuple (one element per row) of strings
            containings space separated (one element per pixel/column) colors
            in “#RRGGBB” format (where RR is a pair of hexadecimal digits for
            the red channel, GG for green, and BB for blue).

            The FROM_COORDS option specifies a rectangular region of the image
            to be returned.  It must be a tuple or a list of 1 to 4 integers
            (x1, y1, x2, y2).  If only x1 and y1 are specified, the region
            extends from (x1,y1) to the bottom-right corner of the image.  If
            all four coordinates are given, they specify diagonally opposite
            corners of the rectangular region, including (x1, y1) and excluding
            (x2, y2).  The default, if this option is not given, is the whole
            image.

            If BACKGROUND is specified, the data will not contain any
            transparency information.  In all transparent pixels the color will
            be replaced by the specified color.

            If GRAYSCALE is true, the data will not contain color information.
            All pixel data will be transformed into grayscale.
            """
            ...
        @overload
        def data(
            self,
            format: None = None,
            *,
            from_coords: Iterable[int] | None = None,
            background: str | None = None,
            grayscale: bool = False,
        ) -> tuple[str, ...]:
            """
            Returns image data.

            The FORMAT option specifies the name of the image file format
            handler to be used.  If this option is not given, this method uses
            a format that consists of a tuple (one element per row) of strings
            containings space separated (one element per pixel/column) colors
            in “#RRGGBB” format (where RR is a pair of hexadecimal digits for
            the red channel, GG for green, and BB for blue).

            The FROM_COORDS option specifies a rectangular region of the image
            to be returned.  It must be a tuple or a list of 1 to 4 integers
            (x1, y1, x2, y2).  If only x1 and y1 are specified, the region
            extends from (x1,y1) to the bottom-right corner of the image.  If
            all four coordinates are given, they specify diagonally opposite
            corners of the rectangular region, including (x1, y1) and excluding
            (x2, y2).  The default, if this option is not given, is the whole
            image.

            If BACKGROUND is specified, the data will not contain any
            transparency information.  In all transparent pixels the color will
            be replaced by the specified color.

            If GRAYSCALE is true, the data will not contain color information.
            All pixel data will be transformed into grayscale.
            """
            ...

    else:
        def write(
            self, filename: StrOrBytesPath, format: str | None = None, from_coords: tuple[int, int] | None = None
        ) -> None:
            """
            Write image to file FILENAME in FORMAT starting from
            position FROM_COORDS.
            """
            ...

    def transparency_get(self, x: int, y: int) -> bool:
        """Return True if the pixel at x,y is transparent."""
        ...
    def transparency_set(self, x: int, y: int, boolean: bool) -> None:
        """Set the transparency of the pixel at x,y."""
        ...

class BitmapImage(Image, _BitmapImageLike):
    """Widget which can display images in XBM format."""
    # This should be kept in sync with PIL.ImageTK.BitmapImage.__init__()
    def __init__(
        self,
        name=None,
        cnf: dict[str, Any] = {},
        master: Misc | _tkinter.TkappType | None = None,
        *,
        background: str = ...,
        data: str | bytes = ...,
        file: StrOrBytesPath = ...,
        foreground: str = ...,
        maskdata: str = ...,
        maskfile: StrOrBytesPath = ...,
    ) -> None:
        """
        Create a bitmap with NAME.

        Valid resource names: background, data, file, foreground, maskdata, maskfile.
        """
        ...

def image_names() -> tuple[str, ...]: ...
def image_types() -> tuple[str, ...]: ...

class Spinbox(Widget, XView):
    """spinbox widget."""
    def __init__(
        self,
        master: Misc | None = None,
        cnf: dict[str, Any] | None = {},
        *,
        activebackground: str = ...,
        background: str = ...,
        bd: _ScreenUnits = ...,
        bg: str = ...,
        border: _ScreenUnits = ...,
        borderwidth: _ScreenUnits = ...,
        buttonbackground: str = ...,
        buttoncursor: _Cursor = "",
        buttondownrelief: Literal["raised", "sunken", "flat", "ridge", "solid", "groove"] = ...,
        buttonuprelief: Literal["raised", "sunken", "flat", "ridge", "solid", "groove"] = ...,
        # percent substitutions don't seem to be supported, it's similar to Entry's validation stuff
        command: Callable[[], object] | str | list[str] | tuple[str, ...] = "",
        cursor: _Cursor = "xterm",
        disabledbackground: str = ...,
        disabledforeground: str = ...,
        exportselection: bool = True,
        fg: str = ...,
        font: _FontDescription = "TkTextFont",
        foreground: str = ...,
        format: str = "",
        from_: float = 0.0,
        highlightbackground: str = ...,
        highlightcolor: str = ...,
        highlightthickness: _ScreenUnits = ...,
        increment: float = 1.0,
        insertbackground: str = ...,
        insertborderwidth: _ScreenUnits = 0,
        insertofftime: int = 300,
        insertontime: int = 600,
        insertwidth: _ScreenUnits = ...,
        invalidcommand: str | list[str] | tuple[str, ...] | Callable[[], bool] = "",
        invcmd: str | list[str] | tuple[str, ...] | Callable[[], bool] = "",
        justify: Literal["left", "center", "right"] = "left",
        name: str = ...,
        readonlybackground: str = ...,
        relief: Literal["raised", "sunken", "flat", "ridge", "solid", "groove"] = "sunken",
        repeatdelay: int = 400,
        repeatinterval: int = 100,
        selectbackground: str = ...,
        selectborderwidth: _ScreenUnits = ...,
        selectforeground: str = ...,
        state: Literal["normal", "disabled", "readonly"] = "normal",
        takefocus: bool | Literal[0, 1, ""] | Callable[[str], bool | None] = "",
        textvariable: Variable = ...,
        to: float = 0.0,
        validate: Literal["none", "focus", "focusin", "focusout", "key", "all"] = "none",
        validatecommand: str | list[str] | tuple[str, ...] | Callable[[], bool] = "",
        vcmd: str | list[str] | tuple[str, ...] | Callable[[], bool] = "",
        values: list[str] | tuple[str, ...] = ...,
        width: int = 20,
        wrap: bool = False,
<<<<<<< HEAD
        xscrollcommand: _XYScrollCommand = "",
    ) -> None:
        """
        Construct a spinbox widget with the parent MASTER.

        STANDARD OPTIONS

            activebackground, background, borderwidth,
            cursor, exportselection, font, foreground,
            highlightbackground, highlightcolor,
            highlightthickness, insertbackground,
            insertborderwidth, insertofftime,
            insertontime, insertwidth, justify, relief,
            repeatdelay, repeatinterval,
            selectbackground, selectborderwidth
            selectforeground, takefocus, textvariable
            xscrollcommand.

        WIDGET-SPECIFIC OPTIONS

            buttonbackground, buttoncursor,
            buttondownrelief, buttonuprelief,
            command, disabledbackground,
            disabledforeground, format, from,
            invalidcommand, increment,
            readonlybackground, state, to,
            validate, validatecommand values,
            width, wrap,
        """
        ...
=======
        xscrollcommand: str | Callable[[float, float], object] = "",
    ) -> None: ...
>>>>>>> 2cc9c166
    @overload
    def configure(
        self,
        cnf: dict[str, Any] | None = None,
        *,
        activebackground: str = ...,
        background: str = ...,
        bd: _ScreenUnits = ...,
        bg: str = ...,
        border: _ScreenUnits = ...,
        borderwidth: _ScreenUnits = ...,
        buttonbackground: str = ...,
        buttoncursor: _Cursor = ...,
        buttondownrelief: Literal["raised", "sunken", "flat", "ridge", "solid", "groove"] = ...,
        buttonuprelief: Literal["raised", "sunken", "flat", "ridge", "solid", "groove"] = ...,
        command: Callable[[], object] | str | list[str] | tuple[str, ...] = ...,
        cursor: _Cursor = ...,
        disabledbackground: str = ...,
        disabledforeground: str = ...,
        exportselection: bool = ...,
        fg: str = ...,
        font: _FontDescription = ...,
        foreground: str = ...,
        format: str = ...,
        from_: float = ...,
        highlightbackground: str = ...,
        highlightcolor: str = ...,
        highlightthickness: _ScreenUnits = ...,
        increment: float = ...,
        insertbackground: str = ...,
        insertborderwidth: _ScreenUnits = ...,
        insertofftime: int = ...,
        insertontime: int = ...,
        insertwidth: _ScreenUnits = ...,
        invalidcommand: str | list[str] | tuple[str, ...] | Callable[[], bool] = ...,
        invcmd: str | list[str] | tuple[str, ...] | Callable[[], bool] = ...,
        justify: Literal["left", "center", "right"] = ...,
        readonlybackground: str = ...,
        relief: Literal["raised", "sunken", "flat", "ridge", "solid", "groove"] = ...,
        repeatdelay: int = ...,
        repeatinterval: int = ...,
        selectbackground: str = ...,
        selectborderwidth: _ScreenUnits = ...,
        selectforeground: str = ...,
        state: Literal["normal", "disabled", "readonly"] = ...,
        takefocus: bool | Literal[0, 1, ""] | Callable[[str], bool | None] = ...,
        textvariable: Variable = ...,
        to: float = ...,
        validate: Literal["none", "focus", "focusin", "focusout", "key", "all"] = ...,
        validatecommand: str | list[str] | tuple[str, ...] | Callable[[], bool] = ...,
        vcmd: str | list[str] | tuple[str, ...] | Callable[[], bool] = ...,
        values: list[str] | tuple[str, ...] = ...,
        width: int = ...,
        wrap: bool = ...,
<<<<<<< HEAD
        xscrollcommand: _XYScrollCommand = ...,
    ) -> dict[str, tuple[str, str, str, Any, Any]] | None:
        """
        Configure resources of a widget.

        The values for resources are specified as keyword
        arguments. To get an overview about
        the allowed keyword arguments call the method keys.
        """
        ...
    @overload
    def configure(self, cnf: str) -> tuple[str, str, str, Any, Any]:
        """
        Configure resources of a widget.

        The values for resources are specified as keyword
        arguments. To get an overview about
        the allowed keyword arguments call the method keys.
        """
        ...
=======
        xscrollcommand: str | Callable[[float, float], object] = ...,
    ) -> dict[str, tuple[str, str, str, Any, Any]] | None: ...
    @overload
    def configure(self, cnf: str) -> tuple[str, str, str, Any, Any]: ...
>>>>>>> 2cc9c166
    config = configure
    def bbox(self, index) -> tuple[int, int, int, int] | None:
        """
        Return a tuple of X1,Y1,X2,Y2 coordinates for a
        rectangle which encloses the character given by index.

        The first two elements of the list give the x and y
        coordinates of the upper-left corner of the screen
        area covered by the character (in pixels relative
        to the widget) and the last two elements give the
        width and height of the character, in pixels. The
        bounding box may refer to a region outside the
        visible area of the window.
        """
        ...
    def delete(self, first, last=None) -> Literal[""]:
        """
        Delete one or more elements of the spinbox.

        First is the index of the first character to delete,
        and last is the index of the character just after
        the last one to delete. If last isn't specified it
        defaults to first+1, i.e. a single character is
        deleted.  This command returns an empty string.
        """
        ...
    def get(self) -> str:
        """Returns the spinbox's string"""
        ...
    def icursor(self, index):
        """
        Alter the position of the insertion cursor.

        The insertion cursor will be displayed just before
        the character given by index. Returns an empty string
        """
        ...
    def identify(self, x: int, y: int) -> Literal["", "buttondown", "buttonup", "entry"]:
        """
        Returns the name of the widget at position x, y

        Return value is one of: none, buttondown, buttonup, entry
        """
        ...
    def index(self, index: str | int) -> int:
        """
        Returns the numerical index corresponding to index
        
        """
        ...
    def insert(self, index: str | int, s: str) -> Literal[""]:
        """
        Insert string s at index

        Returns an empty string.
        """
        ...
    # spinbox.invoke("asdf") gives error mentioning .invoke("none"), but it's not documented
    def invoke(self, element: Literal["none", "buttonup", "buttondown"]) -> Literal[""]:
        """
        Causes the specified element to be invoked

        The element could be buttondown or buttonup
        triggering the action associated with it.
        """
        ...
    def scan(self, *args):
        """Internal function."""
        ...
    def scan_mark(self, x):
        """
        Records x and the current view in the spinbox window;

        used in conjunction with later scan dragto commands.
        Typically this command is associated with a mouse button
        press in the widget. It returns an empty string.
        """
        ...
    def scan_dragto(self, x):
        """
        Compute the difference between the given x argument
        and the x argument to the last scan mark command

        It then adjusts the view left or right by 10 times the
        difference in x-coordinates. This command is typically
        associated with mouse motion events in the widget, to
        produce the effect of dragging the spinbox at high speed
        through the window. The return value is an empty string.
        """
        ...
    def selection(self, *args) -> tuple[int, ...]:
        """Internal function."""
        ...
    def selection_adjust(self, index):
        """
        Locate the end of the selection nearest to the character
        given by index,

        Then adjust that end of the selection to be at index
        (i.e including but not going beyond index). The other
        end of the selection is made the anchor point for future
        select to commands. If the selection isn't currently in
        the spinbox, then a new selection is created to include
        the characters between index and the most recent selection
        anchor point, inclusive.
        """
        ...
    def selection_clear(self):
        """
        Clear the selection

        If the selection isn't in this widget then the
        command has no effect.
        """
        ...
    def selection_element(self, element=None):
        """
        Sets or gets the currently selected element.

        If a spinbutton element is specified, it will be
        displayed depressed.
        """
        ...
    def selection_from(self, index: int) -> None:
        """Set the fixed end of a selection to INDEX."""
        ...
    def selection_present(self) -> None:
        """
        Return True if there are characters selected in the spinbox, False
        otherwise.
        """
        ...
    def selection_range(self, start: int, end: int) -> None:
        """Set the selection from START to END (not included)."""
        ...
    def selection_to(self, index: int) -> None:
        """Set the variable end of a selection to INDEX."""
        ...

class LabelFrame(Widget):
    """labelframe widget."""
    def __init__(
        self,
        master: Misc | None = None,
        cnf: dict[str, Any] | None = {},
        *,
        background: str = ...,
        bd: _ScreenUnits = 2,
        bg: str = ...,
        border: _ScreenUnits = 2,
        borderwidth: _ScreenUnits = 2,
        class_: str = "Labelframe",  # can't be changed with configure()
        colormap: Literal["new", ""] | Misc = "",  # can't be changed with configure()
        container: bool = False,  # undocumented, can't be changed with configure()
        cursor: _Cursor = "",
        fg: str = ...,
        font: _FontDescription = "TkDefaultFont",
        foreground: str = ...,
        height: _ScreenUnits = 0,
        highlightbackground: str = ...,
        highlightcolor: str = ...,
        highlightthickness: _ScreenUnits = 0,
        # 'ne' and 'en' are valid labelanchors, but only 'ne' is a valid _Anchor.
        labelanchor: Literal["nw", "n", "ne", "en", "e", "es", "se", "s", "sw", "ws", "w", "wn"] = "nw",
        labelwidget: Misc = ...,
        name: str = ...,
        padx: _ScreenUnits = 0,
        pady: _ScreenUnits = 0,
        relief: Literal["raised", "sunken", "flat", "ridge", "solid", "groove"] = "groove",
        takefocus: bool | Literal[0, 1, ""] | Callable[[str], bool | None] = 0,
        text: float | str = "",
        visual: str | tuple[str, int] = "",  # can't be changed with configure()
        width: _ScreenUnits = 0,
    ) -> None:
        """
        Construct a labelframe widget with the parent MASTER.

        STANDARD OPTIONS

            borderwidth, cursor, font, foreground,
            highlightbackground, highlightcolor,
            highlightthickness, padx, pady, relief,
            takefocus, text

        WIDGET-SPECIFIC OPTIONS

            background, class, colormap, container,
            height, labelanchor, labelwidget,
            visual, width
        """
        ...
    @overload
    def configure(
        self,
        cnf: dict[str, Any] | None = None,
        *,
        background: str = ...,
        bd: _ScreenUnits = ...,
        bg: str = ...,
        border: _ScreenUnits = ...,
        borderwidth: _ScreenUnits = ...,
        cursor: _Cursor = ...,
        fg: str = ...,
        font: _FontDescription = ...,
        foreground: str = ...,
        height: _ScreenUnits = ...,
        highlightbackground: str = ...,
        highlightcolor: str = ...,
        highlightthickness: _ScreenUnits = ...,
        labelanchor: Literal["nw", "n", "ne", "en", "e", "es", "se", "s", "sw", "ws", "w", "wn"] = ...,
        labelwidget: Misc = ...,
        padx: _ScreenUnits = ...,
        pady: _ScreenUnits = ...,
        relief: Literal["raised", "sunken", "flat", "ridge", "solid", "groove"] = ...,
        takefocus: bool | Literal[0, 1, ""] | Callable[[str], bool | None] = ...,
        text: float | str = ...,
        width: _ScreenUnits = ...,
    ) -> dict[str, tuple[str, str, str, Any, Any]] | None:
        """
        Configure resources of a widget.

        The values for resources are specified as keyword
        arguments. To get an overview about
        the allowed keyword arguments call the method keys.
        """
        ...
    @overload
    def configure(self, cnf: str) -> tuple[str, str, str, Any, Any]:
        """
        Configure resources of a widget.

        The values for resources are specified as keyword
        arguments. To get an overview about
        the allowed keyword arguments call the method keys.
        """
        ...
    config = configure

class PanedWindow(Widget):
    """panedwindow widget."""
    def __init__(
        self,
        master: Misc | None = None,
        cnf: dict[str, Any] | None = {},
        *,
        background: str = ...,
        bd: _ScreenUnits = 1,
        bg: str = ...,
        border: _ScreenUnits = 1,
        borderwidth: _ScreenUnits = 1,
        cursor: _Cursor = "",
        handlepad: _ScreenUnits = 8,
        handlesize: _ScreenUnits = 8,
        height: _ScreenUnits = "",
        name: str = ...,
        opaqueresize: bool = True,
        orient: Literal["horizontal", "vertical"] = "horizontal",
        proxybackground: str = "",
        proxyborderwidth: _ScreenUnits = 2,
        proxyrelief: Literal["raised", "sunken", "flat", "ridge", "solid", "groove"] = "flat",
        relief: Literal["raised", "sunken", "flat", "ridge", "solid", "groove"] = "flat",
        sashcursor: _Cursor = "",
        sashpad: _ScreenUnits = 0,
        sashrelief: Literal["raised", "sunken", "flat", "ridge", "solid", "groove"] = "flat",
        sashwidth: _ScreenUnits = 3,
        showhandle: bool = False,
        width: _ScreenUnits = "",
    ) -> None:
        """
        Construct a panedwindow widget with the parent MASTER.

        STANDARD OPTIONS

            background, borderwidth, cursor, height,
            orient, relief, width

        WIDGET-SPECIFIC OPTIONS

            handlepad, handlesize, opaqueresize,
            sashcursor, sashpad, sashrelief,
            sashwidth, showhandle,
        """
        ...
    @overload
    def configure(
        self,
        cnf: dict[str, Any] | None = None,
        *,
        background: str = ...,
        bd: _ScreenUnits = ...,
        bg: str = ...,
        border: _ScreenUnits = ...,
        borderwidth: _ScreenUnits = ...,
        cursor: _Cursor = ...,
        handlepad: _ScreenUnits = ...,
        handlesize: _ScreenUnits = ...,
        height: _ScreenUnits = ...,
        opaqueresize: bool = ...,
        orient: Literal["horizontal", "vertical"] = ...,
        proxybackground: str = ...,
        proxyborderwidth: _ScreenUnits = ...,
        proxyrelief: Literal["raised", "sunken", "flat", "ridge", "solid", "groove"] = ...,
        relief: Literal["raised", "sunken", "flat", "ridge", "solid", "groove"] = ...,
        sashcursor: _Cursor = ...,
        sashpad: _ScreenUnits = ...,
        sashrelief: Literal["raised", "sunken", "flat", "ridge", "solid", "groove"] = ...,
        sashwidth: _ScreenUnits = ...,
        showhandle: bool = ...,
        width: _ScreenUnits = ...,
    ) -> dict[str, tuple[str, str, str, Any, Any]] | None:
        """
        Configure resources of a widget.

        The values for resources are specified as keyword
        arguments. To get an overview about
        the allowed keyword arguments call the method keys.
        """
        ...
    @overload
    def configure(self, cnf: str) -> tuple[str, str, str, Any, Any]:
        """
        Configure resources of a widget.

        The values for resources are specified as keyword
        arguments. To get an overview about
        the allowed keyword arguments call the method keys.
        """
        ...
    config = configure
    def add(self, child: Widget, **kw) -> None:
        """
        Add a child widget to the panedwindow in a new pane.

        The child argument is the name of the child widget
        followed by pairs of arguments that specify how to
        manage the windows. The possible options and values
        are the ones accepted by the paneconfigure method.
        """
        ...
    def remove(self, child) -> None:
        """
        Remove the pane containing child from the panedwindow

        All geometry management options for child will be forgotten.
        """
        ...
    forget = remove  # type: ignore[assignment]
    def identify(self, x: int, y: int):
        """
        Identify the panedwindow component at point x, y

        If the point is over a sash or a sash handle, the result
        is a two element list containing the index of the sash or
        handle, and a word indicating whether it is over a sash
        or a handle, such as {0 sash} or {2 handle}. If the point
        is over any other part of the panedwindow, the result is
        an empty list.
        """
        ...
    def proxy(self, *args) -> tuple[Incomplete, ...]:
        """Internal function."""
        ...
    def proxy_coord(self) -> tuple[Incomplete, ...]:
        """
        Return the x and y pair of the most recent proxy location
        
        """
        ...
    def proxy_forget(self) -> tuple[Incomplete, ...]:
        """
        Remove the proxy from the display.
        
        """
        ...
    def proxy_place(self, x, y) -> tuple[Incomplete, ...]:
        """
        Place the proxy at the given x and y coordinates.
        
        """
        ...
    def sash(self, *args) -> tuple[Incomplete, ...]:
        """Internal function."""
        ...
    def sash_coord(self, index) -> tuple[Incomplete, ...]:
        """
        Return the current x and y pair for the sash given by index.

        Index must be an integer between 0 and 1 less than the
        number of panes in the panedwindow. The coordinates given are
        those of the top left corner of the region containing the sash.
        pathName sash dragto index x y This command computes the
        difference between the given coordinates and the coordinates
        given to the last sash coord command for the given sash. It then
        moves that sash the computed difference. The return value is the
        empty string.
        """
        ...
    def sash_mark(self, index) -> tuple[Incomplete, ...]:
        """
        Records x and y for the sash given by index;

        Used in conjunction with later dragto commands to move the sash.
        """
        ...
    def sash_place(self, index, x, y) -> tuple[Incomplete, ...]:
        """
        Place the sash given by index at the given coordinates
        
        """
        ...
    def panecget(self, child, option):
        """
        Query a management option for window.

        Option may be any value allowed by the paneconfigure subcommand
        """
        ...
    def paneconfigure(self, tagOrId, cnf=None, **kw):
        """
        Query or modify the management options for window.

        If no option is specified, returns a list describing all
        of the available options for pathName.  If option is
        specified with no value, then the command returns a list
        describing the one named option (this list will be identical
        to the corresponding sublist of the value returned if no
        option is specified). If one or more option-value pairs are
        specified, then the command modifies the given widget
        option(s) to have the given value(s); in this case the
        command returns an empty string. The following options
        are supported:

        after window
            Insert the window after the window specified. window
            should be the name of a window already managed by pathName.
        before window
            Insert the window before the window specified. window
            should be the name of a window already managed by pathName.
        height size
            Specify a height for the window. The height will be the
            outer dimension of the window including its border, if
            any. If size is an empty string, or if -height is not
            specified, then the height requested internally by the
            window will be used initially; the height may later be
            adjusted by the movement of sashes in the panedwindow.
            Size may be any value accepted by Tk_GetPixels.
        minsize n
            Specifies that the size of the window cannot be made
            less than n. This constraint only affects the size of
            the widget in the paned dimension -- the x dimension
            for horizontal panedwindows, the y dimension for
            vertical panedwindows. May be any value accepted by
            Tk_GetPixels.
        padx n
            Specifies a non-negative value indicating how much
            extra space to leave on each side of the window in
            the X-direction. The value may have any of the forms
            accepted by Tk_GetPixels.
        pady n
            Specifies a non-negative value indicating how much
            extra space to leave on each side of the window in
            the Y-direction. The value may have any of the forms
            accepted by Tk_GetPixels.
        sticky style
            If a window's pane is larger than the requested
            dimensions of the window, this option may be used
            to position (or stretch) the window within its pane.
            Style is a string that contains zero or more of the
            characters n, s, e or w. The string can optionally
            contains spaces or commas, but they are ignored. Each
            letter refers to a side (north, south, east, or west)
            that the window will "stick" to. If both n and s
            (or e and w) are specified, the window will be
            stretched to fill the entire height (or width) of
            its cavity.
        width size
            Specify a width for the window. The width will be
            the outer dimension of the window including its
            border, if any. If size is an empty string, or
            if -width is not specified, then the width requested
            internally by the window will be used initially; the
            width may later be adjusted by the movement of sashes
            in the panedwindow. Size may be any value accepted by
            Tk_GetPixels.
        """
        ...
    paneconfig = paneconfigure
    def panes(self):
        """Returns an ordered list of the child panes."""
        ...

def _test() -> None: ...<|MERGE_RESOLUTION|>--- conflicted
+++ resolved
@@ -1567,18 +1567,7 @@
         """
         ...
     propagate = pack_propagate
-<<<<<<< HEAD
-    def grid_anchor(self, anchor: _Anchor | None = None) -> None:
-        """
-        The anchor value controls how to place the grid within the
-        master when no row/column has any weight.
-
-        The default anchor is nw.
-        """
-        ...
-=======
     def grid_anchor(self, anchor: Literal["nw", "n", "ne", "w", "center", "e", "sw", "s", "se"] | None = None) -> None: ...
->>>>>>> 2cc9c166
     anchor = grid_anchor
     @overload
     def grid_bbox(
@@ -4564,26 +4553,8 @@
         validatecommand: str | list[str] | tuple[str, ...] | Callable[[], bool] = "",
         vcmd: str | list[str] | tuple[str, ...] | Callable[[], bool] = "",  # same as validatecommand
         width: int = 20,
-<<<<<<< HEAD
-        xscrollcommand: _XYScrollCommand = "",
-    ) -> None:
-        """
-        Construct an entry widget with the parent MASTER.
-
-        Valid resource names: background, bd, bg, borderwidth, cursor,
-        exportselection, fg, font, foreground, highlightbackground,
-        highlightcolor, highlightthickness, insertbackground,
-        insertborderwidth, insertofftime, insertontime, insertwidth,
-        invalidcommand, invcmd, justify, relief, selectbackground,
-        selectborderwidth, selectforeground, show, state, takefocus,
-        textvariable, validate, validatecommand, vcmd, width,
-        xscrollcommand.
-        """
-        ...
-=======
         xscrollcommand: str | Callable[[float, float], object] = "",
     ) -> None: ...
->>>>>>> 2cc9c166
     @overload
     def configure(
         self,
@@ -4625,9 +4596,10 @@
         validatecommand: str | list[str] | tuple[str, ...] | Callable[[], bool] = ...,
         vcmd: str | list[str] | tuple[str, ...] | Callable[[], bool] = ...,
         width: int = ...,
-<<<<<<< HEAD
-        xscrollcommand: _XYScrollCommand = ...,
-    ) -> dict[str, tuple[str, str, str, Any, Any]] | None:
+        xscrollcommand: str | Callable[[float, float], object] = ...,
+    ) -> dict[str, tuple[str, str, str, Any, Any]] | None: ...
+    @overload
+    def configure(self, cnf: str) -> tuple[str, str, str, Any, Any]:
         """
         Configure resources of a widget.
 
@@ -4636,22 +4608,6 @@
         the allowed keyword arguments call the method keys.
         """
         ...
-    @overload
-    def configure(self, cnf: str) -> tuple[str, str, str, Any, Any]:
-        """
-        Configure resources of a widget.
-
-        The values for resources are specified as keyword
-        arguments. To get an overview about
-        the allowed keyword arguments call the method keys.
-        """
-        ...
-=======
-        xscrollcommand: str | Callable[[float, float], object] = ...,
-    ) -> dict[str, tuple[str, str, str, Any, Any]] | None: ...
-    @overload
-    def configure(self, cnf: str) -> tuple[str, str, str, Any, Any]: ...
->>>>>>> 2cc9c166
     config = configure
     def delete(self, first: str | int, last: str | int | None = None) -> None:
         """Delete text from FIRST to LAST (not included)."""
@@ -4948,25 +4904,9 @@
         state: Literal["normal", "disabled"] = "normal",
         takefocus: bool | Literal[0, 1, ""] | Callable[[str], bool | None] = "",
         width: int = 20,
-<<<<<<< HEAD
-        xscrollcommand: _XYScrollCommand = "",
-        yscrollcommand: _XYScrollCommand = "",
-    ) -> None:
-        """
-        Construct a listbox widget with the parent MASTER.
-
-        Valid resource names: background, bd, bg, borderwidth, cursor,
-        exportselection, fg, font, foreground, height, highlightbackground,
-        highlightcolor, highlightthickness, relief, selectbackground,
-        selectborderwidth, selectforeground, selectmode, setgrid, takefocus,
-        width, xscrollcommand, yscrollcommand, listvariable.
-        """
-        ...
-=======
         xscrollcommand: str | Callable[[float, float], object] = "",
         yscrollcommand: str | Callable[[float, float], object] = "",
     ) -> None: ...
->>>>>>> 2cc9c166
     @overload
     def configure(
         self,
@@ -4999,10 +4939,11 @@
         state: Literal["normal", "disabled"] = ...,
         takefocus: bool | Literal[0, 1, ""] | Callable[[str], bool | None] = ...,
         width: int = ...,
-<<<<<<< HEAD
-        xscrollcommand: _XYScrollCommand = ...,
-        yscrollcommand: _XYScrollCommand = ...,
-    ) -> dict[str, tuple[str, str, str, Any, Any]] | None:
+        xscrollcommand: str | Callable[[float, float], object] = ...,
+        yscrollcommand: str | Callable[[float, float], object] = ...,
+    ) -> dict[str, tuple[str, str, str, Any, Any]] | None: ...
+    @overload
+    def configure(self, cnf: str) -> tuple[str, str, str, Any, Any]:
         """
         Configure resources of a widget.
 
@@ -5011,23 +4952,6 @@
         the allowed keyword arguments call the method keys.
         """
         ...
-    @overload
-    def configure(self, cnf: str) -> tuple[str, str, str, Any, Any]:
-        """
-        Configure resources of a widget.
-
-        The values for resources are specified as keyword
-        arguments. To get an overview about
-        the allowed keyword arguments call the method keys.
-        """
-        ...
-=======
-        xscrollcommand: str | Callable[[float, float], object] = ...,
-        yscrollcommand: str | Callable[[float, float], object] = ...,
-    ) -> dict[str, tuple[str, str, str, Any, Any]] | None: ...
-    @overload
-    def configure(self, cnf: str) -> tuple[str, str, str, Any, Any]: ...
->>>>>>> 2cc9c166
     config = configure
     def activate(self, index: str | int) -> None:
         """Activate item identified by INDEX."""
@@ -6107,38 +6031,9 @@
         undo: bool = False,
         width: int = 80,
         wrap: Literal["none", "char", "word"] = "char",
-<<<<<<< HEAD
-        xscrollcommand: _XYScrollCommand = "",
-        yscrollcommand: _XYScrollCommand = "",
-    ) -> None:
-        """
-        Construct a text widget with the parent MASTER.
-
-        STANDARD OPTIONS
-
-            background, borderwidth, cursor,
-            exportselection, font, foreground,
-            highlightbackground, highlightcolor,
-            highlightthickness, insertbackground,
-            insertborderwidth, insertofftime,
-            insertontime, insertwidth, padx, pady,
-            relief, selectbackground,
-            selectborderwidth, selectforeground,
-            setgrid, takefocus,
-            xscrollcommand, yscrollcommand,
-
-        WIDGET-SPECIFIC OPTIONS
-
-            autoseparators, height, maxundo,
-            spacing1, spacing2, spacing3,
-            state, tabs, undo, width, wrap,
-        """
-        ...
-=======
         xscrollcommand: str | Callable[[float, float], object] = "",
         yscrollcommand: str | Callable[[float, float], object] = "",
     ) -> None: ...
->>>>>>> 2cc9c166
     @overload
     def configure(
         self,
@@ -6187,10 +6082,11 @@
         undo: bool = ...,
         width: int = ...,
         wrap: Literal["none", "char", "word"] = ...,
-<<<<<<< HEAD
-        xscrollcommand: _XYScrollCommand = ...,
-        yscrollcommand: _XYScrollCommand = ...,
-    ) -> dict[str, tuple[str, str, str, Any, Any]] | None:
+        xscrollcommand: str | Callable[[float, float], object] = ...,
+        yscrollcommand: str | Callable[[float, float], object] = ...,
+    ) -> dict[str, tuple[str, str, str, Any, Any]] | None: ...
+    @overload
+    def configure(self, cnf: str) -> tuple[str, str, str, Any, Any]:
         """
         Configure resources of a widget.
 
@@ -6199,23 +6095,6 @@
         the allowed keyword arguments call the method keys.
         """
         ...
-    @overload
-    def configure(self, cnf: str) -> tuple[str, str, str, Any, Any]:
-        """
-        Configure resources of a widget.
-
-        The values for resources are specified as keyword
-        arguments. To get an overview about
-        the allowed keyword arguments call the method keys.
-        """
-        ...
-=======
-        xscrollcommand: str | Callable[[float, float], object] = ...,
-        yscrollcommand: str | Callable[[float, float], object] = ...,
-    ) -> dict[str, tuple[str, str, str, Any, Any]] | None: ...
-    @overload
-    def configure(self, cnf: str) -> tuple[str, str, str, Any, Any]: ...
->>>>>>> 2cc9c166
     config = configure
     def bbox(self, index: _TextIndex) -> tuple[int, int, int, int] | None:
         """
@@ -7651,41 +7530,8 @@
         values: list[str] | tuple[str, ...] = ...,
         width: int = 20,
         wrap: bool = False,
-<<<<<<< HEAD
-        xscrollcommand: _XYScrollCommand = "",
-    ) -> None:
-        """
-        Construct a spinbox widget with the parent MASTER.
-
-        STANDARD OPTIONS
-
-            activebackground, background, borderwidth,
-            cursor, exportselection, font, foreground,
-            highlightbackground, highlightcolor,
-            highlightthickness, insertbackground,
-            insertborderwidth, insertofftime,
-            insertontime, insertwidth, justify, relief,
-            repeatdelay, repeatinterval,
-            selectbackground, selectborderwidth
-            selectforeground, takefocus, textvariable
-            xscrollcommand.
-
-        WIDGET-SPECIFIC OPTIONS
-
-            buttonbackground, buttoncursor,
-            buttondownrelief, buttonuprelief,
-            command, disabledbackground,
-            disabledforeground, format, from,
-            invalidcommand, increment,
-            readonlybackground, state, to,
-            validate, validatecommand values,
-            width, wrap,
-        """
-        ...
-=======
         xscrollcommand: str | Callable[[float, float], object] = "",
     ) -> None: ...
->>>>>>> 2cc9c166
     @overload
     def configure(
         self,
@@ -7740,9 +7586,10 @@
         values: list[str] | tuple[str, ...] = ...,
         width: int = ...,
         wrap: bool = ...,
-<<<<<<< HEAD
-        xscrollcommand: _XYScrollCommand = ...,
-    ) -> dict[str, tuple[str, str, str, Any, Any]] | None:
+        xscrollcommand: str | Callable[[float, float], object] = ...,
+    ) -> dict[str, tuple[str, str, str, Any, Any]] | None: ...
+    @overload
+    def configure(self, cnf: str) -> tuple[str, str, str, Any, Any]:
         """
         Configure resources of a widget.
 
@@ -7751,22 +7598,6 @@
         the allowed keyword arguments call the method keys.
         """
         ...
-    @overload
-    def configure(self, cnf: str) -> tuple[str, str, str, Any, Any]:
-        """
-        Configure resources of a widget.
-
-        The values for resources are specified as keyword
-        arguments. To get an overview about
-        the allowed keyword arguments call the method keys.
-        """
-        ...
-=======
-        xscrollcommand: str | Callable[[float, float], object] = ...,
-    ) -> dict[str, tuple[str, str, str, Any, Any]] | None: ...
-    @overload
-    def configure(self, cnf: str) -> tuple[str, str, str, Any, Any]: ...
->>>>>>> 2cc9c166
     config = configure
     def bbox(self, index) -> tuple[int, int, int, int] | None:
         """
