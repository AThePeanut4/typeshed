--- conflicted
+++ resolved
@@ -7368,18 +7368,8 @@
             | tuple[list[str], ...]
             | tuple[tuple[str, ...], ...]
         ),
-<<<<<<< HEAD
-        to: tuple[int, int] | None = None,
-    ) -> None:
-        """
-        Put row formatted colors to image starting from
-        position TO, e.g. image.put("{red green} {blue yellow}", to=(4,6))
-        """
-        ...
-=======
         to: tuple[int, int] | tuple[int, int, int, int] | None = None,
     ) -> None: ...
->>>>>>> 58367a50
     if sys.version_info >= (3, 13):
         def read(
             self,
