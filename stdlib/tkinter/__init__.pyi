"""
Wrapper functions for Tcl/Tk.

Tkinter provides classes which allow the display, positioning and
control of widgets. Toplevel widgets are Tk and Toplevel. Other
widgets are Frame, Label, Entry, Text, Canvas, Button, Radiobutton,
Checkbutton, Scale, Listbox, Scrollbar, OptionMenu, Spinbox
LabelFrame and PanedWindow.

Properties of the widgets are specified with keyword arguments.
Keyword arguments have the same name as the corresponding resource
under Tk.

Widgets are positioned with one of the geometry managers Place, Pack
or Grid. These managers can be called with methods place, pack, grid
available in every Widget.

Actions are bound to events by resources (e.g. keyword argument
command) or with the method bind.

Example (Hello, World):
import tkinter
from tkinter.constants import *
tk = tkinter.Tk()
frame = tkinter.Frame(tk, relief=RIDGE, borderwidth=2)
frame.pack(fill=BOTH,expand=1)
label = tkinter.Label(frame, text="Hello, World")
label.pack(fill=X, expand=1)
button = tkinter.Button(frame,text="Exit",command=tk.destroy)
button.pack(side=BOTTOM)
tk.mainloop()
"""

import _tkinter
import sys
from _typeshed import Incomplete, MaybeNone, StrOrBytesPath
from collections.abc import Callable, Iterable, Mapping, Sequence
from tkinter.constants import *
from tkinter.font import _FontDescription
from types import TracebackType
from typing import Any, ClassVar, Generic, Literal, NamedTuple, Protocol, TypedDict, TypeVar, overload, type_check_only
from typing_extensions import TypeAlias, TypeVarTuple, Unpack, deprecated

if sys.version_info >= (3, 11):
    from enum import StrEnum
else:
    from enum import Enum

if sys.version_info >= (3, 9):
    __all__ = [
        "TclError",
        "NO",
        "FALSE",
        "OFF",
        "YES",
        "TRUE",
        "ON",
        "N",
        "S",
        "W",
        "E",
        "NW",
        "SW",
        "NE",
        "SE",
        "NS",
        "EW",
        "NSEW",
        "CENTER",
        "NONE",
        "X",
        "Y",
        "BOTH",
        "LEFT",
        "TOP",
        "RIGHT",
        "BOTTOM",
        "RAISED",
        "SUNKEN",
        "FLAT",
        "RIDGE",
        "GROOVE",
        "SOLID",
        "HORIZONTAL",
        "VERTICAL",
        "NUMERIC",
        "CHAR",
        "WORD",
        "BASELINE",
        "INSIDE",
        "OUTSIDE",
        "SEL",
        "SEL_FIRST",
        "SEL_LAST",
        "END",
        "INSERT",
        "CURRENT",
        "ANCHOR",
        "ALL",
        "NORMAL",
        "DISABLED",
        "ACTIVE",
        "HIDDEN",
        "CASCADE",
        "CHECKBUTTON",
        "COMMAND",
        "RADIOBUTTON",
        "SEPARATOR",
        "SINGLE",
        "BROWSE",
        "MULTIPLE",
        "EXTENDED",
        "DOTBOX",
        "UNDERLINE",
        "PIESLICE",
        "CHORD",
        "ARC",
        "FIRST",
        "LAST",
        "BUTT",
        "PROJECTING",
        "ROUND",
        "BEVEL",
        "MITER",
        "MOVETO",
        "SCROLL",
        "UNITS",
        "PAGES",
        "TkVersion",
        "TclVersion",
        "READABLE",
        "WRITABLE",
        "EXCEPTION",
        "EventType",
        "Event",
        "NoDefaultRoot",
        "Variable",
        "StringVar",
        "IntVar",
        "DoubleVar",
        "BooleanVar",
        "mainloop",
        "getint",
        "getdouble",
        "getboolean",
        "Misc",
        "CallWrapper",
        "XView",
        "YView",
        "Wm",
        "Tk",
        "Tcl",
        "Pack",
        "Place",
        "Grid",
        "BaseWidget",
        "Widget",
        "Toplevel",
        "Button",
        "Canvas",
        "Checkbutton",
        "Entry",
        "Frame",
        "Label",
        "Listbox",
        "Menu",
        "Menubutton",
        "Message",
        "Radiobutton",
        "Scale",
        "Scrollbar",
        "Text",
        "OptionMenu",
        "Image",
        "PhotoImage",
        "BitmapImage",
        "image_names",
        "image_types",
        "Spinbox",
        "LabelFrame",
        "PanedWindow",
    ]

# Using anything from tkinter.font in this file means that 'import tkinter'
# seems to also load tkinter.font. That's not how it actually works, but
# unfortunately not much can be done about it. https://github.com/python/typeshed/pull/4346

TclError = _tkinter.TclError
wantobjects: int
TkVersion: float
TclVersion: float
READABLE = _tkinter.READABLE
WRITABLE = _tkinter.WRITABLE
EXCEPTION = _tkinter.EXCEPTION

# Quick guide for figuring out which widget class to choose:
#   - Misc: any widget (don't use BaseWidget because Tk doesn't inherit from BaseWidget)
#   - Widget: anything that is meant to be put into another widget with e.g. pack or grid
#
# Don't trust tkinter's docstrings, because they have been created by copy/pasting from
# Tk's manual pages more than 10 years ago. Use the latest manual pages instead:
#
#    $ sudo apt install tk-doc tcl-doc
#    $ man 3tk label        # tkinter.Label
#    $ man 3tk ttk_label    # tkinter.ttk.Label
#    $ man 3tcl after       # tkinter.Misc.after
#
# You can also read the manual pages online: https://www.tcl.tk/doc/

# Some widgets have an option named -compound that accepts different values
# than the _Compound defined here. Many other options have similar things.
_Anchor: TypeAlias = Literal["nw", "n", "ne", "w", "center", "e", "sw", "s", "se"]  # manual page: Tk_GetAnchor
_ButtonCommand: TypeAlias = str | Callable[[], Any]  # accepts string of tcl code, return value is returned from Button.invoke()
_Compound: TypeAlias = Literal["top", "left", "center", "right", "bottom", "none"]  # -compound in manual page named 'options'
# manual page: Tk_GetCursor
_Cursor: TypeAlias = str | tuple[str] | tuple[str, str] | tuple[str, str, str] | tuple[str, str, str, str]
# example when it's sequence:  entry['invalidcommand'] = [entry.register(print), '%P']
_EntryValidateCommand: TypeAlias = str | list[str] | tuple[str, ...] | Callable[[], bool]
_ImageSpec: TypeAlias = _Image | str  # str can be from e.g. tkinter.image_names()
_Relief: TypeAlias = Literal["raised", "sunken", "flat", "ridge", "solid", "groove"]  # manual page: Tk_GetRelief
_ScreenUnits: TypeAlias = str | float  # Often the right type instead of int. Manual page: Tk_GetPixels
# -xscrollcommand and -yscrollcommand in 'options' manual page
_XYScrollCommand: TypeAlias = str | Callable[[float, float], object]
_TakeFocusValue: TypeAlias = bool | Literal[0, 1, ""] | Callable[[str], bool | None]  # -takefocus in manual page named 'options'

if sys.version_info >= (3, 11):
    @type_check_only
    class _VersionInfoTypeBase(NamedTuple):
        major: int
        minor: int
        micro: int
        releaselevel: str
        serial: int

    class _VersionInfoType(_VersionInfoTypeBase): ...

if sys.version_info >= (3, 11):
    class EventType(StrEnum):
        """An enumeration."""
        Activate = "36"
        ButtonPress = "4"
        Button = ButtonPress
        ButtonRelease = "5"
        Circulate = "26"
        CirculateRequest = "27"
        ClientMessage = "33"
        Colormap = "32"
        Configure = "22"
        ConfigureRequest = "23"
        Create = "16"
        Deactivate = "37"
        Destroy = "17"
        Enter = "7"
        Expose = "12"
        FocusIn = "9"
        FocusOut = "10"
        GraphicsExpose = "13"
        Gravity = "24"
        KeyPress = "2"
        Key = "2"
        KeyRelease = "3"
        Keymap = "11"
        Leave = "8"
        Map = "19"
        MapRequest = "20"
        Mapping = "34"
        Motion = "6"
        MouseWheel = "38"
        NoExpose = "14"
        Property = "28"
        Reparent = "21"
        ResizeRequest = "25"
        Selection = "31"
        SelectionClear = "29"
        SelectionRequest = "30"
        Unmap = "18"
        VirtualEvent = "35"
        Visibility = "15"

else:
    class EventType(str, Enum):
        """An enumeration."""
        Activate = "36"
        ButtonPress = "4"
        Button = ButtonPress
        ButtonRelease = "5"
        Circulate = "26"
        CirculateRequest = "27"
        ClientMessage = "33"
        Colormap = "32"
        Configure = "22"
        ConfigureRequest = "23"
        Create = "16"
        Deactivate = "37"
        Destroy = "17"
        Enter = "7"
        Expose = "12"
        FocusIn = "9"
        FocusOut = "10"
        GraphicsExpose = "13"
        Gravity = "24"
        KeyPress = "2"
        Key = "2"
        KeyRelease = "3"
        Keymap = "11"
        Leave = "8"
        Map = "19"
        MapRequest = "20"
        Mapping = "34"
        Motion = "6"
        MouseWheel = "38"
        NoExpose = "14"
        Property = "28"
        Reparent = "21"
        ResizeRequest = "25"
        Selection = "31"
        SelectionClear = "29"
        SelectionRequest = "30"
        Unmap = "18"
        VirtualEvent = "35"
        Visibility = "15"

_W = TypeVar("_W", bound=Misc)
# Events considered covariant because you should never assign to event.widget.
_W_co = TypeVar("_W_co", covariant=True, bound=Misc)

class Event(Generic[_W_co]):
    """
    Container for the properties of an event.

    Instances of this type are generated if one of the following events occurs:

    KeyPress, KeyRelease - for keyboard events
    ButtonPress, ButtonRelease, Motion, Enter, Leave, MouseWheel - for mouse events
    Visibility, Unmap, Map, Expose, FocusIn, FocusOut, Circulate,
    Colormap, Gravity, Reparent, Property, Destroy, Activate,
    Deactivate - for window events.

    If a callback function for one of these events is registered
    using bind, bind_all, bind_class, or tag_bind, the callback is
    called with an Event as first argument. It will have the
    following attributes (in braces are the event types for which
    the attribute is valid):

        serial - serial number of event
    num - mouse button pressed (ButtonPress, ButtonRelease)
    focus - whether the window has the focus (Enter, Leave)
    height - height of the exposed window (Configure, Expose)
    width - width of the exposed window (Configure, Expose)
    keycode - keycode of the pressed key (KeyPress, KeyRelease)
    state - state of the event as a number (ButtonPress, ButtonRelease,
                            Enter, KeyPress, KeyRelease,
                            Leave, Motion)
    state - state as a string (Visibility)
    time - when the event occurred
    x - x-position of the mouse
    y - y-position of the mouse
    x_root - x-position of the mouse on the screen
             (ButtonPress, ButtonRelease, KeyPress, KeyRelease, Motion)
    y_root - y-position of the mouse on the screen
             (ButtonPress, ButtonRelease, KeyPress, KeyRelease, Motion)
    char - pressed character (KeyPress, KeyRelease)
    send_event - see X/Windows documentation
    keysym - keysym of the event as a string (KeyPress, KeyRelease)
    keysym_num - keysym of the event as a number (KeyPress, KeyRelease)
    type - type of the event as a number
    widget - widget in which the event occurred
    delta - delta of wheel movement (MouseWheel)
    """
    serial: int
    num: int
    focus: bool
    height: int
    width: int
    keycode: int
    state: int | str
    time: int
    x: int
    y: int
    x_root: int
    y_root: int
    char: str
    send_event: bool
    keysym: str
    keysym_num: int
    type: EventType
    widget: _W_co
    delta: int

def NoDefaultRoot() -> None:
    """
    Inhibit setting of default root window.

    Call this function to inhibit that the first instance of
    Tk is used for windows without an explicit parent window.
    """
    ...

class Variable:
    """
    Class to define value holders for e.g. buttons.

    Subclasses StringVar, IntVar, DoubleVar, BooleanVar are specializations
    that constrain the type of the value returned from get().
    """
    def __init__(self, master: Misc | None = None, value: Incomplete | None = None, name: str | None = None) -> None:
        """
        Construct a variable

        MASTER can be given as master widget.
        VALUE is an optional value (defaults to "")
        NAME is an optional Tcl name (defaults to PY_VARnum).

        If NAME matches an existing variable and VALUE is omitted
        then the existing value is retained.
        """
        ...
    def set(self, value) -> None:
        """Set the variable to VALUE."""
        ...
    initialize = set
    def get(self):
        """Return value of variable."""
        ...
    def trace_add(self, mode: Literal["array", "read", "write", "unset"], callback: Callable[[str, str, str], object]) -> str:
        """
        Define a trace callback for the variable.

        Mode is one of "read", "write", "unset", or a list or tuple of
        such strings.
        Callback must be a function which is called when the variable is
        read, written or unset.

        Return the name of the callback.
        """
        ...
    def trace_remove(self, mode: Literal["array", "read", "write", "unset"], cbname: str) -> None:
        """
        Delete the trace callback for a variable.

        Mode is one of "read", "write", "unset" or a list or tuple of
        such strings.  Must be same as were specified in trace_add().
        cbname is the name of the callback returned from trace_add().
        """
        ...
    def trace_info(self) -> list[tuple[tuple[Literal["array", "read", "write", "unset"], ...], str]]:
        """Return all trace callback information."""
        ...
    @deprecated("use trace_add() instead of trace()")
    def trace(self, mode, callback):
        """
        Define a trace callback for the variable.

        MODE is one of "r", "w", "u" for read, write, undefine.
        CALLBACK must be a function which is called when
        the variable is read, written or undefined.

        Return the name of the callback.

        This deprecated method wraps a deprecated Tcl method that will
        likely be removed in the future.  Use trace_add() instead.
        """
        ...
    @deprecated("use trace_add() instead of trace_variable()")
    def trace_variable(self, mode, callback):
        """
        Define a trace callback for the variable.

        MODE is one of "r", "w", "u" for read, write, undefine.
        CALLBACK must be a function which is called when
        the variable is read, written or undefined.

        Return the name of the callback.

        This deprecated method wraps a deprecated Tcl method that will
        likely be removed in the future.  Use trace_add() instead.
        """
        ...
    @deprecated("use trace_remove() instead of trace_vdelete()")
    def trace_vdelete(self, mode, cbname) -> None:
        """
        Delete the trace callback for a variable.

        MODE is one of "r", "w", "u" for read, write, undefine.
        CBNAME is the name of the callback returned from trace_variable or trace.

        This deprecated method wraps a deprecated Tcl method that will
        likely be removed in the future.  Use trace_remove() instead.
        """
        ...
    @deprecated("use trace_info() instead of trace_vinfo()")
    def trace_vinfo(self):
        """
        Return all trace callback information.

        This deprecated method wraps a deprecated Tcl method that will
        likely be removed in the future.  Use trace_info() instead.
        """
        ...
    def __eq__(self, other: object) -> bool: ...
<<<<<<< HEAD
    def __del__(self) -> None:
        """Unset the variable in Tcl."""
        ...
=======
    def __del__(self) -> None: ...
    __hash__: ClassVar[None]  # type: ignore[assignment]
>>>>>>> 0d4dd20b

class StringVar(Variable):
    """Value holder for strings variables."""
    def __init__(self, master: Misc | None = None, value: str | None = None, name: str | None = None) -> None:
        """
        Construct a string variable.

        MASTER can be given as master widget.
        VALUE is an optional value (defaults to "")
        NAME is an optional Tcl name (defaults to PY_VARnum).

        If NAME matches an existing variable and VALUE is omitted
        then the existing value is retained.
        """
        ...
    def set(self, value: str) -> None:
        """Set the variable to VALUE."""
        ...
    initialize = set
    def get(self) -> str:
        """Return value of variable as string."""
        ...

class IntVar(Variable):
    """Value holder for integer variables."""
    def __init__(self, master: Misc | None = None, value: int | None = None, name: str | None = None) -> None:
        """
        Construct an integer variable.

        MASTER can be given as master widget.
        VALUE is an optional value (defaults to 0)
        NAME is an optional Tcl name (defaults to PY_VARnum).

        If NAME matches an existing variable and VALUE is omitted
        then the existing value is retained.
        """
        ...
    def set(self, value: int) -> None:
        """Set the variable to VALUE."""
        ...
    initialize = set
    def get(self) -> int:
        """Return the value of the variable as an integer."""
        ...

class DoubleVar(Variable):
    """Value holder for float variables."""
    def __init__(self, master: Misc | None = None, value: float | None = None, name: str | None = None) -> None:
        """
        Construct a float variable.

        MASTER can be given as master widget.
        VALUE is an optional value (defaults to 0.0)
        NAME is an optional Tcl name (defaults to PY_VARnum).

        If NAME matches an existing variable and VALUE is omitted
        then the existing value is retained.
        """
        ...
    def set(self, value: float) -> None:
        """Set the variable to VALUE."""
        ...
    initialize = set
    def get(self) -> float:
        """Return the value of the variable as a float."""
        ...

class BooleanVar(Variable):
    """Value holder for boolean variables."""
    def __init__(self, master: Misc | None = None, value: bool | None = None, name: str | None = None) -> None:
        """
        Construct a boolean variable.

        MASTER can be given as master widget.
        VALUE is an optional value (defaults to False)
        NAME is an optional Tcl name (defaults to PY_VARnum).

        If NAME matches an existing variable and VALUE is omitted
        then the existing value is retained.
        """
        ...
    def set(self, value: bool) -> None:
        """Set the variable to VALUE."""
        ...
    initialize = set
    def get(self) -> bool:
        """Return the value of the variable as a bool."""
        ...

def mainloop(n: int = 0) -> None:
    """Run the main loop of Tcl."""
    ...

getint: Incomplete
getdouble: Incomplete

def getboolean(s):
    """Convert Tcl object to True or False."""
    ...

_Ts = TypeVarTuple("_Ts")

class _GridIndexInfo(TypedDict, total=False):
    minsize: _ScreenUnits
    pad: _ScreenUnits
    uniform: str | None
    weight: int

class Misc:
    """
    Internal class.

    Base class which defines methods common for interior widgets.
    """
    master: Misc | None
    tk: _tkinter.TkappType
    children: dict[str, Widget]
    def destroy(self) -> None:
        """
        Internal function.

        Delete all Tcl commands created for
        this widget in the Tcl interpreter.
        """
        ...
    def deletecommand(self, name: str) -> None:
        """
        Internal function.

        Delete the Tcl command provided in NAME.
        """
        ...
    def tk_strictMotif(self, boolean: Incomplete | None = None):
        """
        Set Tcl internal variable, whether the look and feel
        should adhere to Motif.

        A parameter of 1 means adhere to Motif (e.g. no color
        change if mouse passes over slider).
        Returns the set value.
        """
        ...
    def tk_bisque(self) -> None:
        """Change the color scheme to light brown as used in Tk 3.6 and before."""
        ...
    def tk_setPalette(self, *args, **kw) -> None:
        """
        Set a new color scheme for all widget elements.

        A single color as argument will cause that all colors of Tk
        widget elements are derived from this.
        Alternatively several keyword parameters and its associated
        colors can be given. The following keywords are valid:
        activeBackground, foreground, selectColor,
        activeForeground, highlightBackground, selectBackground,
        background, highlightColor, selectForeground,
        disabledForeground, insertBackground, troughColor.
        """
        ...
    def wait_variable(self, name: str | Variable = "PY_VAR") -> None:
        """
        Wait until the variable is modified.

        A parameter of type IntVar, StringVar, DoubleVar or
        BooleanVar must be given.
        """
        ...
    waitvar = wait_variable
    def wait_window(self, window: Misc | None = None) -> None:
        """
        Wait until a WIDGET is destroyed.

        If no parameter is given self is used.
        """
        ...
    def wait_visibility(self, window: Misc | None = None) -> None:
        """
        Wait until the visibility of a WIDGET changes
        (e.g. it appears).

        If no parameter is given self is used.
        """
        ...
    def setvar(self, name: str = "PY_VAR", value: str = "1") -> None:
        """Set Tcl variable NAME to VALUE."""
        ...
    def getvar(self, name: str = "PY_VAR"):
        """Return value of Tcl variable NAME."""
        ...
    def getint(self, s): ...
    def getdouble(self, s): ...
    def getboolean(self, s):
        """Return a boolean value for Tcl boolean values true and false given as parameter."""
        ...
    def focus_set(self) -> None:
        """
        Direct input focus to this widget.

        If the application currently does not have the focus
        this widget will get the focus if the application gets
        the focus through the window manager.
        """
        ...
    focus = focus_set
    def focus_force(self) -> None:
        """
        Direct input focus to this widget even if the
        application does not have the focus. Use with
        caution!
        """
        ...
    def focus_get(self) -> Misc | None:
        """
        Return the widget which has currently the focus in the
        application.

        Use focus_displayof to allow working with several
        displays. Return None if application does not have
        the focus.
        """
        ...
    def focus_displayof(self) -> Misc | None:
        """
        Return the widget which has currently the focus on the
        display where this widget is located.

        Return None if the application does not have the focus.
        """
        ...
    def focus_lastfor(self) -> Misc | None:
        """
        Return the widget which would have the focus if top level
        for this widget gets the focus from the window manager.
        """
        ...
    def tk_focusFollowsMouse(self) -> None:
        """
        The widget under mouse will get automatically focus. Can not
        be disabled easily.
        """
        ...
    def tk_focusNext(self) -> Misc | None:
        """
        Return the next widget in the focus order which follows
        widget which has currently the focus.

        The focus order first goes to the next child, then to
        the children of the child recursively and then to the
        next sibling which is higher in the stacking order.  A
        widget is omitted if it has the takefocus resource set
        to 0.
        """
        ...
    def tk_focusPrev(self) -> Misc | None:
        """Return previous widget in the focus order. See tk_focusNext for details."""
        ...
    # .after() can be called without the "func" argument, but it is basically never what you want.
    # It behaves like time.sleep() and freezes the GUI app.
    def after(self, ms: int | Literal["idle"], func: Callable[[Unpack[_Ts]], object], *args: Unpack[_Ts]) -> str:
        """
        Call function once after given time.

        MS specifies the time in milliseconds. FUNC gives the
        function which shall be called. Additional parameters
        are given as parameters to the function call.  Return
        identifier to cancel scheduling with after_cancel.
        """
        ...
    # after_idle is essentially partialmethod(after, "idle")
    def after_idle(self, func: Callable[[Unpack[_Ts]], object], *args: Unpack[_Ts]) -> str:
        """
        Call FUNC once if the Tcl main loop has no event to
        process.

        Return an identifier to cancel the scheduling with
        after_cancel.
        """
        ...
    def after_cancel(self, id: str) -> None:
        """
        Cancel scheduling of function identified with ID.

        Identifier returned by after or after_idle must be
        given as first parameter.
        """
        ...
    if sys.version_info >= (3, 13):
        def after_info(self, id: str | None = None) -> tuple[str, ...]:
            """
            Return information about existing event handlers.

            With no argument, return a tuple of the identifiers for all existing
            event handlers created by the after and after_idle commands for this
            interpreter.  If id is supplied, it specifies an existing handler; id
            must have been the return value from some previous call to after or
            after_idle and it must not have triggered yet or been canceled. If the
            id doesn't exist, a TclError is raised.  Otherwise, the return value is
            a tuple containing (script, type) where script is a reference to the
            function to be called by the event handler and type is either 'idle'
            or 'timer' to indicate what kind of event handler it is.
            """
            ...

    def bell(self, displayof: Literal[0] | Misc | None = 0) -> None:
        """Ring a display's bell."""
        ...
    def clipboard_get(self, *, displayof: Misc = ..., type: str = ...) -> str:
        """
        Retrieve data from the clipboard on window's display.

        The window keyword defaults to the root window of the Tkinter
        application.

        The type keyword specifies the form in which the data is
        to be returned and should be an atom name such as STRING
        or FILE_NAME.  Type defaults to STRING, except on X11, where the default
        is to try UTF8_STRING and fall back to STRING.

        This command is equivalent to:

        selection_get(CLIPBOARD)
        """
        ...
    def clipboard_clear(self, *, displayof: Misc = ...) -> None:
        """
        Clear the data in the Tk clipboard.

        A widget specified for the optional displayof keyword
        argument specifies the target display.
        """
        ...
    def clipboard_append(self, string: str, *, displayof: Misc = ..., format: str = ..., type: str = ...) -> None:
        """
        Append STRING to the Tk clipboard.

        A widget specified at the optional displayof keyword
        argument specifies the target display. The clipboard
        can be retrieved with selection_get.
        """
        ...
    def grab_current(self):
        """
        Return widget which has currently the grab in this application
        or None.
        """
        ...
    def grab_release(self) -> None:
        """Release grab for this widget if currently set."""
        ...
    def grab_set(self) -> None:
        """
        Set grab for this widget.

        A grab directs all events to this and descendant
        widgets in the application.
        """
        ...
    def grab_set_global(self) -> None:
        """
        Set global grab for this widget.

        A global grab directs all events to this and
        descendant widgets on the display. Use with caution -
        other applications do not get events anymore.
        """
        ...
    def grab_status(self) -> Literal["local", "global"] | None:
        """
        Return None, "local" or "global" if this widget has
        no, a local or a global grab.
        """
        ...
    def option_add(
        self, pattern, value, priority: int | Literal["widgetDefault", "startupFile", "userDefault", "interactive"] | None = None
    ) -> None:
        """
        Set a VALUE (second parameter) for an option
        PATTERN (first parameter).

        An optional third parameter gives the numeric priority
        (defaults to 80).
        """
        ...
    def option_clear(self) -> None:
        """
        Clear the option database.

        It will be reloaded if option_add is called.
        """
        ...
    def option_get(self, name, className):
        """
        Return the value for an option NAME for this widget
        with CLASSNAME.

        Values with higher priority override lower values.
        """
        ...
    def option_readfile(self, fileName, priority: Incomplete | None = None) -> None:
        """
        Read file FILENAME into the option database.

        An optional second parameter gives the numeric
        priority.
        """
        ...
    def selection_clear(self, **kw) -> None:
        """Clear the current X selection."""
        ...
    def selection_get(self, **kw):
        """
        Return the contents of the current X selection.

        A keyword parameter selection specifies the name of
        the selection and defaults to PRIMARY.  A keyword
        parameter displayof specifies a widget on the display
        to use. A keyword parameter type specifies the form of data to be
        fetched, defaulting to STRING except on X11, where UTF8_STRING is tried
        before STRING.
        """
        ...
    def selection_handle(self, command, **kw) -> None:
        """
        Specify a function COMMAND to call if the X
        selection owned by this widget is queried by another
        application.

        This function must return the contents of the
        selection. The function will be called with the
        arguments OFFSET and LENGTH which allows the chunking
        of very long selections. The following keyword
        parameters can be provided:
        selection - name of the selection (default PRIMARY),
        type - type of the selection (e.g. STRING, FILE_NAME).
        """
        ...
    def selection_own(self, **kw) -> None:
        """
        Become owner of X selection.

        A keyword parameter selection specifies the name of
        the selection (default PRIMARY).
        """
        ...
    def selection_own_get(self, **kw):
        """
        Return owner of X selection.

        The following keyword parameter can
        be provided:
        selection - name of the selection (default PRIMARY),
        type - type of the selection (e.g. STRING, FILE_NAME).
        """
        ...
    def send(self, interp, cmd, *args):
        """Send Tcl command CMD to different interpreter INTERP to be executed."""
        ...
    def lower(self, belowThis: Incomplete | None = None) -> None:
        """Lower this widget in the stacking order."""
        ...
    def tkraise(self, aboveThis: Incomplete | None = None) -> None:
        """Raise this widget in the stacking order."""
        ...
    lift = tkraise
    if sys.version_info >= (3, 11):
        def info_patchlevel(self) -> _VersionInfoType:
            """Returns the exact version of the Tcl library."""
            ...

    def winfo_atom(self, name: str, displayof: Literal[0] | Misc | None = 0) -> int:
        """Return integer which represents atom NAME."""
        ...
    def winfo_atomname(self, id: int, displayof: Literal[0] | Misc | None = 0) -> str:
        """Return name of atom with identifier ID."""
        ...
    def winfo_cells(self) -> int:
        """Return number of cells in the colormap for this widget."""
        ...
    def winfo_children(self) -> list[Widget]:
        """Return a list of all widgets which are children of this widget."""
        ...
    def winfo_class(self) -> str:
        """Return window class name of this widget."""
        ...
    def winfo_colormapfull(self) -> bool:
        """Return True if at the last color request the colormap was full."""
        ...
    def winfo_containing(self, rootX: int, rootY: int, displayof: Literal[0] | Misc | None = 0) -> Misc | None:
        """Return the widget which is at the root coordinates ROOTX, ROOTY."""
        ...
    def winfo_depth(self) -> int:
        """Return the number of bits per pixel."""
        ...
    def winfo_exists(self) -> bool:
        """Return true if this widget exists."""
        ...
    def winfo_fpixels(self, number: _ScreenUnits) -> float:
        """
        Return the number of pixels for the given distance NUMBER
        (e.g. "3c") as float.
        """
        ...
    def winfo_geometry(self) -> str:
        """Return geometry string for this widget in the form "widthxheight+X+Y"."""
        ...
    def winfo_height(self) -> int:
        """Return height of this widget."""
        ...
    def winfo_id(self) -> int:
        """Return identifier ID for this widget."""
        ...
    def winfo_interps(self, displayof: Literal[0] | Misc | None = 0) -> tuple[str, ...]:
        """Return the name of all Tcl interpreters for this display."""
        ...
    def winfo_ismapped(self) -> bool:
        """Return true if this widget is mapped."""
        ...
    def winfo_manager(self) -> str:
        """Return the window manager name for this widget."""
        ...
    def winfo_name(self) -> str:
        """Return the name of this widget."""
        ...
    def winfo_parent(self) -> str:
        """Return the name of the parent of this widget."""
        ...
    def winfo_pathname(self, id: int, displayof: Literal[0] | Misc | None = 0):
        """Return the pathname of the widget given by ID."""
        ...
    def winfo_pixels(self, number: _ScreenUnits) -> int:
        """Rounded integer value of winfo_fpixels."""
        ...
    def winfo_pointerx(self) -> int:
        """Return the x coordinate of the pointer on the root window."""
        ...
    def winfo_pointerxy(self) -> tuple[int, int]:
        """Return a tuple of x and y coordinates of the pointer on the root window."""
        ...
    def winfo_pointery(self) -> int:
        """Return the y coordinate of the pointer on the root window."""
        ...
    def winfo_reqheight(self) -> int:
        """Return requested height of this widget."""
        ...
    def winfo_reqwidth(self) -> int:
        """Return requested width of this widget."""
        ...
    def winfo_rgb(self, color: str) -> tuple[int, int, int]:
        """Return a tuple of integer RGB values in range(65536) for color in this widget."""
        ...
    def winfo_rootx(self) -> int:
        """
        Return x coordinate of upper left corner of this widget on the
        root window.
        """
        ...
    def winfo_rooty(self) -> int:
        """
        Return y coordinate of upper left corner of this widget on the
        root window.
        """
        ...
    def winfo_screen(self) -> str:
        """Return the screen name of this widget."""
        ...
    def winfo_screencells(self) -> int:
        """
        Return the number of the cells in the colormap of the screen
        of this widget.
        """
        ...
    def winfo_screendepth(self) -> int:
        """
        Return the number of bits per pixel of the root window of the
        screen of this widget.
        """
        ...
    def winfo_screenheight(self) -> int:
        """
        Return the number of pixels of the height of the screen of this widget
        in pixel.
        """
        ...
    def winfo_screenmmheight(self) -> int:
        """
        Return the number of pixels of the height of the screen of
        this widget in mm.
        """
        ...
    def winfo_screenmmwidth(self) -> int:
        """
        Return the number of pixels of the width of the screen of
        this widget in mm.
        """
        ...
    def winfo_screenvisual(self) -> str:
        """
        Return one of the strings directcolor, grayscale, pseudocolor,
        staticcolor, staticgray, or truecolor for the default
        colormodel of this screen.
        """
        ...
    def winfo_screenwidth(self) -> int:
        """
        Return the number of pixels of the width of the screen of
        this widget in pixel.
        """
        ...
    def winfo_server(self) -> str:
        """
        Return information of the X-Server of the screen of this widget in
        the form "XmajorRminor vendor vendorVersion".
        """
        ...
    def winfo_toplevel(self) -> Tk | Toplevel:
        """Return the toplevel widget of this widget."""
        ...
    def winfo_viewable(self) -> bool:
        """Return true if the widget and all its higher ancestors are mapped."""
        ...
    def winfo_visual(self) -> str:
        """
        Return one of the strings directcolor, grayscale, pseudocolor,
        staticcolor, staticgray, or truecolor for the
        colormodel of this widget.
        """
        ...
    def winfo_visualid(self) -> str:
        """Return the X identifier for the visual for this widget."""
        ...
    def winfo_visualsavailable(self, includeids: bool = False) -> list[tuple[str, int]]:
        """
        Return a list of all visuals available for the screen
        of this widget.

        Each item in the list consists of a visual name (see winfo_visual), a
        depth and if includeids is true is given also the X identifier.
        """
        ...
    def winfo_vrootheight(self) -> int:
        """
        Return the height of the virtual root window associated with this
        widget in pixels. If there is no virtual root window return the
        height of the screen.
        """
        ...
    def winfo_vrootwidth(self) -> int:
        """
        Return the width of the virtual root window associated with this
        widget in pixel. If there is no virtual root window return the
        width of the screen.
        """
        ...
    def winfo_vrootx(self) -> int:
        """
        Return the x offset of the virtual root relative to the root
        window of the screen of this widget.
        """
        ...
    def winfo_vrooty(self) -> int:
        """
        Return the y offset of the virtual root relative to the root
        window of the screen of this widget.
        """
        ...
    def winfo_width(self) -> int:
        """Return the width of this widget."""
        ...
    def winfo_x(self) -> int:
        """
        Return the x coordinate of the upper left corner of this widget
        in the parent.
        """
        ...
    def winfo_y(self) -> int:
        """
        Return the y coordinate of the upper left corner of this widget
        in the parent.
        """
        ...
    def update(self) -> None:
        """Enter event loop until all pending events have been processed by Tcl."""
        ...
    def update_idletasks(self) -> None:
        """
        Enter event loop until all idle callbacks have been called. This
        will update the display of windows but not process events caused by
        the user.
        """
        ...
    @overload
    def bindtags(self, tagList: None = None) -> tuple[str, ...]:
        """
        Set or get the list of bindtags for this widget.

        With no argument return the list of all bindtags associated with
        this widget. With a list of strings as argument the bindtags are
        set to this list. The bindtags determine in which order events are
        processed (see bind).
        """
        ...
    @overload
    def bindtags(self, tagList: list[str] | tuple[str, ...]) -> None:
        """
        Set or get the list of bindtags for this widget.

        With no argument return the list of all bindtags associated with
        this widget. With a list of strings as argument the bindtags are
        set to this list. The bindtags determine in which order events are
        processed (see bind).
        """
        ...
    # bind with isinstance(func, str) doesn't return anything, but all other
    # binds do. The default value of func is not str.
    @overload
    def bind(
        self,
        sequence: str | None = None,
        func: Callable[[Event[Misc]], object] | None = None,
        add: Literal["", "+"] | bool | None = None,
    ) -> str:
        """
        Bind to this widget at event SEQUENCE a call to function FUNC.

        SEQUENCE is a string of concatenated event
        patterns. An event pattern is of the form
        <MODIFIER-MODIFIER-TYPE-DETAIL> where MODIFIER is one
        of Control, Mod2, M2, Shift, Mod3, M3, Lock, Mod4, M4,
        Button1, B1, Mod5, M5 Button2, B2, Meta, M, Button3,
        B3, Alt, Button4, B4, Double, Button5, B5 Triple,
        Mod1, M1. TYPE is one of Activate, Enter, Map,
        ButtonPress, Button, Expose, Motion, ButtonRelease
        FocusIn, MouseWheel, Circulate, FocusOut, Property,
        Colormap, Gravity Reparent, Configure, KeyPress, Key,
        Unmap, Deactivate, KeyRelease Visibility, Destroy,
        Leave and DETAIL is the button number for ButtonPress,
        ButtonRelease and DETAIL is the Keysym for KeyPress and
        KeyRelease. Examples are
        <Control-Button-1> for pressing Control and mouse button 1 or
        <Alt-A> for pressing A and the Alt key (KeyPress can be omitted).
        An event pattern can also be a virtual event of the form
        <<AString>> where AString can be arbitrary. This
        event can be generated by event_generate.
        If events are concatenated they must appear shortly
        after each other.

        FUNC will be called if the event sequence occurs with an
        instance of Event as argument. If the return value of FUNC is
        "break" no further bound function is invoked.

        An additional boolean parameter ADD specifies whether FUNC will
        be called additionally to the other bound function or whether
        it will replace the previous function.

        Bind will return an identifier to allow deletion of the bound function with
        unbind without memory leak.

        If FUNC or SEQUENCE is omitted the bound function or list
        of bound events are returned.
        """
        ...
    @overload
    def bind(self, sequence: str | None, func: str, add: Literal["", "+"] | bool | None = None) -> None:
        """
        Bind to this widget at event SEQUENCE a call to function FUNC.

        SEQUENCE is a string of concatenated event
        patterns. An event pattern is of the form
        <MODIFIER-MODIFIER-TYPE-DETAIL> where MODIFIER is one
        of Control, Mod2, M2, Shift, Mod3, M3, Lock, Mod4, M4,
        Button1, B1, Mod5, M5 Button2, B2, Meta, M, Button3,
        B3, Alt, Button4, B4, Double, Button5, B5 Triple,
        Mod1, M1. TYPE is one of Activate, Enter, Map,
        ButtonPress, Button, Expose, Motion, ButtonRelease
        FocusIn, MouseWheel, Circulate, FocusOut, Property,
        Colormap, Gravity Reparent, Configure, KeyPress, Key,
        Unmap, Deactivate, KeyRelease Visibility, Destroy,
        Leave and DETAIL is the button number for ButtonPress,
        ButtonRelease and DETAIL is the Keysym for KeyPress and
        KeyRelease. Examples are
        <Control-Button-1> for pressing Control and mouse button 1 or
        <Alt-A> for pressing A and the Alt key (KeyPress can be omitted).
        An event pattern can also be a virtual event of the form
        <<AString>> where AString can be arbitrary. This
        event can be generated by event_generate.
        If events are concatenated they must appear shortly
        after each other.

        FUNC will be called if the event sequence occurs with an
        instance of Event as argument. If the return value of FUNC is
        "break" no further bound function is invoked.

        An additional boolean parameter ADD specifies whether FUNC will
        be called additionally to the other bound function or whether
        it will replace the previous function.

        Bind will return an identifier to allow deletion of the bound function with
        unbind without memory leak.

        If FUNC or SEQUENCE is omitted the bound function or list
        of bound events are returned.
        """
        ...
    @overload
    def bind(self, *, func: str, add: Literal["", "+"] | bool | None = None) -> None:
        """
        Bind to this widget at event SEQUENCE a call to function FUNC.

        SEQUENCE is a string of concatenated event
        patterns. An event pattern is of the form
        <MODIFIER-MODIFIER-TYPE-DETAIL> where MODIFIER is one
        of Control, Mod2, M2, Shift, Mod3, M3, Lock, Mod4, M4,
        Button1, B1, Mod5, M5 Button2, B2, Meta, M, Button3,
        B3, Alt, Button4, B4, Double, Button5, B5 Triple,
        Mod1, M1. TYPE is one of Activate, Enter, Map,
        ButtonPress, Button, Expose, Motion, ButtonRelease
        FocusIn, MouseWheel, Circulate, FocusOut, Property,
        Colormap, Gravity Reparent, Configure, KeyPress, Key,
        Unmap, Deactivate, KeyRelease Visibility, Destroy,
        Leave and DETAIL is the button number for ButtonPress,
        ButtonRelease and DETAIL is the Keysym for KeyPress and
        KeyRelease. Examples are
        <Control-Button-1> for pressing Control and mouse button 1 or
        <Alt-A> for pressing A and the Alt key (KeyPress can be omitted).
        An event pattern can also be a virtual event of the form
        <<AString>> where AString can be arbitrary. This
        event can be generated by event_generate.
        If events are concatenated they must appear shortly
        after each other.

        FUNC will be called if the event sequence occurs with an
        instance of Event as argument. If the return value of FUNC is
        "break" no further bound function is invoked.

        An additional boolean parameter ADD specifies whether FUNC will
        be called additionally to the other bound function or whether
        it will replace the previous function.

        Bind will return an identifier to allow deletion of the bound function with
        unbind without memory leak.

        If FUNC or SEQUENCE is omitted the bound function or list
        of bound events are returned.
        """
        ...
    # There's no way to know what type of widget bind_all and bind_class
    # callbacks will get, so those are Misc.
    @overload
    def bind_all(
        self,
        sequence: str | None = None,
        func: Callable[[Event[Misc]], object] | None = None,
        add: Literal["", "+"] | bool | None = None,
    ) -> str:
        """
        Bind to all widgets at an event SEQUENCE a call to function FUNC.
        An additional boolean parameter ADD specifies whether FUNC will
        be called additionally to the other bound function or whether
        it will replace the previous function. See bind for the return value.
        """
        ...
    @overload
    def bind_all(self, sequence: str | None, func: str, add: Literal["", "+"] | bool | None = None) -> None:
        """
        Bind to all widgets at an event SEQUENCE a call to function FUNC.
        An additional boolean parameter ADD specifies whether FUNC will
        be called additionally to the other bound function or whether
        it will replace the previous function. See bind for the return value.
        """
        ...
    @overload
    def bind_all(self, *, func: str, add: Literal["", "+"] | bool | None = None) -> None:
        """
        Bind to all widgets at an event SEQUENCE a call to function FUNC.
        An additional boolean parameter ADD specifies whether FUNC will
        be called additionally to the other bound function or whether
        it will replace the previous function. See bind for the return value.
        """
        ...
    @overload
    def bind_class(
        self,
        className: str,
        sequence: str | None = None,
        func: Callable[[Event[Misc]], object] | None = None,
        add: Literal["", "+"] | bool | None = None,
    ) -> str:
        """
        Bind to widgets with bindtag CLASSNAME at event
        SEQUENCE a call of function FUNC. An additional
        boolean parameter ADD specifies whether FUNC will be
        called additionally to the other bound function or
        whether it will replace the previous function. See bind for
        the return value.
        """
        ...
    @overload
    def bind_class(self, className: str, sequence: str | None, func: str, add: Literal["", "+"] | bool | None = None) -> None:
        """
        Bind to widgets with bindtag CLASSNAME at event
        SEQUENCE a call of function FUNC. An additional
        boolean parameter ADD specifies whether FUNC will be
        called additionally to the other bound function or
        whether it will replace the previous function. See bind for
        the return value.
        """
        ...
    @overload
    def bind_class(self, className: str, *, func: str, add: Literal["", "+"] | bool | None = None) -> None:
        """
        Bind to widgets with bindtag CLASSNAME at event
        SEQUENCE a call of function FUNC. An additional
        boolean parameter ADD specifies whether FUNC will be
        called additionally to the other bound function or
        whether it will replace the previous function. See bind for
        the return value.
        """
        ...
    def unbind(self, sequence: str, funcid: str | None = None) -> None:
        """
        Unbind for this widget the event SEQUENCE.

        If FUNCID is given, only unbind the function identified with FUNCID
        and also delete the corresponding Tcl command.

        Otherwise destroy the current binding for SEQUENCE, leaving SEQUENCE
        unbound.
        """
        ...
    def unbind_all(self, sequence: str) -> None:
        """Unbind for all widgets for event SEQUENCE all functions."""
        ...
    def unbind_class(self, className: str, sequence: str) -> None:
        """
        Unbind for all widgets with bindtag CLASSNAME for event SEQUENCE
        all functions.
        """
        ...
    def mainloop(self, n: int = 0) -> None:
        """Call the mainloop of Tk."""
        ...
    def quit(self) -> None:
        """Quit the Tcl interpreter. All widgets will be destroyed."""
        ...
    @property
    def _windowingsystem(self) -> Literal["win32", "aqua", "x11"]:
        """Internal function."""
        ...
    def nametowidget(self, name: str | Misc | _tkinter.Tcl_Obj) -> Any:
        """
        Return the Tkinter instance of a widget identified by
        its Tcl name NAME.
        """
        ...
    def register(
        self, func: Callable[..., object], subst: Callable[..., Sequence[Any]] | None = None, needcleanup: int = 1
    ) -> str:
        """
        Return a newly created Tcl function. If this
        function is called, the Python function FUNC will
        be executed. An optional function SUBST can
        be given which will be executed before FUNC.
        """
        ...
    def keys(self) -> list[str]:
        """Return a list of all resource names of this widget."""
        ...
    @overload
    def pack_propagate(self, flag: bool) -> bool | None:
        """
        Set or get the status for propagation of geometry information.

        A boolean argument specifies whether the geometry information
        of the slaves will determine the size of this widget. If no argument
        is given the current setting will be returned.
        """
        ...
    @overload
    def pack_propagate(self) -> None:
        """
        Set or get the status for propagation of geometry information.

        A boolean argument specifies whether the geometry information
        of the slaves will determine the size of this widget. If no argument
        is given the current setting will be returned.
        """
        ...
    propagate = pack_propagate
    def grid_anchor(self, anchor: _Anchor | None = None) -> None:
        """
        The anchor value controls how to place the grid within the
        master when no row/column has any weight.

        The default anchor is nw.
        """
        ...
    anchor = grid_anchor
    @overload
    def grid_bbox(
        self, column: None = None, row: None = None, col2: None = None, row2: None = None
    ) -> tuple[int, int, int, int] | None:
        """
        Return a tuple of integer coordinates for the bounding
        box of this widget controlled by the geometry manager grid.

        If COLUMN, ROW is given the bounding box applies from
        the cell with row and column 0 to the specified
        cell. If COL2 and ROW2 are given the bounding box
        starts at that cell.

        The returned integers specify the offset of the upper left
        corner in the master widget and the width and height.
        """
        ...
    @overload
    def grid_bbox(self, column: int, row: int, col2: None = None, row2: None = None) -> tuple[int, int, int, int] | None:
        """
        Return a tuple of integer coordinates for the bounding
        box of this widget controlled by the geometry manager grid.

        If COLUMN, ROW is given the bounding box applies from
        the cell with row and column 0 to the specified
        cell. If COL2 and ROW2 are given the bounding box
        starts at that cell.

        The returned integers specify the offset of the upper left
        corner in the master widget and the width and height.
        """
        ...
    @overload
    def grid_bbox(self, column: int, row: int, col2: int, row2: int) -> tuple[int, int, int, int] | None:
        """
        Return a tuple of integer coordinates for the bounding
        box of this widget controlled by the geometry manager grid.

        If COLUMN, ROW is given the bounding box applies from
        the cell with row and column 0 to the specified
        cell. If COL2 and ROW2 are given the bounding box
        starts at that cell.

        The returned integers specify the offset of the upper left
        corner in the master widget and the width and height.
        """
        ...
    bbox = grid_bbox
    def grid_columnconfigure(
        self,
        index: int | str | list[int] | tuple[int, ...],
        cnf: _GridIndexInfo = {},
        *,
        minsize: _ScreenUnits = ...,
        pad: _ScreenUnits = ...,
        uniform: str = ...,
        weight: int = ...,
    ) -> _GridIndexInfo | MaybeNone:
        """
        Configure column INDEX of a grid.

        Valid resources are minsize (minimum size of the column),
        weight (how much does additional space propagate to this column)
        and pad (how much space to let additionally).
        """
        ...
    def grid_rowconfigure(
        self,
        index: int | str | list[int] | tuple[int, ...],
        cnf: _GridIndexInfo = {},
        *,
        minsize: _ScreenUnits = ...,
        pad: _ScreenUnits = ...,
        uniform: str = ...,
        weight: int = ...,
    ) -> _GridIndexInfo | MaybeNone:
        """
        Configure row INDEX of a grid.

        Valid resources are minsize (minimum size of the row),
        weight (how much does additional space propagate to this row)
        and pad (how much space to let additionally).
        """
        ...
    columnconfigure = grid_columnconfigure
    rowconfigure = grid_rowconfigure
    def grid_location(self, x: _ScreenUnits, y: _ScreenUnits) -> tuple[int, int]:
        """
        Return a tuple of column and row which identify the cell
        at which the pixel at position X and Y inside the master
        widget is located.
        """
        ...
    @overload
    def grid_propagate(self, flag: bool) -> None:
        """
        Set or get the status for propagation of geometry information.

        A boolean argument specifies whether the geometry information
        of the slaves will determine the size of this widget. If no argument
        is given, the current setting will be returned.
        """
        ...
    @overload
    def grid_propagate(self) -> bool:
        """
        Set or get the status for propagation of geometry information.

        A boolean argument specifies whether the geometry information
        of the slaves will determine the size of this widget. If no argument
        is given, the current setting will be returned.
        """
        ...
    def grid_size(self) -> tuple[int, int]:
        """Return a tuple of the number of column and rows in the grid."""
        ...
    size = grid_size
    # Widget because Toplevel or Tk is never a slave
    def pack_slaves(self) -> list[Widget]:
        """
        Return a list of all slaves of this widget
        in its packing order.
        """
        ...
    def grid_slaves(self, row: int | None = None, column: int | None = None) -> list[Widget]:
        """
        Return a list of all slaves of this widget
        in its packing order.
        """
        ...
    def place_slaves(self) -> list[Widget]:
        """
        Return a list of all slaves of this widget
        in its packing order.
        """
        ...
    slaves = pack_slaves
    def event_add(self, virtual: str, *sequences: str) -> None:
        """
        Bind a virtual event VIRTUAL (of the form <<Name>>)
        to an event SEQUENCE such that the virtual event is triggered
        whenever SEQUENCE occurs.
        """
        ...
    def event_delete(self, virtual: str, *sequences: str) -> None:
        """Unbind a virtual event VIRTUAL from SEQUENCE."""
        ...
    def event_generate(
        self,
        sequence: str,
        *,
        above: Misc | int = ...,
        borderwidth: _ScreenUnits = ...,
        button: int = ...,
        count: int = ...,
        data: Any = ...,  # anything with usable str() value
        delta: int = ...,
        detail: str = ...,
        focus: bool = ...,
        height: _ScreenUnits = ...,
        keycode: int = ...,
        keysym: str = ...,
        mode: str = ...,
        override: bool = ...,
        place: Literal["PlaceOnTop", "PlaceOnBottom"] = ...,
        root: Misc | int = ...,
        rootx: _ScreenUnits = ...,
        rooty: _ScreenUnits = ...,
        sendevent: bool = ...,
        serial: int = ...,
        state: int | str = ...,
        subwindow: Misc | int = ...,
        time: int = ...,
        warp: bool = ...,
        width: _ScreenUnits = ...,
        when: Literal["now", "tail", "head", "mark"] = ...,
        x: _ScreenUnits = ...,
        y: _ScreenUnits = ...,
    ) -> None:
        """
        Generate an event SEQUENCE. Additional
        keyword arguments specify parameter of the event
        (e.g. x, y, rootx, rooty).
        """
        ...
    def event_info(self, virtual: str | None = None) -> tuple[str, ...]:
        """
        Return a list of all virtual events or the information
        about the SEQUENCE bound to the virtual event VIRTUAL.
        """
        ...
    def image_names(self) -> tuple[str, ...]:
        """Return a list of all existing image names."""
        ...
    def image_types(self) -> tuple[str, ...]:
        """Return a list of all available image types (e.g. photo bitmap)."""
        ...
    # See #4363 and #4891
    def __setitem__(self, key: str, value: Any) -> None: ...
    def __getitem__(self, key: str) -> Any:
        """Return the resource value for a KEY given as string."""
        ...
    def cget(self, key: str) -> Any:
        """Return the resource value for a KEY given as string."""
        ...
    def configure(self, cnf: Any = None) -> Any:
        """
        Configure resources of a widget.

        The values for resources are specified as keyword
        arguments. To get an overview about
        the allowed keyword arguments call the method keys.
        """
        ...
    # TODO: config is an alias of configure, but adding that here creates
    # conflict with the type of config in the subclasses. See #13149

class CallWrapper:
    """
    Internal class. Stores function to call when some user
    defined Tcl function is called e.g. after an event occurred.
    """
    func: Incomplete
    subst: Incomplete
    widget: Incomplete
    def __init__(self, func, subst, widget) -> None:
        """Store FUNC, SUBST and WIDGET as members."""
        ...
    def __call__(self, *args):
        """Apply first function SUBST to arguments, than FUNC."""
        ...

class XView:
    """
    Mix-in class for querying and changing the horizontal position
    of a widget's window.
    """
    @overload
    def xview(self) -> tuple[float, float]:
        """Query and change the horizontal position of the view."""
        ...
    @overload
    def xview(self, *args):
        """Query and change the horizontal position of the view."""
        ...
    def xview_moveto(self, fraction: float) -> None:
        """
        Adjusts the view in the window so that FRACTION of the
        total width of the canvas is off-screen to the left.
        """
        ...
    @overload
    def xview_scroll(self, number: int, what: Literal["units", "pages"]) -> None:
        """
        Shift the x-view according to NUMBER which is measured in "units"
        or "pages" (WHAT).
        """
        ...
    @overload
    def xview_scroll(self, number: _ScreenUnits, what: Literal["pixels"]) -> None:
        """
        Shift the x-view according to NUMBER which is measured in "units"
        or "pages" (WHAT).
        """
        ...

class YView:
    """
    Mix-in class for querying and changing the vertical position
    of a widget's window.
    """
    @overload
    def yview(self) -> tuple[float, float]:
        """Query and change the vertical position of the view."""
        ...
    @overload
    def yview(self, *args):
        """Query and change the vertical position of the view."""
        ...
    def yview_moveto(self, fraction: float) -> None:
        """
        Adjusts the view in the window so that FRACTION of the
        total height of the canvas is off-screen to the top.
        """
        ...
    @overload
    def yview_scroll(self, number: int, what: Literal["units", "pages"]) -> None:
        """
        Shift the y-view according to NUMBER which is measured in
        "units" or "pages" (WHAT).
        """
        ...
    @overload
    def yview_scroll(self, number: _ScreenUnits, what: Literal["pixels"]) -> None:
        """
        Shift the y-view according to NUMBER which is measured in
        "units" or "pages" (WHAT).
        """
        ...

if sys.platform == "darwin":
    @type_check_only
    class _WmAttributes(TypedDict):
        alpha: float
        fullscreen: bool
        modified: bool
        notify: bool
        titlepath: str
        topmost: bool
        transparent: bool
        type: str  # Present, but not actually used on darwin

elif sys.platform == "win32":
    @type_check_only
    class _WmAttributes(TypedDict):
        alpha: float
        transparentcolor: str
        disabled: bool
        fullscreen: bool
        toolwindow: bool
        topmost: bool

else:
    # X11
    @type_check_only
    class _WmAttributes(TypedDict):
        alpha: float
        topmost: bool
        zoomed: bool
        fullscreen: bool
        type: str

class Wm:
    """Provides functions for the communication with the window manager."""
    @overload
    def wm_aspect(self, minNumer: int, minDenom: int, maxNumer: int, maxDenom: int) -> None:
        """
        Instruct the window manager to set the aspect ratio (width/height)
        of this widget to be between MINNUMER/MINDENOM and MAXNUMER/MAXDENOM. Return a tuple
        of the actual values if no argument is given.
        """
        ...
    @overload
    def wm_aspect(
        self, minNumer: None = None, minDenom: None = None, maxNumer: None = None, maxDenom: None = None
    ) -> tuple[int, int, int, int] | None:
        """
        Instruct the window manager to set the aspect ratio (width/height)
        of this widget to be between MINNUMER/MINDENOM and MAXNUMER/MAXDENOM. Return a tuple
        of the actual values if no argument is given.
        """
        ...
    aspect = wm_aspect
    if sys.version_info >= (3, 13):
        @overload
        def wm_attributes(self, *, return_python_dict: Literal[False] = False) -> tuple[Any, ...]:
            """
            Return or sets platform specific attributes.

            When called with a single argument return_python_dict=True,
            return a dict of the platform specific attributes and their values.
            When called without arguments or with a single argument
            return_python_dict=False, return a tuple containing intermixed
            attribute names with the minus prefix and their values.

            When called with a single string value, return the value for the
            specific option.  When called with keyword arguments, set the
            corresponding attributes.
            """
            ...
        @overload
        def wm_attributes(self, *, return_python_dict: Literal[True]) -> _WmAttributes:
            """
            Return or sets platform specific attributes.

            When called with a single argument return_python_dict=True,
            return a dict of the platform specific attributes and their values.
            When called without arguments or with a single argument
            return_python_dict=False, return a tuple containing intermixed
            attribute names with the minus prefix and their values.

            When called with a single string value, return the value for the
            specific option.  When called with keyword arguments, set the
            corresponding attributes.
            """
            ...

    else:
        @overload
        def wm_attributes(self) -> tuple[Any, ...]:
            """
            This subcommand returns or sets platform specific attributes

            The first form returns a list of the platform specific flags and
            their values. The second form returns the value for the specific
            option. The third form sets one or more of the values. The values
            are as follows:

            On Windows, -disabled gets or sets whether the window is in a
            disabled state. -toolwindow gets or sets the style of the window
            to toolwindow (as defined in the MSDN). -topmost gets or sets
            whether this is a topmost window (displays above all other
            windows).

            On Macintosh, XXXXX

            On Unix, there are currently no special attribute values.
            """
            ...

    @overload
    def wm_attributes(self, option: Literal["-alpha"], /) -> float:
        """
        Return or sets platform specific attributes.

        When called with a single argument return_python_dict=True,
        return a dict of the platform specific attributes and their values.
        When called without arguments or with a single argument
        return_python_dict=False, return a tuple containing intermixed
        attribute names with the minus prefix and their values.

        When called with a single string value, return the value for the
        specific option.  When called with keyword arguments, set the
        corresponding attributes.
        """
        ...
    @overload
    def wm_attributes(self, option: Literal["-fullscreen"], /) -> bool:
        """
        Return or sets platform specific attributes.

        When called with a single argument return_python_dict=True,
        return a dict of the platform specific attributes and their values.
        When called without arguments or with a single argument
        return_python_dict=False, return a tuple containing intermixed
        attribute names with the minus prefix and their values.

        When called with a single string value, return the value for the
        specific option.  When called with keyword arguments, set the
        corresponding attributes.
        """
        ...
    @overload
    def wm_attributes(self, option: Literal["-topmost"], /) -> bool:
        """
        Return or sets platform specific attributes.

        When called with a single argument return_python_dict=True,
        return a dict of the platform specific attributes and their values.
        When called without arguments or with a single argument
        return_python_dict=False, return a tuple containing intermixed
        attribute names with the minus prefix and their values.

        When called with a single string value, return the value for the
        specific option.  When called with keyword arguments, set the
        corresponding attributes.
        """
        ...
    if sys.platform == "darwin":
        @overload
        def wm_attributes(self, option: Literal["-modified"], /) -> bool: ...
        @overload
        def wm_attributes(self, option: Literal["-notify"], /) -> bool: ...
        @overload
        def wm_attributes(self, option: Literal["-titlepath"], /) -> str: ...
        @overload
        def wm_attributes(self, option: Literal["-transparent"], /) -> bool: ...
        @overload
        def wm_attributes(self, option: Literal["-type"], /) -> str: ...
    elif sys.platform == "win32":
        @overload
        def wm_attributes(self, option: Literal["-transparentcolor"], /) -> str: ...
        @overload
        def wm_attributes(self, option: Literal["-disabled"], /) -> bool: ...
        @overload
        def wm_attributes(self, option: Literal["-toolwindow"], /) -> bool: ...
    else:
        # X11
        @overload
        def wm_attributes(self, option: Literal["-zoomed"], /) -> bool:
            """
            Return or sets platform specific attributes.

            When called with a single argument return_python_dict=True,
            return a dict of the platform specific attributes and their values.
            When called without arguments or with a single argument
            return_python_dict=False, return a tuple containing intermixed
            attribute names with the minus prefix and their values.

            When called with a single string value, return the value for the
            specific option.  When called with keyword arguments, set the
            corresponding attributes.
            """
            ...
        @overload
        def wm_attributes(self, option: Literal["-type"], /) -> str:
            """
            Return or sets platform specific attributes.

            When called with a single argument return_python_dict=True,
            return a dict of the platform specific attributes and their values.
            When called without arguments or with a single argument
            return_python_dict=False, return a tuple containing intermixed
            attribute names with the minus prefix and their values.

            When called with a single string value, return the value for the
            specific option.  When called with keyword arguments, set the
            corresponding attributes.
            """
            ...
    if sys.version_info >= (3, 13):
        @overload
        def wm_attributes(self, option: Literal["alpha"], /) -> float:
            """
            Return or sets platform specific attributes.

            When called with a single argument return_python_dict=True,
            return a dict of the platform specific attributes and their values.
            When called without arguments or with a single argument
            return_python_dict=False, return a tuple containing intermixed
            attribute names with the minus prefix and their values.

            When called with a single string value, return the value for the
            specific option.  When called with keyword arguments, set the
            corresponding attributes.
            """
            ...
        @overload
        def wm_attributes(self, option: Literal["fullscreen"], /) -> bool:
            """
            Return or sets platform specific attributes.

            When called with a single argument return_python_dict=True,
            return a dict of the platform specific attributes and their values.
            When called without arguments or with a single argument
            return_python_dict=False, return a tuple containing intermixed
            attribute names with the minus prefix and their values.

            When called with a single string value, return the value for the
            specific option.  When called with keyword arguments, set the
            corresponding attributes.
            """
            ...
        @overload
        def wm_attributes(self, option: Literal["topmost"], /) -> bool:
            """
            Return or sets platform specific attributes.

            When called with a single argument return_python_dict=True,
            return a dict of the platform specific attributes and their values.
            When called without arguments or with a single argument
            return_python_dict=False, return a tuple containing intermixed
            attribute names with the minus prefix and their values.

            When called with a single string value, return the value for the
            specific option.  When called with keyword arguments, set the
            corresponding attributes.
            """
            ...
        if sys.platform == "darwin":
            @overload
            def wm_attributes(self, option: Literal["modified"], /) -> bool: ...
            @overload
            def wm_attributes(self, option: Literal["notify"], /) -> bool: ...
            @overload
            def wm_attributes(self, option: Literal["titlepath"], /) -> str: ...
            @overload
            def wm_attributes(self, option: Literal["transparent"], /) -> bool: ...
            @overload
            def wm_attributes(self, option: Literal["type"], /) -> str: ...
        elif sys.platform == "win32":
            @overload
            def wm_attributes(self, option: Literal["transparentcolor"], /) -> str: ...
            @overload
            def wm_attributes(self, option: Literal["disabled"], /) -> bool: ...
            @overload
            def wm_attributes(self, option: Literal["toolwindow"], /) -> bool: ...
        else:
            # X11
            @overload
            def wm_attributes(self, option: Literal["zoomed"], /) -> bool:
                """
                Return or sets platform specific attributes.

                When called with a single argument return_python_dict=True,
                return a dict of the platform specific attributes and their values.
                When called without arguments or with a single argument
                return_python_dict=False, return a tuple containing intermixed
                attribute names with the minus prefix and their values.

                When called with a single string value, return the value for the
                specific option.  When called with keyword arguments, set the
                corresponding attributes.
                """
                ...
            @overload
            def wm_attributes(self, option: Literal["type"], /) -> str:
                """
                Return or sets platform specific attributes.

                When called with a single argument return_python_dict=True,
                return a dict of the platform specific attributes and their values.
                When called without arguments or with a single argument
                return_python_dict=False, return a tuple containing intermixed
                attribute names with the minus prefix and their values.

                When called with a single string value, return the value for the
                specific option.  When called with keyword arguments, set the
                corresponding attributes.
                """
                ...

    @overload
    def wm_attributes(self, option: str, /):
        """
        Return or sets platform specific attributes.

        When called with a single argument return_python_dict=True,
        return a dict of the platform specific attributes and their values.
        When called without arguments or with a single argument
        return_python_dict=False, return a tuple containing intermixed
        attribute names with the minus prefix and their values.

        When called with a single string value, return the value for the
        specific option.  When called with keyword arguments, set the
        corresponding attributes.
        """
        ...
    @overload
    def wm_attributes(self, option: Literal["-alpha"], value: float, /) -> Literal[""]:
        """
        Return or sets platform specific attributes.

        When called with a single argument return_python_dict=True,
        return a dict of the platform specific attributes and their values.
        When called without arguments or with a single argument
        return_python_dict=False, return a tuple containing intermixed
        attribute names with the minus prefix and their values.

        When called with a single string value, return the value for the
        specific option.  When called with keyword arguments, set the
        corresponding attributes.
        """
        ...
    @overload
    def wm_attributes(self, option: Literal["-fullscreen"], value: bool, /) -> Literal[""]:
        """
        Return or sets platform specific attributes.

        When called with a single argument return_python_dict=True,
        return a dict of the platform specific attributes and their values.
        When called without arguments or with a single argument
        return_python_dict=False, return a tuple containing intermixed
        attribute names with the minus prefix and their values.

        When called with a single string value, return the value for the
        specific option.  When called with keyword arguments, set the
        corresponding attributes.
        """
        ...
    @overload
    def wm_attributes(self, option: Literal["-topmost"], value: bool, /) -> Literal[""]:
        """
        Return or sets platform specific attributes.

        When called with a single argument return_python_dict=True,
        return a dict of the platform specific attributes and their values.
        When called without arguments or with a single argument
        return_python_dict=False, return a tuple containing intermixed
        attribute names with the minus prefix and their values.

        When called with a single string value, return the value for the
        specific option.  When called with keyword arguments, set the
        corresponding attributes.
        """
        ...
    if sys.platform == "darwin":
        @overload
        def wm_attributes(self, option: Literal["-modified"], value: bool, /) -> Literal[""]: ...
        @overload
        def wm_attributes(self, option: Literal["-notify"], value: bool, /) -> Literal[""]: ...
        @overload
        def wm_attributes(self, option: Literal["-titlepath"], value: str, /) -> Literal[""]: ...
        @overload
        def wm_attributes(self, option: Literal["-transparent"], value: bool, /) -> Literal[""]: ...
    elif sys.platform == "win32":
        @overload
        def wm_attributes(self, option: Literal["-transparentcolor"], value: str, /) -> Literal[""]: ...
        @overload
        def wm_attributes(self, option: Literal["-disabled"], value: bool, /) -> Literal[""]: ...
        @overload
        def wm_attributes(self, option: Literal["-toolwindow"], value: bool, /) -> Literal[""]: ...
    else:
        # X11
        @overload
        def wm_attributes(self, option: Literal["-zoomed"], value: bool, /) -> Literal[""]:
            """
            Return or sets platform specific attributes.

            When called with a single argument return_python_dict=True,
            return a dict of the platform specific attributes and their values.
            When called without arguments or with a single argument
            return_python_dict=False, return a tuple containing intermixed
            attribute names with the minus prefix and their values.

            When called with a single string value, return the value for the
            specific option.  When called with keyword arguments, set the
            corresponding attributes.
            """
            ...
        @overload
        def wm_attributes(self, option: Literal["-type"], value: str, /) -> Literal[""]:
            """
            Return or sets platform specific attributes.

            When called with a single argument return_python_dict=True,
            return a dict of the platform specific attributes and their values.
            When called without arguments or with a single argument
            return_python_dict=False, return a tuple containing intermixed
            attribute names with the minus prefix and their values.

            When called with a single string value, return the value for the
            specific option.  When called with keyword arguments, set the
            corresponding attributes.
            """
            ...

    @overload
    def wm_attributes(self, option: str, value, /, *__other_option_value_pairs: Any) -> Literal[""]:
        """
        Return or sets platform specific attributes.

        When called with a single argument return_python_dict=True,
        return a dict of the platform specific attributes and their values.
        When called without arguments or with a single argument
        return_python_dict=False, return a tuple containing intermixed
        attribute names with the minus prefix and their values.

        When called with a single string value, return the value for the
        specific option.  When called with keyword arguments, set the
        corresponding attributes.
        """
        ...
    if sys.version_info >= (3, 13):
        if sys.platform == "darwin":
            @overload
            def wm_attributes(
                self,
                *,
                alpha: float = ...,
                fullscreen: bool = ...,
                modified: bool = ...,
                notify: bool = ...,
                titlepath: str = ...,
                topmost: bool = ...,
                transparent: bool = ...,
            ) -> None: ...
        elif sys.platform == "win32":
            @overload
            def wm_attributes(
                self,
                *,
                alpha: float = ...,
                transparentcolor: str = ...,
                disabled: bool = ...,
                fullscreen: bool = ...,
                toolwindow: bool = ...,
                topmost: bool = ...,
            ) -> None: ...
        else:
            # X11
            @overload
            def wm_attributes(
                self, *, alpha: float = ..., topmost: bool = ..., zoomed: bool = ..., fullscreen: bool = ..., type: str = ...
            ) -> None:
                """
                Return or sets platform specific attributes.

                When called with a single argument return_python_dict=True,
                return a dict of the platform specific attributes and their values.
                When called without arguments or with a single argument
                return_python_dict=False, return a tuple containing intermixed
                attribute names with the minus prefix and their values.

                When called with a single string value, return the value for the
                specific option.  When called with keyword arguments, set the
                corresponding attributes.
                """
                ...

    attributes = wm_attributes
    def wm_client(self, name: str | None = None) -> str:
        """
        Store NAME in WM_CLIENT_MACHINE property of this widget. Return
        current value.
        """
        ...
    client = wm_client
    @overload
    def wm_colormapwindows(self) -> list[Misc]:
        """
        Store list of window names (WLIST) into WM_COLORMAPWINDOWS property
        of this widget. This list contains windows whose colormaps differ from their
        parents. Return current list of widgets if WLIST is empty.
        """
        ...
    @overload
    def wm_colormapwindows(self, wlist: list[Misc] | tuple[Misc, ...], /) -> None:
        """
        Store list of window names (WLIST) into WM_COLORMAPWINDOWS property
        of this widget. This list contains windows whose colormaps differ from their
        parents. Return current list of widgets if WLIST is empty.
        """
        ...
    @overload
    def wm_colormapwindows(self, first_wlist_item: Misc, /, *other_wlist_items: Misc) -> None:
        """
        Store list of window names (WLIST) into WM_COLORMAPWINDOWS property
        of this widget. This list contains windows whose colormaps differ from their
        parents. Return current list of widgets if WLIST is empty.
        """
        ...
    colormapwindows = wm_colormapwindows
    def wm_command(self, value: str | None = None) -> str:
        """
        Store VALUE in WM_COMMAND property. It is the command
        which shall be used to invoke the application. Return current
        command if VALUE is None.
        """
        ...
    command = wm_command
    # Some of these always return empty string, but return type is set to None to prevent accidentally using it
    def wm_deiconify(self) -> None:
        """
        Deiconify this widget. If it was never mapped it will not be mapped.
        On Windows it will raise this widget and give it the focus.
        """
        ...
    deiconify = wm_deiconify
    def wm_focusmodel(self, model: Literal["active", "passive"] | None = None) -> Literal["active", "passive", ""]:
        """
        Set focus model to MODEL. "active" means that this widget will claim
        the focus itself, "passive" means that the window manager shall give
        the focus. Return current focus model if MODEL is None.
        """
        ...
    focusmodel = wm_focusmodel
    def wm_forget(self, window: Wm) -> None:
        """
        The window will be unmapped from the screen and will no longer
        be managed by wm. toplevel windows will be treated like frame
        windows once they are no longer managed by wm, however, the menu
        option configuration will be remembered and the menus will return
        once the widget is managed again.
        """
        ...
    forget = wm_forget
    def wm_frame(self) -> str:
        """Return identifier for decorative frame of this widget if present."""
        ...
    frame = wm_frame
    @overload
    def wm_geometry(self, newGeometry: None = None) -> str:
        """
        Set geometry to NEWGEOMETRY of the form =widthxheight+x+y. Return
        current value if None is given.
        """
        ...
    @overload
    def wm_geometry(self, newGeometry: str) -> None:
        """
        Set geometry to NEWGEOMETRY of the form =widthxheight+x+y. Return
        current value if None is given.
        """
        ...
    geometry = wm_geometry
    def wm_grid(
        self,
        baseWidth: Incomplete | None = None,
        baseHeight: Incomplete | None = None,
        widthInc: Incomplete | None = None,
        heightInc: Incomplete | None = None,
    ):
        """
        Instruct the window manager that this widget shall only be
        resized on grid boundaries. WIDTHINC and HEIGHTINC are the width and
        height of a grid unit in pixels. BASEWIDTH and BASEHEIGHT are the
        number of grid units requested in Tk_GeometryRequest.
        """
        ...
    grid = wm_grid
    def wm_group(self, pathName: Incomplete | None = None):
        """
        Set the group leader widgets for related widgets to PATHNAME. Return
        the group leader of this widget if None is given.
        """
        ...
    group = wm_group
    def wm_iconbitmap(self, bitmap: Incomplete | None = None, default: Incomplete | None = None):
        """
        Set bitmap for the iconified widget to BITMAP. Return
        the bitmap if None is given.

        Under Windows, the DEFAULT parameter can be used to set the icon
        for the widget and any descendants that don't have an icon set
        explicitly.  DEFAULT can be the relative path to a .ico file
        (example: root.iconbitmap(default='myicon.ico') ).  See Tk
        documentation for more information.
        """
        ...
    iconbitmap = wm_iconbitmap
    def wm_iconify(self) -> None:
        """Display widget as icon."""
        ...
    iconify = wm_iconify
    def wm_iconmask(self, bitmap: Incomplete | None = None):
        """
        Set mask for the icon bitmap of this widget. Return the
        mask if None is given.
        """
        ...
    iconmask = wm_iconmask
    def wm_iconname(self, newName: Incomplete | None = None) -> str:
        """
        Set the name of the icon for this widget. Return the name if
        None is given.
        """
        ...
    iconname = wm_iconname
    def wm_iconphoto(self, default: bool, image1: _PhotoImageLike | str, /, *args: _PhotoImageLike | str) -> None:
        """
        Sets the titlebar icon for this window based on the named photo
        images passed through args. If default is True, this is applied to
        all future created toplevels as well.

        The data in the images is taken as a snapshot at the time of
        invocation. If the images are later changed, this is not reflected
        to the titlebar icons. Multiple images are accepted to allow
        different images sizes to be provided. The window manager may scale
        provided icons to an appropriate size.

        On Windows, the images are packed into a Windows icon structure.
        This will override an icon specified to wm_iconbitmap, and vice
        versa.

        On X, the images are arranged into the _NET_WM_ICON X property,
        which most modern window managers support. An icon specified by
        wm_iconbitmap may exist simultaneously.

        On Macintosh, this currently does nothing.
        """
        ...
    iconphoto = wm_iconphoto
    def wm_iconposition(self, x: int | None = None, y: int | None = None) -> tuple[int, int] | None:
        """
        Set the position of the icon of this widget to X and Y. Return
        a tuple of the current values of X and X if None is given.
        """
        ...
    iconposition = wm_iconposition
    def wm_iconwindow(self, pathName: Incomplete | None = None):
        """
        Set widget PATHNAME to be displayed instead of icon. Return the current
        value if None is given.
        """
        ...
    iconwindow = wm_iconwindow
    def wm_manage(self, widget) -> None:
        """
        The widget specified will become a stand alone top-level window.
        The window will be decorated with the window managers title bar,
        etc.
        """
        ...
    manage = wm_manage
    @overload
    def wm_maxsize(self, width: None = None, height: None = None) -> tuple[int, int]:
        """
        Set max WIDTH and HEIGHT for this widget. If the window is gridded
        the values are given in grid units. Return the current values if None
        is given.
        """
        ...
    @overload
    def wm_maxsize(self, width: int, height: int) -> None:
        """
        Set max WIDTH and HEIGHT for this widget. If the window is gridded
        the values are given in grid units. Return the current values if None
        is given.
        """
        ...
    maxsize = wm_maxsize
    @overload
    def wm_minsize(self, width: None = None, height: None = None) -> tuple[int, int]:
        """
        Set min WIDTH and HEIGHT for this widget. If the window is gridded
        the values are given in grid units. Return the current values if None
        is given.
        """
        ...
    @overload
    def wm_minsize(self, width: int, height: int) -> None:
        """
        Set min WIDTH and HEIGHT for this widget. If the window is gridded
        the values are given in grid units. Return the current values if None
        is given.
        """
        ...
    minsize = wm_minsize
    @overload
    def wm_overrideredirect(self, boolean: None = None) -> bool | None:
        """
        Instruct the window manager to ignore this widget
        if BOOLEAN is given with 1. Return the current value if None
        is given.
        """
        ...
    @overload
    def wm_overrideredirect(self, boolean: bool) -> None:
        """
        Instruct the window manager to ignore this widget
        if BOOLEAN is given with 1. Return the current value if None
        is given.
        """
        ...
    overrideredirect = wm_overrideredirect
    def wm_positionfrom(self, who: Literal["program", "user"] | None = None) -> Literal["", "program", "user"]:
        """
        Instruct the window manager that the position of this widget shall
        be defined by the user if WHO is "user", and by its own policy if WHO is
        "program".
        """
        ...
    positionfrom = wm_positionfrom
    @overload
    def wm_protocol(self, name: str, func: Callable[[], object] | str) -> None:
        """
        Bind function FUNC to command NAME for this widget.
        Return the function bound to NAME if None is given. NAME could be
        e.g. "WM_SAVE_YOURSELF" or "WM_DELETE_WINDOW".
        """
        ...
    @overload
    def wm_protocol(self, name: str, func: None = None) -> str:
        """
        Bind function FUNC to command NAME for this widget.
        Return the function bound to NAME if None is given. NAME could be
        e.g. "WM_SAVE_YOURSELF" or "WM_DELETE_WINDOW".
        """
        ...
    @overload
    def wm_protocol(self, name: None = None, func: None = None) -> tuple[str, ...]:
        """
        Bind function FUNC to command NAME for this widget.
        Return the function bound to NAME if None is given. NAME could be
        e.g. "WM_SAVE_YOURSELF" or "WM_DELETE_WINDOW".
        """
        ...
    protocol = wm_protocol
    @overload
    def wm_resizable(self, width: None = None, height: None = None) -> tuple[bool, bool]:
        """
        Instruct the window manager whether this width can be resized
        in WIDTH or HEIGHT. Both values are boolean values.
        """
        ...
    @overload
    def wm_resizable(self, width: bool, height: bool) -> None:
        """
        Instruct the window manager whether this width can be resized
        in WIDTH or HEIGHT. Both values are boolean values.
        """
        ...
    resizable = wm_resizable
    def wm_sizefrom(self, who: Literal["program", "user"] | None = None) -> Literal["", "program", "user"]:
        """
        Instruct the window manager that the size of this widget shall
        be defined by the user if WHO is "user", and by its own policy if WHO is
        "program".
        """
        ...
    sizefrom = wm_sizefrom
    @overload
    def wm_state(self, newstate: None = None) -> str:
        """
        Query or set the state of this widget as one of normal, icon,
        iconic (see wm_iconwindow), withdrawn, or zoomed (Windows only).
        """
        ...
    @overload
    def wm_state(self, newstate: str) -> None:
        """
        Query or set the state of this widget as one of normal, icon,
        iconic (see wm_iconwindow), withdrawn, or zoomed (Windows only).
        """
        ...
    state = wm_state
    @overload
    def wm_title(self, string: None = None) -> str:
        """Set the title of this widget."""
        ...
    @overload
    def wm_title(self, string: str) -> None:
        """Set the title of this widget."""
        ...
    title = wm_title
    @overload
    def wm_transient(self, master: None = None) -> _tkinter.Tcl_Obj:
        """
        Instruct the window manager that this widget is transient
        with regard to widget MASTER.
        """
        ...
    @overload
    def wm_transient(self, master: Wm | _tkinter.Tcl_Obj) -> None:
        """
        Instruct the window manager that this widget is transient
        with regard to widget MASTER.
        """
        ...
    transient = wm_transient
    def wm_withdraw(self) -> None:
        """
        Withdraw this widget from the screen such that it is unmapped
        and forgotten by the window manager. Re-draw it with wm_deiconify.
        """
        ...
    withdraw = wm_withdraw

class Tk(Misc, Wm):
    """
    Toplevel widget of Tk which represents mostly the main window
    of an application. It has an associated Tcl interpreter.
    """
    master: None
    def __init__(
        # Make sure to keep in sync with other functions that use the same
        # args.
        # use `git grep screenName` to find them
        self,
        screenName: str | None = None,
        baseName: str | None = None,
        className: str = "Tk",
        useTk: bool = True,
        sync: bool = False,
        use: str | None = None,
    ) -> None:
        """
        Return a new top level widget on screen SCREENNAME. A new Tcl interpreter will
        be created. BASENAME will be used for the identification of the profile file (see
        readprofile).
        It is constructed from sys.argv[0] without extensions if None is given. CLASSNAME
        is the name of the widget class.
        """
        ...
    @overload
    def configure(
        self,
        cnf: dict[str, Any] | None = None,
        *,
        background: str = ...,
        bd: _ScreenUnits = ...,
        bg: str = ...,
        border: _ScreenUnits = ...,
        borderwidth: _ScreenUnits = ...,
        cursor: _Cursor = ...,
        height: _ScreenUnits = ...,
        highlightbackground: str = ...,
        highlightcolor: str = ...,
        highlightthickness: _ScreenUnits = ...,
        menu: Menu = ...,
        padx: _ScreenUnits = ...,
        pady: _ScreenUnits = ...,
        relief: _Relief = ...,
        takefocus: _TakeFocusValue = ...,
        width: _ScreenUnits = ...,
    ) -> dict[str, tuple[str, str, str, Any, Any]] | None:
        """
        Configure resources of a widget.

        The values for resources are specified as keyword
        arguments. To get an overview about
        the allowed keyword arguments call the method keys.
        """
        ...
    @overload
    def configure(self, cnf: str) -> tuple[str, str, str, Any, Any]:
        """
        Configure resources of a widget.

        The values for resources are specified as keyword
        arguments. To get an overview about
        the allowed keyword arguments call the method keys.
        """
        ...
    config = configure
    def destroy(self) -> None:
        """
        Destroy this and all descendants widgets. This will
        end the application of this Tcl interpreter.
        """
        ...
    def readprofile(self, baseName: str, className: str) -> None:
        """
        Internal function. It reads .BASENAME.tcl and .CLASSNAME.tcl into
        the Tcl Interpreter and calls exec on the contents of .BASENAME.py and
        .CLASSNAME.py if such a file exists in the home directory.
        """
        ...
    report_callback_exception: Callable[[type[BaseException], BaseException, TracebackType | None], object]
    # Tk has __getattr__ so that tk_instance.foo falls back to tk_instance.tk.foo
    # Please keep in sync with _tkinter.TkappType.
    # Some methods are intentionally missing because they are inherited from Misc instead.
    def adderrorinfo(self, msg, /): ...
    def call(self, command: Any, /, *args: Any) -> Any: ...
    def createcommand(self, name, func, /): ...
    if sys.platform != "win32":
        def createfilehandler(self, file, mask, func, /): ...
        def deletefilehandler(self, file, /): ...

    def createtimerhandler(self, milliseconds, func, /): ...
    def dooneevent(self, flags: int = ..., /): ...
    def eval(self, script: str, /) -> str: ...
    def evalfile(self, fileName, /): ...
    def exprboolean(self, s, /): ...
    def exprdouble(self, s, /): ...
    def exprlong(self, s, /): ...
    def exprstring(self, s, /): ...
    def globalgetvar(self, *args, **kwargs): ...
    def globalsetvar(self, *args, **kwargs): ...
    def globalunsetvar(self, *args, **kwargs): ...
    def interpaddr(self): ...
    def loadtk(self) -> None: ...
    def record(self, script, /): ...
    if sys.version_info < (3, 11):
        def split(self, arg, /): ...

    def splitlist(self, arg, /): ...
    def unsetvar(self, *args, **kwargs): ...
    def wantobjects(self, *args, **kwargs): ...
    def willdispatch(self): ...

def Tcl(screenName: str | None = None, baseName: str | None = None, className: str = "Tk", useTk: bool = False) -> Tk: ...

_InMiscTotal = TypedDict("_InMiscTotal", {"in": Misc})
_InMiscNonTotal = TypedDict("_InMiscNonTotal", {"in": Misc}, total=False)

class _PackInfo(_InMiscTotal):
    # 'before' and 'after' never appear in _PackInfo
    anchor: _Anchor
    expand: bool
    fill: Literal["none", "x", "y", "both"]
    side: Literal["left", "right", "top", "bottom"]
    # Paddings come out as int or tuple of int, even though any _ScreenUnits
    # can be specified in pack().
    ipadx: int
    ipady: int
    padx: int | tuple[int, int]
    pady: int | tuple[int, int]

class Pack:
    """
    Geometry manager Pack.

    Base class to use the methods pack_* in every widget.
    """
    # _PackInfo is not the valid type for cnf because pad stuff accepts any
    # _ScreenUnits instead of int only. I didn't bother to create another
    # TypedDict for cnf because it appears to be a legacy thing that was
    # replaced by **kwargs.
    def pack_configure(
        self,
        cnf: Mapping[str, Any] | None = {},
        *,
        after: Misc = ...,
        anchor: _Anchor = ...,
        before: Misc = ...,
        expand: bool | Literal[0, 1] = 0,
        fill: Literal["none", "x", "y", "both"] = ...,
        side: Literal["left", "right", "top", "bottom"] = ...,
        ipadx: _ScreenUnits = ...,
        ipady: _ScreenUnits = ...,
        padx: _ScreenUnits | tuple[_ScreenUnits, _ScreenUnits] = ...,
        pady: _ScreenUnits | tuple[_ScreenUnits, _ScreenUnits] = ...,
        in_: Misc = ...,
        **kw: Any,  # allow keyword argument named 'in', see #4836
    ) -> None:
        """
        Pack a widget in the parent widget. Use as options:
        after=widget - pack it after you have packed widget
        anchor=NSEW (or subset) - position widget according to
                                  given direction
        before=widget - pack it before you will pack widget
        expand=bool - expand widget if parent size grows
        fill=NONE or X or Y or BOTH - fill widget if widget grows
        in=master - use master to contain this widget
        in_=master - see 'in' option description
        ipadx=amount - add internal padding in x direction
        ipady=amount - add internal padding in y direction
        padx=amount - add padding in x direction
        pady=amount - add padding in y direction
        side=TOP or BOTTOM or LEFT or RIGHT -  where to add this widget.
        """
        ...
    def pack_forget(self) -> None:
        """Unmap this widget and do not use it for the packing order."""
        ...
    def pack_info(self) -> _PackInfo:
        """
        Return information about the packing options
        for this widget.
        """
        ...
    pack = pack_configure
    forget = pack_forget
    propagate = Misc.pack_propagate

class _PlaceInfo(_InMiscNonTotal):  # empty dict if widget hasn't been placed
    anchor: _Anchor
    bordermode: Literal["inside", "outside", "ignore"]
    width: str  # can be int()ed (even after e.g. widget.place(height='2.3c') or similar)
    height: str  # can be int()ed
    x: str  # can be int()ed
    y: str  # can be int()ed
    relheight: str  # can be float()ed if not empty string
    relwidth: str  # can be float()ed if not empty string
    relx: str  # can be float()ed if not empty string
    rely: str  # can be float()ed if not empty string

class Place:
    """
    Geometry manager Place.

    Base class to use the methods place_* in every widget.
    """
    def place_configure(
        self,
        cnf: Mapping[str, Any] | None = {},
        *,
        anchor: _Anchor = ...,
        bordermode: Literal["inside", "outside", "ignore"] = ...,
        width: _ScreenUnits = ...,
        height: _ScreenUnits = ...,
        x: _ScreenUnits = ...,
        y: _ScreenUnits = ...,
        # str allowed for compatibility with place_info()
        relheight: str | float = ...,
        relwidth: str | float = ...,
        relx: str | float = ...,
        rely: str | float = ...,
        in_: Misc = ...,
        **kw: Any,  # allow keyword argument named 'in', see #4836
    ) -> None:
        """
        Place a widget in the parent widget. Use as options:
        in=master - master relative to which the widget is placed
        in_=master - see 'in' option description
        x=amount - locate anchor of this widget at position x of master
        y=amount - locate anchor of this widget at position y of master
        relx=amount - locate anchor of this widget between 0.0 and 1.0
                      relative to width of master (1.0 is right edge)
        rely=amount - locate anchor of this widget between 0.0 and 1.0
                      relative to height of master (1.0 is bottom edge)
        anchor=NSEW (or subset) - position anchor according to given direction
        width=amount - width of this widget in pixel
        height=amount - height of this widget in pixel
        relwidth=amount - width of this widget between 0.0 and 1.0
                          relative to width of master (1.0 is the same width
                          as the master)
        relheight=amount - height of this widget between 0.0 and 1.0
                           relative to height of master (1.0 is the same
                           height as the master)
        bordermode="inside" or "outside" - whether to take border width of
                                           master widget into account
        """
        ...
    def place_forget(self) -> None:
        """Unmap this widget."""
        ...
    def place_info(self) -> _PlaceInfo:
        """
        Return information about the placing options
        for this widget.
        """
        ...
    place = place_configure
    info = place_info

class _GridInfo(_InMiscNonTotal):  # empty dict if widget hasn't been gridded
    column: int
    columnspan: int
    row: int
    rowspan: int
    ipadx: int
    ipady: int
    padx: int | tuple[int, int]
    pady: int | tuple[int, int]
    sticky: str  # consists of letters 'n', 's', 'w', 'e', no repeats, may be empty

class Grid:
    """
    Geometry manager Grid.

    Base class to use the methods grid_* in every widget.
    """
    def grid_configure(
        self,
        cnf: Mapping[str, Any] | None = {},
        *,
        column: int = ...,
        columnspan: int = ...,
        row: int = ...,
        rowspan: int = ...,
        ipadx: _ScreenUnits = ...,
        ipady: _ScreenUnits = ...,
        padx: _ScreenUnits | tuple[_ScreenUnits, _ScreenUnits] = ...,
        pady: _ScreenUnits | tuple[_ScreenUnits, _ScreenUnits] = ...,
        sticky: str = ...,  # consists of letters 'n', 's', 'w', 'e', may contain repeats, may be empty
        in_: Misc = ...,
        **kw: Any,  # allow keyword argument named 'in', see #4836
    ) -> None:
        """
        Position a widget in the parent widget in a grid. Use as options:
        column=number - use cell identified with given column (starting with 0)
        columnspan=number - this widget will span several columns
        in=master - use master to contain this widget
        in_=master - see 'in' option description
        ipadx=amount - add internal padding in x direction
        ipady=amount - add internal padding in y direction
        padx=amount - add padding in x direction
        pady=amount - add padding in y direction
        row=number - use cell identified with given row (starting with 0)
        rowspan=number - this widget will span several rows
        sticky=NSEW - if cell is larger on which sides will this
                      widget stick to the cell boundary
        """
        ...
    def grid_forget(self) -> None:
        """Unmap this widget."""
        ...
    def grid_remove(self) -> None:
        """Unmap this widget but remember the grid options."""
        ...
    def grid_info(self) -> _GridInfo:
        """
        Return information about the options
        for positioning this widget in a grid.
        """
        ...
    grid = grid_configure
    location = Misc.grid_location
    size = Misc.grid_size

class BaseWidget(Misc):
    """Internal class."""
    master: Misc
    widgetName: Incomplete
    def __init__(self, master, widgetName, cnf={}, kw={}, extra=()) -> None:
        """
        Construct a widget with the parent widget MASTER, a name WIDGETNAME
        and appropriate options.
        """
        ...
    def destroy(self) -> None:
        """Destroy this and all descendants widgets."""
        ...

# This class represents any widget except Toplevel or Tk.
class Widget(BaseWidget, Pack, Place, Grid):
    """
    Internal class.

    Base class for a widget which can be positioned with the geometry managers
    Pack, Place or Grid.
    """
    # Allow bind callbacks to take e.g. Event[Label] instead of Event[Misc].
    # Tk and Toplevel get notified for their child widgets' events, but other
    # widgets don't.
    @overload
    def bind(
        self: _W,
        sequence: str | None = None,
        func: Callable[[Event[_W]], object] | None = None,
        add: Literal["", "+"] | bool | None = None,
    ) -> str:
        """
        Bind to this widget at event SEQUENCE a call to function FUNC.

        SEQUENCE is a string of concatenated event
        patterns. An event pattern is of the form
        <MODIFIER-MODIFIER-TYPE-DETAIL> where MODIFIER is one
        of Control, Mod2, M2, Shift, Mod3, M3, Lock, Mod4, M4,
        Button1, B1, Mod5, M5 Button2, B2, Meta, M, Button3,
        B3, Alt, Button4, B4, Double, Button5, B5 Triple,
        Mod1, M1. TYPE is one of Activate, Enter, Map,
        ButtonPress, Button, Expose, Motion, ButtonRelease
        FocusIn, MouseWheel, Circulate, FocusOut, Property,
        Colormap, Gravity Reparent, Configure, KeyPress, Key,
        Unmap, Deactivate, KeyRelease Visibility, Destroy,
        Leave and DETAIL is the button number for ButtonPress,
        ButtonRelease and DETAIL is the Keysym for KeyPress and
        KeyRelease. Examples are
        <Control-Button-1> for pressing Control and mouse button 1 or
        <Alt-A> for pressing A and the Alt key (KeyPress can be omitted).
        An event pattern can also be a virtual event of the form
        <<AString>> where AString can be arbitrary. This
        event can be generated by event_generate.
        If events are concatenated they must appear shortly
        after each other.

        FUNC will be called if the event sequence occurs with an
        instance of Event as argument. If the return value of FUNC is
        "break" no further bound function is invoked.

        An additional boolean parameter ADD specifies whether FUNC will
        be called additionally to the other bound function or whether
        it will replace the previous function.

        Bind will return an identifier to allow deletion of the bound function with
        unbind without memory leak.

        If FUNC or SEQUENCE is omitted the bound function or list
        of bound events are returned.
        """
        ...
    @overload
    def bind(self, sequence: str | None, func: str, add: Literal["", "+"] | bool | None = None) -> None:
        """
        Bind to this widget at event SEQUENCE a call to function FUNC.

        SEQUENCE is a string of concatenated event
        patterns. An event pattern is of the form
        <MODIFIER-MODIFIER-TYPE-DETAIL> where MODIFIER is one
        of Control, Mod2, M2, Shift, Mod3, M3, Lock, Mod4, M4,
        Button1, B1, Mod5, M5 Button2, B2, Meta, M, Button3,
        B3, Alt, Button4, B4, Double, Button5, B5 Triple,
        Mod1, M1. TYPE is one of Activate, Enter, Map,
        ButtonPress, Button, Expose, Motion, ButtonRelease
        FocusIn, MouseWheel, Circulate, FocusOut, Property,
        Colormap, Gravity Reparent, Configure, KeyPress, Key,
        Unmap, Deactivate, KeyRelease Visibility, Destroy,
        Leave and DETAIL is the button number for ButtonPress,
        ButtonRelease and DETAIL is the Keysym for KeyPress and
        KeyRelease. Examples are
        <Control-Button-1> for pressing Control and mouse button 1 or
        <Alt-A> for pressing A and the Alt key (KeyPress can be omitted).
        An event pattern can also be a virtual event of the form
        <<AString>> where AString can be arbitrary. This
        event can be generated by event_generate.
        If events are concatenated they must appear shortly
        after each other.

        FUNC will be called if the event sequence occurs with an
        instance of Event as argument. If the return value of FUNC is
        "break" no further bound function is invoked.

        An additional boolean parameter ADD specifies whether FUNC will
        be called additionally to the other bound function or whether
        it will replace the previous function.

        Bind will return an identifier to allow deletion of the bound function with
        unbind without memory leak.

        If FUNC or SEQUENCE is omitted the bound function or list
        of bound events are returned.
        """
        ...
    @overload
    def bind(self, *, func: str, add: Literal["", "+"] | bool | None = None) -> None:
        """
        Bind to this widget at event SEQUENCE a call to function FUNC.

        SEQUENCE is a string of concatenated event
        patterns. An event pattern is of the form
        <MODIFIER-MODIFIER-TYPE-DETAIL> where MODIFIER is one
        of Control, Mod2, M2, Shift, Mod3, M3, Lock, Mod4, M4,
        Button1, B1, Mod5, M5 Button2, B2, Meta, M, Button3,
        B3, Alt, Button4, B4, Double, Button5, B5 Triple,
        Mod1, M1. TYPE is one of Activate, Enter, Map,
        ButtonPress, Button, Expose, Motion, ButtonRelease
        FocusIn, MouseWheel, Circulate, FocusOut, Property,
        Colormap, Gravity Reparent, Configure, KeyPress, Key,
        Unmap, Deactivate, KeyRelease Visibility, Destroy,
        Leave and DETAIL is the button number for ButtonPress,
        ButtonRelease and DETAIL is the Keysym for KeyPress and
        KeyRelease. Examples are
        <Control-Button-1> for pressing Control and mouse button 1 or
        <Alt-A> for pressing A and the Alt key (KeyPress can be omitted).
        An event pattern can also be a virtual event of the form
        <<AString>> where AString can be arbitrary. This
        event can be generated by event_generate.
        If events are concatenated they must appear shortly
        after each other.

        FUNC will be called if the event sequence occurs with an
        instance of Event as argument. If the return value of FUNC is
        "break" no further bound function is invoked.

        An additional boolean parameter ADD specifies whether FUNC will
        be called additionally to the other bound function or whether
        it will replace the previous function.

        Bind will return an identifier to allow deletion of the bound function with
        unbind without memory leak.

        If FUNC or SEQUENCE is omitted the bound function or list
        of bound events are returned.
        """
        ...

class Toplevel(BaseWidget, Wm):
    """Toplevel widget, e.g. for dialogs."""
    # Toplevel and Tk have the same options because they correspond to the same
    # Tcl/Tk toplevel widget. For some reason, config and configure must be
    # copy/pasted here instead of aliasing as 'config = Tk.config'.
    def __init__(
        self,
        master: Misc | None = None,
        cnf: dict[str, Any] | None = {},
        *,
        background: str = ...,
        bd: _ScreenUnits = 0,
        bg: str = ...,
        border: _ScreenUnits = 0,
        borderwidth: _ScreenUnits = 0,
        class_: str = "Toplevel",
        colormap: Literal["new", ""] | Misc = "",
        container: bool = False,
        cursor: _Cursor = "",
        height: _ScreenUnits = 0,
        highlightbackground: str = ...,
        highlightcolor: str = ...,
        highlightthickness: _ScreenUnits = 0,
        menu: Menu = ...,
        name: str = ...,
        padx: _ScreenUnits = 0,
        pady: _ScreenUnits = 0,
        relief: _Relief = "flat",
        screen: str = "",  # can't be changed after creating widget
        takefocus: _TakeFocusValue = 0,
        use: int = ...,
        visual: str | tuple[str, int] = "",
        width: _ScreenUnits = 0,
    ) -> None:
        """
        Construct a toplevel widget with the parent MASTER.

        Valid resource names: background, bd, bg, borderwidth, class,
        colormap, container, cursor, height, highlightbackground,
        highlightcolor, highlightthickness, menu, relief, screen, takefocus,
        use, visual, width.
        """
        ...
    @overload
    def configure(
        self,
        cnf: dict[str, Any] | None = None,
        *,
        background: str = ...,
        bd: _ScreenUnits = ...,
        bg: str = ...,
        border: _ScreenUnits = ...,
        borderwidth: _ScreenUnits = ...,
        cursor: _Cursor = ...,
        height: _ScreenUnits = ...,
        highlightbackground: str = ...,
        highlightcolor: str = ...,
        highlightthickness: _ScreenUnits = ...,
        menu: Menu = ...,
        padx: _ScreenUnits = ...,
        pady: _ScreenUnits = ...,
        relief: _Relief = ...,
        takefocus: _TakeFocusValue = ...,
        width: _ScreenUnits = ...,
    ) -> dict[str, tuple[str, str, str, Any, Any]] | None:
        """
        Configure resources of a widget.

        The values for resources are specified as keyword
        arguments. To get an overview about
        the allowed keyword arguments call the method keys.
        """
        ...
    @overload
    def configure(self, cnf: str) -> tuple[str, str, str, Any, Any]:
        """
        Configure resources of a widget.

        The values for resources are specified as keyword
        arguments. To get an overview about
        the allowed keyword arguments call the method keys.
        """
        ...
    config = configure

class Button(Widget):
    """Button widget."""
    def __init__(
        self,
        master: Misc | None = None,
        cnf: dict[str, Any] | None = {},
        *,
        activebackground: str = ...,
        activeforeground: str = ...,
        anchor: _Anchor = "center",
        background: str = ...,
        bd: _ScreenUnits = ...,  # same as borderwidth
        bg: str = ...,  # same as background
        bitmap: str = "",
        border: _ScreenUnits = ...,  # same as borderwidth
        borderwidth: _ScreenUnits = ...,
        command: _ButtonCommand = "",
        compound: _Compound = "none",
        cursor: _Cursor = "",
        default: Literal["normal", "active", "disabled"] = "disabled",
        disabledforeground: str = ...,
        fg: str = ...,  # same as foreground
        font: _FontDescription = "TkDefaultFont",
        foreground: str = ...,
        # width and height must be int for buttons containing just text, but
        # ints are also valid _ScreenUnits
        height: _ScreenUnits = 0,
        highlightbackground: str = ...,
        highlightcolor: str = ...,
        highlightthickness: _ScreenUnits = 1,
        image: _ImageSpec = "",
        justify: Literal["left", "center", "right"] = "center",
        name: str = ...,
        overrelief: _Relief | Literal[""] = "",
        padx: _ScreenUnits = ...,
        pady: _ScreenUnits = ...,
        relief: _Relief = ...,
        repeatdelay: int = ...,
        repeatinterval: int = ...,
        state: Literal["normal", "active", "disabled"] = "normal",
        takefocus: _TakeFocusValue = "",
        text: float | str = "",
        # We allow the textvariable to be any Variable, not necessarily
        # StringVar. This is useful for e.g. a button that displays the value
        # of an IntVar.
        textvariable: Variable = ...,
        underline: int = -1,
        width: _ScreenUnits = 0,
        wraplength: _ScreenUnits = 0,
    ) -> None:
        """
        Construct a button widget with the parent MASTER.

        STANDARD OPTIONS

            activebackground, activeforeground, anchor,
            background, bitmap, borderwidth, cursor,
            disabledforeground, font, foreground
            highlightbackground, highlightcolor,
            highlightthickness, image, justify,
            padx, pady, relief, repeatdelay,
            repeatinterval, takefocus, text,
            textvariable, underline, wraplength

        WIDGET-SPECIFIC OPTIONS

            command, compound, default, height,
            overrelief, state, width
        """
        ...
    @overload
    def configure(
        self,
        cnf: dict[str, Any] | None = None,
        *,
        activebackground: str = ...,
        activeforeground: str = ...,
        anchor: _Anchor = ...,
        background: str = ...,
        bd: _ScreenUnits = ...,
        bg: str = ...,
        bitmap: str = ...,
        border: _ScreenUnits = ...,
        borderwidth: _ScreenUnits = ...,
        command: _ButtonCommand = ...,
        compound: _Compound = ...,
        cursor: _Cursor = ...,
        default: Literal["normal", "active", "disabled"] = ...,
        disabledforeground: str = ...,
        fg: str = ...,
        font: _FontDescription = ...,
        foreground: str = ...,
        height: _ScreenUnits = ...,
        highlightbackground: str = ...,
        highlightcolor: str = ...,
        highlightthickness: _ScreenUnits = ...,
        image: _ImageSpec = ...,
        justify: Literal["left", "center", "right"] = ...,
        overrelief: _Relief | Literal[""] = ...,
        padx: _ScreenUnits = ...,
        pady: _ScreenUnits = ...,
        relief: _Relief = ...,
        repeatdelay: int = ...,
        repeatinterval: int = ...,
        state: Literal["normal", "active", "disabled"] = ...,
        takefocus: _TakeFocusValue = ...,
        text: float | str = ...,
        textvariable: Variable = ...,
        underline: int = ...,
        width: _ScreenUnits = ...,
        wraplength: _ScreenUnits = ...,
    ) -> dict[str, tuple[str, str, str, Any, Any]] | None:
        """
        Configure resources of a widget.

        The values for resources are specified as keyword
        arguments. To get an overview about
        the allowed keyword arguments call the method keys.
        """
        ...
    @overload
    def configure(self, cnf: str) -> tuple[str, str, str, Any, Any]:
        """
        Configure resources of a widget.

        The values for resources are specified as keyword
        arguments. To get an overview about
        the allowed keyword arguments call the method keys.
        """
        ...
    config = configure
    def flash(self) -> None:
        """
        Flash the button.

        This is accomplished by redisplaying
        the button several times, alternating between active and
        normal colors. At the end of the flash the button is left
        in the same normal/active state as when the command was
        invoked. This command is ignored if the button's state is
        disabled.
        """
        ...
    def invoke(self) -> Any:
        """
        Invoke the command associated with the button.

        The return value is the return value from the command,
        or an empty string if there is no command associated with
        the button. This command is ignored if the button's state
        is disabled.
        """
        ...

class Canvas(Widget, XView, YView):
    """Canvas widget to display graphical elements like lines or text."""
    def __init__(
        self,
        master: Misc | None = None,
        cnf: dict[str, Any] | None = {},
        *,
        background: str = ...,
        bd: _ScreenUnits = 0,
        bg: str = ...,
        border: _ScreenUnits = 0,
        borderwidth: _ScreenUnits = 0,
        closeenough: float = 1.0,
        confine: bool = True,
        cursor: _Cursor = "",
        # canvas manual page has a section named COORDINATES, and the first
        # part of it describes _ScreenUnits.
        height: _ScreenUnits = ...,
        highlightbackground: str = ...,
        highlightcolor: str = ...,
        highlightthickness: _ScreenUnits = ...,
        insertbackground: str = ...,
        insertborderwidth: _ScreenUnits = 0,
        insertofftime: int = 300,
        insertontime: int = 600,
        insertwidth: _ScreenUnits = 2,
        name: str = ...,
        offset=...,  # undocumented
        relief: _Relief = "flat",
        # Setting scrollregion to None doesn't reset it back to empty,
        # but setting it to () does.
        scrollregion: tuple[_ScreenUnits, _ScreenUnits, _ScreenUnits, _ScreenUnits] | tuple[()] = (),
        selectbackground: str = ...,
        selectborderwidth: _ScreenUnits = 1,
        selectforeground: str = ...,
        # man page says that state can be 'hidden', but it can't
        state: Literal["normal", "disabled"] = "normal",
        takefocus: _TakeFocusValue = "",
        width: _ScreenUnits = ...,
        xscrollcommand: _XYScrollCommand = "",
        xscrollincrement: _ScreenUnits = 0,
        yscrollcommand: _XYScrollCommand = "",
        yscrollincrement: _ScreenUnits = 0,
    ) -> None:
        """
        Construct a canvas widget with the parent MASTER.

        Valid resource names: background, bd, bg, borderwidth, closeenough,
        confine, cursor, height, highlightbackground, highlightcolor,
        highlightthickness, insertbackground, insertborderwidth,
        insertofftime, insertontime, insertwidth, offset, relief,
        scrollregion, selectbackground, selectborderwidth, selectforeground,
        state, takefocus, width, xscrollcommand, xscrollincrement,
        yscrollcommand, yscrollincrement.
        """
        ...
    @overload
    def configure(
        self,
        cnf: dict[str, Any] | None = None,
        *,
        background: str = ...,
        bd: _ScreenUnits = ...,
        bg: str = ...,
        border: _ScreenUnits = ...,
        borderwidth: _ScreenUnits = ...,
        closeenough: float = ...,
        confine: bool = ...,
        cursor: _Cursor = ...,
        height: _ScreenUnits = ...,
        highlightbackground: str = ...,
        highlightcolor: str = ...,
        highlightthickness: _ScreenUnits = ...,
        insertbackground: str = ...,
        insertborderwidth: _ScreenUnits = ...,
        insertofftime: int = ...,
        insertontime: int = ...,
        insertwidth: _ScreenUnits = ...,
        offset=...,  # undocumented
        relief: _Relief = ...,
        scrollregion: tuple[_ScreenUnits, _ScreenUnits, _ScreenUnits, _ScreenUnits] | tuple[()] = ...,
        selectbackground: str = ...,
        selectborderwidth: _ScreenUnits = ...,
        selectforeground: str = ...,
        state: Literal["normal", "disabled"] = ...,
        takefocus: _TakeFocusValue = ...,
        width: _ScreenUnits = ...,
        xscrollcommand: _XYScrollCommand = ...,
        xscrollincrement: _ScreenUnits = ...,
        yscrollcommand: _XYScrollCommand = ...,
        yscrollincrement: _ScreenUnits = ...,
    ) -> dict[str, tuple[str, str, str, Any, Any]] | None:
        """
        Configure resources of a widget.

        The values for resources are specified as keyword
        arguments. To get an overview about
        the allowed keyword arguments call the method keys.
        """
        ...
    @overload
    def configure(self, cnf: str) -> tuple[str, str, str, Any, Any]:
        """
        Configure resources of a widget.

        The values for resources are specified as keyword
        arguments. To get an overview about
        the allowed keyword arguments call the method keys.
        """
        ...
    config = configure
    def addtag(self, *args):
        """Internal function."""
        ...
    def addtag_above(self, newtag: str, tagOrId: str | int) -> None:
        """Add tag NEWTAG to all items above TAGORID."""
        ...
    def addtag_all(self, newtag: str) -> None:
        """Add tag NEWTAG to all items."""
        ...
    def addtag_below(self, newtag: str, tagOrId: str | int) -> None:
        """Add tag NEWTAG to all items below TAGORID."""
        ...
    def addtag_closest(
        self, newtag: str, x: _ScreenUnits, y: _ScreenUnits, halo: _ScreenUnits | None = None, start: str | int | None = None
    ) -> None:
        """
        Add tag NEWTAG to item which is closest to pixel at X, Y.
        If several match take the top-most.
        All items closer than HALO are considered overlapping (all are
        closest). If START is specified the next below this tag is taken.
        """
        ...
    def addtag_enclosed(self, newtag: str, x1: _ScreenUnits, y1: _ScreenUnits, x2: _ScreenUnits, y2: _ScreenUnits) -> None:
        """
        Add tag NEWTAG to all items in the rectangle defined
        by X1,Y1,X2,Y2.
        """
        ...
    def addtag_overlapping(self, newtag: str, x1: _ScreenUnits, y1: _ScreenUnits, x2: _ScreenUnits, y2: _ScreenUnits) -> None:
        """
        Add tag NEWTAG to all items which overlap the rectangle
        defined by X1,Y1,X2,Y2.
        """
        ...
    def addtag_withtag(self, newtag: str, tagOrId: str | int) -> None:
        """Add tag NEWTAG to all items with TAGORID."""
        ...
    def find(self, *args):
        """Internal function."""
        ...
    def find_above(self, tagOrId: str | int) -> tuple[int, ...]:
        """Return items above TAGORID."""
        ...
    def find_all(self) -> tuple[int, ...]:
        """Return all items."""
        ...
    def find_below(self, tagOrId: str | int) -> tuple[int, ...]:
        """Return all items below TAGORID."""
        ...
    def find_closest(
        self, x: _ScreenUnits, y: _ScreenUnits, halo: _ScreenUnits | None = None, start: str | int | None = None
    ) -> tuple[int, ...]:
        """
        Return item which is closest to pixel at X, Y.
        If several match take the top-most.
        All items closer than HALO are considered overlapping (all are
        closest). If START is specified the next below this tag is taken.
        """
        ...
    def find_enclosed(self, x1: _ScreenUnits, y1: _ScreenUnits, x2: _ScreenUnits, y2: _ScreenUnits) -> tuple[int, ...]:
        """
        Return all items in rectangle defined
        by X1,Y1,X2,Y2.
        """
        ...
    def find_overlapping(self, x1: _ScreenUnits, y1: _ScreenUnits, x2: _ScreenUnits, y2: float) -> tuple[int, ...]:
        """
        Return all items which overlap the rectangle
        defined by X1,Y1,X2,Y2.
        """
        ...
    def find_withtag(self, tagOrId: str | int) -> tuple[int, ...]:
        """Return all items with TAGORID."""
        ...
    # Incompatible with Misc.bbox(), tkinter violates LSP
    def bbox(self, *args: str | int) -> tuple[int, int, int, int]:
        """
        Return a tuple of X1,Y1,X2,Y2 coordinates for a rectangle
        which encloses all items with tags specified as arguments.
        """
        ...
    @overload
    def tag_bind(
        self,
        tagOrId: str | int,
        sequence: str | None = None,
        func: Callable[[Event[Canvas]], object] | None = None,
        add: Literal["", "+"] | bool | None = None,
    ) -> str:
        """
        Bind to all items with TAGORID at event SEQUENCE a call to function FUNC.

        An additional boolean parameter ADD specifies whether FUNC will be
        called additionally to the other bound function or whether it will
        replace the previous function. See bind for the return value.
        """
        ...
    @overload
    def tag_bind(
        self, tagOrId: str | int, sequence: str | None, func: str, add: Literal["", "+"] | bool | None = None
    ) -> None:
        """
        Bind to all items with TAGORID at event SEQUENCE a call to function FUNC.

        An additional boolean parameter ADD specifies whether FUNC will be
        called additionally to the other bound function or whether it will
        replace the previous function. See bind for the return value.
        """
        ...
    @overload
    def tag_bind(self, tagOrId: str | int, *, func: str, add: Literal["", "+"] | bool | None = None) -> None:
        """
        Bind to all items with TAGORID at event SEQUENCE a call to function FUNC.

        An additional boolean parameter ADD specifies whether FUNC will be
        called additionally to the other bound function or whether it will
        replace the previous function. See bind for the return value.
        """
        ...
    def tag_unbind(self, tagOrId: str | int, sequence: str, funcid: str | None = None) -> None:
        """
        Unbind for all items with TAGORID for event SEQUENCE  the
        function identified with FUNCID.
        """
        ...
    def canvasx(self, screenx, gridspacing: Incomplete | None = None):
        """
        Return the canvas x coordinate of pixel position SCREENX rounded
        to nearest multiple of GRIDSPACING units.
        """
        ...
    def canvasy(self, screeny, gridspacing: Incomplete | None = None):
        """
        Return the canvas y coordinate of pixel position SCREENY rounded
        to nearest multiple of GRIDSPACING units.
        """
        ...
    @overload
    def coords(self, tagOrId: str | int, /) -> list[float]:
        """Return a list of coordinates for the item given in ARGS."""
        ...
    @overload
    def coords(self, tagOrId: str | int, args: list[int] | list[float] | tuple[float, ...], /) -> None:
        """Return a list of coordinates for the item given in ARGS."""
        ...
    @overload
    def coords(self, tagOrId: str | int, x1: float, y1: float, /, *args: float) -> None:
        """Return a list of coordinates for the item given in ARGS."""
        ...
    # create_foo() methods accept coords as a list or tuple, or as separate arguments.
    # Lists and tuples can be flat as in [1, 2, 3, 4], or nested as in [(1, 2), (3, 4)].
    # Keyword arguments should be the same in all overloads of each method.
    def create_arc(self, *args, **kw) -> int:
        """Create arc shaped region with coordinates x1,y1,x2,y2."""
        ...
    def create_bitmap(self, *args, **kw) -> int:
        """Create bitmap with coordinates x1,y1."""
        ...
    def create_image(self, *args, **kw) -> int:
        """Create image item with coordinates x1,y1."""
        ...
    @overload
    def create_line(
        self,
        x0: float,
        y0: float,
        x1: float,
        y1: float,
        /,
        *,
        activedash: str | int | list[int] | tuple[int, ...] = ...,
        activefill: str = ...,
        activestipple: str = ...,
        activewidth: _ScreenUnits = ...,
        arrow: Literal["first", "last", "both"] = ...,
        arrowshape: tuple[float, float, float] = ...,
        capstyle: Literal["round", "projecting", "butt"] = ...,
        dash: str | int | list[int] | tuple[int, ...] = ...,
        dashoffset: _ScreenUnits = ...,
        disableddash: str | int | list[int] | tuple[int, ...] = ...,
        disabledfill: str = ...,
        disabledstipple: str = ...,
        disabledwidth: _ScreenUnits = ...,
        fill: str = ...,
        joinstyle: Literal["round", "bevel", "miter"] = ...,
        offset: _ScreenUnits = ...,
        smooth: bool = ...,
        splinesteps: float = ...,
        state: Literal["normal", "hidden", "disabled"] = ...,
        stipple: str = ...,
        tags: str | list[str] | tuple[str, ...] = ...,
        width: _ScreenUnits = ...,
    ) -> int:
        """Create line with coordinates x1,y1,...,xn,yn."""
        ...
    @overload
    def create_line(
        self,
        xy_pair_0: tuple[float, float],
        xy_pair_1: tuple[float, float],
        /,
        *,
        activedash: str | int | list[int] | tuple[int, ...] = ...,
        activefill: str = ...,
        activestipple: str = ...,
        activewidth: _ScreenUnits = ...,
        arrow: Literal["first", "last", "both"] = ...,
        arrowshape: tuple[float, float, float] = ...,
        capstyle: Literal["round", "projecting", "butt"] = ...,
        dash: str | int | list[int] | tuple[int, ...] = ...,
        dashoffset: _ScreenUnits = ...,
        disableddash: str | int | list[int] | tuple[int, ...] = ...,
        disabledfill: str = ...,
        disabledstipple: str = ...,
        disabledwidth: _ScreenUnits = ...,
        fill: str = ...,
        joinstyle: Literal["round", "bevel", "miter"] = ...,
        offset: _ScreenUnits = ...,
        smooth: bool = ...,
        splinesteps: float = ...,
        state: Literal["normal", "hidden", "disabled"] = ...,
        stipple: str = ...,
        tags: str | list[str] | tuple[str, ...] = ...,
        width: _ScreenUnits = ...,
    ) -> int:
        """Create line with coordinates x1,y1,...,xn,yn."""
        ...
    @overload
    def create_line(
        self,
        coords: (
            tuple[float, float, float, float]
            | tuple[tuple[float, float], tuple[float, float]]
            | list[int]
            | list[float]
            | list[tuple[int, int]]
            | list[tuple[float, float]]
        ),
        /,
        *,
        activedash: str | int | list[int] | tuple[int, ...] = ...,
        activefill: str = ...,
        activestipple: str = ...,
        activewidth: _ScreenUnits = ...,
        arrow: Literal["first", "last", "both"] = ...,
        arrowshape: tuple[float, float, float] = ...,
        capstyle: Literal["round", "projecting", "butt"] = ...,
        dash: str | int | list[int] | tuple[int, ...] = ...,
        dashoffset: _ScreenUnits = ...,
        disableddash: str | int | list[int] | tuple[int, ...] = ...,
        disabledfill: str = ...,
        disabledstipple: str = ...,
        disabledwidth: _ScreenUnits = ...,
        fill: str = ...,
        joinstyle: Literal["round", "bevel", "miter"] = ...,
        offset: _ScreenUnits = ...,
        smooth: bool = ...,
        splinesteps: float = ...,
        state: Literal["normal", "hidden", "disabled"] = ...,
        stipple: str = ...,
        tags: str | list[str] | tuple[str, ...] = ...,
        width: _ScreenUnits = ...,
    ) -> int:
        """Create line with coordinates x1,y1,...,xn,yn."""
        ...
    @overload
    def create_oval(
        self,
        x0: float,
        y0: float,
        x1: float,
        y1: float,
        /,
        *,
        activedash: str | int | list[int] | tuple[int, ...] = ...,
        activefill: str = ...,
        activeoutline: str = ...,
        activeoutlinestipple: str = ...,
        activestipple: str = ...,
        activewidth: _ScreenUnits = ...,
        dash: str | int | list[int] | tuple[int, ...] = ...,
        dashoffset: _ScreenUnits = ...,
        disableddash: str | int | list[int] | tuple[int, ...] = ...,
        disabledfill: str = ...,
        disabledoutline: str = ...,
        disabledoutlinestipple: str = ...,
        disabledstipple: str = ...,
        disabledwidth: _ScreenUnits = ...,
        fill: str = ...,
        offset: _ScreenUnits = ...,
        outline: str = ...,
        outlineoffset: _ScreenUnits = ...,
        outlinestipple: str = ...,
        state: Literal["normal", "hidden", "disabled"] = ...,
        stipple: str = ...,
        tags: str | list[str] | tuple[str, ...] = ...,
        width: _ScreenUnits = ...,
    ) -> int:
        """Create oval with coordinates x1,y1,x2,y2."""
        ...
    @overload
    def create_oval(
        self,
        xy_pair_0: tuple[float, float],
        xy_pair_1: tuple[float, float],
        /,
        *,
        activedash: str | int | list[int] | tuple[int, ...] = ...,
        activefill: str = ...,
        activeoutline: str = ...,
        activeoutlinestipple: str = ...,
        activestipple: str = ...,
        activewidth: _ScreenUnits = ...,
        dash: str | int | list[int] | tuple[int, ...] = ...,
        dashoffset: _ScreenUnits = ...,
        disableddash: str | int | list[int] | tuple[int, ...] = ...,
        disabledfill: str = ...,
        disabledoutline: str = ...,
        disabledoutlinestipple: str = ...,
        disabledstipple: str = ...,
        disabledwidth: _ScreenUnits = ...,
        fill: str = ...,
        offset: _ScreenUnits = ...,
        outline: str = ...,
        outlineoffset: _ScreenUnits = ...,
        outlinestipple: str = ...,
        state: Literal["normal", "hidden", "disabled"] = ...,
        stipple: str = ...,
        tags: str | list[str] | tuple[str, ...] = ...,
        width: _ScreenUnits = ...,
    ) -> int:
        """Create oval with coordinates x1,y1,x2,y2."""
        ...
    @overload
    def create_oval(
        self,
        coords: (
            tuple[float, float, float, float]
            | tuple[tuple[float, float], tuple[float, float]]
            | list[int]
            | list[float]
            | list[tuple[int, int]]
            | list[tuple[float, float]]
        ),
        /,
        *,
        activedash: str | int | list[int] | tuple[int, ...] = ...,
        activefill: str = ...,
        activeoutline: str = ...,
        activeoutlinestipple: str = ...,
        activestipple: str = ...,
        activewidth: _ScreenUnits = ...,
        dash: str | int | list[int] | tuple[int, ...] = ...,
        dashoffset: _ScreenUnits = ...,
        disableddash: str | int | list[int] | tuple[int, ...] = ...,
        disabledfill: str = ...,
        disabledoutline: str = ...,
        disabledoutlinestipple: str = ...,
        disabledstipple: str = ...,
        disabledwidth: _ScreenUnits = ...,
        fill: str = ...,
        offset: _ScreenUnits = ...,
        outline: str = ...,
        outlineoffset: _ScreenUnits = ...,
        outlinestipple: str = ...,
        state: Literal["normal", "hidden", "disabled"] = ...,
        stipple: str = ...,
        tags: str | list[str] | tuple[str, ...] = ...,
        width: _ScreenUnits = ...,
    ) -> int:
        """Create oval with coordinates x1,y1,x2,y2."""
        ...
    @overload
    def create_polygon(
        self,
        x0: float,
        y0: float,
        x1: float,
        y1: float,
        /,
        *xy_pairs: float,
        activedash: str | int | list[int] | tuple[int, ...] = ...,
        activefill: str = ...,
        activeoutline: str = ...,
        activeoutlinestipple: str = ...,
        activestipple: str = ...,
        activewidth: _ScreenUnits = ...,
        dash: str | int | list[int] | tuple[int, ...] = ...,
        dashoffset: _ScreenUnits = ...,
        disableddash: str | int | list[int] | tuple[int, ...] = ...,
        disabledfill: str = ...,
        disabledoutline: str = ...,
        disabledoutlinestipple: str = ...,
        disabledstipple: str = ...,
        disabledwidth: _ScreenUnits = ...,
        fill: str = ...,
        joinstyle: Literal["round", "bevel", "miter"] = ...,
        offset: _ScreenUnits = ...,
        outline: str = ...,
        outlineoffset: _ScreenUnits = ...,
        outlinestipple: str = ...,
        smooth: bool = ...,
        splinesteps: float = ...,
        state: Literal["normal", "hidden", "disabled"] = ...,
        stipple: str = ...,
        tags: str | list[str] | tuple[str, ...] = ...,
        width: _ScreenUnits = ...,
    ) -> int:
        """Create polygon with coordinates x1,y1,...,xn,yn."""
        ...
    @overload
    def create_polygon(
        self,
        xy_pair_0: tuple[float, float],
        xy_pair_1: tuple[float, float],
        /,
        *xy_pairs: tuple[float, float],
        activedash: str | int | list[int] | tuple[int, ...] = ...,
        activefill: str = ...,
        activeoutline: str = ...,
        activeoutlinestipple: str = ...,
        activestipple: str = ...,
        activewidth: _ScreenUnits = ...,
        dash: str | int | list[int] | tuple[int, ...] = ...,
        dashoffset: _ScreenUnits = ...,
        disableddash: str | int | list[int] | tuple[int, ...] = ...,
        disabledfill: str = ...,
        disabledoutline: str = ...,
        disabledoutlinestipple: str = ...,
        disabledstipple: str = ...,
        disabledwidth: _ScreenUnits = ...,
        fill: str = ...,
        joinstyle: Literal["round", "bevel", "miter"] = ...,
        offset: _ScreenUnits = ...,
        outline: str = ...,
        outlineoffset: _ScreenUnits = ...,
        outlinestipple: str = ...,
        smooth: bool = ...,
        splinesteps: float = ...,
        state: Literal["normal", "hidden", "disabled"] = ...,
        stipple: str = ...,
        tags: str | list[str] | tuple[str, ...] = ...,
        width: _ScreenUnits = ...,
    ) -> int:
        """Create polygon with coordinates x1,y1,...,xn,yn."""
        ...
    @overload
    def create_polygon(
        self,
        coords: (
            tuple[float, ...]
            | tuple[tuple[float, float], ...]
            | list[int]
            | list[float]
            | list[tuple[int, int]]
            | list[tuple[float, float]]
        ),
        /,
        *,
        activedash: str | int | list[int] | tuple[int, ...] = ...,
        activefill: str = ...,
        activeoutline: str = ...,
        activeoutlinestipple: str = ...,
        activestipple: str = ...,
        activewidth: _ScreenUnits = ...,
        dash: str | int | list[int] | tuple[int, ...] = ...,
        dashoffset: _ScreenUnits = ...,
        disableddash: str | int | list[int] | tuple[int, ...] = ...,
        disabledfill: str = ...,
        disabledoutline: str = ...,
        disabledoutlinestipple: str = ...,
        disabledstipple: str = ...,
        disabledwidth: _ScreenUnits = ...,
        fill: str = ...,
        joinstyle: Literal["round", "bevel", "miter"] = ...,
        offset: _ScreenUnits = ...,
        outline: str = ...,
        outlineoffset: _ScreenUnits = ...,
        outlinestipple: str = ...,
        smooth: bool = ...,
        splinesteps: float = ...,
        state: Literal["normal", "hidden", "disabled"] = ...,
        stipple: str = ...,
        tags: str | list[str] | tuple[str, ...] = ...,
        width: _ScreenUnits = ...,
    ) -> int:
        """Create polygon with coordinates x1,y1,...,xn,yn."""
        ...
    @overload
    def create_rectangle(
        self,
        x0: float,
        y0: float,
        x1: float,
        y1: float,
        /,
        *,
        activedash: str | int | list[int] | tuple[int, ...] = ...,
        activefill: str = ...,
        activeoutline: str = ...,
        activeoutlinestipple: str = ...,
        activestipple: str = ...,
        activewidth: _ScreenUnits = ...,
        dash: str | int | list[int] | tuple[int, ...] = ...,
        dashoffset: _ScreenUnits = ...,
        disableddash: str | int | list[int] | tuple[int, ...] = ...,
        disabledfill: str = ...,
        disabledoutline: str = ...,
        disabledoutlinestipple: str = ...,
        disabledstipple: str = ...,
        disabledwidth: _ScreenUnits = ...,
        fill: str = ...,
        offset: _ScreenUnits = ...,
        outline: str = ...,
        outlineoffset: _ScreenUnits = ...,
        outlinestipple: str = ...,
        state: Literal["normal", "hidden", "disabled"] = ...,
        stipple: str = ...,
        tags: str | list[str] | tuple[str, ...] = ...,
        width: _ScreenUnits = ...,
    ) -> int:
        """Create rectangle with coordinates x1,y1,x2,y2."""
        ...
    @overload
    def create_rectangle(
        self,
        xy_pair_0: tuple[float, float],
        xy_pair_1: tuple[float, float],
        /,
        *,
        activedash: str | int | list[int] | tuple[int, ...] = ...,
        activefill: str = ...,
        activeoutline: str = ...,
        activeoutlinestipple: str = ...,
        activestipple: str = ...,
        activewidth: _ScreenUnits = ...,
        dash: str | int | list[int] | tuple[int, ...] = ...,
        dashoffset: _ScreenUnits = ...,
        disableddash: str | int | list[int] | tuple[int, ...] = ...,
        disabledfill: str = ...,
        disabledoutline: str = ...,
        disabledoutlinestipple: str = ...,
        disabledstipple: str = ...,
        disabledwidth: _ScreenUnits = ...,
        fill: str = ...,
        offset: _ScreenUnits = ...,
        outline: str = ...,
        outlineoffset: _ScreenUnits = ...,
        outlinestipple: str = ...,
        state: Literal["normal", "hidden", "disabled"] = ...,
        stipple: str = ...,
        tags: str | list[str] | tuple[str, ...] = ...,
        width: _ScreenUnits = ...,
    ) -> int:
        """Create rectangle with coordinates x1,y1,x2,y2."""
        ...
    @overload
    def create_rectangle(
        self,
        coords: (
            tuple[float, float, float, float]
            | tuple[tuple[float, float], tuple[float, float]]
            | list[int]
            | list[float]
            | list[tuple[int, int]]
            | list[tuple[float, float]]
        ),
        /,
        *,
        activedash: str | int | list[int] | tuple[int, ...] = ...,
        activefill: str = ...,
        activeoutline: str = ...,
        activeoutlinestipple: str = ...,
        activestipple: str = ...,
        activewidth: _ScreenUnits = ...,
        dash: str | int | list[int] | tuple[int, ...] = ...,
        dashoffset: _ScreenUnits = ...,
        disableddash: str | int | list[int] | tuple[int, ...] = ...,
        disabledfill: str = ...,
        disabledoutline: str = ...,
        disabledoutlinestipple: str = ...,
        disabledstipple: str = ...,
        disabledwidth: _ScreenUnits = ...,
        fill: str = ...,
        offset: _ScreenUnits = ...,
        outline: str = ...,
        outlineoffset: _ScreenUnits = ...,
        outlinestipple: str = ...,
        state: Literal["normal", "hidden", "disabled"] = ...,
        stipple: str = ...,
        tags: str | list[str] | tuple[str, ...] = ...,
        width: _ScreenUnits = ...,
    ) -> int:
        """Create rectangle with coordinates x1,y1,x2,y2."""
        ...
    @overload
    def create_text(
        self,
        x: float,
        y: float,
        /,
        *,
        activefill: str = ...,
        activestipple: str = ...,
        anchor: _Anchor = ...,
        angle: float | str = ...,
        disabledfill: str = ...,
        disabledstipple: str = ...,
        fill: str = ...,
        font: _FontDescription = ...,
        justify: Literal["left", "center", "right"] = ...,
        offset: _ScreenUnits = ...,
        state: Literal["normal", "hidden", "disabled"] = ...,
        stipple: str = ...,
        tags: str | list[str] | tuple[str, ...] = ...,
        text: float | str = ...,
        width: _ScreenUnits = ...,
    ) -> int:
        """Create text with coordinates x1,y1."""
        ...
    @overload
    def create_text(
        self,
        coords: tuple[float, float] | list[int] | list[float],
        /,
        *,
        activefill: str = ...,
        activestipple: str = ...,
        anchor: _Anchor = ...,
        angle: float | str = ...,
        disabledfill: str = ...,
        disabledstipple: str = ...,
        fill: str = ...,
        font: _FontDescription = ...,
        justify: Literal["left", "center", "right"] = ...,
        offset: _ScreenUnits = ...,
        state: Literal["normal", "hidden", "disabled"] = ...,
        stipple: str = ...,
        tags: str | list[str] | tuple[str, ...] = ...,
        text: float | str = ...,
        width: _ScreenUnits = ...,
    ) -> int:
        """Create text with coordinates x1,y1."""
        ...
    @overload
    def create_window(
        self,
        x: float,
        y: float,
        /,
        *,
        anchor: _Anchor = ...,
        height: _ScreenUnits = ...,
        state: Literal["normal", "hidden", "disabled"] = ...,
        tags: str | list[str] | tuple[str, ...] = ...,
        width: _ScreenUnits = ...,
        window: Widget = ...,
    ) -> int:
        """Create window with coordinates x1,y1,x2,y2."""
        ...
    @overload
    def create_window(
        self,
        coords: tuple[float, float] | list[int] | list[float],
        /,
        *,
        anchor: _Anchor = ...,
        height: _ScreenUnits = ...,
        state: Literal["normal", "hidden", "disabled"] = ...,
        tags: str | list[str] | tuple[str, ...] = ...,
        width: _ScreenUnits = ...,
        window: Widget = ...,
    ) -> int:
        """Create window with coordinates x1,y1,x2,y2."""
        ...
    def dchars(self, *args) -> None:
        """
        Delete characters of text items identified by tag or id in ARGS (possibly
        several times) from FIRST to LAST character (including).
        """
        ...
    def delete(self, *tagsOrCanvasIds: str | int) -> None:
        """Delete items identified by all tag or ids contained in ARGS."""
        ...
    @overload
    def dtag(self, tag: str, tag_to_delete: str | None = ..., /) -> None:
        """
        Delete tag or id given as last arguments in ARGS from items
        identified by first argument in ARGS.
        """
        ...
    @overload
    def dtag(self, id: int, tag_to_delete: str, /) -> None:
        """
        Delete tag or id given as last arguments in ARGS from items
        identified by first argument in ARGS.
        """
        ...
    def focus(self, *args):
        """Set focus to the first item specified in ARGS."""
        ...
    def gettags(self, tagOrId: str | int, /) -> tuple[str, ...]:
        """Return tags associated with the first item specified in ARGS."""
        ...
    def icursor(self, *args) -> None:
        """
        Set cursor at position POS in the item identified by TAGORID.
        In ARGS TAGORID must be first.
        """
        ...
    def index(self, *args):
        """Return position of cursor as integer in item specified in ARGS."""
        ...
    def insert(self, *args) -> None:
        """
        Insert TEXT in item TAGORID at position POS. ARGS must
        be TAGORID POS TEXT.
        """
        ...
    def itemcget(self, tagOrId, option):
        """Return the resource value for an OPTION for item TAGORID."""
        ...
    # itemconfigure kwargs depend on item type, which is not known when type checking
    def itemconfigure(
        self, tagOrId: str | int, cnf: dict[str, Any] | None = None, **kw: Any
    ) -> dict[str, tuple[str, str, str, str, str]] | None:
        """
        Configure resources of an item TAGORID.

        The values for resources are specified as keyword
        arguments. To get an overview about
        the allowed keyword arguments call the method without arguments.
        """
        ...
    itemconfig = itemconfigure
    def move(self, *args) -> None:
        """Move an item TAGORID given in ARGS."""
        ...
    def moveto(self, tagOrId: str | int, x: Literal[""] | float = "", y: Literal[""] | float = "") -> None:
        """
        Move the items given by TAGORID in the canvas coordinate
        space so that the first coordinate pair of the bottommost
        item with tag TAGORID is located at position (X,Y).
        X and Y may be the empty string, in which case the
        corresponding coordinate will be unchanged. All items matching
        TAGORID remain in the same positions relative to each other.
        """
        ...
    def postscript(self, cnf={}, **kw):
        """
        Print the contents of the canvas to a postscript
        file. Valid options: colormap, colormode, file, fontmap,
        height, pageanchor, pageheight, pagewidth, pagex, pagey,
        rotate, width, x, y.
        """
        ...
    # tkinter does:
    #    lower = tag_lower
    #    lift = tkraise = tag_raise
    #
    # But mypy doesn't like aliasing here (maybe because Misc defines the same names)
    def tag_lower(self, first: str | int, second: str | int | None = ..., /) -> None:
        """
        Lower an item TAGORID given in ARGS
        (optional below another item).
        """
        ...
    def lower(self, first: str | int, second: str | int | None = ..., /) -> None:
        """
        Lower an item TAGORID given in ARGS
        (optional below another item).
        """
        ...
    def tag_raise(self, first: str | int, second: str | int | None = ..., /) -> None:
        """
        Raise an item TAGORID given in ARGS
        (optional above another item).
        """
        ...
    def tkraise(self, first: str | int, second: str | int | None = ..., /) -> None:
        """
        Raise an item TAGORID given in ARGS
        (optional above another item).
        """
        ...
    def lift(self, first: str | int, second: str | int | None = ..., /) -> None:
        """
        Raise an item TAGORID given in ARGS
        (optional above another item).
        """
        ...
    def scale(
        self, tagOrId: str | int, xOrigin: _ScreenUnits, yOrigin: _ScreenUnits, xScale: float, yScale: float, /
    ) -> None:
        """Scale item TAGORID with XORIGIN, YORIGIN, XSCALE, YSCALE."""
        ...
    def scan_mark(self, x, y) -> None:
        """Remember the current X, Y coordinates."""
        ...
    def scan_dragto(self, x, y, gain: int = 10) -> None:
        """
        Adjust the view of the canvas to GAIN times the
        difference between X and Y and the coordinates given in
        scan_mark.
        """
        ...
    def select_adjust(self, tagOrId, index) -> None:
        """Adjust the end of the selection near the cursor of an item TAGORID to index."""
        ...
    def select_clear(self) -> None:
        """Clear the selection if it is in this widget."""
        ...
    def select_from(self, tagOrId, index) -> None:
        """Set the fixed end of a selection in item TAGORID to INDEX."""
        ...
    def select_item(self):
        """Return the item which has the selection."""
        ...
    def select_to(self, tagOrId, index) -> None:
        """Set the variable end of a selection in item TAGORID to INDEX."""
        ...
    def type(self, tagOrId: str | int) -> int | None:
        """Return the type of the item TAGORID."""
        ...

class Checkbutton(Widget):
    """Checkbutton widget which is either in on- or off-state."""
    def __init__(
        self,
        master: Misc | None = None,
        cnf: dict[str, Any] | None = {},
        *,
        activebackground: str = ...,
        activeforeground: str = ...,
        anchor: _Anchor = "center",
        background: str = ...,
        bd: _ScreenUnits = ...,
        bg: str = ...,
        bitmap: str = "",
        border: _ScreenUnits = ...,
        borderwidth: _ScreenUnits = ...,
        command: _ButtonCommand = "",
        compound: _Compound = "none",
        cursor: _Cursor = "",
        disabledforeground: str = ...,
        fg: str = ...,
        font: _FontDescription = "TkDefaultFont",
        foreground: str = ...,
        height: _ScreenUnits = 0,
        highlightbackground: str = ...,
        highlightcolor: str = ...,
        highlightthickness: _ScreenUnits = 1,
        image: _ImageSpec = "",
        indicatoron: bool = True,
        justify: Literal["left", "center", "right"] = "center",
        name: str = ...,
        offrelief: _Relief = ...,
        # The checkbutton puts a value to its variable when it's checked or
        # unchecked. We don't restrict the type of that value here, so
        # Any-typing is fine.
        #
        # I think Checkbutton shouldn't be generic, because then specifying
        # "any checkbutton regardless of what variable it uses" would be
        # difficult, and we might run into issues just like how list[float]
        # and list[int] are incompatible. Also, we would need a way to
        # specify "Checkbutton not associated with any variable", which is
        # done by setting variable to empty string (the default).
        offvalue: Any = 0,
        onvalue: Any = 1,
        overrelief: _Relief | Literal[""] = "",
        padx: _ScreenUnits = 1,
        pady: _ScreenUnits = 1,
        relief: _Relief = "flat",
        selectcolor: str = ...,
        selectimage: _ImageSpec = "",
        state: Literal["normal", "active", "disabled"] = "normal",
        takefocus: _TakeFocusValue = "",
        text: float | str = "",
        textvariable: Variable = ...,
        tristateimage: _ImageSpec = "",
        tristatevalue: Any = "",
        underline: int = -1,
        variable: Variable | Literal[""] = ...,
        width: _ScreenUnits = 0,
        wraplength: _ScreenUnits = 0,
    ) -> None:
        """
        Construct a checkbutton widget with the parent MASTER.

        Valid resource names: activebackground, activeforeground, anchor,
        background, bd, bg, bitmap, borderwidth, command, cursor,
        disabledforeground, fg, font, foreground, height,
        highlightbackground, highlightcolor, highlightthickness, image,
        indicatoron, justify, offvalue, onvalue, padx, pady, relief,
        selectcolor, selectimage, state, takefocus, text, textvariable,
        underline, variable, width, wraplength.
        """
        ...
    @overload
    def configure(
        self,
        cnf: dict[str, Any] | None = None,
        *,
        activebackground: str = ...,
        activeforeground: str = ...,
        anchor: _Anchor = ...,
        background: str = ...,
        bd: _ScreenUnits = ...,
        bg: str = ...,
        bitmap: str = ...,
        border: _ScreenUnits = ...,
        borderwidth: _ScreenUnits = ...,
        command: _ButtonCommand = ...,
        compound: _Compound = ...,
        cursor: _Cursor = ...,
        disabledforeground: str = ...,
        fg: str = ...,
        font: _FontDescription = ...,
        foreground: str = ...,
        height: _ScreenUnits = ...,
        highlightbackground: str = ...,
        highlightcolor: str = ...,
        highlightthickness: _ScreenUnits = ...,
        image: _ImageSpec = ...,
        indicatoron: bool = ...,
        justify: Literal["left", "center", "right"] = ...,
        offrelief: _Relief = ...,
        offvalue: Any = ...,
        onvalue: Any = ...,
        overrelief: _Relief | Literal[""] = ...,
        padx: _ScreenUnits = ...,
        pady: _ScreenUnits = ...,
        relief: _Relief = ...,
        selectcolor: str = ...,
        selectimage: _ImageSpec = ...,
        state: Literal["normal", "active", "disabled"] = ...,
        takefocus: _TakeFocusValue = ...,
        text: float | str = ...,
        textvariable: Variable = ...,
        tristateimage: _ImageSpec = ...,
        tristatevalue: Any = ...,
        underline: int = ...,
        variable: Variable | Literal[""] = ...,
        width: _ScreenUnits = ...,
        wraplength: _ScreenUnits = ...,
    ) -> dict[str, tuple[str, str, str, Any, Any]] | None:
        """
        Configure resources of a widget.

        The values for resources are specified as keyword
        arguments. To get an overview about
        the allowed keyword arguments call the method keys.
        """
        ...
    @overload
    def configure(self, cnf: str) -> tuple[str, str, str, Any, Any]:
        """
        Configure resources of a widget.

        The values for resources are specified as keyword
        arguments. To get an overview about
        the allowed keyword arguments call the method keys.
        """
        ...
    config = configure
    def deselect(self) -> None:
        """Put the button in off-state."""
        ...
    def flash(self) -> None:
        """Flash the button."""
        ...
    def invoke(self) -> Any:
        """Toggle the button and invoke a command if given as resource."""
        ...
    def select(self) -> None:
        """Put the button in on-state."""
        ...
    def toggle(self) -> None:
        """Toggle the button."""
        ...

class Entry(Widget, XView):
    """Entry widget which allows displaying simple text."""
    def __init__(
        self,
        master: Misc | None = None,
        cnf: dict[str, Any] | None = {},
        *,
        background: str = ...,
        bd: _ScreenUnits = ...,
        bg: str = ...,
        border: _ScreenUnits = ...,
        borderwidth: _ScreenUnits = ...,
        cursor: _Cursor = "xterm",
        disabledbackground: str = ...,
        disabledforeground: str = ...,
        exportselection: bool = True,
        fg: str = ...,
        font: _FontDescription = "TkTextFont",
        foreground: str = ...,
        highlightbackground: str = ...,
        highlightcolor: str = ...,
        highlightthickness: _ScreenUnits = ...,
        insertbackground: str = ...,
        insertborderwidth: _ScreenUnits = 0,
        insertofftime: int = 300,
        insertontime: int = 600,
        insertwidth: _ScreenUnits = ...,
        invalidcommand: _EntryValidateCommand = "",
        invcmd: _EntryValidateCommand = "",  # same as invalidcommand
        justify: Literal["left", "center", "right"] = "left",
        name: str = ...,
        readonlybackground: str = ...,
        relief: _Relief = "sunken",
        selectbackground: str = ...,
        selectborderwidth: _ScreenUnits = ...,
        selectforeground: str = ...,
        show: str = "",
        state: Literal["normal", "disabled", "readonly"] = "normal",
        takefocus: _TakeFocusValue = "",
        textvariable: Variable = ...,
        validate: Literal["none", "focus", "focusin", "focusout", "key", "all"] = "none",
        validatecommand: _EntryValidateCommand = "",
        vcmd: _EntryValidateCommand = "",  # same as validatecommand
        width: int = 20,
        xscrollcommand: _XYScrollCommand = "",
    ) -> None:
        """
        Construct an entry widget with the parent MASTER.

        Valid resource names: background, bd, bg, borderwidth, cursor,
        exportselection, fg, font, foreground, highlightbackground,
        highlightcolor, highlightthickness, insertbackground,
        insertborderwidth, insertofftime, insertontime, insertwidth,
        invalidcommand, invcmd, justify, relief, selectbackground,
        selectborderwidth, selectforeground, show, state, takefocus,
        textvariable, validate, validatecommand, vcmd, width,
        xscrollcommand.
        """
        ...
    @overload
    def configure(
        self,
        cnf: dict[str, Any] | None = None,
        *,
        background: str = ...,
        bd: _ScreenUnits = ...,
        bg: str = ...,
        border: _ScreenUnits = ...,
        borderwidth: _ScreenUnits = ...,
        cursor: _Cursor = ...,
        disabledbackground: str = ...,
        disabledforeground: str = ...,
        exportselection: bool = ...,
        fg: str = ...,
        font: _FontDescription = ...,
        foreground: str = ...,
        highlightbackground: str = ...,
        highlightcolor: str = ...,
        highlightthickness: _ScreenUnits = ...,
        insertbackground: str = ...,
        insertborderwidth: _ScreenUnits = ...,
        insertofftime: int = ...,
        insertontime: int = ...,
        insertwidth: _ScreenUnits = ...,
        invalidcommand: _EntryValidateCommand = ...,
        invcmd: _EntryValidateCommand = ...,
        justify: Literal["left", "center", "right"] = ...,
        readonlybackground: str = ...,
        relief: _Relief = ...,
        selectbackground: str = ...,
        selectborderwidth: _ScreenUnits = ...,
        selectforeground: str = ...,
        show: str = ...,
        state: Literal["normal", "disabled", "readonly"] = ...,
        takefocus: _TakeFocusValue = ...,
        textvariable: Variable = ...,
        validate: Literal["none", "focus", "focusin", "focusout", "key", "all"] = ...,
        validatecommand: _EntryValidateCommand = ...,
        vcmd: _EntryValidateCommand = ...,
        width: int = ...,
        xscrollcommand: _XYScrollCommand = ...,
    ) -> dict[str, tuple[str, str, str, Any, Any]] | None:
        """
        Configure resources of a widget.

        The values for resources are specified as keyword
        arguments. To get an overview about
        the allowed keyword arguments call the method keys.
        """
        ...
    @overload
    def configure(self, cnf: str) -> tuple[str, str, str, Any, Any]:
        """
        Configure resources of a widget.

        The values for resources are specified as keyword
        arguments. To get an overview about
        the allowed keyword arguments call the method keys.
        """
        ...
    config = configure
    def delete(self, first: str | int, last: str | int | None = None) -> None:
        """Delete text from FIRST to LAST (not included)."""
        ...
    def get(self) -> str:
        """Return the text."""
        ...
    def icursor(self, index: str | int) -> None:
        """Insert cursor at INDEX."""
        ...
    def index(self, index: str | int) -> int:
        """Return position of cursor."""
        ...
    def insert(self, index: str | int, string: str) -> None:
        """Insert STRING at INDEX."""
        ...
    def scan_mark(self, x) -> None:
        """Remember the current X, Y coordinates."""
        ...
    def scan_dragto(self, x) -> None:
        """
        Adjust the view of the canvas to 10 times the
        difference between X and Y and the coordinates given in
        scan_mark.
        """
        ...
    def selection_adjust(self, index: str | int) -> None:
        """Adjust the end of the selection near the cursor to INDEX."""
        ...
    def selection_clear(self) -> None:
        """Clear the selection if it is in this widget."""
        ...
    def selection_from(self, index: str | int) -> None:
        """Set the fixed end of a selection to INDEX."""
        ...
    def selection_present(self) -> bool:
        """
        Return True if there are characters selected in the entry, False
        otherwise.
        """
        ...
    def selection_range(self, start: str | int, end: str | int) -> None:
        """Set the selection from START to END (not included)."""
        ...
    def selection_to(self, index: str | int) -> None:
        """Set the variable end of a selection to INDEX."""
        ...
    select_adjust = selection_adjust
    select_clear = selection_clear
    select_from = selection_from
    select_present = selection_present
    select_range = selection_range
    select_to = selection_to

class Frame(Widget):
    """Frame widget which may contain other widgets and can have a 3D border."""
    def __init__(
        self,
        master: Misc | None = None,
        cnf: dict[str, Any] | None = {},
        *,
        background: str = ...,
        bd: _ScreenUnits = 0,
        bg: str = ...,
        border: _ScreenUnits = 0,
        borderwidth: _ScreenUnits = 0,
        class_: str = "Frame",  # can't be changed with configure()
        colormap: Literal["new", ""] | Misc = "",  # can't be changed with configure()
        container: bool = False,  # can't be changed with configure()
        cursor: _Cursor = "",
        height: _ScreenUnits = 0,
        highlightbackground: str = ...,
        highlightcolor: str = ...,
        highlightthickness: _ScreenUnits = 0,
        name: str = ...,
        padx: _ScreenUnits = 0,
        pady: _ScreenUnits = 0,
        relief: _Relief = "flat",
        takefocus: _TakeFocusValue = 0,
        visual: str | tuple[str, int] = "",  # can't be changed with configure()
        width: _ScreenUnits = 0,
    ) -> None:
        """
        Construct a frame widget with the parent MASTER.

        Valid resource names: background, bd, bg, borderwidth, class,
        colormap, container, cursor, height, highlightbackground,
        highlightcolor, highlightthickness, relief, takefocus, visual, width.
        """
        ...
    @overload
    def configure(
        self,
        cnf: dict[str, Any] | None = None,
        *,
        background: str = ...,
        bd: _ScreenUnits = ...,
        bg: str = ...,
        border: _ScreenUnits = ...,
        borderwidth: _ScreenUnits = ...,
        cursor: _Cursor = ...,
        height: _ScreenUnits = ...,
        highlightbackground: str = ...,
        highlightcolor: str = ...,
        highlightthickness: _ScreenUnits = ...,
        padx: _ScreenUnits = ...,
        pady: _ScreenUnits = ...,
        relief: _Relief = ...,
        takefocus: _TakeFocusValue = ...,
        width: _ScreenUnits = ...,
    ) -> dict[str, tuple[str, str, str, Any, Any]] | None:
        """
        Configure resources of a widget.

        The values for resources are specified as keyword
        arguments. To get an overview about
        the allowed keyword arguments call the method keys.
        """
        ...
    @overload
    def configure(self, cnf: str) -> tuple[str, str, str, Any, Any]:
        """
        Configure resources of a widget.

        The values for resources are specified as keyword
        arguments. To get an overview about
        the allowed keyword arguments call the method keys.
        """
        ...
    config = configure

class Label(Widget):
    """Label widget which can display text and bitmaps."""
    def __init__(
        self,
        master: Misc | None = None,
        cnf: dict[str, Any] | None = {},
        *,
        activebackground: str = ...,
        activeforeground: str = ...,
        anchor: _Anchor = "center",
        background: str = ...,
        bd: _ScreenUnits = ...,
        bg: str = ...,
        bitmap: str = "",
        border: _ScreenUnits = ...,
        borderwidth: _ScreenUnits = ...,
        compound: _Compound = "none",
        cursor: _Cursor = "",
        disabledforeground: str = ...,
        fg: str = ...,
        font: _FontDescription = "TkDefaultFont",
        foreground: str = ...,
        height: _ScreenUnits = 0,
        highlightbackground: str = ...,
        highlightcolor: str = ...,
        highlightthickness: _ScreenUnits = 0,
        image: _ImageSpec = "",
        justify: Literal["left", "center", "right"] = "center",
        name: str = ...,
        padx: _ScreenUnits = 1,
        pady: _ScreenUnits = 1,
        relief: _Relief = "flat",
        state: Literal["normal", "active", "disabled"] = "normal",
        takefocus: _TakeFocusValue = 0,
        text: float | str = "",
        textvariable: Variable = ...,
        underline: int = -1,
        width: _ScreenUnits = 0,
        wraplength: _ScreenUnits = 0,
    ) -> None:
        """
        Construct a label widget with the parent MASTER.

        STANDARD OPTIONS

            activebackground, activeforeground, anchor,
            background, bitmap, borderwidth, cursor,
            disabledforeground, font, foreground,
            highlightbackground, highlightcolor,
            highlightthickness, image, justify,
            padx, pady, relief, takefocus, text,
            textvariable, underline, wraplength

        WIDGET-SPECIFIC OPTIONS

            height, state, width
        """
        ...
    @overload
    def configure(
        self,
        cnf: dict[str, Any] | None = None,
        *,
        activebackground: str = ...,
        activeforeground: str = ...,
        anchor: _Anchor = ...,
        background: str = ...,
        bd: _ScreenUnits = ...,
        bg: str = ...,
        bitmap: str = ...,
        border: _ScreenUnits = ...,
        borderwidth: _ScreenUnits = ...,
        compound: _Compound = ...,
        cursor: _Cursor = ...,
        disabledforeground: str = ...,
        fg: str = ...,
        font: _FontDescription = ...,
        foreground: str = ...,
        height: _ScreenUnits = ...,
        highlightbackground: str = ...,
        highlightcolor: str = ...,
        highlightthickness: _ScreenUnits = ...,
        image: _ImageSpec = ...,
        justify: Literal["left", "center", "right"] = ...,
        padx: _ScreenUnits = ...,
        pady: _ScreenUnits = ...,
        relief: _Relief = ...,
        state: Literal["normal", "active", "disabled"] = ...,
        takefocus: _TakeFocusValue = ...,
        text: float | str = ...,
        textvariable: Variable = ...,
        underline: int = ...,
        width: _ScreenUnits = ...,
        wraplength: _ScreenUnits = ...,
    ) -> dict[str, tuple[str, str, str, Any, Any]] | None:
        """
        Configure resources of a widget.

        The values for resources are specified as keyword
        arguments. To get an overview about
        the allowed keyword arguments call the method keys.
        """
        ...
    @overload
    def configure(self, cnf: str) -> tuple[str, str, str, Any, Any]:
        """
        Configure resources of a widget.

        The values for resources are specified as keyword
        arguments. To get an overview about
        the allowed keyword arguments call the method keys.
        """
        ...
    config = configure

class Listbox(Widget, XView, YView):
    """Listbox widget which can display a list of strings."""
    def __init__(
        self,
        master: Misc | None = None,
        cnf: dict[str, Any] | None = {},
        *,
        activestyle: Literal["dotbox", "none", "underline"] = ...,
        background: str = ...,
        bd: _ScreenUnits = 1,
        bg: str = ...,
        border: _ScreenUnits = 1,
        borderwidth: _ScreenUnits = 1,
        cursor: _Cursor = "",
        disabledforeground: str = ...,
        exportselection: bool | Literal[0, 1] = 1,
        fg: str = ...,
        font: _FontDescription = ...,
        foreground: str = ...,
        height: int = 10,
        highlightbackground: str = ...,
        highlightcolor: str = ...,
        highlightthickness: _ScreenUnits = ...,
        justify: Literal["left", "center", "right"] = "left",
        # There's no tkinter.ListVar, but seems like bare tkinter.Variable
        # actually works for this:
        #
        #    >>> import tkinter
        #    >>> lb = tkinter.Listbox()
        #    >>> var = lb['listvariable'] = tkinter.Variable()
        #    >>> var.set(['foo', 'bar', 'baz'])
        #    >>> lb.get(0, 'end')
        #    ('foo', 'bar', 'baz')
        listvariable: Variable = ...,
        name: str = ...,
        relief: _Relief = ...,
        selectbackground: str = ...,
        selectborderwidth: _ScreenUnits = 0,
        selectforeground: str = ...,
        # from listbox man page: "The value of the [selectmode] option may be
        # arbitrary, but the default bindings expect it to be either single,
        # browse, multiple, or extended"
        #
        # I have never seen anyone setting this to something else than what
        # "the default bindings expect", but let's support it anyway.
        selectmode: str | Literal["single", "browse", "multiple", "extended"] = "browse",  # noqa: Y051
        setgrid: bool = False,
        state: Literal["normal", "disabled"] = "normal",
        takefocus: _TakeFocusValue = "",
        width: int = 20,
        xscrollcommand: _XYScrollCommand = "",
        yscrollcommand: _XYScrollCommand = "",
    ) -> None:
        """
        Construct a listbox widget with the parent MASTER.

        Valid resource names: background, bd, bg, borderwidth, cursor,
        exportselection, fg, font, foreground, height, highlightbackground,
        highlightcolor, highlightthickness, relief, selectbackground,
        selectborderwidth, selectforeground, selectmode, setgrid, takefocus,
        width, xscrollcommand, yscrollcommand, listvariable.
        """
        ...
    @overload
    def configure(
        self,
        cnf: dict[str, Any] | None = None,
        *,
        activestyle: Literal["dotbox", "none", "underline"] = ...,
        background: str = ...,
        bd: _ScreenUnits = ...,
        bg: str = ...,
        border: _ScreenUnits = ...,
        borderwidth: _ScreenUnits = ...,
        cursor: _Cursor = ...,
        disabledforeground: str = ...,
        exportselection: bool = ...,
        fg: str = ...,
        font: _FontDescription = ...,
        foreground: str = ...,
        height: int = ...,
        highlightbackground: str = ...,
        highlightcolor: str = ...,
        highlightthickness: _ScreenUnits = ...,
        justify: Literal["left", "center", "right"] = ...,
        listvariable: Variable = ...,
        relief: _Relief = ...,
        selectbackground: str = ...,
        selectborderwidth: _ScreenUnits = ...,
        selectforeground: str = ...,
        selectmode: str | Literal["single", "browse", "multiple", "extended"] = ...,  # noqa: Y051
        setgrid: bool = ...,
        state: Literal["normal", "disabled"] = ...,
        takefocus: _TakeFocusValue = ...,
        width: int = ...,
        xscrollcommand: _XYScrollCommand = ...,
        yscrollcommand: _XYScrollCommand = ...,
    ) -> dict[str, tuple[str, str, str, Any, Any]] | None:
        """
        Configure resources of a widget.

        The values for resources are specified as keyword
        arguments. To get an overview about
        the allowed keyword arguments call the method keys.
        """
        ...
    @overload
    def configure(self, cnf: str) -> tuple[str, str, str, Any, Any]:
        """
        Configure resources of a widget.

        The values for resources are specified as keyword
        arguments. To get an overview about
        the allowed keyword arguments call the method keys.
        """
        ...
    config = configure
    def activate(self, index: str | int) -> None:
        """Activate item identified by INDEX."""
        ...
    def bbox(self, index: str | int) -> tuple[int, int, int, int] | None:
        """
        Return a tuple of X1,Y1,X2,Y2 coordinates for a rectangle
        which encloses the item identified by the given index.
        """
        ...
    def curselection(self):
        """Return the indices of currently selected item."""
        ...
    def delete(self, first: str | int, last: str | int | None = None) -> None:
        """Delete items from FIRST to LAST (included)."""
        ...
    def get(self, first: str | int, last: str | int | None = None):
        """Get list of items from FIRST to LAST (included)."""
        ...
    def index(self, index: str | int) -> int:
        """Return index of item identified with INDEX."""
        ...
    def insert(self, index: str | int, *elements: str | float) -> None:
        """Insert ELEMENTS at INDEX."""
        ...
    def nearest(self, y):
        """Get index of item which is nearest to y coordinate Y."""
        ...
    def scan_mark(self, x, y) -> None:
        """Remember the current X, Y coordinates."""
        ...
    def scan_dragto(self, x, y) -> None:
        """
        Adjust the view of the listbox to 10 times the
        difference between X and Y and the coordinates given in
        scan_mark.
        """
        ...
    def see(self, index: str | int) -> None:
        """Scroll such that INDEX is visible."""
        ...
    def selection_anchor(self, index: str | int) -> None:
        """Set the fixed end oft the selection to INDEX."""
        ...
    select_anchor = selection_anchor
    def selection_clear(self, first: str | int, last: str | int | None = None) -> None:
        """Clear the selection from FIRST to LAST (included)."""
        ...
    select_clear = selection_clear
    def selection_includes(self, index: str | int):
        """Return True if INDEX is part of the selection."""
        ...
    select_includes = selection_includes
    def selection_set(self, first: str | int, last: str | int | None = None) -> None:
        """
        Set the selection from FIRST to LAST (included) without
        changing the currently selected elements.
        """
        ...
    select_set = selection_set
    def size(self) -> int:
        """Return the number of elements in the listbox."""
        ...
    def itemcget(self, index: str | int, option):
        """Return the resource value for an ITEM and an OPTION."""
        ...
    def itemconfigure(self, index: str | int, cnf: Incomplete | None = None, **kw):
        """
        Configure resources of an ITEM.

        The values for resources are specified as keyword arguments.
        To get an overview about the allowed keyword arguments
        call the method without arguments.
        Valid resource names: background, bg, foreground, fg,
        selectbackground, selectforeground.
        """
        ...
    itemconfig = itemconfigure

class Menu(Widget):
    """Menu widget which allows displaying menu bars, pull-down menus and pop-up menus."""
    def __init__(
        self,
        master: Misc | None = None,
        cnf: dict[str, Any] | None = {},
        *,
        activebackground: str = ...,
        activeborderwidth: _ScreenUnits = ...,
        activeforeground: str = ...,
        background: str = ...,
        bd: _ScreenUnits = ...,
        bg: str = ...,
        border: _ScreenUnits = ...,
        borderwidth: _ScreenUnits = ...,
        cursor: _Cursor = "arrow",
        disabledforeground: str = ...,
        fg: str = ...,
        font: _FontDescription = ...,
        foreground: str = ...,
        name: str = ...,
        postcommand: Callable[[], object] | str = "",
        relief: _Relief = ...,
        selectcolor: str = ...,
        takefocus: _TakeFocusValue = 0,
        tearoff: bool | Literal[0, 1] = 1,
        # I guess tearoffcommand arguments are supposed to be widget objects,
        # but they are widget name strings. Use nametowidget() to handle the
        # arguments of tearoffcommand.
        tearoffcommand: Callable[[str, str], object] | str = "",
        title: str = "",
        type: Literal["menubar", "tearoff", "normal"] = "normal",
    ) -> None:
        """
        Construct menu widget with the parent MASTER.

        Valid resource names: activebackground, activeborderwidth,
        activeforeground, background, bd, bg, borderwidth, cursor,
        disabledforeground, fg, font, foreground, postcommand, relief,
        selectcolor, takefocus, tearoff, tearoffcommand, title, type.
        """
        ...
    @overload
    def configure(
        self,
        cnf: dict[str, Any] | None = None,
        *,
        activebackground: str = ...,
        activeborderwidth: _ScreenUnits = ...,
        activeforeground: str = ...,
        background: str = ...,
        bd: _ScreenUnits = ...,
        bg: str = ...,
        border: _ScreenUnits = ...,
        borderwidth: _ScreenUnits = ...,
        cursor: _Cursor = ...,
        disabledforeground: str = ...,
        fg: str = ...,
        font: _FontDescription = ...,
        foreground: str = ...,
        postcommand: Callable[[], object] | str = ...,
        relief: _Relief = ...,
        selectcolor: str = ...,
        takefocus: _TakeFocusValue = ...,
        tearoff: bool = ...,
        tearoffcommand: Callable[[str, str], object] | str = ...,
        title: str = ...,
        type: Literal["menubar", "tearoff", "normal"] = ...,
    ) -> dict[str, tuple[str, str, str, Any, Any]] | None:
        """
        Configure resources of a widget.

        The values for resources are specified as keyword
        arguments. To get an overview about
        the allowed keyword arguments call the method keys.
        """
        ...
    @overload
    def configure(self, cnf: str) -> tuple[str, str, str, Any, Any]:
        """
        Configure resources of a widget.

        The values for resources are specified as keyword
        arguments. To get an overview about
        the allowed keyword arguments call the method keys.
        """
        ...
    config = configure
    def tk_popup(self, x: int, y: int, entry: str | int = "") -> None:
        """Post the menu at position X,Y with entry ENTRY."""
        ...
    def activate(self, index: str | int) -> None:
        """Activate entry at INDEX."""
        ...
    def add(self, itemType, cnf={}, **kw):
        """Internal function."""
        ...
    def insert(self, index, itemType, cnf={}, **kw):
        """Internal function."""
        ...
    def add_cascade(
        self,
        cnf: dict[str, Any] | None = {},
        *,
        accelerator: str = ...,
        activebackground: str = ...,
        activeforeground: str = ...,
        background: str = ...,
        bitmap: str = ...,
        columnbreak: int = ...,
        command: Callable[[], object] | str = ...,
        compound: _Compound = ...,
        font: _FontDescription = ...,
        foreground: str = ...,
        hidemargin: bool = ...,
        image: _ImageSpec = ...,
        label: str = ...,
        menu: Menu = ...,
        state: Literal["normal", "active", "disabled"] = ...,
        underline: int = ...,
    ) -> None:
        """Add hierarchical menu item."""
        ...
    def add_checkbutton(
        self,
        cnf: dict[str, Any] | None = {},
        *,
        accelerator: str = ...,
        activebackground: str = ...,
        activeforeground: str = ...,
        background: str = ...,
        bitmap: str = ...,
        columnbreak: int = ...,
        command: Callable[[], object] | str = ...,
        compound: _Compound = ...,
        font: _FontDescription = ...,
        foreground: str = ...,
        hidemargin: bool = ...,
        image: _ImageSpec = ...,
        indicatoron: bool = ...,
        label: str = ...,
        offvalue: Any = ...,
        onvalue: Any = ...,
        selectcolor: str = ...,
        selectimage: _ImageSpec = ...,
        state: Literal["normal", "active", "disabled"] = ...,
        underline: int = ...,
        variable: Variable = ...,
    ) -> None:
        """Add checkbutton menu item."""
        ...
    def add_command(
        self,
        cnf: dict[str, Any] | None = {},
        *,
        accelerator: str = ...,
        activebackground: str = ...,
        activeforeground: str = ...,
        background: str = ...,
        bitmap: str = ...,
        columnbreak: int = ...,
        command: Callable[[], object] | str = ...,
        compound: _Compound = ...,
        font: _FontDescription = ...,
        foreground: str = ...,
        hidemargin: bool = ...,
        image: _ImageSpec = ...,
        label: str = ...,
        state: Literal["normal", "active", "disabled"] = ...,
        underline: int = ...,
    ) -> None:
        """Add command menu item."""
        ...
    def add_radiobutton(
        self,
        cnf: dict[str, Any] | None = {},
        *,
        accelerator: str = ...,
        activebackground: str = ...,
        activeforeground: str = ...,
        background: str = ...,
        bitmap: str = ...,
        columnbreak: int = ...,
        command: Callable[[], object] | str = ...,
        compound: _Compound = ...,
        font: _FontDescription = ...,
        foreground: str = ...,
        hidemargin: bool = ...,
        image: _ImageSpec = ...,
        indicatoron: bool = ...,
        label: str = ...,
        selectcolor: str = ...,
        selectimage: _ImageSpec = ...,
        state: Literal["normal", "active", "disabled"] = ...,
        underline: int = ...,
        value: Any = ...,
        variable: Variable = ...,
    ) -> None:
        """Add radio menu item."""
        ...
    def add_separator(self, cnf: dict[str, Any] | None = {}, *, background: str = ...) -> None:
        """Add separator."""
        ...
    def insert_cascade(
        self,
        index: str | int,
        cnf: dict[str, Any] | None = {},
        *,
        accelerator: str = ...,
        activebackground: str = ...,
        activeforeground: str = ...,
        background: str = ...,
        bitmap: str = ...,
        columnbreak: int = ...,
        command: Callable[[], object] | str = ...,
        compound: _Compound = ...,
        font: _FontDescription = ...,
        foreground: str = ...,
        hidemargin: bool = ...,
        image: _ImageSpec = ...,
        label: str = ...,
        menu: Menu = ...,
        state: Literal["normal", "active", "disabled"] = ...,
        underline: int = ...,
    ) -> None:
        """Add hierarchical menu item at INDEX."""
        ...
    def insert_checkbutton(
        self,
        index: str | int,
        cnf: dict[str, Any] | None = {},
        *,
        accelerator: str = ...,
        activebackground: str = ...,
        activeforeground: str = ...,
        background: str = ...,
        bitmap: str = ...,
        columnbreak: int = ...,
        command: Callable[[], object] | str = ...,
        compound: _Compound = ...,
        font: _FontDescription = ...,
        foreground: str = ...,
        hidemargin: bool = ...,
        image: _ImageSpec = ...,
        indicatoron: bool = ...,
        label: str = ...,
        offvalue: Any = ...,
        onvalue: Any = ...,
        selectcolor: str = ...,
        selectimage: _ImageSpec = ...,
        state: Literal["normal", "active", "disabled"] = ...,
        underline: int = ...,
        variable: Variable = ...,
    ) -> None:
        """Add checkbutton menu item at INDEX."""
        ...
    def insert_command(
        self,
        index: str | int,
        cnf: dict[str, Any] | None = {},
        *,
        accelerator: str = ...,
        activebackground: str = ...,
        activeforeground: str = ...,
        background: str = ...,
        bitmap: str = ...,
        columnbreak: int = ...,
        command: Callable[[], object] | str = ...,
        compound: _Compound = ...,
        font: _FontDescription = ...,
        foreground: str = ...,
        hidemargin: bool = ...,
        image: _ImageSpec = ...,
        label: str = ...,
        state: Literal["normal", "active", "disabled"] = ...,
        underline: int = ...,
    ) -> None:
        """Add command menu item at INDEX."""
        ...
    def insert_radiobutton(
        self,
        index: str | int,
        cnf: dict[str, Any] | None = {},
        *,
        accelerator: str = ...,
        activebackground: str = ...,
        activeforeground: str = ...,
        background: str = ...,
        bitmap: str = ...,
        columnbreak: int = ...,
        command: Callable[[], object] | str = ...,
        compound: _Compound = ...,
        font: _FontDescription = ...,
        foreground: str = ...,
        hidemargin: bool = ...,
        image: _ImageSpec = ...,
        indicatoron: bool = ...,
        label: str = ...,
        selectcolor: str = ...,
        selectimage: _ImageSpec = ...,
        state: Literal["normal", "active", "disabled"] = ...,
        underline: int = ...,
        value: Any = ...,
        variable: Variable = ...,
    ) -> None:
        """Add radio menu item at INDEX."""
        ...
    def insert_separator(self, index: str | int, cnf: dict[str, Any] | None = {}, *, background: str = ...) -> None:
        """Add separator at INDEX."""
        ...
    def delete(self, index1: str | int, index2: str | int | None = None) -> None:
        """Delete menu items between INDEX1 and INDEX2 (included)."""
        ...
    def entrycget(self, index: str | int, option: str) -> Any:
        """Return the resource value of a menu item for OPTION at INDEX."""
        ...
    def entryconfigure(
        self, index: str | int, cnf: dict[str, Any] | None = None, **kw: Any
    ) -> dict[str, tuple[str, str, str, Any, Any]] | None:
        """Configure a menu item at INDEX."""
        ...
    entryconfig = entryconfigure
    def index(self, index: str | int) -> int | None:
        """Return the index of a menu item identified by INDEX."""
        ...
    def invoke(self, index: str | int) -> Any:
        """
        Invoke a menu item identified by INDEX and execute
        the associated command.
        """
        ...
    def post(self, x: int, y: int) -> None:
        """Display a menu at position X,Y."""
        ...
    def type(self, index: str | int) -> Literal["cascade", "checkbutton", "command", "radiobutton", "separator"]:
        """Return the type of the menu item at INDEX."""
        ...
    def unpost(self) -> None:
        """Unmap a menu."""
        ...
    def xposition(self, index: str | int) -> int:
        """
        Return the x-position of the leftmost pixel of the menu item
        at INDEX.
        """
        ...
    def yposition(self, index: str | int) -> int:
        """Return the y-position of the topmost pixel of the menu item at INDEX."""
        ...

class Menubutton(Widget):
    """Menubutton widget, obsolete since Tk8.0."""
    def __init__(
        self,
        master: Misc | None = None,
        cnf: dict[str, Any] | None = {},
        *,
        activebackground: str = ...,
        activeforeground: str = ...,
        anchor: _Anchor = ...,
        background: str = ...,
        bd: _ScreenUnits = ...,
        bg: str = ...,
        bitmap: str = "",
        border: _ScreenUnits = ...,
        borderwidth: _ScreenUnits = ...,
        compound: _Compound = "none",
        cursor: _Cursor = "",
        direction: Literal["above", "below", "left", "right", "flush"] = "below",
        disabledforeground: str = ...,
        fg: str = ...,
        font: _FontDescription = "TkDefaultFont",
        foreground: str = ...,
        height: _ScreenUnits = 0,
        highlightbackground: str = ...,
        highlightcolor: str = ...,
        highlightthickness: _ScreenUnits = 0,
        image: _ImageSpec = "",
        indicatoron: bool = ...,
        justify: Literal["left", "center", "right"] = ...,
        menu: Menu = ...,
        name: str = ...,
        padx: _ScreenUnits = ...,
        pady: _ScreenUnits = ...,
        relief: _Relief = "flat",
        state: Literal["normal", "active", "disabled"] = "normal",
        takefocus: _TakeFocusValue = 0,
        text: float | str = "",
        textvariable: Variable = ...,
        underline: int = -1,
        width: _ScreenUnits = 0,
        wraplength: _ScreenUnits = 0,
    ) -> None: ...
    @overload
    def configure(
        self,
        cnf: dict[str, Any] | None = None,
        *,
        activebackground: str = ...,
        activeforeground: str = ...,
        anchor: _Anchor = ...,
        background: str = ...,
        bd: _ScreenUnits = ...,
        bg: str = ...,
        bitmap: str = ...,
        border: _ScreenUnits = ...,
        borderwidth: _ScreenUnits = ...,
        compound: _Compound = ...,
        cursor: _Cursor = ...,
        direction: Literal["above", "below", "left", "right", "flush"] = ...,
        disabledforeground: str = ...,
        fg: str = ...,
        font: _FontDescription = ...,
        foreground: str = ...,
        height: _ScreenUnits = ...,
        highlightbackground: str = ...,
        highlightcolor: str = ...,
        highlightthickness: _ScreenUnits = ...,
        image: _ImageSpec = ...,
        indicatoron: bool = ...,
        justify: Literal["left", "center", "right"] = ...,
        menu: Menu = ...,
        padx: _ScreenUnits = ...,
        pady: _ScreenUnits = ...,
        relief: _Relief = ...,
        state: Literal["normal", "active", "disabled"] = ...,
        takefocus: _TakeFocusValue = ...,
        text: float | str = ...,
        textvariable: Variable = ...,
        underline: int = ...,
        width: _ScreenUnits = ...,
        wraplength: _ScreenUnits = ...,
    ) -> dict[str, tuple[str, str, str, Any, Any]] | None:
        """
        Configure resources of a widget.

        The values for resources are specified as keyword
        arguments. To get an overview about
        the allowed keyword arguments call the method keys.
        """
        ...
    @overload
    def configure(self, cnf: str) -> tuple[str, str, str, Any, Any]:
        """
        Configure resources of a widget.

        The values for resources are specified as keyword
        arguments. To get an overview about
        the allowed keyword arguments call the method keys.
        """
        ...
    config = configure

class Message(Widget):
    """Message widget to display multiline text. Obsolete since Label does it too."""
    def __init__(
        self,
        master: Misc | None = None,
        cnf: dict[str, Any] | None = {},
        *,
        anchor: _Anchor = "center",
        aspect: int = 150,
        background: str = ...,
        bd: _ScreenUnits = 1,
        bg: str = ...,
        border: _ScreenUnits = 1,
        borderwidth: _ScreenUnits = 1,
        cursor: _Cursor = "",
        fg: str = ...,
        font: _FontDescription = "TkDefaultFont",
        foreground: str = ...,
        highlightbackground: str = ...,
        highlightcolor: str = ...,
        highlightthickness: _ScreenUnits = 0,
        justify: Literal["left", "center", "right"] = "left",
        name: str = ...,
        padx: _ScreenUnits = ...,
        pady: _ScreenUnits = ...,
        relief: _Relief = "flat",
        takefocus: _TakeFocusValue = 0,
        text: float | str = "",
        textvariable: Variable = ...,
        # there's width but no height
        width: _ScreenUnits = 0,
    ) -> None: ...
    @overload
    def configure(
        self,
        cnf: dict[str, Any] | None = None,
        *,
        anchor: _Anchor = ...,
        aspect: int = ...,
        background: str = ...,
        bd: _ScreenUnits = ...,
        bg: str = ...,
        border: _ScreenUnits = ...,
        borderwidth: _ScreenUnits = ...,
        cursor: _Cursor = ...,
        fg: str = ...,
        font: _FontDescription = ...,
        foreground: str = ...,
        highlightbackground: str = ...,
        highlightcolor: str = ...,
        highlightthickness: _ScreenUnits = ...,
        justify: Literal["left", "center", "right"] = ...,
        padx: _ScreenUnits = ...,
        pady: _ScreenUnits = ...,
        relief: _Relief = ...,
        takefocus: _TakeFocusValue = ...,
        text: float | str = ...,
        textvariable: Variable = ...,
        width: _ScreenUnits = ...,
    ) -> dict[str, tuple[str, str, str, Any, Any]] | None:
        """
        Configure resources of a widget.

        The values for resources are specified as keyword
        arguments. To get an overview about
        the allowed keyword arguments call the method keys.
        """
        ...
    @overload
    def configure(self, cnf: str) -> tuple[str, str, str, Any, Any]:
        """
        Configure resources of a widget.

        The values for resources are specified as keyword
        arguments. To get an overview about
        the allowed keyword arguments call the method keys.
        """
        ...
    config = configure

class Radiobutton(Widget):
    """Radiobutton widget which shows only one of several buttons in on-state."""
    def __init__(
        self,
        master: Misc | None = None,
        cnf: dict[str, Any] | None = {},
        *,
        activebackground: str = ...,
        activeforeground: str = ...,
        anchor: _Anchor = "center",
        background: str = ...,
        bd: _ScreenUnits = ...,
        bg: str = ...,
        bitmap: str = "",
        border: _ScreenUnits = ...,
        borderwidth: _ScreenUnits = ...,
        command: _ButtonCommand = "",
        compound: _Compound = "none",
        cursor: _Cursor = "",
        disabledforeground: str = ...,
        fg: str = ...,
        font: _FontDescription = "TkDefaultFont",
        foreground: str = ...,
        height: _ScreenUnits = 0,
        highlightbackground: str = ...,
        highlightcolor: str = ...,
        highlightthickness: _ScreenUnits = 1,
        image: _ImageSpec = "",
        indicatoron: bool = True,
        justify: Literal["left", "center", "right"] = "center",
        name: str = ...,
        offrelief: _Relief = ...,
        overrelief: _Relief | Literal[""] = "",
        padx: _ScreenUnits = 1,
        pady: _ScreenUnits = 1,
        relief: _Relief = "flat",
        selectcolor: str = ...,
        selectimage: _ImageSpec = "",
        state: Literal["normal", "active", "disabled"] = "normal",
        takefocus: _TakeFocusValue = "",
        text: float | str = "",
        textvariable: Variable = ...,
        tristateimage: _ImageSpec = "",
        tristatevalue: Any = "",
        underline: int = -1,
        value: Any = "",
        variable: Variable | Literal[""] = ...,
        width: _ScreenUnits = 0,
        wraplength: _ScreenUnits = 0,
    ) -> None:
        """
        Construct a radiobutton widget with the parent MASTER.

        Valid resource names: activebackground, activeforeground, anchor,
        background, bd, bg, bitmap, borderwidth, command, cursor,
        disabledforeground, fg, font, foreground, height,
        highlightbackground, highlightcolor, highlightthickness, image,
        indicatoron, justify, padx, pady, relief, selectcolor, selectimage,
        state, takefocus, text, textvariable, underline, value, variable,
        width, wraplength.
        """
        ...
    @overload
    def configure(
        self,
        cnf: dict[str, Any] | None = None,
        *,
        activebackground: str = ...,
        activeforeground: str = ...,
        anchor: _Anchor = ...,
        background: str = ...,
        bd: _ScreenUnits = ...,
        bg: str = ...,
        bitmap: str = ...,
        border: _ScreenUnits = ...,
        borderwidth: _ScreenUnits = ...,
        command: _ButtonCommand = ...,
        compound: _Compound = ...,
        cursor: _Cursor = ...,
        disabledforeground: str = ...,
        fg: str = ...,
        font: _FontDescription = ...,
        foreground: str = ...,
        height: _ScreenUnits = ...,
        highlightbackground: str = ...,
        highlightcolor: str = ...,
        highlightthickness: _ScreenUnits = ...,
        image: _ImageSpec = ...,
        indicatoron: bool = ...,
        justify: Literal["left", "center", "right"] = ...,
        offrelief: _Relief = ...,
        overrelief: _Relief | Literal[""] = ...,
        padx: _ScreenUnits = ...,
        pady: _ScreenUnits = ...,
        relief: _Relief = ...,
        selectcolor: str = ...,
        selectimage: _ImageSpec = ...,
        state: Literal["normal", "active", "disabled"] = ...,
        takefocus: _TakeFocusValue = ...,
        text: float | str = ...,
        textvariable: Variable = ...,
        tristateimage: _ImageSpec = ...,
        tristatevalue: Any = ...,
        underline: int = ...,
        value: Any = ...,
        variable: Variable | Literal[""] = ...,
        width: _ScreenUnits = ...,
        wraplength: _ScreenUnits = ...,
    ) -> dict[str, tuple[str, str, str, Any, Any]] | None:
        """
        Configure resources of a widget.

        The values for resources are specified as keyword
        arguments. To get an overview about
        the allowed keyword arguments call the method keys.
        """
        ...
    @overload
    def configure(self, cnf: str) -> tuple[str, str, str, Any, Any]:
        """
        Configure resources of a widget.

        The values for resources are specified as keyword
        arguments. To get an overview about
        the allowed keyword arguments call the method keys.
        """
        ...
    config = configure
    def deselect(self) -> None:
        """Put the button in off-state."""
        ...
    def flash(self) -> None:
        """Flash the button."""
        ...
    def invoke(self) -> Any:
        """Toggle the button and invoke a command if given as resource."""
        ...
    def select(self) -> None:
        """Put the button in on-state."""
        ...

class Scale(Widget):
    """Scale widget which can display a numerical scale."""
    def __init__(
        self,
        master: Misc | None = None,
        cnf: dict[str, Any] | None = {},
        *,
        activebackground: str = ...,
        background: str = ...,
        bd: _ScreenUnits = 1,
        bg: str = ...,
        bigincrement: float = 0.0,
        border: _ScreenUnits = 1,
        borderwidth: _ScreenUnits = 1,
        # don't know why the callback gets string instead of float
        command: str | Callable[[str], object] = "",
        cursor: _Cursor = "",
        digits: int = 0,
        fg: str = ...,
        font: _FontDescription = "TkDefaultFont",
        foreground: str = ...,
        from_: float = 0.0,
        highlightbackground: str = ...,
        highlightcolor: str = ...,
        highlightthickness: _ScreenUnits = ...,
        label: str = "",
        length: _ScreenUnits = 100,
        name: str = ...,
        orient: Literal["horizontal", "vertical"] = "vertical",
        relief: _Relief = "flat",
        repeatdelay: int = 300,
        repeatinterval: int = 100,
        resolution: float = 1.0,
        showvalue: bool = True,
        sliderlength: _ScreenUnits = 30,
        sliderrelief: _Relief = "raised",
        state: Literal["normal", "active", "disabled"] = "normal",
        takefocus: _TakeFocusValue = "",
        tickinterval: float = 0.0,
        to: float = 100.0,
        troughcolor: str = ...,
        variable: IntVar | DoubleVar = ...,
        width: _ScreenUnits = 15,
    ) -> None:
        """
        Construct a scale widget with the parent MASTER.

        Valid resource names: activebackground, background, bigincrement, bd,
        bg, borderwidth, command, cursor, digits, fg, font, foreground, from,
        highlightbackground, highlightcolor, highlightthickness, label,
        length, orient, relief, repeatdelay, repeatinterval, resolution,
        showvalue, sliderlength, sliderrelief, state, takefocus,
        tickinterval, to, troughcolor, variable, width.
        """
        ...
    @overload
    def configure(
        self,
        cnf: dict[str, Any] | None = None,
        *,
        activebackground: str = ...,
        background: str = ...,
        bd: _ScreenUnits = ...,
        bg: str = ...,
        bigincrement: float = ...,
        border: _ScreenUnits = ...,
        borderwidth: _ScreenUnits = ...,
        command: str | Callable[[str], object] = ...,
        cursor: _Cursor = ...,
        digits: int = ...,
        fg: str = ...,
        font: _FontDescription = ...,
        foreground: str = ...,
        from_: float = ...,
        highlightbackground: str = ...,
        highlightcolor: str = ...,
        highlightthickness: _ScreenUnits = ...,
        label: str = ...,
        length: _ScreenUnits = ...,
        orient: Literal["horizontal", "vertical"] = ...,
        relief: _Relief = ...,
        repeatdelay: int = ...,
        repeatinterval: int = ...,
        resolution: float = ...,
        showvalue: bool = ...,
        sliderlength: _ScreenUnits = ...,
        sliderrelief: _Relief = ...,
        state: Literal["normal", "active", "disabled"] = ...,
        takefocus: _TakeFocusValue = ...,
        tickinterval: float = ...,
        to: float = ...,
        troughcolor: str = ...,
        variable: IntVar | DoubleVar = ...,
        width: _ScreenUnits = ...,
    ) -> dict[str, tuple[str, str, str, Any, Any]] | None:
        """
        Configure resources of a widget.

        The values for resources are specified as keyword
        arguments. To get an overview about
        the allowed keyword arguments call the method keys.
        """
        ...
    @overload
    def configure(self, cnf: str) -> tuple[str, str, str, Any, Any]:
        """
        Configure resources of a widget.

        The values for resources are specified as keyword
        arguments. To get an overview about
        the allowed keyword arguments call the method keys.
        """
        ...
    config = configure
    def get(self) -> float:
        """Get the current value as integer or float."""
        ...
    def set(self, value) -> None:
        """Set the value to VALUE."""
        ...
    def coords(self, value: float | None = None) -> tuple[int, int]:
        """
        Return a tuple (X,Y) of the point along the centerline of the
        trough that corresponds to VALUE or the current value if None is
        given.
        """
        ...
    def identify(self, x, y) -> Literal["", "slider", "trough1", "trough2"]:
        """
        Return where the point X,Y lies. Valid return values are "slider",
        "though1" and "though2".
        """
        ...

class Scrollbar(Widget):
    """Scrollbar widget which displays a slider at a certain position."""
    def __init__(
        self,
        master: Misc | None = None,
        cnf: dict[str, Any] | None = {},
        *,
        activebackground: str = ...,
        activerelief: _Relief = "raised",
        background: str = ...,
        bd: _ScreenUnits = ...,
        bg: str = ...,
        border: _ScreenUnits = ...,
        borderwidth: _ScreenUnits = ...,
        # There are many ways how the command may get called. Search for
        # 'SCROLLING COMMANDS' in scrollbar man page. There doesn't seem to
        # be any way to specify an overloaded callback function, so we say
        # that it can take any args while it can't in reality.
        command: Callable[..., tuple[float, float] | None] | str = "",
        cursor: _Cursor = "",
        elementborderwidth: _ScreenUnits = -1,
        highlightbackground: str = ...,
        highlightcolor: str = ...,
        highlightthickness: _ScreenUnits = 0,
        jump: bool = False,
        name: str = ...,
        orient: Literal["horizontal", "vertical"] = "vertical",
        relief: _Relief = ...,
        repeatdelay: int = 300,
        repeatinterval: int = 100,
        takefocus: _TakeFocusValue = "",
        troughcolor: str = ...,
        width: _ScreenUnits = ...,
    ) -> None:
        """
        Construct a scrollbar widget with the parent MASTER.

        Valid resource names: activebackground, activerelief,
        background, bd, bg, borderwidth, command, cursor,
        elementborderwidth, highlightbackground,
        highlightcolor, highlightthickness, jump, orient,
        relief, repeatdelay, repeatinterval, takefocus,
        troughcolor, width.
        """
        ...
    @overload
    def configure(
        self,
        cnf: dict[str, Any] | None = None,
        *,
        activebackground: str = ...,
        activerelief: _Relief = ...,
        background: str = ...,
        bd: _ScreenUnits = ...,
        bg: str = ...,
        border: _ScreenUnits = ...,
        borderwidth: _ScreenUnits = ...,
        command: Callable[..., tuple[float, float] | None] | str = ...,
        cursor: _Cursor = ...,
        elementborderwidth: _ScreenUnits = ...,
        highlightbackground: str = ...,
        highlightcolor: str = ...,
        highlightthickness: _ScreenUnits = ...,
        jump: bool = ...,
        orient: Literal["horizontal", "vertical"] = ...,
        relief: _Relief = ...,
        repeatdelay: int = ...,
        repeatinterval: int = ...,
        takefocus: _TakeFocusValue = ...,
        troughcolor: str = ...,
        width: _ScreenUnits = ...,
    ) -> dict[str, tuple[str, str, str, Any, Any]] | None:
        """
        Configure resources of a widget.

        The values for resources are specified as keyword
        arguments. To get an overview about
        the allowed keyword arguments call the method keys.
        """
        ...
    @overload
    def configure(self, cnf: str) -> tuple[str, str, str, Any, Any]:
        """
        Configure resources of a widget.

        The values for resources are specified as keyword
        arguments. To get an overview about
        the allowed keyword arguments call the method keys.
        """
        ...
    config = configure
    def activate(self, index: Incomplete | None = None):
        """
        Marks the element indicated by index as active.
        The only index values understood by this method are "arrow1",
        "slider", or "arrow2".  If any other value is specified then no
        element of the scrollbar will be active.  If index is not specified,
        the method returns the name of the element that is currently active,
        or None if no element is active.
        """
        ...
    def delta(self, deltax: int, deltay: int) -> float:
        """
        Return the fractional change of the scrollbar setting if it
        would be moved by DELTAX or DELTAY pixels.
        """
        ...
    def fraction(self, x: int, y: int) -> float:
        """
        Return the fractional value which corresponds to a slider
        position of X,Y.
        """
        ...
    def identify(self, x: int, y: int) -> Literal["arrow1", "arrow2", "slider", "trough1", "trough2", ""]:
        """
        Return the element under position X,Y as one of
        "arrow1","slider","arrow2" or "".
        """
        ...
    def get(self) -> tuple[float, float, float, float] | tuple[float, float]:
        """
        Return the current fractional values (upper and lower end)
        of the slider position.
        """
        ...
    def set(self, first: float | str, last: float | str) -> None:
        """
        Set the fractional values of the slider position (upper and
        lower ends as value between 0 and 1).
        """
        ...

_TextIndex: TypeAlias = _tkinter.Tcl_Obj | str | float | Misc
_WhatToCount: TypeAlias = Literal[
    "chars", "displaychars", "displayindices", "displaylines", "indices", "lines", "xpixels", "ypixels"
]

class Text(Widget, XView, YView):
    """Text widget which can display text in various forms."""
    def __init__(
        self,
        master: Misc | None = None,
        cnf: dict[str, Any] | None = {},
        *,
        autoseparators: bool = True,
        background: str = ...,
        bd: _ScreenUnits = ...,
        bg: str = ...,
        blockcursor: bool = False,
        border: _ScreenUnits = ...,
        borderwidth: _ScreenUnits = ...,
        cursor: _Cursor = "xterm",
        endline: int | Literal[""] = "",
        exportselection: bool = True,
        fg: str = ...,
        font: _FontDescription = "TkFixedFont",
        foreground: str = ...,
        # width is always int, but height is allowed to be ScreenUnits.
        # This doesn't make any sense to me, and this isn't documented.
        # The docs seem to say that both should be integers.
        height: _ScreenUnits = 24,
        highlightbackground: str = ...,
        highlightcolor: str = ...,
        highlightthickness: _ScreenUnits = ...,
        inactiveselectbackground: str = ...,
        insertbackground: str = ...,
        insertborderwidth: _ScreenUnits = 0,
        insertofftime: int = 300,
        insertontime: int = 600,
        insertunfocussed: Literal["none", "hollow", "solid"] = "none",
        insertwidth: _ScreenUnits = ...,
        maxundo: int = 0,
        name: str = ...,
        padx: _ScreenUnits = 1,
        pady: _ScreenUnits = 1,
        relief: _Relief = ...,
        selectbackground: str = ...,
        selectborderwidth: _ScreenUnits = ...,
        selectforeground: str = ...,
        setgrid: bool = False,
        spacing1: _ScreenUnits = 0,
        spacing2: _ScreenUnits = 0,
        spacing3: _ScreenUnits = 0,
        startline: int | Literal[""] = "",
        state: Literal["normal", "disabled"] = "normal",
        # Literal inside Tuple doesn't actually work
        tabs: _ScreenUnits | str | tuple[_ScreenUnits | str, ...] = "",
        tabstyle: Literal["tabular", "wordprocessor"] = "tabular",
        takefocus: _TakeFocusValue = "",
        undo: bool = False,
        width: int = 80,
        wrap: Literal["none", "char", "word"] = "char",
        xscrollcommand: _XYScrollCommand = "",
        yscrollcommand: _XYScrollCommand = "",
    ) -> None:
        """
        Construct a text widget with the parent MASTER.

        STANDARD OPTIONS

            background, borderwidth, cursor,
            exportselection, font, foreground,
            highlightbackground, highlightcolor,
            highlightthickness, insertbackground,
            insertborderwidth, insertofftime,
            insertontime, insertwidth, padx, pady,
            relief, selectbackground,
            selectborderwidth, selectforeground,
            setgrid, takefocus,
            xscrollcommand, yscrollcommand,

        WIDGET-SPECIFIC OPTIONS

            autoseparators, height, maxundo,
            spacing1, spacing2, spacing3,
            state, tabs, undo, width, wrap,
        """
        ...
    @overload
    def configure(
        self,
        cnf: dict[str, Any] | None = None,
        *,
        autoseparators: bool = ...,
        background: str = ...,
        bd: _ScreenUnits = ...,
        bg: str = ...,
        blockcursor: bool = ...,
        border: _ScreenUnits = ...,
        borderwidth: _ScreenUnits = ...,
        cursor: _Cursor = ...,
        endline: int | Literal[""] = ...,
        exportselection: bool = ...,
        fg: str = ...,
        font: _FontDescription = ...,
        foreground: str = ...,
        height: _ScreenUnits = ...,
        highlightbackground: str = ...,
        highlightcolor: str = ...,
        highlightthickness: _ScreenUnits = ...,
        inactiveselectbackground: str = ...,
        insertbackground: str = ...,
        insertborderwidth: _ScreenUnits = ...,
        insertofftime: int = ...,
        insertontime: int = ...,
        insertunfocussed: Literal["none", "hollow", "solid"] = ...,
        insertwidth: _ScreenUnits = ...,
        maxundo: int = ...,
        padx: _ScreenUnits = ...,
        pady: _ScreenUnits = ...,
        relief: _Relief = ...,
        selectbackground: str = ...,
        selectborderwidth: _ScreenUnits = ...,
        selectforeground: str = ...,
        setgrid: bool = ...,
        spacing1: _ScreenUnits = ...,
        spacing2: _ScreenUnits = ...,
        spacing3: _ScreenUnits = ...,
        startline: int | Literal[""] = ...,
        state: Literal["normal", "disabled"] = ...,
        tabs: _ScreenUnits | str | tuple[_ScreenUnits | str, ...] = ...,
        tabstyle: Literal["tabular", "wordprocessor"] = ...,
        takefocus: _TakeFocusValue = ...,
        undo: bool = ...,
        width: int = ...,
        wrap: Literal["none", "char", "word"] = ...,
        xscrollcommand: _XYScrollCommand = ...,
        yscrollcommand: _XYScrollCommand = ...,
    ) -> dict[str, tuple[str, str, str, Any, Any]] | None:
        """
        Configure resources of a widget.

        The values for resources are specified as keyword
        arguments. To get an overview about
        the allowed keyword arguments call the method keys.
        """
        ...
    @overload
    def configure(self, cnf: str) -> tuple[str, str, str, Any, Any]:
        """
        Configure resources of a widget.

        The values for resources are specified as keyword
        arguments. To get an overview about
        the allowed keyword arguments call the method keys.
        """
        ...
    config = configure
    def bbox(self, index: _TextIndex) -> tuple[int, int, int, int] | None:
        """
        Return a tuple of (x,y,width,height) which gives the bounding
        box of the visible part of the character at the given index.
        """
        ...
    def compare(self, index1: _TextIndex, op: Literal["<", "<=", "==", ">=", ">", "!="], index2: _TextIndex) -> bool:
        """
        Return whether between index INDEX1 and index INDEX2 the
        relation OP is satisfied. OP is one of <, <=, ==, >=, >, or !=.
        """
        ...
    if sys.version_info >= (3, 13):
        @overload
        def count(self, index1: _TextIndex, index2: _TextIndex, *, return_ints: Literal[True]) -> int:
            """
            Counts the number of relevant things between the two indices.

            If INDEX1 is after INDEX2, the result will be a negative number
            (and this holds for each of the possible options).

            The actual items which are counted depends on the options given.
            The result is a tuple of integers, one for the result of each
            counting option given, if more than one option is specified or
            return_ints is false (default), otherwise it is an integer.
            Valid counting options are "chars", "displaychars",
            "displayindices", "displaylines", "indices", "lines", "xpixels"
            and "ypixels". The default value, if no option is specified, is
            "indices". There is an additional possible option "update",
            which if given then all subsequent options ensure that any
            possible out of date information is recalculated.
            """
            ...
        @overload
        def count(
            self, index1: _TextIndex, index2: _TextIndex, arg: _WhatToCount | Literal["update"], /, *, return_ints: Literal[True]
        ) -> int:
            """
            Counts the number of relevant things between the two indices.

            If INDEX1 is after INDEX2, the result will be a negative number
            (and this holds for each of the possible options).

            The actual items which are counted depends on the options given.
            The result is a tuple of integers, one for the result of each
            counting option given, if more than one option is specified or
            return_ints is false (default), otherwise it is an integer.
            Valid counting options are "chars", "displaychars",
            "displayindices", "displaylines", "indices", "lines", "xpixels"
            and "ypixels". The default value, if no option is specified, is
            "indices". There is an additional possible option "update",
            which if given then all subsequent options ensure that any
            possible out of date information is recalculated.
            """
            ...
        @overload
        def count(
            self,
            index1: _TextIndex,
            index2: _TextIndex,
            arg1: Literal["update"],
            arg2: _WhatToCount,
            /,
            *,
            return_ints: Literal[True],
        ) -> int:
            """
            Counts the number of relevant things between the two indices.

            If INDEX1 is after INDEX2, the result will be a negative number
            (and this holds for each of the possible options).

            The actual items which are counted depends on the options given.
            The result is a tuple of integers, one for the result of each
            counting option given, if more than one option is specified or
            return_ints is false (default), otherwise it is an integer.
            Valid counting options are "chars", "displaychars",
            "displayindices", "displaylines", "indices", "lines", "xpixels"
            and "ypixels". The default value, if no option is specified, is
            "indices". There is an additional possible option "update",
            which if given then all subsequent options ensure that any
            possible out of date information is recalculated.
            """
            ...
        @overload
        def count(
            self,
            index1: _TextIndex,
            index2: _TextIndex,
            arg1: _WhatToCount,
            arg2: Literal["update"],
            /,
            *,
            return_ints: Literal[True],
        ) -> int:
            """
            Counts the number of relevant things between the two indices.

            If INDEX1 is after INDEX2, the result will be a negative number
            (and this holds for each of the possible options).

            The actual items which are counted depends on the options given.
            The result is a tuple of integers, one for the result of each
            counting option given, if more than one option is specified or
            return_ints is false (default), otherwise it is an integer.
            Valid counting options are "chars", "displaychars",
            "displayindices", "displaylines", "indices", "lines", "xpixels"
            and "ypixels". The default value, if no option is specified, is
            "indices". There is an additional possible option "update",
            which if given then all subsequent options ensure that any
            possible out of date information is recalculated.
            """
            ...
        @overload
        def count(
            self, index1: _TextIndex, index2: _TextIndex, arg1: _WhatToCount, arg2: _WhatToCount, /, *, return_ints: Literal[True]
        ) -> tuple[int, int]:
            """
            Counts the number of relevant things between the two indices.

            If INDEX1 is after INDEX2, the result will be a negative number
            (and this holds for each of the possible options).

            The actual items which are counted depends on the options given.
            The result is a tuple of integers, one for the result of each
            counting option given, if more than one option is specified or
            return_ints is false (default), otherwise it is an integer.
            Valid counting options are "chars", "displaychars",
            "displayindices", "displaylines", "indices", "lines", "xpixels"
            and "ypixels". The default value, if no option is specified, is
            "indices". There is an additional possible option "update",
            which if given then all subsequent options ensure that any
            possible out of date information is recalculated.
            """
            ...
        @overload
        def count(
            self,
            index1: _TextIndex,
            index2: _TextIndex,
            arg1: _WhatToCount | Literal["update"],
            arg2: _WhatToCount | Literal["update"],
            arg3: _WhatToCount | Literal["update"],
            /,
            *args: _WhatToCount | Literal["update"],
            return_ints: Literal[True],
        ) -> tuple[int, ...]:
            """
            Counts the number of relevant things between the two indices.

            If INDEX1 is after INDEX2, the result will be a negative number
            (and this holds for each of the possible options).

            The actual items which are counted depends on the options given.
            The result is a tuple of integers, one for the result of each
            counting option given, if more than one option is specified or
            return_ints is false (default), otherwise it is an integer.
            Valid counting options are "chars", "displaychars",
            "displayindices", "displaylines", "indices", "lines", "xpixels"
            and "ypixels". The default value, if no option is specified, is
            "indices". There is an additional possible option "update",
            which if given then all subsequent options ensure that any
            possible out of date information is recalculated.
            """
            ...
        @overload
        def count(self, index1: _TextIndex, index2: _TextIndex, *, return_ints: Literal[False] = False) -> tuple[int] | None:
            """
            Counts the number of relevant things between the two indices.

            If INDEX1 is after INDEX2, the result will be a negative number
            (and this holds for each of the possible options).

            The actual items which are counted depends on the options given.
            The result is a tuple of integers, one for the result of each
            counting option given, if more than one option is specified or
            return_ints is false (default), otherwise it is an integer.
            Valid counting options are "chars", "displaychars",
            "displayindices", "displaylines", "indices", "lines", "xpixels"
            and "ypixels". The default value, if no option is specified, is
            "indices". There is an additional possible option "update",
            which if given then all subsequent options ensure that any
            possible out of date information is recalculated.
            """
            ...
        @overload
        def count(
            self,
            index1: _TextIndex,
            index2: _TextIndex,
            arg: _WhatToCount | Literal["update"],
            /,
            *,
            return_ints: Literal[False] = False,
        ) -> tuple[int] | None:
            """
            Counts the number of relevant things between the two indices.

            If INDEX1 is after INDEX2, the result will be a negative number
            (and this holds for each of the possible options).

            The actual items which are counted depends on the options given.
            The result is a tuple of integers, one for the result of each
            counting option given, if more than one option is specified or
            return_ints is false (default), otherwise it is an integer.
            Valid counting options are "chars", "displaychars",
            "displayindices", "displaylines", "indices", "lines", "xpixels"
            and "ypixels". The default value, if no option is specified, is
            "indices". There is an additional possible option "update",
            which if given then all subsequent options ensure that any
            possible out of date information is recalculated.
            """
            ...
        @overload
        def count(
            self,
            index1: _TextIndex,
            index2: _TextIndex,
            arg1: Literal["update"],
            arg2: _WhatToCount,
            /,
            *,
            return_ints: Literal[False] = False,
        ) -> int | None:
            """
            Counts the number of relevant things between the two indices.

            If INDEX1 is after INDEX2, the result will be a negative number
            (and this holds for each of the possible options).

            The actual items which are counted depends on the options given.
            The result is a tuple of integers, one for the result of each
            counting option given, if more than one option is specified or
            return_ints is false (default), otherwise it is an integer.
            Valid counting options are "chars", "displaychars",
            "displayindices", "displaylines", "indices", "lines", "xpixels"
            and "ypixels". The default value, if no option is specified, is
            "indices". There is an additional possible option "update",
            which if given then all subsequent options ensure that any
            possible out of date information is recalculated.
            """
            ...
        @overload
        def count(
            self,
            index1: _TextIndex,
            index2: _TextIndex,
            arg1: _WhatToCount,
            arg2: Literal["update"],
            /,
            *,
            return_ints: Literal[False] = False,
        ) -> int | None:
            """
            Counts the number of relevant things between the two indices.

            If INDEX1 is after INDEX2, the result will be a negative number
            (and this holds for each of the possible options).

            The actual items which are counted depends on the options given.
            The result is a tuple of integers, one for the result of each
            counting option given, if more than one option is specified or
            return_ints is false (default), otherwise it is an integer.
            Valid counting options are "chars", "displaychars",
            "displayindices", "displaylines", "indices", "lines", "xpixels"
            and "ypixels". The default value, if no option is specified, is
            "indices". There is an additional possible option "update",
            which if given then all subsequent options ensure that any
            possible out of date information is recalculated.
            """
            ...
        @overload
        def count(
            self,
            index1: _TextIndex,
            index2: _TextIndex,
            arg1: _WhatToCount,
            arg2: _WhatToCount,
            /,
            *,
            return_ints: Literal[False] = False,
        ) -> tuple[int, int]:
            """
            Counts the number of relevant things between the two indices.

            If INDEX1 is after INDEX2, the result will be a negative number
            (and this holds for each of the possible options).

            The actual items which are counted depends on the options given.
            The result is a tuple of integers, one for the result of each
            counting option given, if more than one option is specified or
            return_ints is false (default), otherwise it is an integer.
            Valid counting options are "chars", "displaychars",
            "displayindices", "displaylines", "indices", "lines", "xpixels"
            and "ypixels". The default value, if no option is specified, is
            "indices". There is an additional possible option "update",
            which if given then all subsequent options ensure that any
            possible out of date information is recalculated.
            """
            ...
        @overload
        def count(
            self,
            index1: _TextIndex,
            index2: _TextIndex,
            arg1: _WhatToCount | Literal["update"],
            arg2: _WhatToCount | Literal["update"],
            arg3: _WhatToCount | Literal["update"],
            /,
            *args: _WhatToCount | Literal["update"],
            return_ints: Literal[False] = False,
        ) -> tuple[int, ...]:
            """
            Counts the number of relevant things between the two indices.

            If INDEX1 is after INDEX2, the result will be a negative number
            (and this holds for each of the possible options).

            The actual items which are counted depends on the options given.
            The result is a tuple of integers, one for the result of each
            counting option given, if more than one option is specified or
            return_ints is false (default), otherwise it is an integer.
            Valid counting options are "chars", "displaychars",
            "displayindices", "displaylines", "indices", "lines", "xpixels"
            and "ypixels". The default value, if no option is specified, is
            "indices". There is an additional possible option "update",
            which if given then all subsequent options ensure that any
            possible out of date information is recalculated.
            """
            ...
    else:
        @overload
        def count(self, index1: _TextIndex, index2: _TextIndex) -> tuple[int] | None:
            """
            Counts the number of relevant things between the two indices.
            If index1 is after index2, the result will be a negative number
            (and this holds for each of the possible options).

            The actual items which are counted depends on the options given by
            args. The result is a list of integers, one for the result of each
            counting option given. Valid counting options are "chars",
            "displaychars", "displayindices", "displaylines", "indices",
            "lines", "xpixels" and "ypixels". There is an additional possible
            option "update", which if given then all subsequent options ensure
            that any possible out of date information is recalculated.
            """
            ...
        @overload
        def count(
            self, index1: _TextIndex, index2: _TextIndex, arg: _WhatToCount | Literal["update"], /
        ) -> tuple[int] | None:
            """
            Counts the number of relevant things between the two indices.
            If index1 is after index2, the result will be a negative number
            (and this holds for each of the possible options).

            The actual items which are counted depends on the options given by
            args. The result is a list of integers, one for the result of each
            counting option given. Valid counting options are "chars",
            "displaychars", "displayindices", "displaylines", "indices",
            "lines", "xpixels" and "ypixels". There is an additional possible
            option "update", which if given then all subsequent options ensure
            that any possible out of date information is recalculated.
            """
            ...
        @overload
        def count(self, index1: _TextIndex, index2: _TextIndex, arg1: Literal["update"], arg2: _WhatToCount, /) -> int | None:
            """
            Counts the number of relevant things between the two indices.
            If index1 is after index2, the result will be a negative number
            (and this holds for each of the possible options).

            The actual items which are counted depends on the options given by
            args. The result is a list of integers, one for the result of each
            counting option given. Valid counting options are "chars",
            "displaychars", "displayindices", "displaylines", "indices",
            "lines", "xpixels" and "ypixels". There is an additional possible
            option "update", which if given then all subsequent options ensure
            that any possible out of date information is recalculated.
            """
            ...
        @overload
        def count(self, index1: _TextIndex, index2: _TextIndex, arg1: _WhatToCount, arg2: Literal["update"], /) -> int | None:
            """
            Counts the number of relevant things between the two indices.
            If index1 is after index2, the result will be a negative number
            (and this holds for each of the possible options).

            The actual items which are counted depends on the options given by
            args. The result is a list of integers, one for the result of each
            counting option given. Valid counting options are "chars",
            "displaychars", "displayindices", "displaylines", "indices",
            "lines", "xpixels" and "ypixels". There is an additional possible
            option "update", which if given then all subsequent options ensure
            that any possible out of date information is recalculated.
            """
            ...
        @overload
        def count(self, index1: _TextIndex, index2: _TextIndex, arg1: _WhatToCount, arg2: _WhatToCount, /) -> tuple[int, int]:
            """
            Counts the number of relevant things between the two indices.
            If index1 is after index2, the result will be a negative number
            (and this holds for each of the possible options).

            The actual items which are counted depends on the options given by
            args. The result is a list of integers, one for the result of each
            counting option given. Valid counting options are "chars",
            "displaychars", "displayindices", "displaylines", "indices",
            "lines", "xpixels" and "ypixels". There is an additional possible
            option "update", which if given then all subsequent options ensure
            that any possible out of date information is recalculated.
            """
            ...
        @overload
        def count(
            self,
            index1: _TextIndex,
            index2: _TextIndex,
            arg1: _WhatToCount | Literal["update"],
            arg2: _WhatToCount | Literal["update"],
            arg3: _WhatToCount | Literal["update"],
            /,
            *args: _WhatToCount | Literal["update"],
        ) -> tuple[int, ...]:
            """
            Counts the number of relevant things between the two indices.
            If index1 is after index2, the result will be a negative number
            (and this holds for each of the possible options).

            The actual items which are counted depends on the options given by
            args. The result is a list of integers, one for the result of each
            counting option given. Valid counting options are "chars",
            "displaychars", "displayindices", "displaylines", "indices",
            "lines", "xpixels" and "ypixels". There is an additional possible
            option "update", which if given then all subsequent options ensure
            that any possible out of date information is recalculated.
            """
            ...

    @overload
    def debug(self, boolean: None = None) -> bool:
        """
        Turn on the internal consistency checks of the B-Tree inside the text
        widget according to BOOLEAN.
        """
        ...
    @overload
    def debug(self, boolean: bool) -> None:
        """
        Turn on the internal consistency checks of the B-Tree inside the text
        widget according to BOOLEAN.
        """
        ...
    def delete(self, index1: _TextIndex, index2: _TextIndex | None = None) -> None:
        """Delete the characters between INDEX1 and INDEX2 (not included)."""
        ...
    def dlineinfo(self, index: _TextIndex) -> tuple[int, int, int, int, int] | None:
        """
        Return tuple (x,y,width,height,baseline) giving the bounding box
        and baseline position of the visible part of the line containing
        the character at INDEX.
        """
        ...
    @overload
    def dump(
        self,
        index1: _TextIndex,
        index2: _TextIndex | None = None,
        command: None = None,
        *,
        all: bool = ...,
        image: bool = ...,
        mark: bool = ...,
        tag: bool = ...,
        text: bool = ...,
        window: bool = ...,
    ) -> list[tuple[str, str, str]]:
        """
        Return the contents of the widget between index1 and index2.

        The type of contents returned in filtered based on the keyword
        parameters; if 'all', 'image', 'mark', 'tag', 'text', or 'window' are
        given and true, then the corresponding items are returned. The result
        is a list of triples of the form (key, value, index). If none of the
        keywords are true then 'all' is used by default.

        If the 'command' argument is given, it is called once for each element
        of the list of triples, with the values of each triple serving as the
        arguments to the function. In this case the list is not returned.
        """
        ...
    @overload
    def dump(
        self,
        index1: _TextIndex,
        index2: _TextIndex | None,
        command: Callable[[str, str, str], object] | str,
        *,
        all: bool = ...,
        image: bool = ...,
        mark: bool = ...,
        tag: bool = ...,
        text: bool = ...,
        window: bool = ...,
    ) -> None:
        """
        Return the contents of the widget between index1 and index2.

        The type of contents returned in filtered based on the keyword
        parameters; if 'all', 'image', 'mark', 'tag', 'text', or 'window' are
        given and true, then the corresponding items are returned. The result
        is a list of triples of the form (key, value, index). If none of the
        keywords are true then 'all' is used by default.

        If the 'command' argument is given, it is called once for each element
        of the list of triples, with the values of each triple serving as the
        arguments to the function. In this case the list is not returned.
        """
        ...
    @overload
    def dump(
        self,
        index1: _TextIndex,
        index2: _TextIndex | None = None,
        *,
        command: Callable[[str, str, str], object] | str,
        all: bool = ...,
        image: bool = ...,
        mark: bool = ...,
        tag: bool = ...,
        text: bool = ...,
        window: bool = ...,
    ) -> None:
        """
        Return the contents of the widget between index1 and index2.

        The type of contents returned in filtered based on the keyword
        parameters; if 'all', 'image', 'mark', 'tag', 'text', or 'window' are
        given and true, then the corresponding items are returned. The result
        is a list of triples of the form (key, value, index). If none of the
        keywords are true then 'all' is used by default.

        If the 'command' argument is given, it is called once for each element
        of the list of triples, with the values of each triple serving as the
        arguments to the function. In this case the list is not returned.
        """
        ...
    def edit(self, *args):
        """
        Internal method

        This method controls the undo mechanism and
        the modified flag. The exact behavior of the
        command depends on the option argument that
        follows the edit argument. The following forms
        of the command are currently supported:

        edit_modified, edit_redo, edit_reset, edit_separator
        and edit_undo
        """
        ...
    @overload
    def edit_modified(self, arg: None = None) -> bool:
        """
        Get or Set the modified flag

        If arg is not specified, returns the modified
        flag of the widget. The insert, delete, edit undo and
        edit redo commands or the user can set or clear the
        modified flag. If boolean is specified, sets the
        modified flag of the widget to arg.
        """
        ...
    @overload
    def edit_modified(self, arg: bool) -> None:
        """
        Get or Set the modified flag

        If arg is not specified, returns the modified
        flag of the widget. The insert, delete, edit undo and
        edit redo commands or the user can set or clear the
        modified flag. If boolean is specified, sets the
        modified flag of the widget to arg.
        """
        ...
    def edit_redo(self) -> None:
        """
        Redo the last undone edit

        When the undo option is true, reapplies the last
        undone edits provided no other edits were done since
        then. Generates an error when the redo stack is empty.
        Does nothing when the undo option is false.
        """
        ...
    def edit_reset(self) -> None:
        """
        Clears the undo and redo stacks
        
        """
        ...
    def edit_separator(self) -> None:
        """
        Inserts a separator (boundary) on the undo stack.

        Does nothing when the undo option is false
        """
        ...
    def edit_undo(self) -> None:
        """
        Undoes the last edit action

        If the undo option is true. An edit action is defined
        as all the insert and delete commands that are recorded
        on the undo stack in between two separators. Generates
        an error when the undo stack is empty. Does nothing
        when the undo option is false
        """
        ...
    def get(self, index1: _TextIndex, index2: _TextIndex | None = None) -> str:
        """Return the text from INDEX1 to INDEX2 (not included)."""
        ...
    @overload
    def image_cget(self, index: _TextIndex, option: Literal["image", "name"]) -> str:
        """Return the value of OPTION of an embedded image at INDEX."""
        ...
    @overload
    def image_cget(self, index: _TextIndex, option: Literal["padx", "pady"]) -> int:
        """Return the value of OPTION of an embedded image at INDEX."""
        ...
    @overload
    def image_cget(self, index: _TextIndex, option: Literal["align"]) -> Literal["baseline", "bottom", "center", "top"]:
        """Return the value of OPTION of an embedded image at INDEX."""
        ...
    @overload
    def image_cget(self, index: _TextIndex, option: str) -> Any:
        """Return the value of OPTION of an embedded image at INDEX."""
        ...
    @overload
    def image_configure(self, index: _TextIndex, cnf: str) -> tuple[str, str, str, str, str | int]:
        """Configure an embedded image at INDEX."""
        ...
    @overload
    def image_configure(
        self,
        index: _TextIndex,
        cnf: dict[str, Any] | None = {},
        *,
        align: Literal["baseline", "bottom", "center", "top"] = ...,
        image: _ImageSpec = ...,
        name: str = ...,
        padx: _ScreenUnits = ...,
        pady: _ScreenUnits = ...,
    ) -> dict[str, tuple[str, str, str, str, str | int]] | None:
        """Configure an embedded image at INDEX."""
        ...
    def image_create(
        self,
        index: _TextIndex,
        cnf: dict[str, Any] | None = {},
        *,
        align: Literal["baseline", "bottom", "center", "top"] = ...,
        image: _ImageSpec = ...,
        name: str = ...,
        padx: _ScreenUnits = ...,
        pady: _ScreenUnits = ...,
    ) -> str:
        """Create an embedded image at INDEX."""
        ...
    def image_names(self) -> tuple[str, ...]:
        """Return all names of embedded images in this widget."""
        ...
    def index(self, index: _TextIndex) -> str:
        """Return the index in the form line.char for INDEX."""
        ...
    def insert(self, index: _TextIndex, chars: str, *args: str | list[str] | tuple[str, ...]) -> None:
        """
        Insert CHARS before the characters at INDEX. An additional
        tag can be given in ARGS. Additional CHARS and tags can follow in ARGS.
        """
        ...
    @overload
    def mark_gravity(self, markName: str, direction: None = None) -> Literal["left", "right"]:
        """
        Change the gravity of a mark MARKNAME to DIRECTION (LEFT or RIGHT).
        Return the current value if None is given for DIRECTION.
        """
        ...
    @overload
    def mark_gravity(self, markName: str, direction: Literal["left", "right"]) -> None:
        """
        Change the gravity of a mark MARKNAME to DIRECTION (LEFT or RIGHT).
        Return the current value if None is given for DIRECTION.
        """
        ...
    def mark_names(self) -> tuple[str, ...]:
        """Return all mark names."""
        ...
    def mark_set(self, markName: str, index: _TextIndex) -> None:
        """Set mark MARKNAME before the character at INDEX."""
        ...
    def mark_unset(self, *markNames: str) -> None:
        """Delete all marks in MARKNAMES."""
        ...
    def mark_next(self, index: _TextIndex) -> str | None:
        """Return the name of the next mark after INDEX."""
        ...
    def mark_previous(self, index: _TextIndex) -> str | None:
        """Return the name of the previous mark before INDEX."""
        ...
    # **kw of peer_create is same as the kwargs of Text.__init__
    def peer_create(self, newPathName: str | Text, cnf: dict[str, Any] = {}, **kw) -> None:
        """
        Creates a peer text widget with the given newPathName, and any
        optional standard configuration options. By default the peer will
        have the same start and end line as the parent widget, but
        these can be overridden with the standard configuration options.
        """
        ...
    def peer_names(self) -> tuple[_tkinter.Tcl_Obj, ...]:
        """
        Returns a list of peers of this widget (this does not include
        the widget itself).
        """
        ...
    def replace(self, index1: _TextIndex, index2: _TextIndex, chars: str, *args: str | list[str] | tuple[str, ...]) -> None:
        """
        Replaces the range of characters between index1 and index2 with
        the given characters and tags specified by args.

        See the method insert for some more information about args, and the
        method delete for information about the indices.
        """
        ...
    def scan_mark(self, x: int, y: int) -> None:
        """Remember the current X, Y coordinates."""
        ...
    def scan_dragto(self, x: int, y: int) -> None:
        """
        Adjust the view of the text to 10 times the
        difference between X and Y and the coordinates given in
        scan_mark.
        """
        ...
    def search(
        self,
        pattern: str,
        index: _TextIndex,
        stopindex: _TextIndex | None = None,
        forwards: bool | None = None,
        backwards: bool | None = None,
        exact: bool | None = None,
        regexp: bool | None = None,
        nocase: bool | None = None,
        count: Variable | None = None,
        elide: bool | None = None,
    ) -> str:
        """
        Search PATTERN beginning from INDEX until STOPINDEX.
        Return the index of the first character of a match or an
        empty string.
        """
        ...
    def see(self, index: _TextIndex) -> None:
        """Scroll such that the character at INDEX is visible."""
        ...
    def tag_add(self, tagName: str, index1: _TextIndex, *args: _TextIndex) -> None:
        """
        Add tag TAGNAME to all characters between INDEX1 and index2 in ARGS.
        Additional pairs of indices may follow in ARGS.
        """
        ...
    # tag_bind stuff is very similar to Canvas
    @overload
    def tag_bind(
        self,
        tagName: str,
        sequence: str | None,
        func: Callable[[Event[Text]], object] | None,
        add: Literal["", "+"] | bool | None = None,
    ) -> str:
        """
        Bind to all characters with TAGNAME at event SEQUENCE a call to function FUNC.

        An additional boolean parameter ADD specifies whether FUNC will be
        called additionally to the other bound function or whether it will
        replace the previous function. See bind for the return value.
        """
        ...
    @overload
    def tag_bind(self, tagName: str, sequence: str | None, func: str, add: Literal["", "+"] | bool | None = None) -> None:
        """
        Bind to all characters with TAGNAME at event SEQUENCE a call to function FUNC.

        An additional boolean parameter ADD specifies whether FUNC will be
        called additionally to the other bound function or whether it will
        replace the previous function. See bind for the return value.
        """
        ...
    def tag_unbind(self, tagName: str, sequence: str, funcid: str | None = None) -> None:
        """
        Unbind for all characters with TAGNAME for event SEQUENCE  the
        function identified with FUNCID.
        """
        ...
    # allowing any string for cget instead of just Literals because there's no other way to look up tag options
    def tag_cget(self, tagName: str, option: str):
        """Return the value of OPTION for tag TAGNAME."""
        ...
    @overload
    def tag_configure(
        self,
        tagName: str,
        cnf: dict[str, Any] | None = None,
        *,
        background: str = ...,
        bgstipple: str = ...,
        borderwidth: _ScreenUnits = ...,
        border: _ScreenUnits = ...,  # alias for borderwidth
        elide: bool = ...,
        fgstipple: str = ...,
        font: _FontDescription = ...,
        foreground: str = ...,
        justify: Literal["left", "right", "center"] = ...,
        lmargin1: _ScreenUnits = ...,
        lmargin2: _ScreenUnits = ...,
        lmargincolor: str = ...,
        offset: _ScreenUnits = ...,
        overstrike: bool = ...,
        overstrikefg: str = ...,
        relief: _Relief = ...,
        rmargin: _ScreenUnits = ...,
        rmargincolor: str = ...,
        selectbackground: str = ...,
        selectforeground: str = ...,
        spacing1: _ScreenUnits = ...,
        spacing2: _ScreenUnits = ...,
        spacing3: _ScreenUnits = ...,
        tabs: Any = ...,  # the exact type is kind of complicated, see manual page
        tabstyle: Literal["tabular", "wordprocessor"] = ...,
        underline: bool = ...,
        underlinefg: str = ...,
        wrap: Literal["none", "char", "word"] = ...,  # be careful with "none" vs None
    ) -> dict[str, tuple[str, str, str, Any, Any]] | None:
        """Configure a tag TAGNAME."""
        ...
    @overload
    def tag_configure(self, tagName: str, cnf: str) -> tuple[str, str, str, Any, Any]:
        """Configure a tag TAGNAME."""
        ...
    tag_config = tag_configure
    def tag_delete(self, first_tag_name: str, /, *tagNames: str) -> None:
        """Delete all tags in TAGNAMES."""
        ...
    def tag_lower(self, tagName: str, belowThis: str | None = None) -> None:
        """
        Change the priority of tag TAGNAME such that it is lower
        than the priority of BELOWTHIS.
        """
        ...
    def tag_names(self, index: _TextIndex | None = None) -> tuple[str, ...]:
        """Return a list of all tag names."""
        ...
    def tag_nextrange(
        self, tagName: str, index1: _TextIndex, index2: _TextIndex | None = None
    ) -> tuple[str, str] | tuple[()]:
        """
        Return a list of start and end index for the first sequence of
        characters between INDEX1 and INDEX2 which all have tag TAGNAME.
        The text is searched forward from INDEX1.
        """
        ...
    def tag_prevrange(
        self, tagName: str, index1: _TextIndex, index2: _TextIndex | None = None
    ) -> tuple[str, str] | tuple[()]:
        """
        Return a list of start and end index for the first sequence of
        characters between INDEX1 and INDEX2 which all have tag TAGNAME.
        The text is searched backwards from INDEX1.
        """
        ...
    def tag_raise(self, tagName: str, aboveThis: str | None = None) -> None:
        """
        Change the priority of tag TAGNAME such that it is higher
        than the priority of ABOVETHIS.
        """
        ...
    def tag_ranges(self, tagName: str) -> tuple[_tkinter.Tcl_Obj, ...]:
        """Return a list of ranges of text which have tag TAGNAME."""
        ...
    # tag_remove and tag_delete are different
    def tag_remove(self, tagName: str, index1: _TextIndex, index2: _TextIndex | None = None) -> None:
        """Remove tag TAGNAME from all characters between INDEX1 and INDEX2."""
        ...
    @overload
    def window_cget(self, index: _TextIndex, option: Literal["padx", "pady"]) -> int:
        """Return the value of OPTION of an embedded window at INDEX."""
        ...
    @overload
    def window_cget(self, index: _TextIndex, option: Literal["stretch"]) -> bool:
        """Return the value of OPTION of an embedded window at INDEX."""
        ...
    @overload
    def window_cget(self, index: _TextIndex, option: Literal["align"]) -> Literal["baseline", "bottom", "center", "top"]:
        """Return the value of OPTION of an embedded window at INDEX."""
        ...
    @overload  # window is set to a widget, but read as the string name.
    def window_cget(self, index: _TextIndex, option: Literal["create", "window"]) -> str:
        """Return the value of OPTION of an embedded window at INDEX."""
        ...
    @overload
    def window_cget(self, index: _TextIndex, option: str) -> Any:
        """Return the value of OPTION of an embedded window at INDEX."""
        ...
    @overload
    def window_configure(self, index: _TextIndex, cnf: str) -> tuple[str, str, str, str, str | int]:
        """Configure an embedded window at INDEX."""
        ...
    @overload
    def window_configure(
        self,
        index: _TextIndex,
        cnf: dict[str, Any] | None = None,
        *,
        align: Literal["baseline", "bottom", "center", "top"] = ...,
        create: str = ...,
        padx: _ScreenUnits = ...,
        pady: _ScreenUnits = ...,
        stretch: bool | Literal[0, 1] = ...,
        window: Misc | str = ...,
    ) -> dict[str, tuple[str, str, str, str, str | int]] | None:
        """Configure an embedded window at INDEX."""
        ...
    window_config = window_configure
    def window_create(
        self,
        index: _TextIndex,
        cnf: dict[str, Any] | None = {},
        *,
        align: Literal["baseline", "bottom", "center", "top"] = ...,
        create: str = ...,
        padx: _ScreenUnits = ...,
        pady: _ScreenUnits = ...,
        stretch: bool | Literal[0, 1] = ...,
        window: Misc | str = ...,
    ) -> None:
        """Create a window at INDEX."""
        ...
    def window_names(self) -> tuple[str, ...]:
        """Return all names of embedded windows in this widget."""
        ...
    def yview_pickplace(self, *what):
        """Obsolete function, use see."""
        ...

class _setit:
    """Internal class. It wraps the command in the widget OptionMenu."""
    def __init__(self, var, value, callback: Incomplete | None = None) -> None: ...
    def __call__(self, *args) -> None: ...

# manual page: tk_optionMenu
class OptionMenu(Menubutton):
    """OptionMenu which allows the user to select a value from a menu."""
    widgetName: Incomplete
    menuname: Incomplete
    def __init__(
        # differs from other widgets
        self,
        master: Misc | None,
        variable: StringVar,
        value: str,
        *values: str,
        # kwarg only from now on
        command: Callable[[StringVar], object] | None = ...,
    ) -> None:
        """
        Construct an optionmenu widget with the parent MASTER, with
        the resource textvariable set to VARIABLE, the initially selected
        value VALUE, the other menu values VALUES and an additional
        keyword argument command.
        """
        ...
    # configure, config, cget are inherited from Menubutton
    # destroy and __getitem__ are overridden, signature does not change

# This matches tkinter's image classes (PhotoImage and BitmapImage)
# and PIL's tkinter-compatible class (PIL.ImageTk.PhotoImage),
# but not a plain PIL image that isn't tkinter compatible.
# The reason is that PIL has width and height attributes, not methods.
@type_check_only
class _Image(Protocol):
    def width(self) -> int: ...
    def height(self) -> int: ...

@type_check_only
class _BitmapImageLike(_Image): ...

@type_check_only
class _PhotoImageLike(_Image): ...

class Image(_Image):
    """Base class for images."""
    name: Incomplete
    tk: _tkinter.TkappType
    def __init__(
        self, imgtype, name: Incomplete | None = None, cnf={}, master: Misc | _tkinter.TkappType | None = None, **kw
    ) -> None: ...
    def __del__(self) -> None: ...
    def __setitem__(self, key, value) -> None: ...
    def __getitem__(self, key): ...
    configure: Incomplete
    config: Incomplete
    def type(self):
        """Return the type of the image, e.g. "photo" or "bitmap"."""
        ...

class PhotoImage(Image, _PhotoImageLike):
    """Widget which can display images in PGM, PPM, GIF, PNG format."""
    # This should be kept in sync with PIL.ImageTK.PhotoImage.__init__()
    def __init__(
        self,
        name: str | None = None,
        cnf: dict[str, Any] = {},
        master: Misc | _tkinter.TkappType | None = None,
        *,
        data: str | bytes = ...,  # not same as data argument of put()
        format: str = ...,
        file: StrOrBytesPath = ...,
        gamma: float = ...,
        height: int = ...,
        palette: int | str = ...,
        width: int = ...,
    ) -> None:
        """
        Create an image with NAME.

        Valid resource names: data, format, file, gamma, height, palette,
        width.
        """
        ...
    def configure(
        self,
        *,
        data: str | bytes = ...,
        format: str = ...,
        file: StrOrBytesPath = ...,
        gamma: float = ...,
        height: int = ...,
        palette: int | str = ...,
        width: int = ...,
    ) -> None:
        """Configure the image."""
        ...
    config = configure
    def blank(self) -> None:
        """Display a transparent image."""
        ...
    def cget(self, option: str) -> str:
        """Return the value of OPTION."""
        ...
    def __getitem__(self, key: str) -> str: ...  # always string: image['height'] can be '0'
    if sys.version_info >= (3, 13):
        def copy(
            self,
            *,
            from_coords: Iterable[int] | None = None,
            zoom: int | tuple[int, int] | list[int] | None = None,
            subsample: int | tuple[int, int] | list[int] | None = None,
        ) -> PhotoImage:
            """
            Return a new PhotoImage with the same image as this widget.

            The FROM_COORDS option specifies a rectangular sub-region of the
            source image to be copied. It must be a tuple or a list of 1 to 4
            integers (x1, y1, x2, y2).  (x1, y1) and (x2, y2) specify diagonally
            opposite corners of the rectangle.  If x2 and y2 are not specified,
            the default value is the bottom-right corner of the source image.
            The pixels copied will include the left and top edges of the
            specified rectangle but not the bottom or right edges.  If the
            FROM_COORDS option is not given, the default is the whole source
            image.

            If SUBSAMPLE or ZOOM are specified, the image is transformed as in
            the subsample() or zoom() methods.  The value must be a single
            integer or a pair of integers.
            """
            ...
        def subsample(self, x: int, y: Literal[""] = "", *, from_coords: Iterable[int] | None = None) -> PhotoImage:
            """
            Return a new PhotoImage based on the same image as this widget
            but use only every Xth or Yth pixel.  If Y is not given, the
            default value is the same as X.

            The FROM_COORDS option specifies a rectangular sub-region of the
            source image to be copied, as in the copy() method.
            """
            ...
        def zoom(self, x: int, y: Literal[""] = "", *, from_coords: Iterable[int] | None = None) -> PhotoImage:
            """
            Return a new PhotoImage with the same image as this widget
            but zoom it with a factor of X in the X direction and Y in the Y
            direction.  If Y is not given, the default value is the same as X.

            The FROM_COORDS option specifies a rectangular sub-region of the
            source image to be copied, as in the copy() method.
            """
            ...
        def copy_replace(
            self,
            sourceImage: PhotoImage | str,
            *,
            from_coords: Iterable[int] | None = None,
            to: Iterable[int] | None = None,
            shrink: bool = False,
            zoom: int | tuple[int, int] | list[int] | None = None,
            subsample: int | tuple[int, int] | list[int] | None = None,
            # `None` defaults to overlay.
            compositingrule: Literal["overlay", "set"] | None = None,
        ) -> None:
            """
            Copy a region from the source image (which must be a PhotoImage) to
            this image, possibly with pixel zooming and/or subsampling.  If no
            options are specified, this command copies the whole of the source
            image into this image, starting at coordinates (0, 0).

            The FROM_COORDS option specifies a rectangular sub-region of the
            source image to be copied. It must be a tuple or a list of 1 to 4
            integers (x1, y1, x2, y2).  (x1, y1) and (x2, y2) specify diagonally
            opposite corners of the rectangle.  If x2 and y2 are not specified,
            the default value is the bottom-right corner of the source image.
            The pixels copied will include the left and top edges of the
            specified rectangle but not the bottom or right edges.  If the
            FROM_COORDS option is not given, the default is the whole source
            image.

            The TO option specifies a rectangular sub-region of the destination
            image to be affected.  It must be a tuple or a list of 1 to 4
            integers (x1, y1, x2, y2).  (x1, y1) and (x2, y2) specify diagonally
            opposite corners of the rectangle.  If x2 and y2 are not specified,
            the default value is (x1,y1) plus the size of the source region
            (after subsampling and zooming, if specified).  If x2 and y2 are
            specified, the source region will be replicated if necessary to fill
            the destination region in a tiled fashion.

            If SHRINK is true, the size of the destination image should be
            reduced, if necessary, so that the region being copied into is at
            the bottom-right corner of the image.

            If SUBSAMPLE or ZOOM are specified, the image is transformed as in
            the subsample() or zoom() methods.  The value must be a single
            integer or a pair of integers.

            The COMPOSITINGRULE option specifies how transparent pixels in the
            source image are combined with the destination image.  When a
            compositing rule of 'overlay' is set, the old contents of the
            destination image are visible, as if the source image were printed
            on a piece of transparent film and placed over the top of the
            destination.  When a compositing rule of 'set' is set, the old
            contents of the destination image are discarded and the source image
            is used as-is.  The default compositing rule is 'overlay'.
            """
            ...
    else:
        def copy(self) -> PhotoImage:
            """Return a new PhotoImage with the same image as this widget."""
            ...
        def zoom(self, x: int, y: int | Literal[""] = "") -> PhotoImage:
            """
            Return a new PhotoImage with the same image as this widget
            but zoom it with a factor of x in the X direction and y in the Y
            direction.  If y is not given, the default value is the same as x.
            """
            ...
        def subsample(self, x: int, y: int | Literal[""] = "") -> PhotoImage:
            """
            Return a new PhotoImage based on the same image as this widget
            but use only every Xth or Yth pixel.  If y is not given, the
            default value is the same as x.
            """
            ...

    def get(self, x: int, y: int) -> tuple[int, int, int]:
        """Return the color (red, green, blue) of the pixel at X,Y."""
        ...
    def put(
        self,
        data: (
            str
            | list[str]
            | list[list[str]]
            | list[tuple[str, ...]]
            | tuple[str, ...]
            | tuple[list[str], ...]
            | tuple[tuple[str, ...], ...]
        ),
        to: tuple[int, int] | None = None,
    ) -> None:
        """
        Put row formatted colors to image starting from
        position TO, e.g. image.put("{red green} {blue yellow}", to=(4,6))
        """
        ...
    if sys.version_info >= (3, 13):
        def read(
            self,
            filename: StrOrBytesPath,
            format: str | None = None,
            *,
            from_coords: Iterable[int] | None = None,
            to: Iterable[int] | None = None,
            shrink: bool = False,
        ) -> None:
            """
            Reads image data from the file named FILENAME into the image.

            The FORMAT option specifies the format of the image data in the
            file.

            The FROM_COORDS option specifies a rectangular sub-region of the image
            file data to be copied to the destination image.  It must be a tuple
            or a list of 1 to 4 integers (x1, y1, x2, y2).  (x1, y1) and
            (x2, y2) specify diagonally opposite corners of the rectangle.  If
            x2 and y2 are not specified, the default value is the bottom-right
            corner of the source image.  The default, if this option is not
            specified, is the whole of the image in the image file.

            The TO option specifies the coordinates of the top-left corner of
            the region of the image into which data from filename are to be
            read.  The default is (0, 0).

            If SHRINK is true, the size of the destination image will be
            reduced, if necessary, so that the region into which the image file
            data are read is at the bottom-right corner of the image.
            """
            ...
        def write(
            self,
            filename: StrOrBytesPath,
            format: str | None = None,
            from_coords: Iterable[int] | None = None,
            *,
            background: str | None = None,
            grayscale: bool = False,
        ) -> None:
            """
            Writes image data from the image to a file named FILENAME.

            The FORMAT option specifies the name of the image file format
            handler to be used to write the data to the file.  If this option
            is not given, the format is guessed from the file extension.

            The FROM_COORDS option specifies a rectangular region of the image
            to be written to the image file.  It must be a tuple or a list of 1
            to 4 integers (x1, y1, x2, y2).  If only x1 and y1 are specified,
            the region extends from (x1,y1) to the bottom-right corner of the
            image.  If all four coordinates are given, they specify diagonally
            opposite corners of the rectangular region.  The default, if this
            option is not given, is the whole image.

            If BACKGROUND is specified, the data will not contain any
            transparency information.  In all transparent pixels the color will
            be replaced by the specified color.

            If GRAYSCALE is true, the data will not contain color information.
            All pixel data will be transformed into grayscale.
            """
            ...
        @overload
        def data(
            self, format: str, *, from_coords: Iterable[int] | None = None, background: str | None = None, grayscale: bool = False
        ) -> bytes:
            """
            Returns image data.

            The FORMAT option specifies the name of the image file format
            handler to be used.  If this option is not given, this method uses
            a format that consists of a tuple (one element per row) of strings
            containings space separated (one element per pixel/column) colors
            in “#RRGGBB” format (where RR is a pair of hexadecimal digits for
            the red channel, GG for green, and BB for blue).

            The FROM_COORDS option specifies a rectangular region of the image
            to be returned.  It must be a tuple or a list of 1 to 4 integers
            (x1, y1, x2, y2).  If only x1 and y1 are specified, the region
            extends from (x1,y1) to the bottom-right corner of the image.  If
            all four coordinates are given, they specify diagonally opposite
            corners of the rectangular region, including (x1, y1) and excluding
            (x2, y2).  The default, if this option is not given, is the whole
            image.

            If BACKGROUND is specified, the data will not contain any
            transparency information.  In all transparent pixels the color will
            be replaced by the specified color.

            If GRAYSCALE is true, the data will not contain color information.
            All pixel data will be transformed into grayscale.
            """
            ...
        @overload
        def data(
            self,
            format: None = None,
            *,
            from_coords: Iterable[int] | None = None,
            background: str | None = None,
            grayscale: bool = False,
        ) -> tuple[str, ...]:
            """
            Returns image data.

            The FORMAT option specifies the name of the image file format
            handler to be used.  If this option is not given, this method uses
            a format that consists of a tuple (one element per row) of strings
            containings space separated (one element per pixel/column) colors
            in “#RRGGBB” format (where RR is a pair of hexadecimal digits for
            the red channel, GG for green, and BB for blue).

            The FROM_COORDS option specifies a rectangular region of the image
            to be returned.  It must be a tuple or a list of 1 to 4 integers
            (x1, y1, x2, y2).  If only x1 and y1 are specified, the region
            extends from (x1,y1) to the bottom-right corner of the image.  If
            all four coordinates are given, they specify diagonally opposite
            corners of the rectangular region, including (x1, y1) and excluding
            (x2, y2).  The default, if this option is not given, is the whole
            image.

            If BACKGROUND is specified, the data will not contain any
            transparency information.  In all transparent pixels the color will
            be replaced by the specified color.

            If GRAYSCALE is true, the data will not contain color information.
            All pixel data will be transformed into grayscale.
            """
            ...

    else:
        def write(
            self, filename: StrOrBytesPath, format: str | None = None, from_coords: tuple[int, int] | None = None
        ) -> None:
            """
            Write image to file FILENAME in FORMAT starting from
            position FROM_COORDS.
            """
            ...

    def transparency_get(self, x: int, y: int) -> bool:
        """Return True if the pixel at x,y is transparent."""
        ...
    def transparency_set(self, x: int, y: int, boolean: bool) -> None:
        """Set the transparency of the pixel at x,y."""
        ...

class BitmapImage(Image, _BitmapImageLike):
    """Widget which can display images in XBM format."""
    # This should be kept in sync with PIL.ImageTK.BitmapImage.__init__()
    def __init__(
        self,
        name: Incomplete | None = None,
        cnf: dict[str, Any] = {},
        master: Misc | _tkinter.TkappType | None = None,
        *,
        background: str = ...,
        data: str | bytes = ...,
        file: StrOrBytesPath = ...,
        foreground: str = ...,
        maskdata: str = ...,
        maskfile: StrOrBytesPath = ...,
    ) -> None:
        """
        Create a bitmap with NAME.

        Valid resource names: background, data, file, foreground, maskdata, maskfile.
        """
        ...

def image_names() -> tuple[str, ...]: ...
def image_types() -> tuple[str, ...]: ...

class Spinbox(Widget, XView):
    """spinbox widget."""
    def __init__(
        self,
        master: Misc | None = None,
        cnf: dict[str, Any] | None = {},
        *,
        activebackground: str = ...,
        background: str = ...,
        bd: _ScreenUnits = ...,
        bg: str = ...,
        border: _ScreenUnits = ...,
        borderwidth: _ScreenUnits = ...,
        buttonbackground: str = ...,
        buttoncursor: _Cursor = "",
        buttondownrelief: _Relief = ...,
        buttonuprelief: _Relief = ...,
        # percent substitutions don't seem to be supported, it's similar to Entry's validation stuff
        command: Callable[[], object] | str | list[str] | tuple[str, ...] = "",
        cursor: _Cursor = "xterm",
        disabledbackground: str = ...,
        disabledforeground: str = ...,
        exportselection: bool = True,
        fg: str = ...,
        font: _FontDescription = "TkTextFont",
        foreground: str = ...,
        format: str = "",
        from_: float = 0.0,
        highlightbackground: str = ...,
        highlightcolor: str = ...,
        highlightthickness: _ScreenUnits = ...,
        increment: float = 1.0,
        insertbackground: str = ...,
        insertborderwidth: _ScreenUnits = 0,
        insertofftime: int = 300,
        insertontime: int = 600,
        insertwidth: _ScreenUnits = ...,
        invalidcommand: _EntryValidateCommand = "",
        invcmd: _EntryValidateCommand = "",
        justify: Literal["left", "center", "right"] = "left",
        name: str = ...,
        readonlybackground: str = ...,
        relief: _Relief = "sunken",
        repeatdelay: int = 400,
        repeatinterval: int = 100,
        selectbackground: str = ...,
        selectborderwidth: _ScreenUnits = ...,
        selectforeground: str = ...,
        state: Literal["normal", "disabled", "readonly"] = "normal",
        takefocus: _TakeFocusValue = "",
        textvariable: Variable = ...,
        to: float = 0.0,
        validate: Literal["none", "focus", "focusin", "focusout", "key", "all"] = "none",
        validatecommand: _EntryValidateCommand = "",
        vcmd: _EntryValidateCommand = "",
        values: list[str] | tuple[str, ...] = ...,
        width: int = 20,
        wrap: bool = False,
        xscrollcommand: _XYScrollCommand = "",
    ) -> None:
        """
        Construct a spinbox widget with the parent MASTER.

        STANDARD OPTIONS

            activebackground, background, borderwidth,
            cursor, exportselection, font, foreground,
            highlightbackground, highlightcolor,
            highlightthickness, insertbackground,
            insertborderwidth, insertofftime,
            insertontime, insertwidth, justify, relief,
            repeatdelay, repeatinterval,
            selectbackground, selectborderwidth
            selectforeground, takefocus, textvariable
            xscrollcommand.

        WIDGET-SPECIFIC OPTIONS

            buttonbackground, buttoncursor,
            buttondownrelief, buttonuprelief,
            command, disabledbackground,
            disabledforeground, format, from,
            invalidcommand, increment,
            readonlybackground, state, to,
            validate, validatecommand values,
            width, wrap,
        """
        ...
    @overload
    def configure(
        self,
        cnf: dict[str, Any] | None = None,
        *,
        activebackground: str = ...,
        background: str = ...,
        bd: _ScreenUnits = ...,
        bg: str = ...,
        border: _ScreenUnits = ...,
        borderwidth: _ScreenUnits = ...,
        buttonbackground: str = ...,
        buttoncursor: _Cursor = ...,
        buttondownrelief: _Relief = ...,
        buttonuprelief: _Relief = ...,
        command: Callable[[], object] | str | list[str] | tuple[str, ...] = ...,
        cursor: _Cursor = ...,
        disabledbackground: str = ...,
        disabledforeground: str = ...,
        exportselection: bool = ...,
        fg: str = ...,
        font: _FontDescription = ...,
        foreground: str = ...,
        format: str = ...,
        from_: float = ...,
        highlightbackground: str = ...,
        highlightcolor: str = ...,
        highlightthickness: _ScreenUnits = ...,
        increment: float = ...,
        insertbackground: str = ...,
        insertborderwidth: _ScreenUnits = ...,
        insertofftime: int = ...,
        insertontime: int = ...,
        insertwidth: _ScreenUnits = ...,
        invalidcommand: _EntryValidateCommand = ...,
        invcmd: _EntryValidateCommand = ...,
        justify: Literal["left", "center", "right"] = ...,
        readonlybackground: str = ...,
        relief: _Relief = ...,
        repeatdelay: int = ...,
        repeatinterval: int = ...,
        selectbackground: str = ...,
        selectborderwidth: _ScreenUnits = ...,
        selectforeground: str = ...,
        state: Literal["normal", "disabled", "readonly"] = ...,
        takefocus: _TakeFocusValue = ...,
        textvariable: Variable = ...,
        to: float = ...,
        validate: Literal["none", "focus", "focusin", "focusout", "key", "all"] = ...,
        validatecommand: _EntryValidateCommand = ...,
        vcmd: _EntryValidateCommand = ...,
        values: list[str] | tuple[str, ...] = ...,
        width: int = ...,
        wrap: bool = ...,
        xscrollcommand: _XYScrollCommand = ...,
    ) -> dict[str, tuple[str, str, str, Any, Any]] | None:
        """
        Configure resources of a widget.

        The values for resources are specified as keyword
        arguments. To get an overview about
        the allowed keyword arguments call the method keys.
        """
        ...
    @overload
    def configure(self, cnf: str) -> tuple[str, str, str, Any, Any]:
        """
        Configure resources of a widget.

        The values for resources are specified as keyword
        arguments. To get an overview about
        the allowed keyword arguments call the method keys.
        """
        ...
    config = configure
    def bbox(self, index) -> tuple[int, int, int, int] | None:
        """
        Return a tuple of X1,Y1,X2,Y2 coordinates for a
        rectangle which encloses the character given by index.

        The first two elements of the list give the x and y
        coordinates of the upper-left corner of the screen
        area covered by the character (in pixels relative
        to the widget) and the last two elements give the
        width and height of the character, in pixels. The
        bounding box may refer to a region outside the
        visible area of the window.
        """
        ...
    def delete(self, first, last: Incomplete | None = None) -> Literal[""]:
        """
        Delete one or more elements of the spinbox.

        First is the index of the first character to delete,
        and last is the index of the character just after
        the last one to delete. If last isn't specified it
        defaults to first+1, i.e. a single character is
        deleted.  This command returns an empty string.
        """
        ...
    def get(self) -> str:
        """Returns the spinbox's string"""
        ...
    def icursor(self, index):
        """
        Alter the position of the insertion cursor.

        The insertion cursor will be displayed just before
        the character given by index. Returns an empty string
        """
        ...
    def identify(self, x: int, y: int) -> Literal["", "buttondown", "buttonup", "entry"]:
        """
        Returns the name of the widget at position x, y

        Return value is one of: none, buttondown, buttonup, entry
        """
        ...
    def index(self, index: str | int) -> int:
        """
        Returns the numerical index corresponding to index
        
        """
        ...
    def insert(self, index: str | int, s: str) -> Literal[""]:
        """
        Insert string s at index

        Returns an empty string.
        """
        ...
    # spinbox.invoke("asdf") gives error mentioning .invoke("none"), but it's not documented
    def invoke(self, element: Literal["none", "buttonup", "buttondown"]) -> Literal[""]:
        """
        Causes the specified element to be invoked

        The element could be buttondown or buttonup
        triggering the action associated with it.
        """
        ...
    def scan(self, *args):
        """Internal function."""
        ...
    def scan_mark(self, x):
        """
        Records x and the current view in the spinbox window;

        used in conjunction with later scan dragto commands.
        Typically this command is associated with a mouse button
        press in the widget. It returns an empty string.
        """
        ...
    def scan_dragto(self, x):
        """
        Compute the difference between the given x argument
        and the x argument to the last scan mark command

        It then adjusts the view left or right by 10 times the
        difference in x-coordinates. This command is typically
        associated with mouse motion events in the widget, to
        produce the effect of dragging the spinbox at high speed
        through the window. The return value is an empty string.
        """
        ...
    def selection(self, *args) -> tuple[int, ...]:
        """Internal function."""
        ...
    def selection_adjust(self, index):
        """
        Locate the end of the selection nearest to the character
        given by index,

        Then adjust that end of the selection to be at index
        (i.e including but not going beyond index). The other
        end of the selection is made the anchor point for future
        select to commands. If the selection isn't currently in
        the spinbox, then a new selection is created to include
        the characters between index and the most recent selection
        anchor point, inclusive.
        """
        ...
    def selection_clear(self):
        """
        Clear the selection

        If the selection isn't in this widget then the
        command has no effect.
        """
        ...
    def selection_element(self, element: Incomplete | None = None):
        """
        Sets or gets the currently selected element.

        If a spinbutton element is specified, it will be
        displayed depressed.
        """
        ...
    def selection_from(self, index: int) -> None:
        """Set the fixed end of a selection to INDEX."""
        ...
    def selection_present(self) -> None:
        """
        Return True if there are characters selected in the spinbox, False
        otherwise.
        """
        ...
    def selection_range(self, start: int, end: int) -> None:
        """Set the selection from START to END (not included)."""
        ...
    def selection_to(self, index: int) -> None:
        """Set the variable end of a selection to INDEX."""
        ...

class LabelFrame(Widget):
    """labelframe widget."""
    def __init__(
        self,
        master: Misc | None = None,
        cnf: dict[str, Any] | None = {},
        *,
        background: str = ...,
        bd: _ScreenUnits = 2,
        bg: str = ...,
        border: _ScreenUnits = 2,
        borderwidth: _ScreenUnits = 2,
        class_: str = "Labelframe",  # can't be changed with configure()
        colormap: Literal["new", ""] | Misc = "",  # can't be changed with configure()
        container: bool = False,  # undocumented, can't be changed with configure()
        cursor: _Cursor = "",
        fg: str = ...,
        font: _FontDescription = "TkDefaultFont",
        foreground: str = ...,
        height: _ScreenUnits = 0,
        highlightbackground: str = ...,
        highlightcolor: str = ...,
        highlightthickness: _ScreenUnits = 0,
        # 'ne' and 'en' are valid labelanchors, but only 'ne' is a valid _Anchor.
        labelanchor: Literal["nw", "n", "ne", "en", "e", "es", "se", "s", "sw", "ws", "w", "wn"] = "nw",
        labelwidget: Misc = ...,
        name: str = ...,
        padx: _ScreenUnits = 0,
        pady: _ScreenUnits = 0,
        relief: _Relief = "groove",
        takefocus: _TakeFocusValue = 0,
        text: float | str = "",
        visual: str | tuple[str, int] = "",  # can't be changed with configure()
        width: _ScreenUnits = 0,
    ) -> None:
        """
        Construct a labelframe widget with the parent MASTER.

        STANDARD OPTIONS

            borderwidth, cursor, font, foreground,
            highlightbackground, highlightcolor,
            highlightthickness, padx, pady, relief,
            takefocus, text

        WIDGET-SPECIFIC OPTIONS

            background, class, colormap, container,
            height, labelanchor, labelwidget,
            visual, width
        """
        ...
    @overload
    def configure(
        self,
        cnf: dict[str, Any] | None = None,
        *,
        background: str = ...,
        bd: _ScreenUnits = ...,
        bg: str = ...,
        border: _ScreenUnits = ...,
        borderwidth: _ScreenUnits = ...,
        cursor: _Cursor = ...,
        fg: str = ...,
        font: _FontDescription = ...,
        foreground: str = ...,
        height: _ScreenUnits = ...,
        highlightbackground: str = ...,
        highlightcolor: str = ...,
        highlightthickness: _ScreenUnits = ...,
        labelanchor: Literal["nw", "n", "ne", "en", "e", "es", "se", "s", "sw", "ws", "w", "wn"] = ...,
        labelwidget: Misc = ...,
        padx: _ScreenUnits = ...,
        pady: _ScreenUnits = ...,
        relief: _Relief = ...,
        takefocus: _TakeFocusValue = ...,
        text: float | str = ...,
        width: _ScreenUnits = ...,
    ) -> dict[str, tuple[str, str, str, Any, Any]] | None:
        """
        Configure resources of a widget.

        The values for resources are specified as keyword
        arguments. To get an overview about
        the allowed keyword arguments call the method keys.
        """
        ...
    @overload
    def configure(self, cnf: str) -> tuple[str, str, str, Any, Any]:
        """
        Configure resources of a widget.

        The values for resources are specified as keyword
        arguments. To get an overview about
        the allowed keyword arguments call the method keys.
        """
        ...
    config = configure

class PanedWindow(Widget):
    """panedwindow widget."""
    def __init__(
        self,
        master: Misc | None = None,
        cnf: dict[str, Any] | None = {},
        *,
        background: str = ...,
        bd: _ScreenUnits = 1,
        bg: str = ...,
        border: _ScreenUnits = 1,
        borderwidth: _ScreenUnits = 1,
        cursor: _Cursor = "",
        handlepad: _ScreenUnits = 8,
        handlesize: _ScreenUnits = 8,
        height: _ScreenUnits = "",
        name: str = ...,
        opaqueresize: bool = True,
        orient: Literal["horizontal", "vertical"] = "horizontal",
        proxybackground: str = "",
        proxyborderwidth: _ScreenUnits = 2,
        proxyrelief: _Relief = "flat",
        relief: _Relief = "flat",
        sashcursor: _Cursor = "",
        sashpad: _ScreenUnits = 0,
        sashrelief: _Relief = "flat",
        sashwidth: _ScreenUnits = 3,
        showhandle: bool = False,
        width: _ScreenUnits = "",
    ) -> None:
        """
        Construct a panedwindow widget with the parent MASTER.

        STANDARD OPTIONS

            background, borderwidth, cursor, height,
            orient, relief, width

        WIDGET-SPECIFIC OPTIONS

            handlepad, handlesize, opaqueresize,
            sashcursor, sashpad, sashrelief,
            sashwidth, showhandle,
        """
        ...
    @overload
    def configure(
        self,
        cnf: dict[str, Any] | None = None,
        *,
        background: str = ...,
        bd: _ScreenUnits = ...,
        bg: str = ...,
        border: _ScreenUnits = ...,
        borderwidth: _ScreenUnits = ...,
        cursor: _Cursor = ...,
        handlepad: _ScreenUnits = ...,
        handlesize: _ScreenUnits = ...,
        height: _ScreenUnits = ...,
        opaqueresize: bool = ...,
        orient: Literal["horizontal", "vertical"] = ...,
        proxybackground: str = ...,
        proxyborderwidth: _ScreenUnits = ...,
        proxyrelief: _Relief = ...,
        relief: _Relief = ...,
        sashcursor: _Cursor = ...,
        sashpad: _ScreenUnits = ...,
        sashrelief: _Relief = ...,
        sashwidth: _ScreenUnits = ...,
        showhandle: bool = ...,
        width: _ScreenUnits = ...,
    ) -> dict[str, tuple[str, str, str, Any, Any]] | None:
        """
        Configure resources of a widget.

        The values for resources are specified as keyword
        arguments. To get an overview about
        the allowed keyword arguments call the method keys.
        """
        ...
    @overload
    def configure(self, cnf: str) -> tuple[str, str, str, Any, Any]:
        """
        Configure resources of a widget.

        The values for resources are specified as keyword
        arguments. To get an overview about
        the allowed keyword arguments call the method keys.
        """
        ...
    config = configure
    def add(self, child: Widget, **kw) -> None:
        """
        Add a child widget to the panedwindow in a new pane.

        The child argument is the name of the child widget
        followed by pairs of arguments that specify how to
        manage the windows. The possible options and values
        are the ones accepted by the paneconfigure method.
        """
        ...
    def remove(self, child) -> None:
        """
        Remove the pane containing child from the panedwindow

        All geometry management options for child will be forgotten.
        """
        ...
    forget: Incomplete
    def identify(self, x: int, y: int):
        """
        Identify the panedwindow component at point x, y

        If the point is over a sash or a sash handle, the result
        is a two element list containing the index of the sash or
        handle, and a word indicating whether it is over a sash
        or a handle, such as {0 sash} or {2 handle}. If the point
        is over any other part of the panedwindow, the result is
        an empty list.
        """
        ...
    def proxy(self, *args):
        """Internal function."""
        ...
    def proxy_coord(self):
        """
        Return the x and y pair of the most recent proxy location
        
        """
        ...
    def proxy_forget(self):
        """
        Remove the proxy from the display.
        
        """
        ...
    def proxy_place(self, x, y):
        """
        Place the proxy at the given x and y coordinates.
        
        """
        ...
    def sash(self, *args):
        """Internal function."""
        ...
    def sash_coord(self, index):
        """
        Return the current x and y pair for the sash given by index.

        Index must be an integer between 0 and 1 less than the
        number of panes in the panedwindow. The coordinates given are
        those of the top left corner of the region containing the sash.
        pathName sash dragto index x y This command computes the
        difference between the given coordinates and the coordinates
        given to the last sash coord command for the given sash. It then
        moves that sash the computed difference. The return value is the
        empty string.
        """
        ...
    def sash_mark(self, index):
        """
        Records x and y for the sash given by index;

        Used in conjunction with later dragto commands to move the sash.
        """
        ...
    def sash_place(self, index, x, y):
        """
        Place the sash given by index at the given coordinates
        
        """
        ...
    def panecget(self, child, option):
        """
        Query a management option for window.

        Option may be any value allowed by the paneconfigure subcommand
        """
        ...
    def paneconfigure(self, tagOrId, cnf: Incomplete | None = None, **kw):
        """
        Query or modify the management options for window.

        If no option is specified, returns a list describing all
        of the available options for pathName.  If option is
        specified with no value, then the command returns a list
        describing the one named option (this list will be identical
        to the corresponding sublist of the value returned if no
        option is specified). If one or more option-value pairs are
        specified, then the command modifies the given widget
        option(s) to have the given value(s); in this case the
        command returns an empty string. The following options
        are supported:

        after window
            Insert the window after the window specified. window
            should be the name of a window already managed by pathName.
        before window
            Insert the window before the window specified. window
            should be the name of a window already managed by pathName.
        height size
            Specify a height for the window. The height will be the
            outer dimension of the window including its border, if
            any. If size is an empty string, or if -height is not
            specified, then the height requested internally by the
            window will be used initially; the height may later be
            adjusted by the movement of sashes in the panedwindow.
            Size may be any value accepted by Tk_GetPixels.
        minsize n
            Specifies that the size of the window cannot be made
            less than n. This constraint only affects the size of
            the widget in the paned dimension -- the x dimension
            for horizontal panedwindows, the y dimension for
            vertical panedwindows. May be any value accepted by
            Tk_GetPixels.
        padx n
            Specifies a non-negative value indicating how much
            extra space to leave on each side of the window in
            the X-direction. The value may have any of the forms
            accepted by Tk_GetPixels.
        pady n
            Specifies a non-negative value indicating how much
            extra space to leave on each side of the window in
            the Y-direction. The value may have any of the forms
            accepted by Tk_GetPixels.
        sticky style
            If a window's pane is larger than the requested
            dimensions of the window, this option may be used
            to position (or stretch) the window within its pane.
            Style is a string that contains zero or more of the
            characters n, s, e or w. The string can optionally
            contains spaces or commas, but they are ignored. Each
            letter refers to a side (north, south, east, or west)
            that the window will "stick" to. If both n and s
            (or e and w) are specified, the window will be
            stretched to fill the entire height (or width) of
            its cavity.
        width size
            Specify a width for the window. The width will be
            the outer dimension of the window including its
            border, if any. If size is an empty string, or
            if -width is not specified, then the width requested
            internally by the window will be used initially; the
            width may later be adjusted by the movement of sashes
            in the panedwindow. Size may be any value accepted by
            Tk_GetPixels.
        """
        ...
    paneconfig: Incomplete
    def panes(self):
        """Returns an ordered list of the child panes."""
        ...

def _test() -> None: ...<|MERGE_RESOLUTION|>--- conflicted
+++ resolved
@@ -498,14 +498,8 @@
         """
         ...
     def __eq__(self, other: object) -> bool: ...
-<<<<<<< HEAD
-    def __del__(self) -> None:
-        """Unset the variable in Tcl."""
-        ...
-=======
     def __del__(self) -> None: ...
     __hash__: ClassVar[None]  # type: ignore[assignment]
->>>>>>> 0d4dd20b
 
 class StringVar(Variable):
     """Value holder for strings variables."""
