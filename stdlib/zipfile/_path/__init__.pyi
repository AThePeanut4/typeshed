"""
A Path-like interface for zipfiles.

This codebase is shared between zipfile.Path in the stdlib
and zipp in PyPI. See
https://github.com/python/importlib_metadata/wiki/Development-Methodology
for more detail.
"""

import sys
from _typeshed import StrPath
from collections.abc import Iterator, Sequence
from io import TextIOWrapper
from os import PathLike
from typing import IO, Literal, TypeVar, overload
from typing_extensions import Self
from zipfile import ZipFile

_ZF = TypeVar("_ZF", bound=ZipFile)

if sys.version_info >= (3, 12):
    __all__ = ["Path"]

    class InitializedState:
        """Mix-in to save the initialization state for pickling."""
        def __init__(self, *args: object, **kwargs: object) -> None: ...
        def __getstate__(self) -> tuple[list[object], dict[object, object]]: ...
        def __setstate__(self, state: Sequence[tuple[list[object], dict[object, object]]]) -> None: ...

    class CompleteDirs(InitializedState, ZipFile):
        """
        A ZipFile subclass that ensures that implied directories
        are always included in the namelist.

        >>> list(CompleteDirs._implied_dirs(['foo/bar.txt', 'foo/bar/baz.txt']))
        ['foo/', 'foo/bar/']
        >>> list(CompleteDirs._implied_dirs(['foo/bar.txt', 'foo/bar/baz.txt', 'foo/bar/']))
        ['foo/']
        """
        def resolve_dir(self, name: str) -> str:
            """
            If the name represents a directory, return that name
            as a directory (with the trailing slash).
            """
            ...
        @overload
        @classmethod
        def make(cls, source: ZipFile) -> CompleteDirs:
            """
            Given a source (filename or zipfile), return an
            appropriate CompleteDirs subclass.
            """
            ...
        @overload
        @classmethod
        def make(cls, source: StrPath | IO[bytes]) -> Self:
            """
            Given a source (filename or zipfile), return an
            appropriate CompleteDirs subclass.
            """
            ...
        if sys.version_info >= (3, 13):
            @classmethod
            def inject(cls, zf: _ZF) -> _ZF:
                """
                Given a writable zip file zf, inject directory entries for
                any directories implied by the presence of children.
                """
                ...

    class Path:
        "A :class:`importlib.resources.abc.Traversable` interface for zip files.\n\nImplements many of the features users enjoy from\n:class:`pathlib.Path`.\n\nConsider a zip file with this structure::\n\n    .\n    ├── a.txt\n    └── b\n        ├── c.txt\n        └── d\n            └── e.txt\n\n>>> data = io.BytesIO()\n>>> zf = ZipFile(data, 'w')\n>>> zf.writestr('a.txt', 'content of a')\n>>> zf.writestr('b/c.txt', 'content of c')\n>>> zf.writestr('b/d/e.txt', 'content of e')\n>>> zf.filename = 'mem/abcde.zip'\n\nPath accepts the zipfile object itself or a filename\n\n>>> path = Path(zf)\n\nFrom there, several path operations are available.\n\nDirectory iteration (including the zip file itself):\n\n>>> a, b = path.iterdir()\n>>> a\nPath('mem/abcde.zip', 'a.txt')\n>>> b\nPath('mem/abcde.zip', 'b/')\n\nname property:\n\n>>> b.name\n'b'\n\njoin with divide operator:\n\n>>> c = b / 'c.txt'\n>>> c\nPath('mem/abcde.zip', 'b/c.txt')\n>>> c.name\n'c.txt'\n\nRead text:\n\n>>> c.read_text(encoding='utf-8')\n'content of c'\n\nexistence:\n\n>>> c.exists()\nTrue\n>>> (b / 'missing.txt').exists()\nFalse\n\nCoercion to string:\n\n>>> import os\n>>> str(c).replace(os.sep, posixpath.sep)\n'mem/abcde.zip/b/c.txt'\n\nAt the root, ``name``, ``filename``, and ``parent``\nresolve to the zipfile.\n\n>>> str(path)\n'mem/abcde.zip/'\n>>> path.name\n'abcde.zip'\n>>> path.filename == pathlib.Path('mem/abcde.zip')\nTrue\n>>> str(path.parent)\n'mem'\n\nIf the zipfile has no filename, such \ufeffattributes are not\nvalid and accessing them will raise an Exception.\n\n>>> zf.filename = None\n>>> path.name\nTraceback (most recent call last):\n...\nTypeError: ...\n\n>>> path.filename\nTraceback (most recent call last):\n...\nTypeError: ...\n\n>>> path.parent\nTraceback (most recent call last):\n...\nTypeError: ...\n\n# workaround python/cpython#106763\n>>> pass"
        root: CompleteDirs
        at: str
        def __init__(self, root: ZipFile | StrPath | IO[bytes], at: str = "") -> None:
            """
            Construct a Path from a ZipFile or filename.

            Note: When the source is an existing ZipFile object,
            its type (__class__) will be mutated to a
            specialized type. If the caller wishes to retain the
            original type, the caller should either create a
            separate ZipFile object or pass a filename.
            """
            ...
        @property
        def name(self) -> str: ...
        @property
        def parent(self) -> PathLike[str]: ...  # undocumented
<<<<<<< HEAD
        if sys.version_info >= (3, 10):
            @property
            def filename(self) -> PathLike[str]: ...  # undocumented
        if sys.version_info >= (3, 11):
            @property
            def suffix(self) -> str: ...
            @property
            def suffixes(self) -> list[str]: ...
            @property
            def stem(self) -> str: ...

        if sys.version_info >= (3, 9):
            @overload
            def open(
                self,
                mode: Literal["r", "w"] = "r",
                encoding: str | None = None,
                errors: str | None = None,
                newline: str | None = None,
                line_buffering: bool = ...,
                write_through: bool = ...,
                *,
                pwd: bytes | None = None,
            ) -> TextIOWrapper:
                """
                Open this entry as text or binary following the semantics
                of ``pathlib.Path.open()`` by passing arguments through
                to io.TextIOWrapper().
                """
                ...
            @overload
            def open(self, mode: Literal["rb", "wb"], *, pwd: bytes | None = None) -> IO[bytes]:
                """
                Open this entry as text or binary following the semantics
                of ``pathlib.Path.open()`` by passing arguments through
                to io.TextIOWrapper().
                """
                ...
        else:
            def open(
                self, mode: _ReadWriteBinaryMode = "r", pwd: bytes | None = None, *, force_zip64: bool = False
            ) -> IO[bytes]: ...

        if sys.version_info >= (3, 10):
            def iterdir(self) -> Iterator[Self]: ...
        else:
            def iterdir(self) -> Iterator[Path]: ...

=======
        @property
        def filename(self) -> PathLike[str]: ...  # undocumented
        @property
        def suffix(self) -> str: ...
        @property
        def suffixes(self) -> list[str]: ...
        @property
        def stem(self) -> str: ...
        @overload
        def open(
            self,
            mode: Literal["r", "w"] = "r",
            encoding: str | None = None,
            errors: str | None = None,
            newline: str | None = None,
            line_buffering: bool = ...,
            write_through: bool = ...,
            *,
            pwd: bytes | None = None,
        ) -> TextIOWrapper: ...
        @overload
        def open(self, mode: Literal["rb", "wb"], *, pwd: bytes | None = None) -> IO[bytes]: ...
        def iterdir(self) -> Iterator[Self]: ...
>>>>>>> 2f8de52e
        def is_dir(self) -> bool: ...
        def is_file(self) -> bool: ...
        def exists(self) -> bool: ...
        def read_text(
            self,
            encoding: str | None = ...,
            errors: str | None = ...,
            newline: str | None = ...,
            line_buffering: bool = ...,
            write_through: bool = ...,
        ) -> str: ...
        def read_bytes(self) -> bytes: ...
<<<<<<< HEAD
        if sys.version_info >= (3, 10):
            def joinpath(self, *other: StrPath) -> Path: ...
        else:
            def joinpath(self, add: StrPath) -> Path: ...  # undocumented
        if sys.version_info >= (3, 12):
            def glob(self, pattern: str) -> Iterator[Self]: ...
            def rglob(self, pattern: str) -> Iterator[Self]: ...
            def is_symlink(self) -> Literal[False]:
                """Return whether this path is a symlink."""
                ...
            def relative_to(self, other: Path, *extra: StrPath) -> str: ...
            def match(self, path_pattern: str) -> bool: ...
            def __eq__(self, other: object) -> bool:
                """
                >>> Path(zipfile.ZipFile(io.BytesIO(), 'w')) == 'foo'
                False
                """
                ...
            def __hash__(self) -> int: ...

=======
        def joinpath(self, *other: StrPath) -> Path: ...
        def glob(self, pattern: str) -> Iterator[Self]: ...
        def rglob(self, pattern: str) -> Iterator[Self]: ...
        def is_symlink(self) -> Literal[False]: ...
        def relative_to(self, other: Path, *extra: StrPath) -> str: ...
        def match(self, path_pattern: str) -> bool: ...
        def __eq__(self, other: object) -> bool: ...
        def __hash__(self) -> int: ...
>>>>>>> 2f8de52e
        def __truediv__(self, add: StrPath) -> Path: ...<|MERGE_RESOLUTION|>--- conflicted
+++ resolved
@@ -87,56 +87,6 @@
         def name(self) -> str: ...
         @property
         def parent(self) -> PathLike[str]: ...  # undocumented
-<<<<<<< HEAD
-        if sys.version_info >= (3, 10):
-            @property
-            def filename(self) -> PathLike[str]: ...  # undocumented
-        if sys.version_info >= (3, 11):
-            @property
-            def suffix(self) -> str: ...
-            @property
-            def suffixes(self) -> list[str]: ...
-            @property
-            def stem(self) -> str: ...
-
-        if sys.version_info >= (3, 9):
-            @overload
-            def open(
-                self,
-                mode: Literal["r", "w"] = "r",
-                encoding: str | None = None,
-                errors: str | None = None,
-                newline: str | None = None,
-                line_buffering: bool = ...,
-                write_through: bool = ...,
-                *,
-                pwd: bytes | None = None,
-            ) -> TextIOWrapper:
-                """
-                Open this entry as text or binary following the semantics
-                of ``pathlib.Path.open()`` by passing arguments through
-                to io.TextIOWrapper().
-                """
-                ...
-            @overload
-            def open(self, mode: Literal["rb", "wb"], *, pwd: bytes | None = None) -> IO[bytes]:
-                """
-                Open this entry as text or binary following the semantics
-                of ``pathlib.Path.open()`` by passing arguments through
-                to io.TextIOWrapper().
-                """
-                ...
-        else:
-            def open(
-                self, mode: _ReadWriteBinaryMode = "r", pwd: bytes | None = None, *, force_zip64: bool = False
-            ) -> IO[bytes]: ...
-
-        if sys.version_info >= (3, 10):
-            def iterdir(self) -> Iterator[Self]: ...
-        else:
-            def iterdir(self) -> Iterator[Path]: ...
-
-=======
         @property
         def filename(self) -> PathLike[str]: ...  # undocumented
         @property
@@ -160,7 +110,6 @@
         @overload
         def open(self, mode: Literal["rb", "wb"], *, pwd: bytes | None = None) -> IO[bytes]: ...
         def iterdir(self) -> Iterator[Self]: ...
->>>>>>> 2f8de52e
         def is_dir(self) -> bool: ...
         def is_file(self) -> bool: ...
         def exists(self) -> bool: ...
@@ -173,28 +122,6 @@
             write_through: bool = ...,
         ) -> str: ...
         def read_bytes(self) -> bytes: ...
-<<<<<<< HEAD
-        if sys.version_info >= (3, 10):
-            def joinpath(self, *other: StrPath) -> Path: ...
-        else:
-            def joinpath(self, add: StrPath) -> Path: ...  # undocumented
-        if sys.version_info >= (3, 12):
-            def glob(self, pattern: str) -> Iterator[Self]: ...
-            def rglob(self, pattern: str) -> Iterator[Self]: ...
-            def is_symlink(self) -> Literal[False]:
-                """Return whether this path is a symlink."""
-                ...
-            def relative_to(self, other: Path, *extra: StrPath) -> str: ...
-            def match(self, path_pattern: str) -> bool: ...
-            def __eq__(self, other: object) -> bool:
-                """
-                >>> Path(zipfile.ZipFile(io.BytesIO(), 'w')) == 'foo'
-                False
-                """
-                ...
-            def __hash__(self) -> int: ...
-
-=======
         def joinpath(self, *other: StrPath) -> Path: ...
         def glob(self, pattern: str) -> Iterator[Self]: ...
         def rglob(self, pattern: str) -> Iterator[Self]: ...
@@ -203,5 +130,4 @@
         def match(self, path_pattern: str) -> bool: ...
         def __eq__(self, other: object) -> bool: ...
         def __hash__(self) -> int: ...
->>>>>>> 2f8de52e
         def __truediv__(self, add: StrPath) -> Path: ...