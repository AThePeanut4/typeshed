import sys
from collections.abc import Iterator
from re import Match

if sys.version_info >= (3, 13):
    class Translator:
<<<<<<< HEAD
        """
        >>> Translator('xyz')
        Traceback (most recent call last):
        ...
        AssertionError: Invalid separators

        >>> Translator('')
        Traceback (most recent call last):
        ...
        AssertionError: Invalid separators
        """
        def __init__(self, seps: str = ...) -> None: ...
        def translate(self, pattern: str) -> str:
            """Given a glob pattern, produce a regex that matches it."""
            ...
        def extend(self, pattern: str) -> str:
            r"""
            Extend regex for pattern-wide concerns.

            Apply '(?s:)' to create a non-matching group that
            matches newlines (valid on Unix).

            Append '\Z' to imply fullmatch even when match is used.
            """
            ...
        def match_dirs(self, pattern: str) -> str:
            """
            Ensure that zipfile.Path directory names are matched.

            zipfile.Path directory names always end in a slash.
            """
            ...
        def translate_core(self, pattern: str) -> str:
            r"""
            Given a glob pattern, produce a regex that matches it.

            >>> t = Translator()
            >>> t.translate_core('*.txt').replace('\\\\', '')
            '[^/]*\\.txt'
            >>> t.translate_core('a?txt')
            'a[^/]txt'
            >>> t.translate_core('**/*').replace('\\\\', '')
            '.*/[^/][^/]*'
            """
            ...
        def replace(self, match: Match[str]) -> str:
            """Perform the replacements for a match from :func:`separate`."""
            ...
        def restrict_rglob(self, pattern: str) -> None:
            """
            Raise ValueError if ** appears in anything but a full path segment.

            >>> Translator().translate('**foo')
            Traceback (most recent call last):
            ...
            ValueError: ** must appear alone in a path segment
            """
            ...
        def star_not_empty(self, pattern: str) -> str:
            """Ensure that * will not match an empty segment."""
            ...
=======
        if sys.platform == "win32":
            def __init__(self, seps: str = "\\/") -> None: ...
        else:
            def __init__(self, seps: str = "/") -> None: ...

        def translate(self, pattern: str) -> str: ...
        def extend(self, pattern: str) -> str: ...
        def match_dirs(self, pattern: str) -> str: ...
        def translate_core(self, pattern: str) -> str: ...
        def replace(self, match: Match[str]) -> str: ...
        def restrict_rglob(self, pattern: str) -> None: ...
        def star_not_empty(self, pattern: str) -> str: ...
>>>>>>> ca44e4c4

else:
    def translate(pattern: str) -> str: ...
    def match_dirs(pattern: str) -> str:
        """
        Ensure that zipfile.Path directory names are matched.

        zipfile.Path directory names always end in a slash.
        """
        ...
    def translate_core(pattern: str) -> str:
        r"""
        Given a glob pattern, produce a regex that matches it.

        >>> translate('*.txt')
        '[^/]*\\.txt'
        >>> translate('a?txt')
        'a.txt'
        >>> translate('**/*')
        '.*/[^/]*'
        """
        ...
    def replace(match: Match[str]) -> str:
        """Perform the replacements for a match from :func:`separate`."""
        ...

def separate(pattern: str) -> Iterator[Match[str]]:
    """
    Separate out character sets to avoid translating their contents.

    >>> [m.group(0) for m in separate('*.txt')]
    ['*.txt']
    >>> [m.group(0) for m in separate('a[?]txt')]
    ['a', '[?]', 'txt']
    """
    ...<|MERGE_RESOLUTION|>--- conflicted
+++ resolved
@@ -4,69 +4,6 @@
 
 if sys.version_info >= (3, 13):
     class Translator:
-<<<<<<< HEAD
-        """
-        >>> Translator('xyz')
-        Traceback (most recent call last):
-        ...
-        AssertionError: Invalid separators
-
-        >>> Translator('')
-        Traceback (most recent call last):
-        ...
-        AssertionError: Invalid separators
-        """
-        def __init__(self, seps: str = ...) -> None: ...
-        def translate(self, pattern: str) -> str:
-            """Given a glob pattern, produce a regex that matches it."""
-            ...
-        def extend(self, pattern: str) -> str:
-            r"""
-            Extend regex for pattern-wide concerns.
-
-            Apply '(?s:)' to create a non-matching group that
-            matches newlines (valid on Unix).
-
-            Append '\Z' to imply fullmatch even when match is used.
-            """
-            ...
-        def match_dirs(self, pattern: str) -> str:
-            """
-            Ensure that zipfile.Path directory names are matched.
-
-            zipfile.Path directory names always end in a slash.
-            """
-            ...
-        def translate_core(self, pattern: str) -> str:
-            r"""
-            Given a glob pattern, produce a regex that matches it.
-
-            >>> t = Translator()
-            >>> t.translate_core('*.txt').replace('\\\\', '')
-            '[^/]*\\.txt'
-            >>> t.translate_core('a?txt')
-            'a[^/]txt'
-            >>> t.translate_core('**/*').replace('\\\\', '')
-            '.*/[^/][^/]*'
-            """
-            ...
-        def replace(self, match: Match[str]) -> str:
-            """Perform the replacements for a match from :func:`separate`."""
-            ...
-        def restrict_rglob(self, pattern: str) -> None:
-            """
-            Raise ValueError if ** appears in anything but a full path segment.
-
-            >>> Translator().translate('**foo')
-            Traceback (most recent call last):
-            ...
-            ValueError: ** must appear alone in a path segment
-            """
-            ...
-        def star_not_empty(self, pattern: str) -> str:
-            """Ensure that * will not match an empty segment."""
-            ...
-=======
         if sys.platform == "win32":
             def __init__(self, seps: str = "\\/") -> None: ...
         else:
@@ -79,7 +16,6 @@
         def replace(self, match: Match[str]) -> str: ...
         def restrict_rglob(self, pattern: str) -> None: ...
         def star_not_empty(self, pattern: str) -> str: ...
->>>>>>> ca44e4c4
 
 else:
     def translate(pattern: str) -> str: ...
