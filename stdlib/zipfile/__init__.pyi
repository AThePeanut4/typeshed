--- conflicted
+++ resolved
@@ -417,16 +417,10 @@
         """
         ...
     if sys.version_info >= (3, 11):
-<<<<<<< HEAD
-        def mkdir(self, zinfo_or_directory_name: str | ZipInfo, mode: int = 0o777) -> None:
-            """Creates a directory inside the zip archive."""
-            ...
-=======
         def mkdir(self, zinfo_or_directory_name: str | ZipInfo, mode: int = 0o777) -> None: ...
     if sys.version_info >= (3, 14):
         @property
         def data_offset(self) -> int | None: ...
->>>>>>> 23e702b4
 
     def __del__(self) -> None:
         """Call the "close()" method in case the user forgot."""
