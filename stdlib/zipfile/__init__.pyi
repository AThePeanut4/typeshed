"""
Read and write ZIP files.

XXX references to utf-8 need further investigation.
"""

import io
import sys
from _typeshed import SizedBuffer, StrOrBytesPath, StrPath
from collections.abc import Callable, Iterable, Iterator
from io import TextIOWrapper
from os import PathLike
from types import TracebackType
from typing import IO, Final, Literal, Protocol, overload, type_check_only
from typing_extensions import Self, TypeAlias

__all__ = [
    "BadZipFile",
    "BadZipfile",
    "Path",
    "error",
    "ZIP_STORED",
    "ZIP_DEFLATED",
    "ZIP_BZIP2",
    "ZIP_LZMA",
    "is_zipfile",
    "ZipInfo",
    "ZipFile",
    "PyZipFile",
    "LargeZipFile",
]

if sys.version_info >= (3, 14):
    __all__ += ["ZIP_ZSTANDARD"]

# TODO: use TypeAlias for these two when mypy bugs are fixed
# https://github.com/python/mypy/issues/16581
_DateTuple = tuple[int, int, int, int, int, int]  # noqa: Y026
_ZipFileMode = Literal["r", "w", "x", "a"]  # noqa: Y026

_ReadWriteMode: TypeAlias = Literal["r", "w"]

class BadZipFile(Exception): ...

BadZipfile = BadZipFile
error = BadZipfile

class LargeZipFile(Exception):
    """
    Raised when writing a zipfile, the zipfile requires ZIP64 extensions
    and those extensions are disabled.
    """
    ...

@type_check_only
class _ZipStream(Protocol):
    def read(self, n: int, /) -> bytes: ...
    # The following methods are optional:
    # def seekable(self) -> bool: ...
    # def tell(self) -> int: ...
    # def seek(self, n: int, /) -> object: ...

# Stream shape as required by _EndRecData() and _EndRecData64().
@type_check_only
class _SupportsReadSeekTell(Protocol):
    def read(self, n: int = ..., /) -> bytes: ...
    def seek(self, cookie: int, whence: int, /) -> object: ...
    def tell(self) -> int: ...

@type_check_only
class _ClosableZipStream(_ZipStream, Protocol):
    def close(self) -> object: ...

class ZipExtFile(io.BufferedIOBase):
    """
    File-like object for reading an archive member.
    Is returned by ZipFile.open().
    """
    MAX_N: int
    MIN_READ_SIZE: int
    MAX_SEEK_READ: int
    newlines: list[bytes] | None
    mode: _ReadWriteMode
    name: str
    @overload
    def __init__(
        self, fileobj: _ClosableZipStream, mode: _ReadWriteMode, zipinfo: ZipInfo, pwd: bytes | None, close_fileobj: Literal[True]
    ) -> None: ...
    @overload
    def __init__(
        self,
        fileobj: _ClosableZipStream,
        mode: _ReadWriteMode,
        zipinfo: ZipInfo,
        pwd: bytes | None = None,
        *,
        close_fileobj: Literal[True],
    ) -> None: ...
    @overload
    def __init__(
        self,
        fileobj: _ZipStream,
        mode: _ReadWriteMode,
        zipinfo: ZipInfo,
        pwd: bytes | None = None,
        close_fileobj: Literal[False] = False,
    ) -> None: ...
    def read(self, n: int | None = -1) -> bytes:
        """
        Read and return up to n bytes.
        If the argument is omitted, None, or negative, data is read and returned until EOF is reached.
        """
        ...
    def readline(self, limit: int = -1) -> bytes:
        """
        Read and return a line from the stream.

        If limit is specified, at most limit bytes will be read.
        """
        ...
    def peek(self, n: int = 1) -> bytes:
        """Returns buffered bytes without advancing the position."""
        ...
    def read1(self, n: int | None) -> bytes:
        """Read up to n bytes with at most one read() system call."""
        ...
    def seek(self, offset: int, whence: int = 0) -> int: ...

@type_check_only
class _Writer(Protocol):
    def write(self, s: str, /) -> object: ...

@type_check_only
class _ZipReadable(Protocol):
    def seek(self, offset: int, whence: int = 0, /) -> int: ...
    def read(self, n: int = -1, /) -> bytes: ...

@type_check_only
class _ZipTellable(Protocol):
    def tell(self) -> int: ...

@type_check_only
class _ZipReadableTellable(_ZipReadable, _ZipTellable, Protocol): ...

@type_check_only
class _ZipWritable(Protocol):
    def flush(self) -> None: ...
    def close(self) -> None: ...
    def write(self, b: bytes, /) -> int: ...

class ZipFile:
    """
    Class with methods to open, read, write, close, list zip files.

    z = ZipFile(file, mode="r", compression=ZIP_STORED, allowZip64=True,
                compresslevel=None)

    file: Either the path to the file, or a file-like object.
          If it is a path, the file will be opened and closed by ZipFile.
    mode: The mode can be either read 'r', write 'w', exclusive create 'x',
          or append 'a'.
    compression: ZIP_STORED (no compression), ZIP_DEFLATED (requires zlib),
                 ZIP_BZIP2 (requires bz2) or ZIP_LZMA (requires lzma).
    allowZip64: if True ZipFile will create files with ZIP64 extensions when
                needed, otherwise it will raise an exception when this would
                be necessary.
    compresslevel: None (default for the given compression type) or an integer
                   specifying the level to pass to the compressor.
                   When using ZIP_STORED or ZIP_LZMA this keyword has no effect.
                   When using ZIP_DEFLATED integers 0 through 9 are accepted.
                   When using ZIP_BZIP2 integers 1 through 9 are accepted.
    """
    filename: str | None
    debug: int
    comment: bytes
    filelist: list[ZipInfo]
    fp: IO[bytes] | None
    NameToInfo: dict[str, ZipInfo]
    start_dir: int  # undocumented
    compression: int  # undocumented
    compresslevel: int | None  # undocumented
    mode: _ZipFileMode  # undocumented
    pwd: bytes | None  # undocumented
    # metadata_encoding is new in 3.11
    if sys.version_info >= (3, 11):
        @overload
        def __init__(
            self,
            file: StrPath | IO[bytes],
            mode: _ZipFileMode = "r",
            compression: int = 0,
            allowZip64: bool = True,
            compresslevel: int | None = None,
            *,
            strict_timestamps: bool = True,
            metadata_encoding: str | None = None,
        ) -> None:
            """
            Open the ZIP file with mode read 'r', write 'w', exclusive create 'x',
            or append 'a'.
            """
            ...
        # metadata_encoding is only allowed for read mode
        @overload
        def __init__(
            self,
            file: StrPath | _ZipReadable,
            mode: Literal["r"] = "r",
            compression: int = 0,
            allowZip64: bool = True,
            compresslevel: int | None = None,
            *,
            strict_timestamps: bool = True,
            metadata_encoding: str | None = None,
        ) -> None:
            """
            Open the ZIP file with mode read 'r', write 'w', exclusive create 'x',
            or append 'a'.
            """
            ...
        @overload
        def __init__(
            self,
            file: StrPath | _ZipWritable,
            mode: Literal["w", "x"],
            compression: int = 0,
            allowZip64: bool = True,
            compresslevel: int | None = None,
            *,
            strict_timestamps: bool = True,
            metadata_encoding: None = None,
        ) -> None:
            """
            Open the ZIP file with mode read 'r', write 'w', exclusive create 'x',
            or append 'a'.
            """
            ...
        @overload
        def __init__(
            self,
            file: StrPath | _ZipReadableTellable,
            mode: Literal["a"],
            compression: int = 0,
            allowZip64: bool = True,
            compresslevel: int | None = None,
            *,
            strict_timestamps: bool = True,
            metadata_encoding: None = None,
        ) -> None:
            """
            Open the ZIP file with mode read 'r', write 'w', exclusive create 'x',
            or append 'a'.
            """
            ...
    else:
        @overload
        def __init__(
            self,
            file: StrPath | IO[bytes],
            mode: _ZipFileMode = "r",
            compression: int = 0,
            allowZip64: bool = True,
            compresslevel: int | None = None,
            *,
            strict_timestamps: bool = True,
        ) -> None:
            """
            Open the ZIP file with mode read 'r', write 'w', exclusive create 'x',
            or append 'a'.
            """
            ...
        @overload
        def __init__(
            self,
            file: StrPath | _ZipReadable,
            mode: Literal["r"] = "r",
            compression: int = 0,
            allowZip64: bool = True,
            compresslevel: int | None = None,
            *,
            strict_timestamps: bool = True,
        ) -> None:
            """
            Open the ZIP file with mode read 'r', write 'w', exclusive create 'x',
            or append 'a'.
            """
            ...
        @overload
        def __init__(
            self,
            file: StrPath | _ZipWritable,
            mode: Literal["w", "x"],
            compression: int = 0,
            allowZip64: bool = True,
            compresslevel: int | None = None,
            *,
            strict_timestamps: bool = True,
        ) -> None:
            """
            Open the ZIP file with mode read 'r', write 'w', exclusive create 'x',
            or append 'a'.
            """
            ...
        @overload
        def __init__(
            self,
            file: StrPath | _ZipReadableTellable,
            mode: Literal["a"],
            compression: int = 0,
            allowZip64: bool = True,
            compresslevel: int | None = None,
            *,
            strict_timestamps: bool = True,
        ) -> None:
            """
            Open the ZIP file with mode read 'r', write 'w', exclusive create 'x',
            or append 'a'.
            """
            ...

    def __enter__(self) -> Self: ...
    def __exit__(
        self, type: type[BaseException] | None, value: BaseException | None, traceback: TracebackType | None
    ) -> None: ...
    def close(self) -> None:
        """
        Close the file, and for mode 'w', 'x' and 'a' write the ending
        records.
        """
        ...
    def getinfo(self, name: str) -> ZipInfo:
        """Return the instance of ZipInfo given 'name'."""
        ...
    def infolist(self) -> list[ZipInfo]:
        """
        Return a list of class ZipInfo instances for files in the
        archive.
        """
        ...
    def namelist(self) -> list[str]:
        """Return a list of file names in the archive."""
        ...
    def open(
        self, name: str | ZipInfo, mode: _ReadWriteMode = "r", pwd: bytes | None = None, *, force_zip64: bool = False
    ) -> IO[bytes]:
        """
        Return file-like object for 'name'.

        name is a string for the file name within the ZIP file, or a ZipInfo
        object.

        mode should be 'r' to read a file already in the ZIP file, or 'w' to
        write to a file newly added to the archive.

        pwd is the password to decrypt files (only used for reading).

        When writing, if the file size is not known in advance but may exceed
        2 GiB, pass force_zip64 to use the ZIP64 format, which can handle large
        files.  If the size is known in advance, it is best to pass a ZipInfo
        instance for name, with zinfo.file_size set.
        """
        ...
    def extract(self, member: str | ZipInfo, path: StrPath | None = None, pwd: bytes | None = None) -> str:
        """
        Extract a member from the archive to the current working directory,
        using its full name. Its file information is extracted as accurately
        as possible. `member' may be a filename or a ZipInfo object. You can
        specify a different directory using `path'. You can specify the
        password to decrypt the file using 'pwd'.
        """
        ...
    def extractall(
        self, path: StrPath | None = None, members: Iterable[str | ZipInfo] | None = None, pwd: bytes | None = None
    ) -> None:
        """
        Extract all members from the archive to the current working
        directory. `path' specifies a different directory to extract to.
        `members' is optional and must be a subset of the list returned
        by namelist(). You can specify the password to decrypt all files
        using 'pwd'.
        """
        ...
    def printdir(self, file: _Writer | None = None) -> None:
        """Print a table of contents for the zip file."""
        ...
    def setpassword(self, pwd: bytes) -> None:
        """Set default password for encrypted files."""
        ...
    def read(self, name: str | ZipInfo, pwd: bytes | None = None) -> bytes:
        """
        Return file bytes for name. 'pwd' is the password to decrypt
        encrypted files.
        """
        ...
    def testzip(self) -> str | None:
        """
        Read all the files and check the CRC.

        Return None if all files could be read successfully, or the name
        of the offending file otherwise.
        """
        ...
    def write(
        self,
        filename: StrPath,
        arcname: StrPath | None = None,
        compress_type: int | None = None,
        compresslevel: int | None = None,
    ) -> None:
        """
        Put the bytes from filename into the archive under the name
        arcname.
        """
        ...
    def writestr(
        self,
        zinfo_or_arcname: str | ZipInfo,
        data: SizedBuffer | str,
        compress_type: int | None = None,
        compresslevel: int | None = None,
    ) -> None:
        """
        Write a file into the archive.  The contents is 'data', which
        may be either a 'str' or a 'bytes' instance; if it is a 'str',
        it is encoded as UTF-8 first.
        'zinfo_or_arcname' is either a ZipInfo instance or
        the name of the file in the archive.
        """
        ...
    if sys.version_info >= (3, 11):
        def mkdir(self, zinfo_or_directory_name: str | ZipInfo, mode: int = 0o777) -> None:
            """Creates a directory inside the zip archive."""
            ...

    def __del__(self) -> None:
        """Call the "close()" method in case the user forgot."""
        ...

class PyZipFile(ZipFile):
    """Class to create ZIP archives with Python library files and packages."""
    def __init__(
        self, file: str | IO[bytes], mode: _ZipFileMode = "r", compression: int = 0, allowZip64: bool = True, optimize: int = -1
    ) -> None: ...
    def writepy(self, pathname: str, basename: str = "", filterfunc: Callable[[str], bool] | None = None) -> None:
        """
        Add all files from "pathname" to the ZIP archive.

        If pathname is a package directory, search the directory and
        all package subdirectories recursively for all *.py and enter
        the modules into the archive.  If pathname is a plain
        directory, listdir *.py and enter all modules.  Else, pathname
        must be a Python *.py file and the module will be put into the
        archive.  Added modules are always module.pyc.
        This method will compile the module.py into module.pyc if
        necessary.
        If filterfunc(pathname) is given, it is called with every argument.
        When it is False, the file or directory is skipped.
        """
        ...

class ZipInfo:
<<<<<<< HEAD
    """Class with attributes describing each file in the ZIP archive."""
=======
    __slots__ = (
        "orig_filename",
        "filename",
        "date_time",
        "compress_type",
        "compress_level",
        "comment",
        "extra",
        "create_system",
        "create_version",
        "extract_version",
        "reserved",
        "flag_bits",
        "volume",
        "internal_attr",
        "external_attr",
        "header_offset",
        "CRC",
        "compress_size",
        "file_size",
        "_raw_time",
        "_end_offset",
    )
>>>>>>> ca44e4c4
    filename: str
    date_time: _DateTuple
    compress_type: int
    comment: bytes
    extra: bytes
    create_system: int
    create_version: int
    extract_version: int
    reserved: int
    flag_bits: int
    volume: int
    internal_attr: int
    external_attr: int
    header_offset: int
    CRC: int
    compress_size: int
    file_size: int
    orig_filename: str  # undocumented
    if sys.version_info >= (3, 13):
        compress_level: int | None

    def __init__(self, filename: str = "NoName", date_time: _DateTuple = (1980, 1, 1, 0, 0, 0)) -> None: ...
    @classmethod
    def from_file(cls, filename: StrPath, arcname: StrPath | None = None, *, strict_timestamps: bool = True) -> Self:
        """
        Construct an appropriate ZipInfo for a file on the filesystem.

        filename should be the path to a file or directory on the filesystem.

        arcname is the name which it will have within the archive (by default,
        this will be the same as filename, but without a drive letter and with
        leading path separators removed).
        """
        ...
    def is_dir(self) -> bool:
        """Return True if this archive member is a directory."""
        ...
    def FileHeader(self, zip64: bool | None = None) -> bytes:
        """
        Return the per-file header as a bytes object.

        When the optional zip64 arg is None rather than a bool, we will
        decide based upon the file_size and compress_size, if known,
        False otherwise.
        """
        ...

if sys.version_info >= (3, 12):
    from zipfile._path import CompleteDirs as CompleteDirs, Path as Path

else:
    class CompleteDirs(ZipFile):
        """
        A ZipFile subclass that ensures that implied directories
        are always included in the namelist.
        """
        def resolve_dir(self, name: str) -> str:
            """
            If the name represents a directory, return that name
            as a directory (with the trailing slash).
            """
            ...
        @overload
        @classmethod
        def make(cls, source: ZipFile) -> CompleteDirs:
            """
            Given a source (filename or zipfile), return an
            appropriate CompleteDirs subclass.
            """
            ...
        @overload
        @classmethod
        def make(cls, source: StrPath | IO[bytes]) -> Self:
            """
            Given a source (filename or zipfile), return an
            appropriate CompleteDirs subclass.
            """
            ...

    class Path:
        """
        A pathlib-compatible interface for zip files.

        Consider a zip file with this structure::

            .
            ├── a.txt
            └── b
                ├── c.txt
                └── d
                    └── e.txt

        >>> data = io.BytesIO()
        >>> zf = ZipFile(data, 'w')
        >>> zf.writestr('a.txt', 'content of a')
        >>> zf.writestr('b/c.txt', 'content of c')
        >>> zf.writestr('b/d/e.txt', 'content of e')
        >>> zf.filename = 'mem/abcde.zip'

        Path accepts the zipfile object itself or a filename

        >>> root = Path(zf)

        From there, several path operations are available.

        Directory iteration (including the zip file itself):

        >>> a, b = root.iterdir()
        >>> a
        Path('mem/abcde.zip', 'a.txt')
        >>> b
        Path('mem/abcde.zip', 'b/')

        name property:

        >>> b.name
        'b'

        join with divide operator:

        >>> c = b / 'c.txt'
        >>> c
        Path('mem/abcde.zip', 'b/c.txt')
        >>> c.name
        'c.txt'

        Read text:

        >>> c.read_text()
        'content of c'

        existence:

        >>> c.exists()
        True
        >>> (b / 'missing.txt').exists()
        False

        Coercion to string:

        >>> import os
        >>> str(c).replace(os.sep, posixpath.sep)
        'mem/abcde.zip/b/c.txt'

        At the root, ``name``, ``filename``, and ``parent``
        resolve to the zipfile. Note these attributes are not
        valid and will raise a ``ValueError`` if the zipfile
        has no filename.

        >>> root.name
        'abcde.zip'
        >>> str(root.filename).replace(os.sep, posixpath.sep)
        'mem/abcde.zip'
        >>> str(root.parent)
        'mem'
        """
        root: CompleteDirs
        at: str
        def __init__(self, root: ZipFile | StrPath | IO[bytes], at: str = "") -> None:
            """
            Construct a Path from a ZipFile or filename.

            Note: When the source is an existing ZipFile object,
            its type (__class__) will be mutated to a
            specialized type. If the caller wishes to retain the
            original type, the caller should either create a
            separate ZipFile object or pass a filename.
            """
            ...
        @property
        def name(self) -> str: ...
        @property
        def parent(self) -> PathLike[str]: ...  # undocumented
        if sys.version_info >= (3, 10):
            @property
            def filename(self) -> PathLike[str]: ...  # undocumented
        if sys.version_info >= (3, 11):
            @property
            def suffix(self) -> str: ...
            @property
            def suffixes(self) -> list[str]: ...
            @property
            def stem(self) -> str: ...

        @overload
        def open(
            self,
            mode: Literal["r", "w"] = "r",
            encoding: str | None = None,
            errors: str | None = None,
            newline: str | None = None,
            line_buffering: bool = ...,
            write_through: bool = ...,
            *,
            pwd: bytes | None = None,
        ) -> TextIOWrapper:
            """
            Open this entry as text or binary following the semantics
            of ``pathlib.Path.open()`` by passing arguments through
            to io.TextIOWrapper().
            """
            ...
        @overload
        def open(self, mode: Literal["rb", "wb"], *, pwd: bytes | None = None) -> IO[bytes]:
            """
            Open this entry as text or binary following the semantics
            of ``pathlib.Path.open()`` by passing arguments through
            to io.TextIOWrapper().
            """
            ...

        if sys.version_info >= (3, 10):
            def iterdir(self) -> Iterator[Self]: ...
        else:
            def iterdir(self) -> Iterator[Path]: ...

        def is_dir(self) -> bool: ...
        def is_file(self) -> bool: ...
        def exists(self) -> bool: ...
        def read_text(
            self,
            encoding: str | None = ...,
            errors: str | None = ...,
            newline: str | None = ...,
            line_buffering: bool = ...,
            write_through: bool = ...,
        ) -> str: ...
        def read_bytes(self) -> bytes: ...
        if sys.version_info >= (3, 10):
            def joinpath(self, *other: StrPath) -> Path: ...
        else:
            def joinpath(self, add: StrPath) -> Path: ...  # undocumented

        def __truediv__(self, add: StrPath) -> Path: ...

def is_zipfile(filename: StrOrBytesPath | _SupportsReadSeekTell) -> bool:
    """
    Quickly see if a file is a ZIP file by checking the magic number.

    The filename argument may be a file or file-like object too.
    """
    ...

ZIP64_LIMIT: Final[int]
ZIP_FILECOUNT_LIMIT: Final[int]
ZIP_MAX_COMMENT: Final[int]

ZIP_STORED: Final = 0
ZIP_DEFLATED: Final = 8
ZIP_BZIP2: Final = 12
ZIP_LZMA: Final = 14
if sys.version_info >= (3, 14):
    ZIP_ZSTANDARD: Final = 93

DEFAULT_VERSION: Final[int]
ZIP64_VERSION: Final[int]
BZIP2_VERSION: Final[int]
LZMA_VERSION: Final[int]
if sys.version_info >= (3, 14):
    ZSTANDARD_VERSION: Final[int]
MAX_EXTRACT_VERSION: Final[int]<|MERGE_RESOLUTION|>--- conflicted
+++ resolved
@@ -459,9 +459,6 @@
         ...
 
 class ZipInfo:
-<<<<<<< HEAD
-    """Class with attributes describing each file in the ZIP archive."""
-=======
     __slots__ = (
         "orig_filename",
         "filename",
@@ -485,7 +482,6 @@
         "_raw_time",
         "_end_offset",
     )
->>>>>>> ca44e4c4
     filename: str
     date_time: _DateTuple
     compress_type: int
