--- conflicted
+++ resolved
@@ -146,97 +146,6 @@
 def read_code(stream: SupportsRead[bytes]) -> Any: ...  # undocumented
 def walk_packages(
     path: Iterable[StrOrBytesPath] | None = None, prefix: str = "", onerror: Callable[[str], object] | None = None
-<<<<<<< HEAD
-) -> Iterator[ModuleInfo]:
-    """
-    Yields ModuleInfo for all modules recursively
-    on path, or, if path is None, all accessible modules.
-
-    'path' should be either None or a list of paths to look for
-    modules in.
-
-    'prefix' is a string to output on the front of every module name
-    on output.
-
-    Note that this function must import all *packages* (NOT all
-    modules!) on the given path, in order to access the __path__
-    attribute to find submodules.
-
-    'onerror' is a function which gets called with one argument (the
-    name of the package which was being imported) if any exception
-    occurs while trying to import a package.  If no onerror function is
-    supplied, ImportErrors are caught and ignored, while all other
-    exceptions are propagated, terminating the search.
-
-    Examples:
-
-    # list all modules python can access
-    walk_packages()
-
-    # list all submodules of ctypes
-    walk_packages(ctypes.__path__, ctypes.__name__+'.')
-    """
-    ...
-def get_data(package: str, resource: str) -> bytes | None:
-    """
-    Get a resource from a package.
-
-    This is a wrapper round the PEP 302 loader get_data API. The package
-    argument should be the name of a package, in standard module format
-    (foo.bar). The resource argument should be in the form of a relative
-    filename, using '/' as the path separator. The parent directory name '..'
-    is not allowed, and nor is a rooted name (starting with a '/').
-
-    The function returns a binary string, which is the contents of the
-    specified resource.
-
-    For packages located in the filesystem, which have already been imported,
-    this is the rough equivalent of
-
-        d = os.path.dirname(sys.modules[package].__file__)
-        data = open(os.path.join(d, resource), 'rb').read()
-
-    If the package cannot be located or loaded, or it uses a PEP 302 loader
-    which does not support get_data(), then None is returned.
-    """
-    ...
-
-if sys.version_info >= (3, 9):
-    def resolve_name(name: str) -> Any:
-        """
-        Resolve a name to an object.
-
-        It is expected that `name` will be a string in one of the following
-        formats, where W is shorthand for a valid Python identifier and dot stands
-        for a literal period in these pseudo-regexes:
-
-        W(.W)*
-        W(.W)*:(W(.W)*)?
-
-        The first form is intended for backward compatibility only. It assumes that
-        some part of the dotted name is a package, and the rest is an object
-        somewhere within that package, possibly nested inside other objects.
-        Because the place where the package stops and the object hierarchy starts
-        can't be inferred by inspection, repeated attempts to import must be done
-        with this form.
-
-        In the second form, the caller makes the division point clear through the
-        provision of a single colon: the dotted name to the left of the colon is a
-        package to be imported, and the dotted name to the right is the object
-        hierarchy within that package. Only one import is needed in this form. If
-        it ends with the colon, then a module object is returned.
-
-        The function will return an object (which might be a module), or raise one
-        of the following exceptions:
-
-        ValueError - if `name` isn't in a recognised format
-        ImportError - if an import failed when it shouldn't have
-        AttributeError - if a failure occurred when traversing the object hierarchy
-                         within the imported package to get to the desired object.
-        """
-        ...
-=======
 ) -> Iterator[ModuleInfo]: ...
 def get_data(package: str, resource: str) -> bytes | None: ...
-def resolve_name(name: str) -> Any: ...
->>>>>>> 1c17cd42
+def resolve_name(name: str) -> Any: ...