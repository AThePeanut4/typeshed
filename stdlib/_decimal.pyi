"""C decimal arithmetic module"""

import sys
from decimal import (
    Clamped as Clamped,
    Context as Context,
    ConversionSyntax as ConversionSyntax,
    Decimal as Decimal,
    DecimalException as DecimalException,
    DecimalTuple as DecimalTuple,
    DivisionByZero as DivisionByZero,
    DivisionImpossible as DivisionImpossible,
    DivisionUndefined as DivisionUndefined,
    FloatOperation as FloatOperation,
    Inexact as Inexact,
    InvalidContext as InvalidContext,
    InvalidOperation as InvalidOperation,
    Overflow as Overflow,
    Rounded as Rounded,
    Subnormal as Subnormal,
    Underflow as Underflow,
    _ContextManager,
)
from typing import Final
from typing_extensions import TypeAlias

_TrapType: TypeAlias = type[DecimalException]

__version__: Final[str]
__libmpdec_version__: Final[str]

ROUND_DOWN: Final = "ROUND_DOWN"
ROUND_HALF_UP: Final = "ROUND_HALF_UP"
ROUND_HALF_EVEN: Final = "ROUND_HALF_EVEN"
ROUND_CEILING: Final = "ROUND_CEILING"
ROUND_FLOOR: Final = "ROUND_FLOOR"
ROUND_UP: Final = "ROUND_UP"
ROUND_HALF_DOWN: Final = "ROUND_HALF_DOWN"
ROUND_05UP: Final = "ROUND_05UP"
HAVE_CONTEXTVAR: Final[bool]
HAVE_THREADS: Final[bool]
MAX_EMAX: Final[int]
MAX_PREC: Final[int]
MIN_EMIN: Final[int]
MIN_ETINY: Final[int]
if sys.version_info >= (3, 14):
    IEEE_CONTEXT_MAX_BITS: Final[int]

def setcontext(context: Context, /) -> None:
    """Set a new default context."""
    ...
def getcontext() -> Context:
    """Get the current default context."""
    ...

if sys.version_info >= (3, 11):
    def localcontext(
        ctx: Context | None = None,
        *,
<<<<<<< HEAD
        prec: int | None = ...,
        rounding: str | None = ...,
        Emin: int | None = ...,
        Emax: int | None = ...,
        capitals: int | None = ...,
        clamp: int | None = ...,
        traps: dict[_TrapType, bool] | None = ...,
        flags: dict[_TrapType, bool] | None = ...,
    ) -> _ContextManager:
        """
        Return a context manager that will set the default context to a copy of ctx
        on entry to the with-statement and restore the previous default context when
        exiting the with-statement. If no context is specified, a copy of the current
        default context is used.
        """
        ...
=======
        prec: int | None = None,
        rounding: str | None = None,
        Emin: int | None = None,
        Emax: int | None = None,
        capitals: int | None = None,
        clamp: int | None = None,
        traps: dict[_TrapType, bool] | None = None,
        flags: dict[_TrapType, bool] | None = None,
    ) -> _ContextManager: ...
>>>>>>> 91e2ed09

else:
    def localcontext(ctx: Context | None = None) -> _ContextManager:
        """
        Return a context manager that will set the default context to a copy of ctx
        on entry to the with-statement and restore the previous default context when
        exiting the with-statement. If no context is specified, a copy of the current
        default context is used.
        """
        ...

if sys.version_info >= (3, 14):
    def IEEEContext(bits: int, /) -> Context: ...

DefaultContext: Context
BasicContext: Context
ExtendedContext: Context<|MERGE_RESOLUTION|>--- conflicted
+++ resolved
@@ -57,24 +57,6 @@
     def localcontext(
         ctx: Context | None = None,
         *,
-<<<<<<< HEAD
-        prec: int | None = ...,
-        rounding: str | None = ...,
-        Emin: int | None = ...,
-        Emax: int | None = ...,
-        capitals: int | None = ...,
-        clamp: int | None = ...,
-        traps: dict[_TrapType, bool] | None = ...,
-        flags: dict[_TrapType, bool] | None = ...,
-    ) -> _ContextManager:
-        """
-        Return a context manager that will set the default context to a copy of ctx
-        on entry to the with-statement and restore the previous default context when
-        exiting the with-statement. If no context is specified, a copy of the current
-        default context is used.
-        """
-        ...
-=======
         prec: int | None = None,
         rounding: str | None = None,
         Emin: int | None = None,
@@ -84,7 +66,6 @@
         traps: dict[_TrapType, bool] | None = None,
         flags: dict[_TrapType, bool] | None = None,
     ) -> _ContextManager: ...
->>>>>>> 91e2ed09
 
 else:
     def localcontext(ctx: Context | None = None) -> _ContextManager:
