--- conflicted
+++ resolved
@@ -457,15 +457,6 @@
 Annotated: _SpecialForm
 _AnnotatedAlias: Any  # undocumented
 
-<<<<<<< HEAD
-@runtime_checkable
-class SupportsIndex(Protocol, metaclass=abc.ABCMeta):
-    """An ABC with one abstract method __index__."""
-    @abc.abstractmethod
-    def __index__(self) -> int: ...
-
-=======
->>>>>>> 2cdda12d
 # New and changed things in 3.10
 if sys.version_info >= (3, 10):
     from typing import (
