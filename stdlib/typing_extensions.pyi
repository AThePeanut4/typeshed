import abc
import enum
import sys
from _collections_abc import dict_items, dict_keys, dict_values
from _typeshed import AnnotationForm, IdentityFunction, Incomplete, Unused
from collections.abc import (
    AsyncGenerator as AsyncGenerator,
    AsyncIterable as AsyncIterable,
    AsyncIterator as AsyncIterator,
    Awaitable as Awaitable,
    Collection as Collection,
    Container as Container,
    Coroutine as Coroutine,
    Generator as Generator,
    Hashable as Hashable,
    ItemsView as ItemsView,
    Iterable as Iterable,
    Iterator as Iterator,
    KeysView as KeysView,
    Mapping as Mapping,
    MappingView as MappingView,
    MutableMapping as MutableMapping,
    MutableSequence as MutableSequence,
    MutableSet as MutableSet,
    Reversible as Reversible,
    Sequence as Sequence,
    Sized as Sized,
    ValuesView as ValuesView,
)
from contextlib import AbstractAsyncContextManager as AsyncContextManager, AbstractContextManager as ContextManager
from re import Match as Match, Pattern as Pattern
from types import GenericAlias, ModuleType
from typing import (  # noqa: Y022,Y037,Y038,Y039,UP035
    IO as IO,
    TYPE_CHECKING as TYPE_CHECKING,
    AbstractSet as AbstractSet,
    Any as Any,
    AnyStr as AnyStr,
    BinaryIO as BinaryIO,
    Callable as Callable,
    ChainMap as ChainMap,
    ClassVar as ClassVar,
    Counter as Counter,
    DefaultDict as DefaultDict,
    Deque as Deque,
    Dict as Dict,
    ForwardRef as ForwardRef,
    FrozenSet as FrozenSet,
    Generic as Generic,
    List as List,
    NoReturn as NoReturn,
    Optional as Optional,
    Set as Set,
    Text as Text,
    TextIO as TextIO,
    Tuple as Tuple,
    Type as Type,
    TypedDict as TypedDict,
    TypeVar as _TypeVar,
    Union as Union,
    _Alias,
    cast as cast,
    no_type_check as no_type_check,
    no_type_check_decorator as no_type_check_decorator,
    overload as overload,
    type_check_only,
)

if sys.version_info >= (3, 10):
    from types import UnionType

# Please keep order the same as at runtime.
__all__ = [
    # Super-special typing primitives.
    "Any",
    "ClassVar",
    "Concatenate",
    "Final",
    "LiteralString",
    "ParamSpec",
    "ParamSpecArgs",
    "ParamSpecKwargs",
    "Self",
    "Type",
    "TypeVar",
    "TypeVarTuple",
    "Unpack",
    # ABCs (from collections.abc).
    "Awaitable",
    "AsyncIterator",
    "AsyncIterable",
    "Coroutine",
    "AsyncGenerator",
    "AsyncContextManager",
    "Buffer",
    "ChainMap",
    # Concrete collection types.
    "ContextManager",
    "Counter",
    "Deque",
    "DefaultDict",
    "NamedTuple",
    "OrderedDict",
    "TypedDict",
    # Structural checks, a.k.a. protocols.
    "SupportsAbs",
    "SupportsBytes",
    "SupportsComplex",
    "SupportsFloat",
    "SupportsIndex",
    "SupportsInt",
    "SupportsRound",
    # One-off things.
    "Annotated",
    "assert_never",
    "assert_type",
    "clear_overloads",
    "dataclass_transform",
    "deprecated",
    "Doc",
    "evaluate_forward_ref",
    "get_overloads",
    "final",
    "Format",
    "get_annotations",
    "get_args",
    "get_origin",
    "get_original_bases",
    "get_protocol_members",
    "get_type_hints",
    "IntVar",
    "is_protocol",
    "is_typeddict",
    "Literal",
    "NewType",
    "overload",
    "override",
    "Protocol",
    "reveal_type",
    "runtime",
    "runtime_checkable",
    "Text",
    "TypeAlias",
    "TypeAliasType",
    "TypeForm",
    "TypeGuard",
    "TypeIs",
    "TYPE_CHECKING",
    "Never",
    "NoReturn",
    "ReadOnly",
    "Required",
    "NotRequired",
    "NoDefault",
    "NoExtraItems",
    # Pure aliases, have always been in typing
    "AbstractSet",
    "AnyStr",
    "BinaryIO",
    "Callable",
    "Collection",
    "Container",
    "Dict",
    "ForwardRef",
    "FrozenSet",
    "Generator",
    "Generic",
    "Hashable",
    "IO",
    "ItemsView",
    "Iterable",
    "Iterator",
    "KeysView",
    "List",
    "Mapping",
    "MappingView",
    "Match",
    "MutableMapping",
    "MutableSequence",
    "MutableSet",
    "Optional",
    "Pattern",
    "Reversible",
    "Sequence",
    "Set",
    "Sized",
    "TextIO",
    "Tuple",
    "Union",
    "ValuesView",
    "cast",
    "no_type_check",
    "no_type_check_decorator",
    # Added dynamically
    "CapsuleType",
]

_T = _TypeVar("_T")
_F = _TypeVar("_F", bound=Callable[..., Any])
_TC = _TypeVar("_TC", bound=type[object])
_T_co = _TypeVar("_T_co", covariant=True)  # Any type covariant containers.

class _Final: ...  # This should be imported from typing but that breaks pytype

# unfortunately we have to duplicate this class definition from typing.pyi or we break pytype
class _SpecialForm(_Final):
    def __getitem__(self, parameters: Any) -> object: ...
    if sys.version_info >= (3, 10):
        def __or__(self, other: Any) -> _SpecialForm: ...
        def __ror__(self, other: Any) -> _SpecialForm: ...

# Do not import (and re-export) Protocol or runtime_checkable from
# typing module because type checkers need to be able to distinguish
# typing.Protocol and typing_extensions.Protocol so they can properly
# warn users about potential runtime exceptions when using typing.Protocol
# on older versions of Python.
Protocol: _SpecialForm

def runtime_checkable(cls: _TC) -> _TC:
    """
    Mark a protocol class as a runtime protocol.

    Such protocol can be used with isinstance() and issubclass().
    Raise TypeError if applied to a non-protocol class.
    This allows a simple-minded structural check very similar to
    one trick ponies in collections.abc such as Iterable.

    For example::

        @runtime_checkable
        class Closable(Protocol):
            def close(self): ...

        assert isinstance(open('/some/file'), Closable)

    Warning: this will check only the presence of the required methods,
    not their type signatures!
    """
    ...

# This alias for above is kept here for backwards compatibility.
runtime = runtime_checkable
Final: _SpecialForm

def final(f: _F) -> _F:
    """
    Decorator to indicate final methods and final classes.

    Use this decorator to indicate to type checkers that the decorated
    method cannot be overridden, and decorated class cannot be subclassed.

    For example::

        class Base:
            @final
            def done(self) -> None:
                ...
        class Sub(Base):
            def done(self) -> None:  # Error reported by type checker
                ...

        @final
        class Leaf:
            ...
        class Other(Leaf):  # Error reported by type checker
            ...

    There is no runtime checking of these properties. The decorator
    attempts to set the ``__final__`` attribute to ``True`` on the decorated
    object to allow runtime introspection.
    """
    ...

Literal: _SpecialForm

def IntVar(name: str) -> Any: ...  # returns a new TypeVar

# Internal mypy fallback type for all typed dicts (does not exist at runtime)
# N.B. Keep this mostly in sync with typing._TypedDict/mypy_extensions._TypedDict
@type_check_only
class _TypedDict(Mapping[str, object], metaclass=abc.ABCMeta):
    __required_keys__: ClassVar[frozenset[str]]
    __optional_keys__: ClassVar[frozenset[str]]
    __total__: ClassVar[bool]
    __orig_bases__: ClassVar[tuple[Any, ...]]
    # PEP 705
    __readonly_keys__: ClassVar[frozenset[str]]
    __mutable_keys__: ClassVar[frozenset[str]]
    # PEP 728
    __closed__: ClassVar[bool]
    __extra_items__: ClassVar[AnnotationForm]
    def copy(self) -> Self: ...
    # Using Never so that only calls using mypy plugin hook that specialize the signature
    # can go through.
    def setdefault(self, k: Never, default: object) -> object: ...
    # Mypy plugin hook for 'pop' expects that 'default' has a type variable type.
    def pop(self, k: Never, default: _T = ...) -> object: ...  # pyright: ignore[reportInvalidTypeVarUse]
    def update(self, m: Self, /) -> None: ...
    def items(self) -> dict_items[str, object]: ...
    def keys(self) -> dict_keys[str, object]: ...
    def values(self) -> dict_values[str, object]: ...
    def __delitem__(self, k: Never) -> None: ...
    @overload
    def __or__(self, value: Self, /) -> Self:
        """Return self|value."""
        ...
    @overload
    def __or__(self, value: dict[str, Any], /) -> dict[str, object]:
        """Return self|value."""
        ...
    @overload
    def __ror__(self, value: Self, /) -> Self:
        """Return value|self."""
        ...
    @overload
    def __ror__(self, value: dict[str, Any], /) -> dict[str, object]:
        """Return value|self."""
        ...
    # supposedly incompatible definitions of `__ior__` and `__or__`:
    # Since this module defines "Self" it is not recognized by Ruff as typing_extensions.Self
    def __ior__(self, value: Self, /) -> Self: ...  # type: ignore[misc]

OrderedDict = _Alias()

<<<<<<< HEAD
def get_type_hints(
    obj: Callable[..., Any],
    globalns: dict[str, Any] | None = None,
    localns: Mapping[str, Any] | None = None,
    include_extras: bool = False,
) -> dict[str, Any]:
    """
    Return type hints for an object.

    This is often the same as obj.__annotations__, but it handles
    forward references encoded as string literals and recursively replaces all
    'Annotated[T, ...]' with 'T' (unless 'include_extras=True').

    The argument may be a module, class, method, or function. The annotations
    are returned as a dictionary. For classes, annotations include also
    inherited members.

    TypeError is raised if the argument is not of a type that can contain
    annotations, and an empty dictionary is returned if no annotations are
    present.

    BEWARE -- the behavior of globalns and localns is counterintuitive
    (unless you are familiar with how eval() and exec() work).  The
    search order is locals first, then globals.

    - If no dict arguments are passed, an attempt is made to use the
      globals from obj (or the respective module's globals for classes),
      and these are also used as the locals.  If the object does not appear
      to have globals, an empty dictionary is used.  For classes, the search
      order is globals first then locals.

    - If one dict argument is passed, it is used for both globals and
      locals.

    - If two dict arguments are passed, they specify globals and
      locals, respectively.
    """
    ...
def get_args(tp: Any) -> tuple[Any, ...]:
    """
    Get type arguments with all substitutions performed.

    For unions, basic simplifications used by Union constructor are performed.

    Examples::

        >>> T = TypeVar('T')
        >>> assert get_args(Dict[str, int]) == (str, int)
        >>> assert get_args(int) == ()
        >>> assert get_args(Union[int, Union[T, int], str][int]) == (int, str)
        >>> assert get_args(Union[int, Tuple[T, int]][str]) == (int, Tuple[str, int])
        >>> assert get_args(Callable[[], T][int]) == ([], int)
    """
    ...
=======
if sys.version_info >= (3, 13):
    from typing import get_type_hints as get_type_hints
else:
    def get_type_hints(
        obj: Any, globalns: dict[str, Any] | None = None, localns: Mapping[str, Any] | None = None, include_extras: bool = False
    ) -> dict[str, AnnotationForm]: ...

def get_args(tp: AnnotationForm) -> tuple[AnnotationForm, ...]: ...
>>>>>>> 58367a50

if sys.version_info >= (3, 10):
    @overload
    def get_origin(tp: UnionType) -> type[UnionType]:
        """
        Get the unsubscripted version of a type.

        This supports generic types, Callable, Tuple, Union, Literal, Final, ClassVar,
        Annotated, and others. Return None for unsupported types.

        Examples::

            >>> P = ParamSpec('P')
            >>> assert get_origin(Literal[42]) is Literal
            >>> assert get_origin(int) is None
            >>> assert get_origin(ClassVar[int]) is ClassVar
            >>> assert get_origin(Generic) is Generic
            >>> assert get_origin(Generic[T]) is Generic
            >>> assert get_origin(Union[T, int]) is Union
            >>> assert get_origin(List[Tuple[T, T]][int]) is list
            >>> assert get_origin(P.args) is P
        """
        ...

@overload
def get_origin(tp: GenericAlias) -> type:
    """
    Get the unsubscripted version of a type.

    This supports generic types, Callable, Tuple, Union, Literal, Final, ClassVar,
    Annotated, and others. Return None for unsupported types.

    Examples::

        >>> P = ParamSpec('P')
        >>> assert get_origin(Literal[42]) is Literal
        >>> assert get_origin(int) is None
        >>> assert get_origin(ClassVar[int]) is ClassVar
        >>> assert get_origin(Generic) is Generic
        >>> assert get_origin(Generic[T]) is Generic
        >>> assert get_origin(Union[T, int]) is Union
        >>> assert get_origin(List[Tuple[T, T]][int]) is list
        >>> assert get_origin(P.args) is P
    """
    ...
@overload
def get_origin(tp: ParamSpecArgs | ParamSpecKwargs) -> ParamSpec:
    """
    Get the unsubscripted version of a type.

    This supports generic types, Callable, Tuple, Union, Literal, Final, ClassVar,
    Annotated, and others. Return None for unsupported types.

    Examples::

        >>> P = ParamSpec('P')
        >>> assert get_origin(Literal[42]) is Literal
        >>> assert get_origin(int) is None
        >>> assert get_origin(ClassVar[int]) is ClassVar
        >>> assert get_origin(Generic) is Generic
        >>> assert get_origin(Generic[T]) is Generic
        >>> assert get_origin(Union[T, int]) is Union
        >>> assert get_origin(List[Tuple[T, T]][int]) is list
        >>> assert get_origin(P.args) is P
    """
    ...
@overload
<<<<<<< HEAD
def get_origin(tp: Any) -> Any | None:
    """
    Get the unsubscripted version of a type.

    This supports generic types, Callable, Tuple, Union, Literal, Final, ClassVar,
    Annotated, and others. Return None for unsupported types.

    Examples::

        >>> P = ParamSpec('P')
        >>> assert get_origin(Literal[42]) is Literal
        >>> assert get_origin(int) is None
        >>> assert get_origin(ClassVar[int]) is ClassVar
        >>> assert get_origin(Generic) is Generic
        >>> assert get_origin(Generic[T]) is Generic
        >>> assert get_origin(Union[T, int]) is Union
        >>> assert get_origin(List[Tuple[T, T]][int]) is list
        >>> assert get_origin(P.args) is P
    """
    ...
=======
def get_origin(tp: AnnotationForm) -> AnnotationForm | None: ...
>>>>>>> 58367a50

Annotated: _SpecialForm
_AnnotatedAlias: Any  # undocumented

# New and changed things in 3.10
if sys.version_info >= (3, 10):
    from typing import (
        Concatenate as Concatenate,
        ParamSpecArgs as ParamSpecArgs,
        ParamSpecKwargs as ParamSpecKwargs,
        TypeAlias as TypeAlias,
        TypeGuard as TypeGuard,
        is_typeddict as is_typeddict,
    )
else:
    @final
    class ParamSpecArgs:
        """
        The args for a ParamSpec object.

        Given a ParamSpec object P, P.args is an instance of ParamSpecArgs.

        ParamSpecArgs objects have a reference back to their ParamSpec:

        P.args.__origin__ is P

        This type is meant for runtime introspection and has no special meaning to
        static type checkers.
        """
        @property
        def __origin__(self) -> ParamSpec: ...
        def __init__(self, origin: ParamSpec) -> None: ...

    @final
    class ParamSpecKwargs:
        """
        The kwargs for a ParamSpec object.

        Given a ParamSpec object P, P.kwargs is an instance of ParamSpecKwargs.

        ParamSpecKwargs objects have a reference back to their ParamSpec:

        P.kwargs.__origin__ is P

        This type is meant for runtime introspection and has no special meaning to
        static type checkers.
        """
        @property
        def __origin__(self) -> ParamSpec: ...
        def __init__(self, origin: ParamSpec) -> None: ...

    Concatenate: _SpecialForm
    TypeAlias: _SpecialForm
    TypeGuard: _SpecialForm
    def is_typeddict(tp: object) -> bool:
        """
        Check if an annotation is a TypedDict class

        For example::
            class Film(TypedDict):
                title: str
                year: int

            is_typeddict(Film)  # => True
            is_typeddict(Union[list, str])  # => False
        """
        ...

# New and changed things in 3.11
if sys.version_info >= (3, 11):
    from typing import (
        LiteralString as LiteralString,
        NamedTuple as NamedTuple,
        Never as Never,
        NewType as NewType,
        NotRequired as NotRequired,
        Required as Required,
        Self as Self,
        Unpack as Unpack,
        assert_never as assert_never,
        assert_type as assert_type,
        clear_overloads as clear_overloads,
        dataclass_transform as dataclass_transform,
        get_overloads as get_overloads,
        reveal_type as reveal_type,
    )
else:
    Self: _SpecialForm
    Never: _SpecialForm
<<<<<<< HEAD
    def reveal_type(obj: _T, /) -> _T:
        """
        Reveal the inferred type of a variable.

        When a static type checker encounters a call to ``reveal_type()``,
        it will emit the inferred type of the argument::

            x: int = 1
            reveal_type(x)

        Running a static type checker (e.g., ``mypy``) on this example
        will produce output similar to 'Revealed type is "builtins.int"'.

        At runtime, the function prints the runtime type of the
        argument and returns it unchanged.
        """
        ...
    def assert_never(arg: Never, /) -> Never:
        """
        Assert to the type checker that a line of code is unreachable.

        Example::

            def int_or_str(arg: int | str) -> None:
                match arg:
                    case int():
                        print("It's an int")
                    case str():
                        print("It's a str")
                    case _:
                        assert_never(arg)

        If a type checker finds that a call to assert_never() is
        reachable, it will emit an error.

        At runtime, this throws an exception when called.
        """
        ...
    def assert_type(val: _T, typ: Any, /) -> _T:
        """
        Assert (to the type checker) that the value is of the given type.

        When the type checker encounters a call to assert_type(), it
        emits an error if the value is not of the specified type::

            def greet(name: str) -> None:
                assert_type(name, str)  # ok
                assert_type(name, int)  # type checker error

        At runtime this returns the first argument unchanged and otherwise
        does nothing.
        """
        ...
    def clear_overloads() -> None:
        """Clear all overloads in the registry."""
        ...
    def get_overloads(func: Callable[..., object]) -> Sequence[Callable[..., object]]:
        """Return all defined overloads for *func* as a sequence."""
        ...
=======
    def reveal_type(obj: _T, /) -> _T: ...
    def assert_never(arg: Never, /) -> Never: ...
    def assert_type(val: _T, typ: AnnotationForm, /) -> _T: ...
    def clear_overloads() -> None: ...
    def get_overloads(func: Callable[..., object]) -> Sequence[Callable[..., object]]: ...
>>>>>>> 58367a50

    Required: _SpecialForm
    NotRequired: _SpecialForm
    LiteralString: _SpecialForm
    Unpack: _SpecialForm

    def dataclass_transform(
        *,
        eq_default: bool = True,
        order_default: bool = False,
        kw_only_default: bool = False,
        frozen_default: bool = False,
        field_specifiers: tuple[type[Any] | Callable[..., Any], ...] = (),
        **kwargs: object,
    ) -> IdentityFunction:
        """
        Decorator that marks a function, class, or metaclass as providing
        dataclass-like behavior.

        Example:

            from typing_extensions import dataclass_transform

            _T = TypeVar("_T")

            # Used on a decorator function
            @dataclass_transform()
            def create_model(cls: type[_T]) -> type[_T]:
                ...
                return cls

            @create_model
            class CustomerModel:
                id: int
                name: str

            # Used on a base class
            @dataclass_transform()
            class ModelBase: ...

            class CustomerModel(ModelBase):
                id: int
                name: str

            # Used on a metaclass
            @dataclass_transform()
            class ModelMeta(type): ...

            class ModelBase(metaclass=ModelMeta): ...

            class CustomerModel(ModelBase):
                id: int
                name: str

        Each of the ``CustomerModel`` classes defined in this example will now
        behave similarly to a dataclass created with the ``@dataclasses.dataclass``
        decorator. For example, the type checker will synthesize an ``__init__``
        method.

        The arguments to this decorator can be used to customize this behavior:
        - ``eq_default`` indicates whether the ``eq`` parameter is assumed to be
          True or False if it is omitted by the caller.
        - ``order_default`` indicates whether the ``order`` parameter is
          assumed to be True or False if it is omitted by the caller.
        - ``kw_only_default`` indicates whether the ``kw_only`` parameter is
          assumed to be True or False if it is omitted by the caller.
        - ``frozen_default`` indicates whether the ``frozen`` parameter is
          assumed to be True or False if it is omitted by the caller.
        - ``field_specifiers`` specifies a static list of supported classes
          or functions that describe fields, similar to ``dataclasses.field()``.

        At runtime, this decorator records its arguments in the
        ``__dataclass_transform__`` attribute on the decorated object.

        See PEP 681 for details.
        """
        ...

    class NamedTuple(tuple[Any, ...]):
        """
        Typed version of namedtuple.

        Usage::

            class Employee(NamedTuple):
                name: str
                id: int

        This is equivalent to::

            Employee = collections.namedtuple('Employee', ['name', 'id'])

        The resulting class has an extra __annotations__ attribute, giving a
        dict that maps field names to types.  (The field names are also in
        the _fields attribute, which is part of the namedtuple API.)
        An alternative equivalent functional syntax is also accepted::

            Employee = NamedTuple('Employee', [('name', str), ('id', int)])
        """
        _field_defaults: ClassVar[dict[str, Any]]
        _fields: ClassVar[tuple[str, ...]]
        __orig_bases__: ClassVar[tuple[Any, ...]]
        @overload
        def __init__(self, typename: str, fields: Iterable[tuple[str, Any]] = ...) -> None:
            """Initialize self.  See help(type(self)) for accurate signature."""
            ...
        @overload
        def __init__(self, typename: str, fields: None = None, **kwargs: Any) -> None:
            """Initialize self.  See help(type(self)) for accurate signature."""
            ...
        @classmethod
        def _make(cls, iterable: Iterable[Any]) -> Self: ...
        def _asdict(self) -> dict[str, Any]: ...
        def _replace(self, **kwargs: Any) -> Self: ...

    class NewType:
<<<<<<< HEAD
        """
        NewType creates simple unique types with almost zero
        runtime overhead. NewType(name, tp) is considered a subtype of tp
        by static type checkers. At runtime, NewType(name, tp) returns
        a dummy callable that simply returns its argument. Usage::
            UserId = NewType('UserId', int)
            def name_by_id(user_id: UserId) -> str:
                ...
            UserId('user')          # Fails type check
            name_by_id(42)          # Fails type check
            name_by_id(UserId(42))  # OK
            num = UserId(5) + 1     # type: int
        """
        def __init__(self, name: str, tp: Any) -> None: ...
=======
        def __init__(self, name: str, tp: AnnotationForm) -> None: ...
>>>>>>> 58367a50
        def __call__(self, obj: _T, /) -> _T: ...
        __supertype__: type | NewType
        if sys.version_info >= (3, 10):
            def __or__(self, other: Any) -> _SpecialForm: ...
            def __ror__(self, other: Any) -> _SpecialForm: ...

if sys.version_info >= (3, 12):
    from collections.abc import Buffer as Buffer
    from types import get_original_bases as get_original_bases
    from typing import (
        SupportsAbs as SupportsAbs,
        SupportsBytes as SupportsBytes,
        SupportsComplex as SupportsComplex,
        SupportsFloat as SupportsFloat,
        SupportsIndex as SupportsIndex,
        SupportsInt as SupportsInt,
        SupportsRound as SupportsRound,
        override as override,
    )
else:
    def override(arg: _F, /) -> _F:
        """
        Indicate that a method is intended to override a method in a base class.

        Usage:

            class Base:
                def method(self) -> None:
                    pass

            class Child(Base):
                @override
                def method(self) -> None:
                    super().method()

        When this decorator is applied to a method, the type checker will
        validate that it overrides a method with the same name on a base class.
        This helps prevent bugs that may occur when a base class is changed
        without an equivalent change to a child class.

        There is no runtime checking of these properties. The decorator
        sets the ``__override__`` attribute to ``True`` on the decorated object
        to allow runtime introspection.

        See PEP 698 for details.
        """
        ...
    def get_original_bases(cls: type, /) -> tuple[Any, ...]:
        """
        Return the class's "original" bases prior to modification by `__mro_entries__`.

        Examples::

            from typing import TypeVar, Generic
            from typing_extensions import NamedTuple, TypedDict

            T = TypeVar("T")
            class Foo(Generic[T]): ...
            class Bar(Foo[int], float): ...
            class Baz(list[str]): ...
            Eggs = NamedTuple("Eggs", [("a", int), ("b", str)])
            Spam = TypedDict("Spam", {"a": int, "b": str})

            assert get_original_bases(Bar) == (Foo[int], float)
            assert get_original_bases(Baz) == (list[str],)
            assert get_original_bases(Eggs) == (NamedTuple,)
            assert get_original_bases(Spam) == (TypedDict,)
            assert get_original_bases(int) == (object,)
        """
        ...

    # mypy and pyright object to this being both ABC and Protocol.
    # At runtime it inherits from ABC and is not a Protocol, but it is on the
    # allowlist for use as a Protocol.
    @runtime_checkable
    class Buffer(Protocol, abc.ABC):  # type: ignore[misc]  # pyright: ignore[reportGeneralTypeIssues]
        """
        Base class for classes that implement the buffer protocol.

        The buffer protocol allows Python objects to expose a low-level
        memory buffer interface. Before Python 3.12, it is not possible
        to implement the buffer protocol in pure Python code, or even
        to check whether a class implements the buffer protocol. In
        Python 3.12 and higher, the ``__buffer__`` method allows access
        to the buffer protocol from Python code, and the
        ``collections.abc.Buffer`` ABC allows checking whether a class
        implements the buffer protocol.

        To indicate support for the buffer protocol in earlier versions,
        inherit from this ABC, either in a stub file or at runtime,
        or use ABC registration. This ABC provides no methods, because
        there is no Python-accessible methods shared by pre-3.12 buffer
        classes. It is useful primarily for static checks.
        """
        # Not actually a Protocol at runtime; see
        # https://github.com/python/typeshed/issues/10224 for why we're defining it this way
        def __buffer__(self, flags: int, /) -> memoryview: ...

    @runtime_checkable
    class SupportsInt(Protocol, metaclass=abc.ABCMeta):
        """An ABC with one abstract method __int__."""
        @abc.abstractmethod
        def __int__(self) -> int: ...

    @runtime_checkable
    class SupportsFloat(Protocol, metaclass=abc.ABCMeta):
        """An ABC with one abstract method __float__."""
        @abc.abstractmethod
        def __float__(self) -> float: ...

    @runtime_checkable
    class SupportsComplex(Protocol, metaclass=abc.ABCMeta):
        """An ABC with one abstract method __complex__."""
        @abc.abstractmethod
        def __complex__(self) -> complex: ...

    @runtime_checkable
    class SupportsBytes(Protocol, metaclass=abc.ABCMeta):
        """An ABC with one abstract method __bytes__."""
        @abc.abstractmethod
        def __bytes__(self) -> bytes: ...

    @runtime_checkable
    class SupportsIndex(Protocol, metaclass=abc.ABCMeta):
        @abc.abstractmethod
        def __index__(self) -> int: ...

    @runtime_checkable
    class SupportsAbs(Protocol[_T_co]):
        """An ABC with one abstract method __abs__ that is covariant in its return type."""
        @abc.abstractmethod
        def __abs__(self) -> _T_co: ...

    @runtime_checkable
    class SupportsRound(Protocol[_T_co]):
        """An ABC with one abstract method __round__ that is covariant in its return type."""
        @overload
        @abc.abstractmethod
        def __round__(self) -> int: ...
        @overload
        @abc.abstractmethod
        def __round__(self, ndigits: int, /) -> _T_co: ...

if sys.version_info >= (3, 13):
    from types import CapsuleType as CapsuleType
    from typing import (
        NoDefault as NoDefault,
        ParamSpec as ParamSpec,
        ReadOnly as ReadOnly,
        TypeIs as TypeIs,
        TypeVar as TypeVar,
        TypeVarTuple as TypeVarTuple,
        get_protocol_members as get_protocol_members,
        is_protocol as is_protocol,
    )
    from warnings import deprecated as deprecated
else:
    def is_protocol(tp: type, /) -> bool:
        """
        Return True if the given type is a Protocol.

        Example::

            >>> from typing_extensions import Protocol, is_protocol
            >>> class P(Protocol):
            ...     def a(self) -> str: ...
            ...     b: int
            >>> is_protocol(P)
            True
            >>> is_protocol(int)
            False
        """
        ...
    def get_protocol_members(tp: type, /) -> frozenset[str]:
        """
        Return the set of members defined in a Protocol.

        Example::

            >>> from typing_extensions import Protocol, get_protocol_members
            >>> class P(Protocol):
            ...     def a(self) -> str: ...
            ...     b: int
            >>> get_protocol_members(P)
            frozenset({'a', 'b'})

        Raise a TypeError for arguments that are not Protocols.
        """
        ...
    @final
    class _NoDefaultType: ...

    NoDefault: _NoDefaultType
    @final
    class CapsuleType:
        """
        Capsule objects let you wrap a C "void *" pointer in a Python
        object.  They're a way of passing data through the Python interpreter
        without creating your own custom type.

        Capsules are used for communication between extension modules.
        They provide a way for an extension module to export a C interface
        to other extension modules, so that extension modules can use the
        Python import mechanism to link to one another.
        """
        ...

    class deprecated:
        """
        Indicate that a class, function or overload is deprecated.

        When this decorator is applied to an object, the type checker
        will generate a diagnostic on usage of the deprecated object.

        Usage:

            @deprecated("Use B instead")
            class A:
                pass

            @deprecated("Use g instead")
            def f():
                pass

            @overload
            @deprecated("int support is deprecated")
            def g(x: int) -> int: ...
            @overload
            def g(x: str) -> int: ...

        The warning specified by *category* will be emitted at runtime
        on use of deprecated objects. For functions, that happens on calls;
        for classes, on instantiation and on creation of subclasses.
        If the *category* is ``None``, no warning is emitted at runtime.
        The *stacklevel* determines where the
        warning is emitted. If it is ``1`` (the default), the warning
        is emitted at the direct caller of the deprecated object; if it
        is higher, it is emitted further up the stack.
        Static type checker behavior is not affected by the *category*
        and *stacklevel* arguments.

        The deprecation message passed to the decorator is saved in the
        ``__deprecated__`` attribute on the decorated object.
        If applied to an overload, the decorator
        must be after the ``@overload`` decorator for the attribute to
        exist on the overload as returned by ``get_overloads()``.

        See PEP 702 for details.
        """
        message: LiteralString
        category: type[Warning] | None
        stacklevel: int
        def __init__(self, message: LiteralString, /, *, category: type[Warning] | None = ..., stacklevel: int = 1) -> None: ...
        def __call__(self, arg: _T, /) -> _T: ...

    @final
    class TypeVar:
        """Type variable."""
        @property
        def __name__(self) -> str: ...
        @property
        def __bound__(self) -> AnnotationForm | None: ...
        @property
        def __constraints__(self) -> tuple[AnnotationForm, ...]: ...
        @property
        def __covariant__(self) -> bool: ...
        @property
        def __contravariant__(self) -> bool: ...
        @property
        def __infer_variance__(self) -> bool: ...
        @property
        def __default__(self) -> AnnotationForm: ...
        def __init__(
            self,
            name: str,
            *constraints: AnnotationForm,
            bound: AnnotationForm | None = None,
            covariant: bool = False,
            contravariant: bool = False,
            default: AnnotationForm = ...,
            infer_variance: bool = False,
        ) -> None: ...
        def has_default(self) -> bool: ...
        def __typing_prepare_subst__(self, alias: Any, args: Any) -> tuple[Any, ...]: ...
        if sys.version_info >= (3, 10):
            def __or__(self, right: Any) -> _SpecialForm:
                """Return self|value."""
                ...
            def __ror__(self, left: Any) -> _SpecialForm:
                """Return value|self."""
                ...
        if sys.version_info >= (3, 11):
            def __typing_subst__(self, arg: Any) -> Any: ...

    @final
    class ParamSpec:
        """Parameter specification."""
        @property
        def __name__(self) -> str: ...
        @property
        def __bound__(self) -> AnnotationForm | None: ...
        @property
        def __covariant__(self) -> bool: ...
        @property
        def __contravariant__(self) -> bool: ...
        @property
        def __infer_variance__(self) -> bool: ...
        @property
        def __default__(self) -> AnnotationForm: ...
        def __init__(
            self,
            name: str,
            *,
            bound: None | AnnotationForm | str = None,
            contravariant: bool = False,
            covariant: bool = False,
            default: AnnotationForm = ...,
        ) -> None: ...
        @property
        def args(self) -> ParamSpecArgs: ...
        @property
        def kwargs(self) -> ParamSpecKwargs: ...
        def has_default(self) -> bool: ...
        def __typing_prepare_subst__(self, alias: Any, args: Any) -> tuple[Any, ...]: ...
        if sys.version_info >= (3, 10):
            def __or__(self, right: Any) -> _SpecialForm:
                """Return self|value."""
                ...
            def __ror__(self, left: Any) -> _SpecialForm:
                """Return value|self."""
                ...

    @final
    class TypeVarTuple:
        """Type variable tuple."""
        @property
        def __name__(self) -> str: ...
        @property
        def __default__(self) -> AnnotationForm: ...
        def __init__(self, name: str, *, default: AnnotationForm = ...) -> None: ...
        def __iter__(self) -> Any: ...  # Unpack[Self]
        def has_default(self) -> bool: ...
        def __typing_prepare_subst__(self, alias: Any, args: Any) -> tuple[Any, ...]: ...

    ReadOnly: _SpecialForm
    TypeIs: _SpecialForm

# TypeAliasType was added in Python 3.12, but had significant changes in 3.14.
if sys.version_info >= (3, 14):
    from typing import TypeAliasType as TypeAliasType
else:
    @final
    class TypeAliasType:
        """
        Type alias.

        Type aliases are created through the type statement::

            type Alias = int

        In this example, Alias and int will be treated equivalently by static
        type checkers.

        At runtime, Alias is an instance of TypeAliasType. The __name__
        attribute holds the name of the type alias. The value of the type alias
        is stored in the __value__ attribute. It is evaluated lazily, so the
        value is computed only if the attribute is accessed.

        Type aliases can also be generic::

            type ListOrSet[T] = list[T] | set[T]

        In this case, the type parameters of the alias are stored in the
        __type_params__ attribute.

        See PEP 695 for more information.
        """
        def __init__(
            self, name: str, value: AnnotationForm, *, type_params: tuple[TypeVar | ParamSpec | TypeVarTuple, ...] = ()
        ) -> None: ...
        @property
        def __value__(self) -> AnnotationForm: ...
        @property
        def __type_params__(self) -> tuple[TypeVar | ParamSpec | TypeVarTuple, ...]: ...
        @property
        # `__parameters__` can include special forms if a `TypeVarTuple` was
        # passed as a `type_params` element to the constructor method.
        def __parameters__(self) -> tuple[TypeVar | ParamSpec | AnnotationForm, ...]: ...
        @property
        def __name__(self) -> str: ...
        # It's writable on types, but not on instances of TypeAliasType.
        @property
        def __module__(self) -> str | None: ...  # type: ignore[override]
        # Returns typing._GenericAlias, which isn't stubbed.
<<<<<<< HEAD
        def __getitem__(self, parameters: Incomplete | tuple[Incomplete, ...]) -> Any:
            """Return self[key]."""
            ...
        def __init_subclass__(cls, *args: Unused, **kwargs: Unused) -> NoReturn:
            """
            This method is called when a class is subclassed.

            The default implementation does nothing. It may be
            overridden to extend subclasses.
            """
            ...
=======
        def __getitem__(self, parameters: Incomplete | tuple[Incomplete, ...]) -> AnnotationForm: ...
        def __init_subclass__(cls, *args: Unused, **kwargs: Unused) -> NoReturn: ...
>>>>>>> 58367a50
        if sys.version_info >= (3, 10):
            def __or__(self, right: Any) -> _SpecialForm:
                """Return self|value."""
                ...
            def __ror__(self, left: Any) -> _SpecialForm:
                """Return value|self."""
                ...

# PEP 727
class Doc:
    """
    Define the documentation of a type annotation using ``Annotated``, to be
     used in class attributes, function and method parameters, return values,
     and variables.

    The value should be a positional-only string literal to allow static tools
    like editors and documentation generators to use it.

    This complements docstrings.

    The string value passed is available in the attribute ``documentation``.

    Example::

        >>> from typing_extensions import Annotated, Doc
        >>> def hi(to: Annotated[str, Doc("Who to say hi to")]) -> None: ...
    """
    documentation: str
    def __init__(self, documentation: str, /) -> None: ...
    def __hash__(self) -> int: ...
    def __eq__(self, other: object) -> bool: ...

# PEP 728
class _NoExtraItemsType: ...

NoExtraItems: _NoExtraItemsType

# PEP 747
TypeForm: _SpecialForm

# PEP 649/749
if sys.version_info >= (3, 14):
    from typing import evaluate_forward_ref as evaluate_forward_ref

    from annotationlib import Format as Format, get_annotations as get_annotations
else:
    class Format(enum.IntEnum):
        VALUE = 1
        VALUE_WITH_FAKE_GLOBALS = 2
        FORWARDREF = 3
        STRING = 4

    @overload
    def get_annotations(
        obj: Any,  # any object with __annotations__ or __annotate__
        *,
        globals: Mapping[str, Any] | None = None,  # value types depend on the key
        locals: Mapping[str, Any] | None = None,  # value types depend on the key
        eval_str: bool = False,
        format: Literal[Format.STRING],
    ) -> dict[str, str]: ...
    @overload
    def get_annotations(
        obj: Any,  # any object with __annotations__ or __annotate__
        *,
        globals: Mapping[str, Any] | None = None,  # value types depend on the key
        locals: Mapping[str, Any] | None = None,  # value types depend on the key
        eval_str: bool = False,
        format: Literal[Format.FORWARDREF],
    ) -> dict[str, AnnotationForm | ForwardRef]: ...
    @overload
    def get_annotations(
        obj: Any,  # any object with __annotations__ or __annotate__
        *,
        globals: Mapping[str, Any] | None = None,  # value types depend on the key
        locals: Mapping[str, Any] | None = None,  # value types depend on the key
        eval_str: bool = False,
        format: Format = Format.VALUE,  # noqa: Y011
    ) -> dict[str, AnnotationForm]: ...
    @overload
    def evaluate_forward_ref(
        forward_ref: ForwardRef,
        *,
        owner: Callable[..., object] | type[object] | ModuleType | None = None,  # any callable, class, or module
        globals: Mapping[str, Any] | None = None,  # value types depend on the key
        locals: Mapping[str, Any] | None = None,  # value types depend on the key
        type_params: Iterable[TypeVar | ParamSpec | TypeVarTuple] | None = None,
        format: Literal[Format.STRING],
        _recursive_guard: Container[str] = ...,
    ) -> str: ...
    @overload
    def evaluate_forward_ref(
        forward_ref: ForwardRef,
        *,
        owner: Callable[..., object] | type[object] | ModuleType | None = None,  # any callable, class, or module
        globals: Mapping[str, Any] | None = None,  # value types depend on the key
        locals: Mapping[str, Any] | None = None,  # value types depend on the key
        type_params: Iterable[TypeVar | ParamSpec | TypeVarTuple] | None = None,
        format: Literal[Format.FORWARDREF],
        _recursive_guard: Container[str] = ...,
    ) -> AnnotationForm | ForwardRef: ...
    @overload
    def evaluate_forward_ref(
        forward_ref: ForwardRef,
        *,
        owner: Callable[..., object] | type[object] | ModuleType | None = None,  # any callable, class, or module
        globals: Mapping[str, Any] | None = None,  # value types depend on the key
        locals: Mapping[str, Any] | None = None,  # value types depend on the key
        type_params: Iterable[TypeVar | ParamSpec | TypeVarTuple] | None = None,
        format: Format = Format.VALUE,  # noqa: Y011
        _recursive_guard: Container[str] = ...,
    ) -> AnnotationForm: ...<|MERGE_RESOLUTION|>--- conflicted
+++ resolved
@@ -322,62 +322,6 @@
 
 OrderedDict = _Alias()
 
-<<<<<<< HEAD
-def get_type_hints(
-    obj: Callable[..., Any],
-    globalns: dict[str, Any] | None = None,
-    localns: Mapping[str, Any] | None = None,
-    include_extras: bool = False,
-) -> dict[str, Any]:
-    """
-    Return type hints for an object.
-
-    This is often the same as obj.__annotations__, but it handles
-    forward references encoded as string literals and recursively replaces all
-    'Annotated[T, ...]' with 'T' (unless 'include_extras=True').
-
-    The argument may be a module, class, method, or function. The annotations
-    are returned as a dictionary. For classes, annotations include also
-    inherited members.
-
-    TypeError is raised if the argument is not of a type that can contain
-    annotations, and an empty dictionary is returned if no annotations are
-    present.
-
-    BEWARE -- the behavior of globalns and localns is counterintuitive
-    (unless you are familiar with how eval() and exec() work).  The
-    search order is locals first, then globals.
-
-    - If no dict arguments are passed, an attempt is made to use the
-      globals from obj (or the respective module's globals for classes),
-      and these are also used as the locals.  If the object does not appear
-      to have globals, an empty dictionary is used.  For classes, the search
-      order is globals first then locals.
-
-    - If one dict argument is passed, it is used for both globals and
-      locals.
-
-    - If two dict arguments are passed, they specify globals and
-      locals, respectively.
-    """
-    ...
-def get_args(tp: Any) -> tuple[Any, ...]:
-    """
-    Get type arguments with all substitutions performed.
-
-    For unions, basic simplifications used by Union constructor are performed.
-
-    Examples::
-
-        >>> T = TypeVar('T')
-        >>> assert get_args(Dict[str, int]) == (str, int)
-        >>> assert get_args(int) == ()
-        >>> assert get_args(Union[int, Union[T, int], str][int]) == (int, str)
-        >>> assert get_args(Union[int, Tuple[T, int]][str]) == (int, Tuple[str, int])
-        >>> assert get_args(Callable[[], T][int]) == ([], int)
-    """
-    ...
-=======
 if sys.version_info >= (3, 13):
     from typing import get_type_hints as get_type_hints
 else:
@@ -386,7 +330,6 @@
     ) -> dict[str, AnnotationForm]: ...
 
 def get_args(tp: AnnotationForm) -> tuple[AnnotationForm, ...]: ...
->>>>>>> 58367a50
 
 if sys.version_info >= (3, 10):
     @overload
@@ -454,30 +397,7 @@
     """
     ...
 @overload
-<<<<<<< HEAD
-def get_origin(tp: Any) -> Any | None:
-    """
-    Get the unsubscripted version of a type.
-
-    This supports generic types, Callable, Tuple, Union, Literal, Final, ClassVar,
-    Annotated, and others. Return None for unsupported types.
-
-    Examples::
-
-        >>> P = ParamSpec('P')
-        >>> assert get_origin(Literal[42]) is Literal
-        >>> assert get_origin(int) is None
-        >>> assert get_origin(ClassVar[int]) is ClassVar
-        >>> assert get_origin(Generic) is Generic
-        >>> assert get_origin(Generic[T]) is Generic
-        >>> assert get_origin(Union[T, int]) is Union
-        >>> assert get_origin(List[Tuple[T, T]][int]) is list
-        >>> assert get_origin(P.args) is P
-    """
-    ...
-=======
 def get_origin(tp: AnnotationForm) -> AnnotationForm | None: ...
->>>>>>> 58367a50
 
 Annotated: _SpecialForm
 _AnnotatedAlias: Any  # undocumented
@@ -567,73 +487,11 @@
 else:
     Self: _SpecialForm
     Never: _SpecialForm
-<<<<<<< HEAD
-    def reveal_type(obj: _T, /) -> _T:
-        """
-        Reveal the inferred type of a variable.
-
-        When a static type checker encounters a call to ``reveal_type()``,
-        it will emit the inferred type of the argument::
-
-            x: int = 1
-            reveal_type(x)
-
-        Running a static type checker (e.g., ``mypy``) on this example
-        will produce output similar to 'Revealed type is "builtins.int"'.
-
-        At runtime, the function prints the runtime type of the
-        argument and returns it unchanged.
-        """
-        ...
-    def assert_never(arg: Never, /) -> Never:
-        """
-        Assert to the type checker that a line of code is unreachable.
-
-        Example::
-
-            def int_or_str(arg: int | str) -> None:
-                match arg:
-                    case int():
-                        print("It's an int")
-                    case str():
-                        print("It's a str")
-                    case _:
-                        assert_never(arg)
-
-        If a type checker finds that a call to assert_never() is
-        reachable, it will emit an error.
-
-        At runtime, this throws an exception when called.
-        """
-        ...
-    def assert_type(val: _T, typ: Any, /) -> _T:
-        """
-        Assert (to the type checker) that the value is of the given type.
-
-        When the type checker encounters a call to assert_type(), it
-        emits an error if the value is not of the specified type::
-
-            def greet(name: str) -> None:
-                assert_type(name, str)  # ok
-                assert_type(name, int)  # type checker error
-
-        At runtime this returns the first argument unchanged and otherwise
-        does nothing.
-        """
-        ...
-    def clear_overloads() -> None:
-        """Clear all overloads in the registry."""
-        ...
-    def get_overloads(func: Callable[..., object]) -> Sequence[Callable[..., object]]:
-        """Return all defined overloads for *func* as a sequence."""
-        ...
-=======
     def reveal_type(obj: _T, /) -> _T: ...
     def assert_never(arg: Never, /) -> Never: ...
     def assert_type(val: _T, typ: AnnotationForm, /) -> _T: ...
     def clear_overloads() -> None: ...
     def get_overloads(func: Callable[..., object]) -> Sequence[Callable[..., object]]: ...
->>>>>>> 58367a50
 
     Required: _SpecialForm
     NotRequired: _SpecialForm
@@ -750,24 +608,7 @@
         def _replace(self, **kwargs: Any) -> Self: ...
 
     class NewType:
-<<<<<<< HEAD
-        """
-        NewType creates simple unique types with almost zero
-        runtime overhead. NewType(name, tp) is considered a subtype of tp
-        by static type checkers. At runtime, NewType(name, tp) returns
-        a dummy callable that simply returns its argument. Usage::
-            UserId = NewType('UserId', int)
-            def name_by_id(user_id: UserId) -> str:
-                ...
-            UserId('user')          # Fails type check
-            name_by_id(42)          # Fails type check
-            name_by_id(UserId(42))  # OK
-            num = UserId(5) + 1     # type: int
-        """
-        def __init__(self, name: str, tp: Any) -> None: ...
-=======
         def __init__(self, name: str, tp: AnnotationForm) -> None: ...
->>>>>>> 58367a50
         def __call__(self, obj: _T, /) -> _T: ...
         __supertype__: type | NewType
         if sys.version_info >= (3, 10):
@@ -1162,22 +1003,8 @@
         @property
         def __module__(self) -> str | None: ...  # type: ignore[override]
         # Returns typing._GenericAlias, which isn't stubbed.
-<<<<<<< HEAD
-        def __getitem__(self, parameters: Incomplete | tuple[Incomplete, ...]) -> Any:
-            """Return self[key]."""
-            ...
-        def __init_subclass__(cls, *args: Unused, **kwargs: Unused) -> NoReturn:
-            """
-            This method is called when a class is subclassed.
-
-            The default implementation does nothing. It may be
-            overridden to extend subclasses.
-            """
-            ...
-=======
         def __getitem__(self, parameters: Incomplete | tuple[Incomplete, ...]) -> AnnotationForm: ...
         def __init_subclass__(cls, *args: Unused, **kwargs: Unused) -> NoReturn: ...
->>>>>>> 58367a50
         if sys.version_info >= (3, 10):
             def __or__(self, right: Any) -> _SpecialForm:
                 """Return self|value."""
