--- conflicted
+++ resolved
@@ -240,39 +240,8 @@
 runtime = runtime_checkable
 Final: _SpecialForm
 
-<<<<<<< HEAD
-def final(f: _F) -> _F:
-    """
-    Decorator to indicate final methods and final classes.
-
-    Use this decorator to indicate to type checkers that the decorated
-    method cannot be overridden, and decorated class cannot be subclassed.
-
-    For example::
-
-        class Base:
-            @final
-            def done(self) -> None:
-                ...
-        class Sub(Base):
-            def done(self) -> None:  # Error reported by type checker
-                ...
-
-        @final
-        class Leaf:
-            ...
-        class Other(Leaf):  # Error reported by type checker
-            ...
-
-    There is no runtime checking of these properties. The decorator
-    attempts to set the ``__final__`` attribute to ``True`` on the decorated
-    object to allow runtime introspection.
-    """
-    ...
-=======
 def final(f: _F) -> _F: ...
 def disjoint_base(cls: _TC) -> _TC: ...
->>>>>>> d270bb0d
 
 Literal: _SpecialForm
 
