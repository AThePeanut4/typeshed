--- conflicted
+++ resolved
@@ -299,28 +299,6 @@
     def keys(self) -> dict_keys[str, object]: ...
     def values(self) -> dict_values[str, object]: ...
     def __delitem__(self, k: Never) -> None: ...
-<<<<<<< HEAD
-    if sys.version_info >= (3, 9):
-        @overload
-        def __or__(self, value: Self, /) -> Self:
-            """Return self|value."""
-            ...
-        @overload
-        def __or__(self, value: dict[str, Any], /) -> dict[str, object]:
-            """Return self|value."""
-            ...
-        @overload
-        def __ror__(self, value: Self, /) -> Self:
-            """Return value|self."""
-            ...
-        @overload
-        def __ror__(self, value: dict[str, Any], /) -> dict[str, object]:
-            """Return value|self."""
-            ...
-        # supposedly incompatible definitions of `__ior__` and `__or__`:
-        # Since this module defines "Self" it is not recognized by Ruff as typing_extensions.Self
-        def __ior__(self, value: Self, /) -> Self: ...  # type: ignore[misc]
-=======
     @overload
     def __or__(self, value: Self, /) -> Self: ...
     @overload
@@ -332,7 +310,6 @@
     # supposedly incompatible definitions of `__ior__` and `__or__`:
     # Since this module defines "Self" it is not recognized by Ruff as typing_extensions.Self
     def __ior__(self, value: Self, /) -> Self: ...  # type: ignore[misc]
->>>>>>> 23488363
 
 OrderedDict = _Alias()
 
@@ -414,34 +391,8 @@
         """
         ...
 
-<<<<<<< HEAD
-if sys.version_info >= (3, 9):
-    @overload
-    def get_origin(tp: GenericAlias) -> type:
-        """
-        Get the unsubscripted version of a type.
-
-        This supports generic types, Callable, Tuple, Union, Literal, Final, ClassVar,
-        Annotated, and others. Return None for unsupported types.
-
-        Examples::
-
-            >>> P = ParamSpec('P')
-            >>> assert get_origin(Literal[42]) is Literal
-            >>> assert get_origin(int) is None
-            >>> assert get_origin(ClassVar[int]) is ClassVar
-            >>> assert get_origin(Generic) is Generic
-            >>> assert get_origin(Generic[T]) is Generic
-            >>> assert get_origin(Union[T, int]) is Union
-            >>> assert get_origin(List[Tuple[T, T]][int]) is list
-            >>> assert get_origin(P.args) is P
-        """
-        ...
-
-=======
 @overload
 def get_origin(tp: GenericAlias) -> type: ...
->>>>>>> 23488363
 @overload
 def get_origin(tp: ParamSpecArgs | ParamSpecKwargs) -> ParamSpec:
     """
@@ -711,31 +662,6 @@
         ...
 
     class NamedTuple(tuple[Any, ...]):
-<<<<<<< HEAD
-        """
-        Typed version of namedtuple.
-
-        Usage::
-
-            class Employee(NamedTuple):
-                name: str
-                id: int
-
-        This is equivalent to::
-
-            Employee = collections.namedtuple('Employee', ['name', 'id'])
-
-        The resulting class has an extra __annotations__ attribute, giving a
-        dict that maps field names to types.  (The field names are also in
-        the _fields attribute, which is part of the namedtuple API.)
-        An alternative equivalent functional syntax is also accepted::
-
-            Employee = NamedTuple('Employee', [('name', str), ('id', int)])
-        """
-        if sys.version_info < (3, 9):
-            _field_types: ClassVar[dict[str, type]]
-=======
->>>>>>> 23488363
         _field_defaults: ClassVar[dict[str, Any]]
         _fields: ClassVar[tuple[str, ...]]
         __orig_bases__: ClassVar[tuple[Any, ...]]
