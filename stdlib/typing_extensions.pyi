--- conflicted
+++ resolved
@@ -842,41 +842,25 @@
 
     @runtime_checkable
     class SupportsInt(Protocol, metaclass=abc.ABCMeta):
-<<<<<<< HEAD
-        """An ABC with one abstract method __int__."""
-=======
         __slots__ = ()
->>>>>>> 91e2ed09
         @abc.abstractmethod
         def __int__(self) -> int: ...
 
     @runtime_checkable
     class SupportsFloat(Protocol, metaclass=abc.ABCMeta):
-<<<<<<< HEAD
-        """An ABC with one abstract method __float__."""
-=======
         __slots__ = ()
->>>>>>> 91e2ed09
         @abc.abstractmethod
         def __float__(self) -> float: ...
 
     @runtime_checkable
     class SupportsComplex(Protocol, metaclass=abc.ABCMeta):
-<<<<<<< HEAD
-        """An ABC with one abstract method __complex__."""
-=======
         __slots__ = ()
->>>>>>> 91e2ed09
         @abc.abstractmethod
         def __complex__(self) -> complex: ...
 
     @runtime_checkable
     class SupportsBytes(Protocol, metaclass=abc.ABCMeta):
-<<<<<<< HEAD
-        """An ABC with one abstract method __bytes__."""
-=======
         __slots__ = ()
->>>>>>> 91e2ed09
         @abc.abstractmethod
         def __bytes__(self) -> bytes: ...
 
@@ -888,21 +872,13 @@
 
     @runtime_checkable
     class SupportsAbs(Protocol[_T_co]):
-<<<<<<< HEAD
-        """An ABC with one abstract method __abs__ that is covariant in its return type."""
-=======
         __slots__ = ()
->>>>>>> 91e2ed09
         @abc.abstractmethod
         def __abs__(self) -> _T_co: ...
 
     @runtime_checkable
     class SupportsRound(Protocol[_T_co]):
-<<<<<<< HEAD
-        """An ABC with one abstract method __round__ that is covariant in its return type."""
-=======
         __slots__ = ()
->>>>>>> 91e2ed09
         @overload
         @abc.abstractmethod
         def __round__(self) -> int: ...
