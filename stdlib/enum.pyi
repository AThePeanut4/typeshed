import _typeshed
import sys
import types
from _typeshed import SupportsKeysAndGetItem, Unused
from builtins import property as _builtins_property
from collections.abc import Callable, Iterable, Iterator, Mapping
from typing import Any, Final, Generic, Literal, TypeVar, overload
from typing_extensions import Self, TypeAlias, disjoint_base

__all__ = ["EnumMeta", "Enum", "IntEnum", "Flag", "IntFlag", "auto", "unique"]

if sys.version_info >= (3, 11):
    __all__ += [
        "CONFORM",
        "CONTINUOUS",
        "EJECT",
        "EnumCheck",
        "EnumType",
        "FlagBoundary",
        "KEEP",
        "NAMED_FLAGS",
        "ReprEnum",
        "STRICT",
        "StrEnum",
        "UNIQUE",
        "global_enum",
        "global_enum_repr",
        "global_flag_repr",
        "global_str",
        "member",
        "nonmember",
        "property",
        "verify",
        "pickle_by_enum_name",
        "pickle_by_global_name",
    ]

if sys.version_info >= (3, 13):
    __all__ += ["EnumDict"]

_EnumMemberT = TypeVar("_EnumMemberT")
_EnumerationT = TypeVar("_EnumerationT", bound=type[Enum])

# The following all work:
# >>> from enum import Enum
# >>> from string import ascii_lowercase
# >>> Enum('Foo', names='RED YELLOW GREEN')
# <enum 'Foo'>
# >>> Enum('Foo', names=[('RED', 1), ('YELLOW, 2)])
# <enum 'Foo'>
# >>> Enum('Foo', names=((x for x in (ascii_lowercase[i], i)) for i in range(5)))
# <enum 'Foo'>
# >>> Enum('Foo', names={'RED': 1, 'YELLOW': 2})
# <enum 'Foo'>
_EnumNames: TypeAlias = str | Iterable[str] | Iterable[Iterable[str | Any]] | Mapping[str, Any]
_Signature: TypeAlias = Any  # TODO: Unable to import Signature from inspect module

if sys.version_info >= (3, 11):
    class nonmember(Generic[_EnumMemberT]):
        """Protects item from becoming an Enum member during class creation."""
        value: _EnumMemberT
        def __init__(self, value: _EnumMemberT) -> None: ...

    class member(Generic[_EnumMemberT]):
        """Forces item to become an Enum member during class creation."""
        value: _EnumMemberT
        def __init__(self, value: _EnumMemberT) -> None: ...

class _EnumDict(dict[str, Any]):
    """
    Track enum member order and ensure member names are not reused.

    EnumType will use the names found in self._member_names as the
    enumeration member names.
    """
    if sys.version_info >= (3, 13):
        def __init__(self, cls_name: str | None = None) -> None: ...
    else:
        def __init__(self) -> None: ...

    def __setitem__(self, key: str, value: Any) -> None:
        """
        Changes anything not dundered or not a descriptor.

        If an enum member name is used twice, an error is raised; duplicate
        values are not checked for.

        Single underscore (sunder) names are reserved.
        """
        ...
    if sys.version_info >= (3, 11):
        # See comment above `typing.MutableMapping.update`
        # for why overloads are preferable to a Union here
        #
        # Unlike with MutableMapping.update(), the first argument is required,
        # hence the type: ignore
        @overload  # type: ignore[override]
        def update(self, members: SupportsKeysAndGetItem[str, Any], **more_members: Any) -> None: ...
        @overload
        def update(self, members: Iterable[tuple[str, Any]], **more_members: Any) -> None: ...
    if sys.version_info >= (3, 13):
        @property
        def member_names(self) -> list[str]: ...

if sys.version_info >= (3, 13):
    EnumDict = _EnumDict

# Structurally: Iterable[T], Reversible[T], Container[T] where T is the enum itself
class EnumMeta(type):
    """Metaclass for Enum"""
    if sys.version_info >= (3, 11):
        def __new__(
            metacls: type[_typeshed.Self],
            cls: str,
            bases: tuple[type, ...],
            classdict: _EnumDict,
            *,
            boundary: FlagBoundary | None = None,
            _simple: bool = False,
            **kwds: Any,
        ) -> _typeshed.Self: ...
    else:
        def __new__(
            metacls: type[_typeshed.Self], cls: str, bases: tuple[type, ...], classdict: _EnumDict, **kwds: Any
        ) -> _typeshed.Self: ...

    @classmethod
    def __prepare__(metacls, cls: str, bases: tuple[type, ...], **kwds: Any) -> _EnumDict: ...  # type: ignore[override]
    def __iter__(self: type[_EnumMemberT]) -> Iterator[_EnumMemberT]:
        """Return members in definition order."""
        ...
    def __reversed__(self: type[_EnumMemberT]) -> Iterator[_EnumMemberT]:
        """Return members in reverse definition order."""
        ...
    if sys.version_info >= (3, 12):
        def __contains__(self: type[Any], value: object) -> bool:
            """
            Return True if `value` is in `cls`.

            `value` is in `cls` if:
            1) `value` is a member of `cls`, or
            2) `value` is the value of one of the `cls`'s members.
            """
            ...
    elif sys.version_info >= (3, 11):
        def __contains__(self: type[Any], member: object) -> bool:
            """
            Return True if member is a member of this enum
            raises TypeError if member is not an enum member

            note: in 3.12 TypeError will no longer be raised, and True will also be
            returned if member is the value of a member in this enum
            """
            ...
    elif sys.version_info >= (3, 10):
        def __contains__(self: type[Any], obj: object) -> bool: ...
    else:
        def __contains__(self: type[Any], member: object) -> bool: ...

    def __getitem__(self: type[_EnumMemberT], name: str) -> _EnumMemberT:
        """Return the member matching `name`."""
        ...
    @_builtins_property
    def __members__(self: type[_EnumMemberT]) -> types.MappingProxyType[str, _EnumMemberT]:
        """
        Returns a mapping of member name->value.

        This mapping lists all enum members, including aliases. Note that this
        is a read-only view of the internal mapping.
        """
        ...
    def __len__(self) -> int:
        """Return the number of members (no aliases)"""
        ...
    def __bool__(self) -> Literal[True]:
        """classes/types should always be True."""
        ...
    def __dir__(self) -> list[str]: ...

    # Overload 1: Value lookup on an already existing enum class (simple case)
    @overload
    def __call__(cls: type[_EnumMemberT], value: Any, names: None = None) -> _EnumMemberT:
        """
        Either returns an existing member, or creates a new enum class.

        This method is used both when an enum class is given a value to match
        to an enumeration member (i.e. Color(3)) and for the functional API
        (i.e. Color = Enum('Color', names='RED GREEN BLUE')).

        The value lookup branch is chosen if the enum is final.

        When used for the functional API:

        `value` will be the name of the new class.

        `names` should be either a string of white-space/comma delimited names
        (values will start at `start`), or an iterator/mapping of name, value pairs.

        `module` should be set to the module this class is being created in;
        if it is not set, an attempt to find that module will be made, but if
        it fails the class will not be picklable.

        `qualname` should be set to the actual location this class can be found
        at in its module; by default it is set to the global scope.  If this is
        not correct, unpickling will fail in some circumstances.

        `type`, if set, will be mixed in as the first base class.
        """
        ...

    # Overload 2: Functional API for constructing new enum classes.
    if sys.version_info >= (3, 11):
        @overload
        def __call__(
            cls,
            value: str,
            names: _EnumNames,
            *,
            module: str | None = None,
            qualname: str | None = None,
            type: type | None = None,
            start: int = 1,
            boundary: FlagBoundary | None = None,
        ) -> type[Enum]:
            """
            Either returns an existing member, or creates a new enum class.

            This method is used both when an enum class is given a value to match
            to an enumeration member (i.e. Color(3)) and for the functional API
            (i.e. Color = Enum('Color', names='RED GREEN BLUE')).

            The value lookup branch is chosen if the enum is final.

            When used for the functional API:

            `value` will be the name of the new class.

            `names` should be either a string of white-space/comma delimited names
            (values will start at `start`), or an iterator/mapping of name, value pairs.

            `module` should be set to the module this class is being created in;
            if it is not set, an attempt to find that module will be made, but if
            it fails the class will not be picklable.

            `qualname` should be set to the actual location this class can be found
            at in its module; by default it is set to the global scope.  If this is
            not correct, unpickling will fail in some circumstances.

            `type`, if set, will be mixed in as the first base class.
            """
            ...
    else:
        @overload
        def __call__(
            cls,
            value: str,
            names: _EnumNames,
            *,
            module: str | None = None,
            qualname: str | None = None,
            type: type | None = None,
            start: int = 1,
        ) -> type[Enum]:
            """
            Either returns an existing member, or creates a new enum class.

            This method is used both when an enum class is given a value to match
            to an enumeration member (i.e. Color(3)) and for the functional API
            (i.e. Color = Enum('Color', names='RED GREEN BLUE')).

            When used for the functional API:

            `value` will be the name of the new class.

            `names` should be either a string of white-space/comma delimited names
            (values will start at `start`), or an iterator/mapping of name, value pairs.

            `module` should be set to the module this class is being created in;
            if it is not set, an attempt to find that module will be made, but if
            it fails the class will not be picklable.

            `qualname` should be set to the actual location this class can be found
            at in its module; by default it is set to the global scope.  If this is
            not correct, unpickling will fail in some circumstances.

            `type`, if set, will be mixed in as the first base class.
            """
            ...

    # Overload 3 (py312+ only): Value lookup on an already existing enum class (complex case)
    #
    # >>> class Foo(enum.Enum):
    # ...     X = 1, 2, 3
    # >>> Foo(1, 2, 3)
    # <Foo.X: (1, 2, 3)>
    #
    if sys.version_info >= (3, 12):
        @overload
        def __call__(cls: type[_EnumMemberT], value: Any, *values: Any) -> _EnumMemberT:
            """
            Either returns an existing member, or creates a new enum class.

            This method is used both when an enum class is given a value to match
            to an enumeration member (i.e. Color(3)) and for the functional API
            (i.e. Color = Enum('Color', names='RED GREEN BLUE')).

            The value lookup branch is chosen if the enum is final.

            When used for the functional API:

            `value` will be the name of the new class.

            `names` should be either a string of white-space/comma delimited names
            (values will start at `start`), or an iterator/mapping of name, value pairs.

            `module` should be set to the module this class is being created in;
            if it is not set, an attempt to find that module will be made, but if
            it fails the class will not be picklable.

            `qualname` should be set to the actual location this class can be found
            at in its module; by default it is set to the global scope.  If this is
            not correct, unpickling will fail in some circumstances.

            `type`, if set, will be mixed in as the first base class.
            """
            ...
    if sys.version_info >= (3, 14):
        @property
        def __signature__(cls) -> _Signature: ...

    _member_names_: list[str]  # undocumented
    _member_map_: dict[str, Enum]  # undocumented
    _value2member_map_: dict[Any, Enum]  # undocumented

if sys.version_info >= (3, 11):
    # In 3.11 `EnumMeta` metaclass is renamed to `EnumType`, but old name also exists.
    EnumType = EnumMeta

    class property(types.DynamicClassAttribute):
        """
        This is a descriptor, used to define attributes that act differently
        when accessed through an enum member and through an enum class.
        Instance access is the same as property(), but access to an attribute
        through the enum class will instead look in the class' _member_map_ for
        a corresponding enum member.
        """
        def __set_name__(self, ownerclass: type[Enum], name: str) -> None: ...
        name: str
        clsname: str
        member: Enum | None

    _magic_enum_attr = property
else:
    _magic_enum_attr = types.DynamicClassAttribute

class Enum(metaclass=EnumMeta):
    """
    Create a collection of name/value pairs.

    Example enumeration:

    >>> class Color(Enum):
    ...     RED = 1
    ...     BLUE = 2
    ...     GREEN = 3

    Access them by:

    - attribute access:

      >>> Color.RED
      <Color.RED: 1>

    - value lookup:

      >>> Color(1)
      <Color.RED: 1>

    - name lookup:

      >>> Color['RED']
      <Color.RED: 1>

    Enumerations can be iterated over, and know how many members they have:

    >>> len(Color)
    3

    >>> list(Color)
    [<Color.RED: 1>, <Color.BLUE: 2>, <Color.GREEN: 3>]

    Methods can be added to enumerations, and members can have their own
    attributes -- see the documentation for details.
    """
    @_magic_enum_attr
    def name(self) -> str: ...
    @_magic_enum_attr
    def value(self) -> Any: ...
    _name_: str
    _value_: Any
    _ignore_: str | list[str]
    _order_: str
    __order__: str
    @classmethod
    def _missing_(cls, value: object) -> Any: ...
    @staticmethod
    def _generate_next_value_(name: str, start: int, count: int, last_values: list[Any]) -> Any:
        """
        Generate the next value when not given.

        name: the name of the member
        start: the initial start value or None
        count: the number of existing members
        last_values: the list of values assigned
        """
        ...
    # It's not true that `__new__` will accept any argument type,
    # so ideally we'd use `Any` to indicate that the argument type is inexpressible.
    # However, using `Any` causes too many false-positives for those using mypy's `--disallow-any-expr`
    # (see #7752, #2539, mypy/#5788),
    # and in practice using `object` here has the same effect as using `Any`.
    def __new__(cls, value: object) -> Self: ...
    def __dir__(self) -> list[str]:
        """Returns public methods and other interesting attributes."""
        ...
    def __hash__(self) -> int: ...
    def __format__(self, format_spec: str) -> str:
        """Returns format using actual value type unless __str__ has been overridden."""
        ...
    def __reduce_ex__(self, proto: Unused) -> tuple[Any, ...]: ...
    if sys.version_info >= (3, 11):
        def __copy__(self) -> Self: ...
        def __deepcopy__(self, memo: Any) -> Self: ...
    if sys.version_info >= (3, 12) and sys.version_info < (3, 14):
        @classmethod
        def __signature__(cls) -> str: ...
    if sys.version_info >= (3, 13):
        # Value may be any type, even in special enums. Enabling Enum parsing from
        # multiple value types
        def _add_value_alias_(self, value: Any) -> None: ...
        def _add_alias_(self, name: str) -> None: ...

if sys.version_info >= (3, 11):
    class ReprEnum(Enum):
        """Only changes the repr(), leaving str() and format() to the mixed-in type."""
        ...

if sys.version_info >= (3, 12):
    class IntEnum(int, ReprEnum):
        _value_: int
        @_magic_enum_attr
        def value(self) -> int: ...
        def __new__(cls, value: int) -> Self: ...

else:
    if sys.version_info >= (3, 11):
        _IntEnumBase = ReprEnum
    else:
        _IntEnumBase = Enum

<<<<<<< HEAD
class IntEnum(int, _IntEnumBase):
    """Enum where members are also (and must be) ints"""
    _value_: int
    @_magic_enum_attr
    def value(self) -> int: ...
    def __new__(cls, value: int) -> Self: ...
=======
    @disjoint_base
    class IntEnum(int, _IntEnumBase):
        _value_: int
        @_magic_enum_attr
        def value(self) -> int: ...
        def __new__(cls, value: int) -> Self: ...
>>>>>>> 91e2ed09

def unique(enumeration: _EnumerationT) -> _EnumerationT:
    """Class decorator for enumerations ensuring unique member values."""
    ...

_auto_null: Any

class Flag(Enum):
    """Support for flags"""
    _name_: str | None  # type: ignore[assignment]
    _value_: int
    @_magic_enum_attr
    def name(self) -> str | None: ...  # type: ignore[override]
    @_magic_enum_attr
    def value(self) -> int: ...
    def __contains__(self, other: Self) -> bool:
        """Returns True if self has at least the same flags set as other."""
        ...
    def __bool__(self) -> bool: ...
    def __or__(self, other: Self) -> Self: ...
    def __and__(self, other: Self) -> Self: ...
    def __xor__(self, other: Self) -> Self: ...
    def __invert__(self) -> Self: ...
    if sys.version_info >= (3, 11):
        def __iter__(self) -> Iterator[Self]:
            """Returns flags in definition order."""
            ...
        def __len__(self) -> int: ...
        __ror__ = __or__
        __rand__ = __and__
        __rxor__ = __xor__

if sys.version_info >= (3, 11):
    class StrEnum(str, ReprEnum):
        """Enum where members are also (and must be) strings"""
        def __new__(cls, value: str) -> Self: ...
        _value_: str
        @_magic_enum_attr
        def value(self) -> str: ...
        @staticmethod
        def _generate_next_value_(name: str, start: int, count: int, last_values: list[str]) -> str:
            """Return the lower-cased version of the member name."""
            ...

    class EnumCheck(StrEnum):
        """various conditions to check an enumeration for"""
        CONTINUOUS = "no skipped integer values"
        NAMED_FLAGS = "multi-flag aliases may not contain unnamed flags"
        UNIQUE = "one name per value"

    CONTINUOUS: Final = EnumCheck.CONTINUOUS
    NAMED_FLAGS: Final = EnumCheck.NAMED_FLAGS
    UNIQUE: Final = EnumCheck.UNIQUE

    class verify:
        """Check an enumeration for various constraints. (see EnumCheck)"""
        def __init__(self, *checks: EnumCheck) -> None: ...
        def __call__(self, enumeration: _EnumerationT) -> _EnumerationT: ...

    class FlagBoundary(StrEnum):
        """
        control how out of range values are handled
        "strict" -> error is raised             [default for Flag]
        "conform" -> extra bits are discarded
        "eject" -> lose flag status
        "keep" -> keep flag status and all bits [default for IntFlag]
        """
        STRICT = "strict"
        CONFORM = "conform"
        EJECT = "eject"
        KEEP = "keep"

    STRICT: Final = FlagBoundary.STRICT
    CONFORM: Final = FlagBoundary.CONFORM
    EJECT: Final = FlagBoundary.EJECT
    KEEP: Final = FlagBoundary.KEEP

    def global_str(self: Enum) -> str:
        """use enum_name instead of class.enum_name"""
        ...
    def global_enum(cls: _EnumerationT, update_str: bool = False) -> _EnumerationT:
        """
        decorator that makes the repr() of an enum member reference its module
        instead of its class; also exports all members to the enum's module's
        global namespace
        """
        ...
    def global_enum_repr(self: Enum) -> str:
        """
        use module.enum_name instead of class.enum_name

        the module is the last module in case of a multi-module name
        """
        ...
    def global_flag_repr(self: Flag) -> str:
        """
        use module.flag_name instead of class.flag_name

        the module is the last module in case of a multi-module name
        """
        ...

if sys.version_info >= (3, 12):
    # The body of the class is the same, but the base classes are different.
    class IntFlag(int, ReprEnum, Flag, boundary=KEEP):  # type: ignore[misc]  # complaints about incompatible bases
        def __new__(cls, value: int) -> Self: ...
        def __or__(self, other: int) -> Self: ...
        def __and__(self, other: int) -> Self: ...
        def __xor__(self, other: int) -> Self: ...
        def __invert__(self) -> Self: ...
        __ror__ = __or__
        __rand__ = __and__
        __rxor__ = __xor__

elif sys.version_info >= (3, 11):
    # The body of the class is the same, but the base classes are different.
    @disjoint_base
    class IntFlag(int, ReprEnum, Flag, boundary=KEEP):  # type: ignore[misc]  # complaints about incompatible bases
        """Support for integer-based Flags"""
        def __new__(cls, value: int) -> Self: ...
        def __or__(self, other: int) -> Self: ...
        def __and__(self, other: int) -> Self: ...
        def __xor__(self, other: int) -> Self: ...
        def __invert__(self) -> Self: ...
        __ror__ = __or__
        __rand__ = __and__
        __rxor__ = __xor__

else:
    @disjoint_base
    class IntFlag(int, Flag):  # type: ignore[misc]  # complaints about incompatible bases
        """Support for integer-based Flags"""
        def __new__(cls, value: int) -> Self: ...
        def __or__(self, other: int) -> Self: ...
        def __and__(self, other: int) -> Self: ...
        def __xor__(self, other: int) -> Self: ...
        def __invert__(self) -> Self: ...
        __ror__ = __or__
        __rand__ = __and__
        __rxor__ = __xor__

class auto:
    """Instances are replaced with an appropriate value in Enum class suites."""
    _value_: Any
    @_magic_enum_attr
    def value(self) -> Any: ...
    def __new__(cls) -> Self: ...

    # These don't exist, but auto is basically immediately replaced with
    # either an int or a str depending on the type of the enum. StrEnum's auto
    # shouldn't have these, but they're needed for int versions of auto (mostly the __or__).
    # Ideally type checkers would special case auto enough to handle this,
    # but until then this is a slightly inaccurate helping hand.
    def __or__(self, other: int | Self) -> Self:
        """Return self|value."""
        ...
    def __and__(self, other: int | Self) -> Self: ...
    def __xor__(self, other: int | Self) -> Self: ...
    __ror__ = __or__
    __rand__ = __and__
    __rxor__ = __xor__

if sys.version_info >= (3, 11):
    def pickle_by_global_name(self: Enum, proto: int) -> str: ...
    def pickle_by_enum_name(self: _EnumMemberT, proto: int) -> tuple[Callable[..., Any], tuple[type[_EnumMemberT], str]]: ...<|MERGE_RESOLUTION|>--- conflicted
+++ resolved
@@ -458,21 +458,12 @@
     else:
         _IntEnumBase = Enum
 
-<<<<<<< HEAD
-class IntEnum(int, _IntEnumBase):
-    """Enum where members are also (and must be) ints"""
-    _value_: int
-    @_magic_enum_attr
-    def value(self) -> int: ...
-    def __new__(cls, value: int) -> Self: ...
-=======
     @disjoint_base
     class IntEnum(int, _IntEnumBase):
         _value_: int
         @_magic_enum_attr
         def value(self) -> int: ...
         def __new__(cls, value: int) -> Self: ...
->>>>>>> 91e2ed09
 
 def unique(enumeration: _EnumerationT) -> _EnumerationT:
     """Class decorator for enumerations ensuring unique member values."""
@@ -578,6 +569,7 @@
 if sys.version_info >= (3, 12):
     # The body of the class is the same, but the base classes are different.
     class IntFlag(int, ReprEnum, Flag, boundary=KEEP):  # type: ignore[misc]  # complaints about incompatible bases
+        """Support for integer-based Flags"""
         def __new__(cls, value: int) -> Self: ...
         def __or__(self, other: int) -> Self: ...
         def __and__(self, other: int) -> Self: ...
@@ -591,7 +583,6 @@
     # The body of the class is the same, but the base classes are different.
     @disjoint_base
     class IntFlag(int, ReprEnum, Flag, boundary=KEEP):  # type: ignore[misc]  # complaints about incompatible bases
-        """Support for integer-based Flags"""
         def __new__(cls, value: int) -> Self: ...
         def __or__(self, other: int) -> Self: ...
         def __and__(self, other: int) -> Self: ...
