import _typeshed
import sys
import types
from _typeshed import SupportsKeysAndGetItem, Unused
from builtins import property as _builtins_property
from collections.abc import Callable, Iterable, Iterator, Mapping
from typing import Any, Generic, Literal, TypeVar, overload
from typing_extensions import Self, TypeAlias

__all__ = ["EnumMeta", "Enum", "IntEnum", "Flag", "IntFlag", "auto", "unique"]

if sys.version_info >= (3, 11):
    __all__ += [
        "CONFORM",
        "CONTINUOUS",
        "EJECT",
        "EnumCheck",
        "EnumType",
        "FlagBoundary",
        "KEEP",
        "NAMED_FLAGS",
        "ReprEnum",
        "STRICT",
        "StrEnum",
        "UNIQUE",
        "global_enum",
        "global_enum_repr",
        "global_flag_repr",
        "global_str",
        "member",
        "nonmember",
        "property",
        "verify",
        "pickle_by_enum_name",
        "pickle_by_global_name",
    ]

if sys.version_info >= (3, 13):
    __all__ += ["EnumDict"]

_EnumMemberT = TypeVar("_EnumMemberT")
_EnumerationT = TypeVar("_EnumerationT", bound=type[Enum])

# The following all work:
# >>> from enum import Enum
# >>> from string import ascii_lowercase
# >>> Enum('Foo', names='RED YELLOW GREEN')
# <enum 'Foo'>
# >>> Enum('Foo', names=[('RED', 1), ('YELLOW, 2)])
# <enum 'Foo'>
# >>> Enum('Foo', names=((x for x in (ascii_lowercase[i], i)) for i in range(5)))
# <enum 'Foo'>
# >>> Enum('Foo', names={'RED': 1, 'YELLOW': 2})
# <enum 'Foo'>
_EnumNames: TypeAlias = str | Iterable[str] | Iterable[Iterable[str | Any]] | Mapping[str, Any]
_Signature: TypeAlias = Any  # TODO: Unable to import Signature from inspect module

if sys.version_info >= (3, 11):
    class nonmember(Generic[_EnumMemberT]):
        """Protects item from becoming an Enum member during class creation."""
        value: _EnumMemberT
        def __init__(self, value: _EnumMemberT) -> None: ...

    class member(Generic[_EnumMemberT]):
        """Forces item to become an Enum member during class creation."""
        value: _EnumMemberT
        def __init__(self, value: _EnumMemberT) -> None: ...

class _EnumDict(dict[str, Any]):
    """
    Track enum member order and ensure member names are not reused.

    EnumType will use the names found in self._member_names as the
    enumeration member names.
    """
    if sys.version_info >= (3, 13):
        def __init__(self, cls_name: str | None = None) -> None: ...
    else:
        def __init__(self) -> None: ...

    def __setitem__(self, key: str, value: Any) -> None:
        """
        Changes anything not dundered or not a descriptor.

        If an enum member name is used twice, an error is raised; duplicate
        values are not checked for.

        Single underscore (sunder) names are reserved.
        """
        ...
    if sys.version_info >= (3, 11):
        # See comment above `typing.MutableMapping.update`
        # for why overloads are preferable to a Union here
        #
        # Unlike with MutableMapping.update(), the first argument is required,
        # hence the type: ignore
        @overload  # type: ignore[override]
        def update(self, members: SupportsKeysAndGetItem[str, Any], **more_members: Any) -> None: ...
        @overload
        def update(self, members: Iterable[tuple[str, Any]], **more_members: Any) -> None: ...
    if sys.version_info >= (3, 13):
        @property
        def member_names(self) -> list[str]: ...

if sys.version_info >= (3, 13):
    EnumDict = _EnumDict

# Structurally: Iterable[T], Reversible[T], Container[T] where T is the enum itself
class EnumMeta(type):
    """Metaclass for Enum"""
    if sys.version_info >= (3, 11):
        def __new__(
            metacls: type[_typeshed.Self],
            cls: str,
            bases: tuple[type, ...],
            classdict: _EnumDict,
            *,
            boundary: FlagBoundary | None = None,
            _simple: bool = False,
            **kwds: Any,
        ) -> _typeshed.Self: ...
    else:
        def __new__(
            metacls: type[_typeshed.Self], cls: str, bases: tuple[type, ...], classdict: _EnumDict, **kwds: Any
        ) -> _typeshed.Self: ...

    @classmethod
    def __prepare__(metacls, cls: str, bases: tuple[type, ...], **kwds: Any) -> _EnumDict: ...  # type: ignore[override]
    def __iter__(self: type[_EnumMemberT]) -> Iterator[_EnumMemberT]:
        """Return members in definition order."""
        ...
    def __reversed__(self: type[_EnumMemberT]) -> Iterator[_EnumMemberT]:
        """Return members in reverse definition order."""
        ...
    if sys.version_info >= (3, 12):
        def __contains__(self: type[Any], value: object) -> bool:
            """
            Return True if `value` is in `cls`.

            `value` is in `cls` if:
            1) `value` is a member of `cls`, or
            2) `value` is the value of one of the `cls`'s members.
            """
            ...
    elif sys.version_info >= (3, 11):
        def __contains__(self: type[Any], member: object) -> bool:
            """
            Return True if member is a member of this enum
            raises TypeError if member is not an enum member

            note: in 3.12 TypeError will no longer be raised, and True will also be
            returned if member is the value of a member in this enum
            """
            ...
    elif sys.version_info >= (3, 10):
        def __contains__(self: type[Any], obj: object) -> bool: ...
    else:
        def __contains__(self: type[Any], member: object) -> bool: ...

    def __getitem__(self: type[_EnumMemberT], name: str) -> _EnumMemberT:
        """Return the member matching `name`."""
        ...
    @_builtins_property
    def __members__(self: type[_EnumMemberT]) -> types.MappingProxyType[str, _EnumMemberT]:
        """
        Returns a mapping of member name->value.

        This mapping lists all enum members, including aliases. Note that this
        is a read-only view of the internal mapping.
        """
        ...
    def __len__(self) -> int:
        """Return the number of members (no aliases)"""
        ...
    def __bool__(self) -> Literal[True]:
        """classes/types should always be True."""
        ...
    def __dir__(self) -> list[str]: ...

    # Overload 1: Value lookup on an already existing enum class (simple case)
    @overload
    def __call__(cls: type[_EnumMemberT], value: Any, names: None = None) -> _EnumMemberT:
        """
        Either returns an existing member, or creates a new enum class.

        This method is used both when an enum class is given a value to match
        to an enumeration member (i.e. Color(3)) and for the functional API
        (i.e. Color = Enum('Color', names='RED GREEN BLUE')).

        The value lookup branch is chosen if the enum is final.

        When used for the functional API:

        `value` will be the name of the new class.

        `names` should be either a string of white-space/comma delimited names
        (values will start at `start`), or an iterator/mapping of name, value pairs.

        `module` should be set to the module this class is being created in;
        if it is not set, an attempt to find that module will be made, but if
        it fails the class will not be picklable.

        `qualname` should be set to the actual location this class can be found
        at in its module; by default it is set to the global scope.  If this is
        not correct, unpickling will fail in some circumstances.

        `type`, if set, will be mixed in as the first base class.
        """
        ...

    # Overload 2: Functional API for constructing new enum classes.
    if sys.version_info >= (3, 11):
        @overload
        def __call__(
            cls,
            value: str,
            names: _EnumNames,
            *,
            module: str | None = None,
            qualname: str | None = None,
            type: type | None = None,
            start: int = 1,
            boundary: FlagBoundary | None = None,
        ) -> type[Enum]:
            """
            Either returns an existing member, or creates a new enum class.

            This method is used both when an enum class is given a value to match
            to an enumeration member (i.e. Color(3)) and for the functional API
            (i.e. Color = Enum('Color', names='RED GREEN BLUE')).

            The value lookup branch is chosen if the enum is final.

            When used for the functional API:

            `value` will be the name of the new class.

            `names` should be either a string of white-space/comma delimited names
            (values will start at `start`), or an iterator/mapping of name, value pairs.

            `module` should be set to the module this class is being created in;
            if it is not set, an attempt to find that module will be made, but if
            it fails the class will not be picklable.

            `qualname` should be set to the actual location this class can be found
            at in its module; by default it is set to the global scope.  If this is
            not correct, unpickling will fail in some circumstances.

            `type`, if set, will be mixed in as the first base class.
            """
            ...
    else:
        @overload
        def __call__(
            cls,
            value: str,
            names: _EnumNames,
            *,
            module: str | None = None,
            qualname: str | None = None,
            type: type | None = None,
            start: int = 1,
        ) -> type[Enum]:
            """
            Either returns an existing member, or creates a new enum class.

            This method is used both when an enum class is given a value to match
            to an enumeration member (i.e. Color(3)) and for the functional API
            (i.e. Color = Enum('Color', names='RED GREEN BLUE')).

            When used for the functional API:

            `value` will be the name of the new class.

            `names` should be either a string of white-space/comma delimited names
            (values will start at `start`), or an iterator/mapping of name, value pairs.

            `module` should be set to the module this class is being created in;
            if it is not set, an attempt to find that module will be made, but if
            it fails the class will not be picklable.

            `qualname` should be set to the actual location this class can be found
            at in its module; by default it is set to the global scope.  If this is
            not correct, unpickling will fail in some circumstances.

            `type`, if set, will be mixed in as the first base class.
            """
            ...

    # Overload 3 (py312+ only): Value lookup on an already existing enum class (complex case)
    #
    # >>> class Foo(enum.Enum):
    # ...     X = 1, 2, 3
    # >>> Foo(1, 2, 3)
    # <Foo.X: (1, 2, 3)>
    #
    if sys.version_info >= (3, 12):
        @overload
<<<<<<< HEAD
        def __call__(cls: type[_EnumMemberT], value: Any, *values: Any) -> _EnumMemberT:
            """
            Either returns an existing member, or creates a new enum class.

            This method is used both when an enum class is given a value to match
            to an enumeration member (i.e. Color(3)) and for the functional API
            (i.e. Color = Enum('Color', names='RED GREEN BLUE')).

            The value lookup branch is chosen if the enum is final.

            When used for the functional API:

            `value` will be the name of the new class.

            `names` should be either a string of white-space/comma delimited names
            (values will start at `start`), or an iterator/mapping of name, value pairs.

            `module` should be set to the module this class is being created in;
            if it is not set, an attempt to find that module will be made, but if
            it fails the class will not be picklable.

            `qualname` should be set to the actual location this class can be found
            at in its module; by default it is set to the global scope.  If this is
            not correct, unpickling will fail in some circumstances.

            `type`, if set, will be mixed in as the first base class.
            """
            ...
=======
        def __call__(cls: type[_EnumMemberT], value: Any, *values: Any) -> _EnumMemberT: ...
    if sys.version_info >= (3, 14):
        @property
        def __signature__(cls) -> _Signature: ...
>>>>>>> 57cb510f

    _member_names_: list[str]  # undocumented
    _member_map_: dict[str, Enum]  # undocumented
    _value2member_map_: dict[Any, Enum]  # undocumented

if sys.version_info >= (3, 11):
    # In 3.11 `EnumMeta` metaclass is renamed to `EnumType`, but old name also exists.
    EnumType = EnumMeta

    class property(types.DynamicClassAttribute):
        """
        This is a descriptor, used to define attributes that act differently
        when accessed through an enum member and through an enum class.
        Instance access is the same as property(), but access to an attribute
        through the enum class will instead look in the class' _member_map_ for
        a corresponding enum member.
        """
        def __set_name__(self, ownerclass: type[Enum], name: str) -> None: ...
        name: str
        clsname: str
        member: Enum | None

    _magic_enum_attr = property
else:
    _magic_enum_attr = types.DynamicClassAttribute

class Enum(metaclass=EnumMeta):
    """
    Create a collection of name/value pairs.

    Example enumeration:

    >>> class Color(Enum):
    ...     RED = 1
    ...     BLUE = 2
    ...     GREEN = 3

    Access them by:

    - attribute access:

      >>> Color.RED
      <Color.RED: 1>

    - value lookup:

      >>> Color(1)
      <Color.RED: 1>

    - name lookup:

      >>> Color['RED']
      <Color.RED: 1>

    Enumerations can be iterated over, and know how many members they have:

    >>> len(Color)
    3

    >>> list(Color)
    [<Color.RED: 1>, <Color.BLUE: 2>, <Color.GREEN: 3>]

    Methods can be added to enumerations, and members can have their own
    attributes -- see the documentation for details.
    """
    @_magic_enum_attr
    def name(self) -> str: ...
    @_magic_enum_attr
    def value(self) -> Any: ...
    _name_: str
    _value_: Any
    _ignore_: str | list[str]
    _order_: str
    __order__: str
    @classmethod
    def _missing_(cls, value: object) -> Any: ...
    @staticmethod
    def _generate_next_value_(name: str, start: int, count: int, last_values: list[Any]) -> Any:
        """
        Generate the next value when not given.

        name: the name of the member
        start: the initial start value or None
        count: the number of existing members
        last_values: the list of values assigned
        """
        ...
    # It's not true that `__new__` will accept any argument type,
    # so ideally we'd use `Any` to indicate that the argument type is inexpressible.
    # However, using `Any` causes too many false-positives for those using mypy's `--disallow-any-expr`
    # (see #7752, #2539, mypy/#5788),
    # and in practice using `object` here has the same effect as using `Any`.
    def __new__(cls, value: object) -> Self: ...
    def __dir__(self) -> list[str]:
        """Returns public methods and other interesting attributes."""
        ...
    def __hash__(self) -> int: ...
    def __format__(self, format_spec: str) -> str:
        """Returns format using actual value type unless __str__ has been overridden."""
        ...
    def __reduce_ex__(self, proto: Unused) -> tuple[Any, ...]: ...
    if sys.version_info >= (3, 11):
        def __copy__(self) -> Self: ...
        def __deepcopy__(self, memo: Any) -> Self: ...
    if sys.version_info >= (3, 12) and sys.version_info < (3, 14):
        @classmethod
        def __signature__(cls) -> str: ...

if sys.version_info >= (3, 11):
    class ReprEnum(Enum):
        """Only changes the repr(), leaving str() and format() to the mixed-in type."""
        ...

if sys.version_info >= (3, 11):
    _IntEnumBase = ReprEnum
else:
    _IntEnumBase = Enum

class IntEnum(int, _IntEnumBase):
    """Enum where members are also (and must be) ints"""
    _value_: int
    @_magic_enum_attr
    def value(self) -> int: ...
    def __new__(cls, value: int) -> Self: ...

def unique(enumeration: _EnumerationT) -> _EnumerationT:
    """Class decorator for enumerations ensuring unique member values."""
    ...

_auto_null: Any

class Flag(Enum):
    """Support for flags"""
    _name_: str | None  # type: ignore[assignment]
    _value_: int
    @_magic_enum_attr
    def name(self) -> str | None: ...  # type: ignore[override]
    @_magic_enum_attr
    def value(self) -> int: ...
    def __contains__(self, other: Self) -> bool:
        """Returns True if self has at least the same flags set as other."""
        ...
    def __bool__(self) -> bool: ...
    def __or__(self, other: Self) -> Self: ...
    def __and__(self, other: Self) -> Self: ...
    def __xor__(self, other: Self) -> Self: ...
    def __invert__(self) -> Self: ...
    if sys.version_info >= (3, 11):
        def __iter__(self) -> Iterator[Self]:
            """Returns flags in definition order."""
            ...
        def __len__(self) -> int: ...
        __ror__ = __or__
        __rand__ = __and__
        __rxor__ = __xor__

if sys.version_info >= (3, 11):
    class StrEnum(str, ReprEnum):
        """Enum where members are also (and must be) strings"""
        def __new__(cls, value: str) -> Self: ...
        _value_: str
        @_magic_enum_attr
        def value(self) -> str: ...
        @staticmethod
        def _generate_next_value_(name: str, start: int, count: int, last_values: list[str]) -> str:
            """Return the lower-cased version of the member name."""
            ...

    class EnumCheck(StrEnum):
        """various conditions to check an enumeration for"""
        CONTINUOUS = "no skipped integer values"
        NAMED_FLAGS = "multi-flag aliases may not contain unnamed flags"
        UNIQUE = "one name per value"

    CONTINUOUS = EnumCheck.CONTINUOUS
    NAMED_FLAGS = EnumCheck.NAMED_FLAGS
    UNIQUE = EnumCheck.UNIQUE

    class verify:
        """Check an enumeration for various constraints. (see EnumCheck)"""
        def __init__(self, *checks: EnumCheck) -> None: ...
        def __call__(self, enumeration: _EnumerationT) -> _EnumerationT: ...

    class FlagBoundary(StrEnum):
        """
        control how out of range values are handled
        "strict" -> error is raised             [default for Flag]
        "conform" -> extra bits are discarded
        "eject" -> lose flag status
        "keep" -> keep flag status and all bits [default for IntFlag]
        """
        STRICT = "strict"
        CONFORM = "conform"
        EJECT = "eject"
        KEEP = "keep"

    STRICT = FlagBoundary.STRICT
    CONFORM = FlagBoundary.CONFORM
    EJECT = FlagBoundary.EJECT
    KEEP = FlagBoundary.KEEP

    def global_str(self: Enum) -> str:
        """use enum_name instead of class.enum_name"""
        ...
    def global_enum(cls: _EnumerationT, update_str: bool = False) -> _EnumerationT:
        """
        decorator that makes the repr() of an enum member reference its module
        instead of its class; also exports all members to the enum's module's
        global namespace
        """
        ...
    def global_enum_repr(self: Enum) -> str:
        """
        use module.enum_name instead of class.enum_name

        the module is the last module in case of a multi-module name
        """
        ...
    def global_flag_repr(self: Flag) -> str:
        """
        use module.flag_name instead of class.flag_name

        the module is the last module in case of a multi-module name
        """
        ...

if sys.version_info >= (3, 11):
    # The body of the class is the same, but the base classes are different.
    class IntFlag(int, ReprEnum, Flag, boundary=KEEP):  # type: ignore[misc]  # complaints about incompatible bases
        """Support for integer-based Flags"""
        def __new__(cls, value: int) -> Self: ...
        def __or__(self, other: int) -> Self: ...
        def __and__(self, other: int) -> Self: ...
        def __xor__(self, other: int) -> Self: ...
        def __invert__(self) -> Self: ...
        __ror__ = __or__
        __rand__ = __and__
        __rxor__ = __xor__

else:
    class IntFlag(int, Flag):  # type: ignore[misc]  # complaints about incompatible bases
        """Support for integer-based Flags"""
        def __new__(cls, value: int) -> Self: ...
        def __or__(self, other: int) -> Self: ...
        def __and__(self, other: int) -> Self: ...
        def __xor__(self, other: int) -> Self: ...
        def __invert__(self) -> Self: ...
        __ror__ = __or__
        __rand__ = __and__
        __rxor__ = __xor__

class auto:
    """Instances are replaced with an appropriate value in Enum class suites."""
    _value_: Any
    @_magic_enum_attr
    def value(self) -> Any: ...
    def __new__(cls) -> Self: ...

    # These don't exist, but auto is basically immediately replaced with
    # either an int or a str depending on the type of the enum. StrEnum's auto
    # shouldn't have these, but they're needed for int versions of auto (mostly the __or__).
    # Ideally type checkers would special case auto enough to handle this,
    # but until then this is a slightly inaccurate helping hand.
    def __or__(self, other: int | Self) -> Self:
        """Return self|value."""
        ...
    def __and__(self, other: int | Self) -> Self: ...
    def __xor__(self, other: int | Self) -> Self: ...
    __ror__ = __or__
    __rand__ = __and__
    __rxor__ = __xor__

if sys.version_info >= (3, 11):
    def pickle_by_global_name(self: Enum, proto: int) -> str: ...
    def pickle_by_enum_name(self: _EnumMemberT, proto: int) -> tuple[Callable[..., Any], tuple[type[_EnumMemberT], str]]: ...<|MERGE_RESOLUTION|>--- conflicted
+++ resolved
@@ -296,41 +296,10 @@
     #
     if sys.version_info >= (3, 12):
         @overload
-<<<<<<< HEAD
-        def __call__(cls: type[_EnumMemberT], value: Any, *values: Any) -> _EnumMemberT:
-            """
-            Either returns an existing member, or creates a new enum class.
-
-            This method is used both when an enum class is given a value to match
-            to an enumeration member (i.e. Color(3)) and for the functional API
-            (i.e. Color = Enum('Color', names='RED GREEN BLUE')).
-
-            The value lookup branch is chosen if the enum is final.
-
-            When used for the functional API:
-
-            `value` will be the name of the new class.
-
-            `names` should be either a string of white-space/comma delimited names
-            (values will start at `start`), or an iterator/mapping of name, value pairs.
-
-            `module` should be set to the module this class is being created in;
-            if it is not set, an attempt to find that module will be made, but if
-            it fails the class will not be picklable.
-
-            `qualname` should be set to the actual location this class can be found
-            at in its module; by default it is set to the global scope.  If this is
-            not correct, unpickling will fail in some circumstances.
-
-            `type`, if set, will be mixed in as the first base class.
-            """
-            ...
-=======
         def __call__(cls: type[_EnumMemberT], value: Any, *values: Any) -> _EnumMemberT: ...
     if sys.version_info >= (3, 14):
         @property
         def __signature__(cls) -> _Signature: ...
->>>>>>> 57cb510f
 
     _member_names_: list[str]  # undocumented
     _member_map_: dict[str, Enum]  # undocumented
