import _typeshed
import sys
import types
from _typeshed import SupportsKeysAndGetItem, Unused
from builtins import property as _builtins_property
from collections.abc import Callable, Iterable, Iterator, Mapping
from typing import Any, Final, Generic, Literal, TypeVar, overload
from typing_extensions import Self, TypeAlias, disjoint_base

__all__ = ["EnumMeta", "Enum", "IntEnum", "Flag", "IntFlag", "auto", "unique"]

if sys.version_info >= (3, 11):
    __all__ += [
        "CONFORM",
        "CONTINUOUS",
        "EJECT",
        "EnumCheck",
        "EnumType",
        "FlagBoundary",
        "KEEP",
        "NAMED_FLAGS",
        "ReprEnum",
        "STRICT",
        "StrEnum",
        "UNIQUE",
        "global_enum",
        "global_enum_repr",
        "global_flag_repr",
        "global_str",
        "member",
        "nonmember",
        "property",
        "verify",
        "pickle_by_enum_name",
        "pickle_by_global_name",
    ]

if sys.version_info >= (3, 13):
    __all__ += ["EnumDict"]

_EnumMemberT = TypeVar("_EnumMemberT")
_EnumerationT = TypeVar("_EnumerationT", bound=type[Enum])

# The following all work:
# >>> from enum import Enum
# >>> from string import ascii_lowercase
# >>> Enum('Foo', names='RED YELLOW GREEN')
# <enum 'Foo'>
# >>> Enum('Foo', names=[('RED', 1), ('YELLOW, 2)])
# <enum 'Foo'>
# >>> Enum('Foo', names=((x for x in (ascii_lowercase[i], i)) for i in range(5)))
# <enum 'Foo'>
# >>> Enum('Foo', names={'RED': 1, 'YELLOW': 2})
# <enum 'Foo'>
_EnumNames: TypeAlias = str | Iterable[str] | Iterable[Iterable[str | Any]] | Mapping[str, Any]
_Signature: TypeAlias = Any  # TODO: Unable to import Signature from inspect module

if sys.version_info >= (3, 11):
    class nonmember(Generic[_EnumMemberT]):
        """Protects item from becoming an Enum member during class creation."""
        value: _EnumMemberT
        def __init__(self, value: _EnumMemberT) -> None: ...

    class member(Generic[_EnumMemberT]):
        """Forces item to become an Enum member during class creation."""
        value: _EnumMemberT
        def __init__(self, value: _EnumMemberT) -> None: ...

class _EnumDict(dict[str, Any]):
    """
    Track enum member order and ensure member names are not reused.

    EnumType will use the names found in self._member_names as the
    enumeration member names.
    """
    if sys.version_info >= (3, 13):
        def __init__(self, cls_name: str | None = None) -> None: ...
    else:
        def __init__(self) -> None: ...

    def __setitem__(self, key: str, value: Any) -> None:
        """
        Changes anything not dundered or not a descriptor.

        If an enum member name is used twice, an error is raised; duplicate
        values are not checked for.

        Single underscore (sunder) names are reserved.
        """
        ...
    if sys.version_info >= (3, 11):
        # See comment above `typing.MutableMapping.update`
        # for why overloads are preferable to a Union here
        #
        # Unlike with MutableMapping.update(), the first argument is required,
        # hence the type: ignore
        @overload  # type: ignore[override]
        def update(self, members: SupportsKeysAndGetItem[str, Any], **more_members: Any) -> None: ...
        @overload
        def update(self, members: Iterable[tuple[str, Any]], **more_members: Any) -> None: ...
    if sys.version_info >= (3, 13):
        @property
        def member_names(self) -> list[str]: ...

if sys.version_info >= (3, 13):
    EnumDict = _EnumDict

# Structurally: Iterable[T], Reversible[T], Container[T] where T is the enum itself
class EnumMeta(type):
    """Metaclass for Enum"""
    if sys.version_info >= (3, 11):
        def __new__(
            metacls: type[_typeshed.Self],
            cls: str,
            bases: tuple[type, ...],
            classdict: _EnumDict,
            *,
            boundary: FlagBoundary | None = None,
            _simple: bool = False,
            **kwds: Any,
        ) -> _typeshed.Self: ...
    else:
        def __new__(
            metacls: type[_typeshed.Self], cls: str, bases: tuple[type, ...], classdict: _EnumDict, **kwds: Any
        ) -> _typeshed.Self: ...

    @classmethod
    def __prepare__(metacls, cls: str, bases: tuple[type, ...], **kwds: Any) -> _EnumDict: ...  # type: ignore[override]
    def __iter__(self: type[_EnumMemberT]) -> Iterator[_EnumMemberT]:
        """Return members in definition order."""
        ...
    def __reversed__(self: type[_EnumMemberT]) -> Iterator[_EnumMemberT]:
        """Return members in reverse definition order."""
        ...
    if sys.version_info >= (3, 12):
        def __contains__(self: type[Any], value: object) -> bool:
            """
            Return True if `value` is in `cls`.

            `value` is in `cls` if:
            1) `value` is a member of `cls`, or
            2) `value` is the value of one of the `cls`'s members.
            """
            ...
    elif sys.version_info >= (3, 11):
        def __contains__(self: type[Any], member: object) -> bool:
            """
            Return True if member is a member of this enum
            raises TypeError if member is not an enum member

            note: in 3.12 TypeError will no longer be raised, and True will also be
            returned if member is the value of a member in this enum
            """
            ...
    elif sys.version_info >= (3, 10):
        def __contains__(self: type[Any], obj: object) -> bool: ...
    else:
        def __contains__(self: type[Any], member: object) -> bool: ...

    def __getitem__(self: type[_EnumMemberT], name: str) -> _EnumMemberT:
        """Return the member matching `name`."""
        ...
    @_builtins_property
    def __members__(self: type[_EnumMemberT]) -> types.MappingProxyType[str, _EnumMemberT]:
        """
        Returns a mapping of member name->value.

        This mapping lists all enum members, including aliases. Note that this
        is a read-only view of the internal mapping.
        """
        ...
    def __len__(self) -> int:
        """Return the number of members (no aliases)"""
        ...
    def __bool__(self) -> Literal[True]:
        """classes/types should always be True."""
        ...
    def __dir__(self) -> list[str]: ...

    # Overload 1: Value lookup on an already existing enum class (simple case)
    @overload
    def __call__(cls: type[_EnumMemberT], value: Any, names: None = None) -> _EnumMemberT:
        """
        Either returns an existing member, or creates a new enum class.

        This method is used both when an enum class is given a value to match
        to an enumeration member (i.e. Color(3)) and for the functional API
        (i.e. Color = Enum('Color', names='RED GREEN BLUE')).

        The value lookup branch is chosen if the enum is final.

        When used for the functional API:

        `value` will be the name of the new class.

        `names` should be either a string of white-space/comma delimited names
        (values will start at `start`), or an iterator/mapping of name, value pairs.

        `module` should be set to the module this class is being created in;
        if it is not set, an attempt to find that module will be made, but if
        it fails the class will not be picklable.

        `qualname` should be set to the actual location this class can be found
        at in its module; by default it is set to the global scope.  If this is
        not correct, unpickling will fail in some circumstances.

        `type`, if set, will be mixed in as the first base class.
        """
        ...

    # Overload 2: Functional API for constructing new enum classes.
    if sys.version_info >= (3, 11):
        @overload
        def __call__(
            cls,
            value: str,
            names: _EnumNames,
            *,
            module: str | None = None,
            qualname: str | None = None,
            type: type | None = None,
            start: int = 1,
            boundary: FlagBoundary | None = None,
        ) -> type[Enum]:
            """
            Either returns an existing member, or creates a new enum class.

            This method is used both when an enum class is given a value to match
            to an enumeration member (i.e. Color(3)) and for the functional API
            (i.e. Color = Enum('Color', names='RED GREEN BLUE')).

            The value lookup branch is chosen if the enum is final.

            When used for the functional API:

            `value` will be the name of the new class.

            `names` should be either a string of white-space/comma delimited names
            (values will start at `start`), or an iterator/mapping of name, value pairs.

            `module` should be set to the module this class is being created in;
            if it is not set, an attempt to find that module will be made, but if
            it fails the class will not be picklable.

            `qualname` should be set to the actual location this class can be found
            at in its module; by default it is set to the global scope.  If this is
            not correct, unpickling will fail in some circumstances.

            `type`, if set, will be mixed in as the first base class.
            """
            ...
    else:
        @overload
        def __call__(
            cls,
            value: str,
            names: _EnumNames,
            *,
            module: str | None = None,
            qualname: str | None = None,
            type: type | None = None,
            start: int = 1,
        ) -> type[Enum]:
            """
            Either returns an existing member, or creates a new enum class.

            This method is used both when an enum class is given a value to match
            to an enumeration member (i.e. Color(3)) and for the functional API
            (i.e. Color = Enum('Color', names='RED GREEN BLUE')).

            When used for the functional API:

            `value` will be the name of the new class.

            `names` should be either a string of white-space/comma delimited names
            (values will start at `start`), or an iterator/mapping of name, value pairs.

            `module` should be set to the module this class is being created in;
            if it is not set, an attempt to find that module will be made, but if
            it fails the class will not be picklable.

            `qualname` should be set to the actual location this class can be found
            at in its module; by default it is set to the global scope.  If this is
            not correct, unpickling will fail in some circumstances.

            `type`, if set, will be mixed in as the first base class.
            """
            ...

    # Overload 3 (py312+ only): Value lookup on an already existing enum class (complex case)
    #
    # >>> class Foo(enum.Enum):
    # ...     X = 1, 2, 3
    # >>> Foo(1, 2, 3)
    # <Foo.X: (1, 2, 3)>
    #
    if sys.version_info >= (3, 12):
        @overload
        def __call__(cls: type[_EnumMemberT], value: Any, *values: Any) -> _EnumMemberT:
            """
            Either returns an existing member, or creates a new enum class.

            This method is used both when an enum class is given a value to match
            to an enumeration member (i.e. Color(3)) and for the functional API
            (i.e. Color = Enum('Color', names='RED GREEN BLUE')).

            The value lookup branch is chosen if the enum is final.

            When used for the functional API:

            `value` will be the name of the new class.

            `names` should be either a string of white-space/comma delimited names
            (values will start at `start`), or an iterator/mapping of name, value pairs.

            `module` should be set to the module this class is being created in;
            if it is not set, an attempt to find that module will be made, but if
            it fails the class will not be picklable.

            `qualname` should be set to the actual location this class can be found
            at in its module; by default it is set to the global scope.  If this is
            not correct, unpickling will fail in some circumstances.

            `type`, if set, will be mixed in as the first base class.
            """
            ...
    if sys.version_info >= (3, 14):
        @property
        def __signature__(cls) -> _Signature: ...

    _member_names_: list[str]  # undocumented
    _member_map_: dict[str, Enum]  # undocumented
    _value2member_map_: dict[Any, Enum]  # undocumented

if sys.version_info >= (3, 11):
    # In 3.11 `EnumMeta` metaclass is renamed to `EnumType`, but old name also exists.
    EnumType = EnumMeta

    class property(types.DynamicClassAttribute):
        """
        This is a descriptor, used to define attributes that act differently
        when accessed through an enum member and through an enum class.
        Instance access is the same as property(), but access to an attribute
        through the enum class will instead look in the class' _member_map_ for
        a corresponding enum member.
        """
        def __set_name__(self, ownerclass: type[Enum], name: str) -> None: ...
        name: str
        clsname: str
        member: Enum | None

    _magic_enum_attr = property
else:
    _magic_enum_attr = types.DynamicClassAttribute

class Enum(metaclass=EnumMeta):
    """
    Create a collection of name/value pairs.

    Example enumeration:

    >>> class Color(Enum):
    ...     RED = 1
    ...     BLUE = 2
    ...     GREEN = 3

    Access them by:

    - attribute access:

      >>> Color.RED
      <Color.RED: 1>

    - value lookup:

      >>> Color(1)
      <Color.RED: 1>

    - name lookup:

      >>> Color['RED']
      <Color.RED: 1>

    Enumerations can be iterated over, and know how many members they have:

    >>> len(Color)
    3

    >>> list(Color)
    [<Color.RED: 1>, <Color.BLUE: 2>, <Color.GREEN: 3>]

    Methods can be added to enumerations, and members can have their own
    attributes -- see the documentation for details.
    """
    @_magic_enum_attr
    def name(self) -> str: ...
    @_magic_enum_attr
    def value(self) -> Any: ...
    _name_: str
    _value_: Any
    _ignore_: str | list[str]
    _order_: str
    __order__: str
    @classmethod
    def _missing_(cls, value: object) -> Any: ...
    @staticmethod
    def _generate_next_value_(name: str, start: int, count: int, last_values: list[Any]) -> Any:
        """
        Generate the next value when not given.

        name: the name of the member
        start: the initial start value or None
        count: the number of existing members
        last_values: the list of values assigned
        """
        ...
    # It's not true that `__new__` will accept any argument type,
    # so ideally we'd use `Any` to indicate that the argument type is inexpressible.
    # However, using `Any` causes too many false-positives for those using mypy's `--disallow-any-expr`
    # (see #7752, #2539, mypy/#5788),
    # and in practice using `object` here has the same effect as using `Any`.
    def __new__(cls, value: object) -> Self: ...
    def __dir__(self) -> list[str]:
        """Returns public methods and other interesting attributes."""
        ...
    def __hash__(self) -> int: ...
    def __format__(self, format_spec: str) -> str:
        """Returns format using actual value type unless __str__ has been overridden."""
        ...
    def __reduce_ex__(self, proto: Unused) -> tuple[Any, ...]: ...
    if sys.version_info >= (3, 11):
        def __copy__(self) -> Self: ...
        def __deepcopy__(self, memo: Any) -> Self: ...
    if sys.version_info >= (3, 12) and sys.version_info < (3, 14):
        @classmethod
        def __signature__(cls) -> str: ...
    if sys.version_info >= (3, 13):
        # Value may be any type, even in special enums. Enabling Enum parsing from
        # multiple value types
        def _add_value_alias_(self, value: Any) -> None: ...
        def _add_alias_(self, name: str) -> None: ...

if sys.version_info >= (3, 11):
    class ReprEnum(Enum):
        """Only changes the repr(), leaving str() and format() to the mixed-in type."""
        ...

if sys.version_info >= (3, 12):
    class IntEnum(int, ReprEnum):
        """Enum where members are also (and must be) ints"""
        _value_: int
        @_magic_enum_attr
        def value(self) -> int: ...
        def __new__(cls, value: int) -> Self: ...

else:
    if sys.version_info >= (3, 11):
        _IntEnumBase = ReprEnum
    else:
        _IntEnumBase = Enum

    @disjoint_base
    class IntEnum(int, _IntEnumBase):
        """Enum where members are also (and must be) ints"""
        _value_: int
        @_magic_enum_attr
        def value(self) -> int: ...
        def __new__(cls, value: int) -> Self: ...

def unique(enumeration: _EnumerationT) -> _EnumerationT:
    """Class decorator for enumerations ensuring unique member values."""
    ...

_auto_null: Any

class Flag(Enum):
    """Support for flags"""
    _name_: str | None  # type: ignore[assignment]
    _value_: int
    @_magic_enum_attr
    def name(self) -> str | None: ...  # type: ignore[override]
    @_magic_enum_attr
    def value(self) -> int: ...
    def __contains__(self, other: Self) -> bool:
        """Returns True if self has at least the same flags set as other."""
        ...
    def __bool__(self) -> bool: ...
    def __or__(self, other: Self) -> Self: ...
    def __and__(self, other: Self) -> Self: ...
    def __xor__(self, other: Self) -> Self: ...
    def __invert__(self) -> Self: ...
    if sys.version_info >= (3, 11):
        def __iter__(self) -> Iterator[Self]:
            """Returns flags in definition order."""
            ...
        def __len__(self) -> int: ...
        __ror__ = __or__
        __rand__ = __and__
        __rxor__ = __xor__

if sys.version_info >= (3, 11):
    class StrEnum(str, ReprEnum):
        """Enum where members are also (and must be) strings"""
        def __new__(cls, value: str) -> Self: ...
        _value_: str
        @_magic_enum_attr
        def value(self) -> str: ...
        @staticmethod
        def _generate_next_value_(name: str, start: int, count: int, last_values: list[str]) -> str:
            """Return the lower-cased version of the member name."""
            ...

    class EnumCheck(StrEnum):
        """various conditions to check an enumeration for"""
        CONTINUOUS = "no skipped integer values"
        NAMED_FLAGS = "multi-flag aliases may not contain unnamed flags"
        UNIQUE = "one name per value"

    CONTINUOUS: Final = EnumCheck.CONTINUOUS
    NAMED_FLAGS: Final = EnumCheck.NAMED_FLAGS
    UNIQUE: Final = EnumCheck.UNIQUE

    class verify:
        """Check an enumeration for various constraints. (see EnumCheck)"""
        def __init__(self, *checks: EnumCheck) -> None: ...
        def __call__(self, enumeration: _EnumerationT) -> _EnumerationT: ...

    class FlagBoundary(StrEnum):
        """
        control how out of range values are handled
        "strict" -> error is raised             [default for Flag]
        "conform" -> extra bits are discarded
        "eject" -> lose flag status
        "keep" -> keep flag status and all bits [default for IntFlag]
        """
        STRICT = "strict"
        CONFORM = "conform"
        EJECT = "eject"
        KEEP = "keep"

    STRICT: Final = FlagBoundary.STRICT
    CONFORM: Final = FlagBoundary.CONFORM
    EJECT: Final = FlagBoundary.EJECT
    KEEP: Final = FlagBoundary.KEEP

<<<<<<< HEAD
    def global_str(self: Enum) -> str:
        """use enum_name instead of class.enum_name"""
        ...
    def global_enum(cls: _EnumerationT, update_str: bool = False) -> _EnumerationT:
        """
        decorator that makes the repr() of an enum member reference its module
        instead of its class; also exports all members to the enum's module's
        global namespace
        """
        ...
    def global_enum_repr(self: Enum) -> str:
        """
        use module.enum_name instead of class.enum_name

        the module is the last module in case of a multi-module name
        """
        ...
    def global_flag_repr(self: Flag) -> str:
        """
        use module.flag_name instead of class.flag_name

        the module is the last module in case of a multi-module name
        """
        ...
=======
    def global_str(self: Enum) -> str: ...
    def global_enum(cls: _EnumerationT, update_str: bool = False) -> _EnumerationT: ...
    def global_enum_repr(self: Enum) -> str: ...
    def global_flag_repr(self: Flag) -> str: ...
    def show_flag_values(value: int) -> list[int]: ...
>>>>>>> 3f1cdc58

if sys.version_info >= (3, 12):
    # The body of the class is the same, but the base classes are different.
    class IntFlag(int, ReprEnum, Flag, boundary=KEEP):  # type: ignore[misc]  # complaints about incompatible bases
        """Support for integer-based Flags"""
        def __new__(cls, value: int) -> Self: ...
        def __or__(self, other: int) -> Self: ...
        def __and__(self, other: int) -> Self: ...
        def __xor__(self, other: int) -> Self: ...
        def __invert__(self) -> Self: ...
        __ror__ = __or__
        __rand__ = __and__
        __rxor__ = __xor__

elif sys.version_info >= (3, 11):
    # The body of the class is the same, but the base classes are different.
    @disjoint_base
    class IntFlag(int, ReprEnum, Flag, boundary=KEEP):  # type: ignore[misc]  # complaints about incompatible bases
        """Support for integer-based Flags"""
        def __new__(cls, value: int) -> Self: ...
        def __or__(self, other: int) -> Self: ...
        def __and__(self, other: int) -> Self: ...
        def __xor__(self, other: int) -> Self: ...
        def __invert__(self) -> Self: ...
        __ror__ = __or__
        __rand__ = __and__
        __rxor__ = __xor__

else:
    @disjoint_base
    class IntFlag(int, Flag):  # type: ignore[misc]  # complaints about incompatible bases
        """Support for integer-based Flags"""
        def __new__(cls, value: int) -> Self: ...
        def __or__(self, other: int) -> Self: ...
        def __and__(self, other: int) -> Self: ...
        def __xor__(self, other: int) -> Self: ...
        def __invert__(self) -> Self: ...
        __ror__ = __or__
        __rand__ = __and__
        __rxor__ = __xor__

class auto:
    """Instances are replaced with an appropriate value in Enum class suites."""
    _value_: Any
    @_magic_enum_attr
    def value(self) -> Any: ...
    def __new__(cls) -> Self: ...

    # These don't exist, but auto is basically immediately replaced with
    # either an int or a str depending on the type of the enum. StrEnum's auto
    # shouldn't have these, but they're needed for int versions of auto (mostly the __or__).
    # Ideally type checkers would special case auto enough to handle this,
    # but until then this is a slightly inaccurate helping hand.
    def __or__(self, other: int | Self) -> Self:
        """Return self|value."""
        ...
    def __and__(self, other: int | Self) -> Self: ...
    def __xor__(self, other: int | Self) -> Self: ...
    __ror__ = __or__
    __rand__ = __and__
    __rxor__ = __xor__

if sys.version_info >= (3, 11):
    def pickle_by_global_name(self: Enum, proto: int) -> str: ...
    def pickle_by_enum_name(self: _EnumMemberT, proto: int) -> tuple[Callable[..., Any], tuple[type[_EnumMemberT], str]]: ...<|MERGE_RESOLUTION|>--- conflicted
+++ resolved
@@ -543,38 +543,11 @@
     EJECT: Final = FlagBoundary.EJECT
     KEEP: Final = FlagBoundary.KEEP
 
-<<<<<<< HEAD
-    def global_str(self: Enum) -> str:
-        """use enum_name instead of class.enum_name"""
-        ...
-    def global_enum(cls: _EnumerationT, update_str: bool = False) -> _EnumerationT:
-        """
-        decorator that makes the repr() of an enum member reference its module
-        instead of its class; also exports all members to the enum's module's
-        global namespace
-        """
-        ...
-    def global_enum_repr(self: Enum) -> str:
-        """
-        use module.enum_name instead of class.enum_name
-
-        the module is the last module in case of a multi-module name
-        """
-        ...
-    def global_flag_repr(self: Flag) -> str:
-        """
-        use module.flag_name instead of class.flag_name
-
-        the module is the last module in case of a multi-module name
-        """
-        ...
-=======
     def global_str(self: Enum) -> str: ...
     def global_enum(cls: _EnumerationT, update_str: bool = False) -> _EnumerationT: ...
     def global_enum_repr(self: Enum) -> str: ...
     def global_flag_repr(self: Flag) -> str: ...
     def show_flag_values(value: int) -> list[int]: ...
->>>>>>> 3f1cdc58
 
 if sys.version_info >= (3, 12):
     # The body of the class is the same, but the base classes are different.
