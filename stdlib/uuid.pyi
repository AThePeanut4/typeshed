r"""
UUID objects (universally unique identifiers) according to RFC 4122.

This module provides immutable UUID objects (class UUID) and the functions
uuid1(), uuid3(), uuid4(), uuid5() for generating version 1, 3, 4, and 5
UUIDs as specified in RFC 4122.

If all you want is a unique ID, you should probably call uuid1() or uuid4().
Note that uuid1() may compromise privacy since it creates a UUID containing
the computer's network address.  uuid4() creates a random UUID.

Typical usage:

    >>> import uuid

    # make a UUID based on the host ID and current time
    >>> uuid.uuid1()    # doctest: +SKIP
    UUID('a8098c1a-f86e-11da-bd1a-00112444be1e')

    # make a UUID using an MD5 hash of a namespace UUID and a name
    >>> uuid.uuid3(uuid.NAMESPACE_DNS, 'python.org')
    UUID('6fa459ea-ee8a-3ca4-894e-db77e160355e')

    # make a random UUID
    >>> uuid.uuid4()    # doctest: +SKIP
    UUID('16fd2706-8baf-433b-82eb-8c7fada847da')

    # make a UUID using a SHA-1 hash of a namespace UUID and a name
    >>> uuid.uuid5(uuid.NAMESPACE_DNS, 'python.org')
    UUID('886313e1-3b8a-5372-9b90-0c9aee199e5d')

    # make a UUID from a string of hex digits (braces and hyphens ignored)
    >>> x = uuid.UUID('{00010203-0405-0607-0809-0a0b0c0d0e0f}')

    # convert a UUID to a string of hex digits in standard form
    >>> str(x)
    '00010203-0405-0607-0809-0a0b0c0d0e0f'

    # get the raw 16 bytes of the UUID
    >>> x.bytes
    b'\x00\x01\x02\x03\x04\x05\x06\x07\x08\t\n\x0b\x0c\r\x0e\x0f'

    # make a UUID from a 16-byte string
    >>> uuid.UUID(bytes=x.bytes)
    UUID('00010203-0405-0607-0809-0a0b0c0d0e0f')
"""

import builtins
import sys
from enum import Enum
from typing import Final
from typing_extensions import LiteralString, TypeAlias

_FieldsType: TypeAlias = tuple[int, int, int, int, int, int]

class SafeUUID(Enum):
    """An enumeration."""
    safe = 0
    unsafe = -1
    unknown = None

class UUID:
<<<<<<< HEAD
    """
    Instances of the UUID class represent UUIDs as specified in RFC 4122.
    UUID objects are immutable, hashable, and usable as dictionary keys.
    Converting a UUID to a string with str() yields something in the form
    '12345678-1234-1234-1234-123456789abc'.  The UUID constructor accepts
    five possible forms: a similar string of hexadecimal digits, or a tuple
    of six integer fields (with 32-bit, 16-bit, 16-bit, 8-bit, 8-bit, and
    48-bit values respectively) as an argument named 'fields', or a string
    of 16 bytes (with all the integer fields in big-endian order) as an
    argument named 'bytes', or a string of 16 bytes (with the first three
    fields in little-endian order) as an argument named 'bytes_le', or a
    single 128-bit integer as an argument named 'int'.

    UUIDs have these read-only attributes:

        bytes       the UUID as a 16-byte string (containing the six
                    integer fields in big-endian byte order)

        bytes_le    the UUID as a 16-byte string (with time_low, time_mid,
                    and time_hi_version in little-endian byte order)

        fields      a tuple of the six integer fields of the UUID,
                    which are also available as six individual attributes
                    and two derived attributes:

            time_low                the first 32 bits of the UUID
            time_mid                the next 16 bits of the UUID
            time_hi_version         the next 16 bits of the UUID
            clock_seq_hi_variant    the next 8 bits of the UUID
            clock_seq_low           the next 8 bits of the UUID
            node                    the last 48 bits of the UUID

            time                    the 60-bit timestamp
            clock_seq               the 14-bit sequence number

        hex         the UUID as a 32-character hexadecimal string

        int         the UUID as a 128-bit integer

        urn         the UUID as a URN as specified in RFC 4122

        variant     the UUID variant (one of the constants RESERVED_NCS,
                    RFC_4122, RESERVED_MICROSOFT, or RESERVED_FUTURE)

        version     the UUID version number (1 through 5, meaningful only
                    when the variant is RFC_4122)

        is_safe     An enum indicating whether the UUID has been generated in
                    a way that is safe for multiprocessing applications, via
                    uuid_generate_time_safe(3).
    """
=======
    __slots__ = ("int", "is_safe", "__weakref__")
>>>>>>> ca44e4c4
    def __init__(
        self,
        hex: str | None = None,
        bytes: builtins.bytes | None = None,
        bytes_le: builtins.bytes | None = None,
        fields: _FieldsType | None = None,
        int: builtins.int | None = None,
        version: builtins.int | None = None,
        *,
        is_safe: SafeUUID = SafeUUID.unknown,
    ) -> None:
        r"""
        Create a UUID from either a string of 32 hexadecimal digits,
        a string of 16 bytes as the 'bytes' argument, a string of 16 bytes
        in little-endian order as the 'bytes_le' argument, a tuple of six
        integers (32-bit time_low, 16-bit time_mid, 16-bit time_hi_version,
        8-bit clock_seq_hi_variant, 8-bit clock_seq_low, 48-bit node) as
        the 'fields' argument, or a single 128-bit integer as the 'int'
        argument.  When a string of hex digits is given, curly braces,
        hyphens, and a URN prefix are all optional.  For example, these
        expressions all yield the same UUID:

        UUID('{12345678-1234-5678-1234-567812345678}')
        UUID('12345678123456781234567812345678')
        UUID('urn:uuid:12345678-1234-5678-1234-567812345678')
        UUID(bytes='\x12\x34\x56\x78'*4)
        UUID(bytes_le='\x78\x56\x34\x12\x34\x12\x78\x56' +
                      '\x12\x34\x56\x78\x12\x34\x56\x78')
        UUID(fields=(0x12345678, 0x1234, 0x5678, 0x12, 0x34, 0x567812345678))
        UUID(int=0x12345678123456781234567812345678)

        Exactly one of 'hex', 'bytes', 'bytes_le', 'fields', or 'int' must
        be given.  The 'version' argument is optional; if given, the resulting
        UUID will have its variant and version set according to RFC 4122,
        overriding the given 'hex', 'bytes', 'bytes_le', 'fields', or 'int'.

        is_safe is an enum exposed as an attribute on the instance.  It
        indicates whether the UUID has been generated in a way that is safe
        for multiprocessing applications, via uuid_generate_time_safe(3).
        """
        ...
    @property
    def is_safe(self) -> SafeUUID: ...
    @property
    def bytes(self) -> builtins.bytes: ...
    @property
    def bytes_le(self) -> builtins.bytes: ...
    @property
    def clock_seq(self) -> builtins.int: ...
    @property
    def clock_seq_hi_variant(self) -> builtins.int: ...
    @property
    def clock_seq_low(self) -> builtins.int: ...
    @property
    def fields(self) -> _FieldsType: ...
    @property
    def hex(self) -> str: ...
    @property
    def int(self) -> builtins.int: ...
    @property
    def node(self) -> builtins.int: ...
    @property
    def time(self) -> builtins.int: ...
    @property
    def time_hi_version(self) -> builtins.int: ...
    @property
    def time_low(self) -> builtins.int: ...
    @property
    def time_mid(self) -> builtins.int: ...
    @property
    def urn(self) -> str: ...
    @property
    def variant(self) -> str: ...
    @property
    def version(self) -> builtins.int | None: ...
    def __int__(self) -> builtins.int: ...
    def __eq__(self, other: object) -> bool: ...
    def __lt__(self, other: UUID) -> bool: ...
    def __le__(self, other: UUID) -> bool: ...
    def __gt__(self, other: UUID) -> bool: ...
    def __ge__(self, other: UUID) -> bool: ...
    def __hash__(self) -> builtins.int: ...

def getnode() -> int:
    """
    Get the hardware address as a 48-bit positive integer.

    The first time this runs, it may launch a separate program, which could
    be quite slow.  If all attempts to obtain the hardware address fail, we
    choose a random 48-bit number with its eighth bit set to 1 as recommended
    in RFC 4122.
    """
    ...
def uuid1(node: int | None = None, clock_seq: int | None = None) -> UUID:
    """
    Generate a UUID from a host ID, sequence number, and the current time.
    If 'node' is not given, getnode() is used to obtain the hardware
    address.  If 'clock_seq' is given, it is used as the sequence number;
    otherwise a random 14-bit sequence number is chosen.
    """
    ...

if sys.version_info >= (3, 14):
    def uuid6(node: int | None = None, clock_seq: int | None = None) -> UUID: ...
    def uuid7() -> UUID: ...
    def uuid8(a: int | None = None, b: int | None = None, c: int | None = None) -> UUID: ...

if sys.version_info >= (3, 12):
    def uuid3(namespace: UUID, name: str | bytes) -> UUID:
        """Generate a UUID from the MD5 hash of a namespace UUID and a name."""
        ...

else:
    def uuid3(namespace: UUID, name: str) -> UUID:
        """Generate a UUID from the MD5 hash of a namespace UUID and a name."""
        ...

def uuid4() -> UUID:
    """Generate a random UUID."""
    ...

if sys.version_info >= (3, 12):
    def uuid5(namespace: UUID, name: str | bytes) -> UUID:
        """Generate a UUID from the SHA-1 hash of a namespace UUID and a name."""
        ...

else:
    def uuid5(namespace: UUID, name: str) -> UUID:
        """Generate a UUID from the SHA-1 hash of a namespace UUID and a name."""
        ...

if sys.version_info >= (3, 14):
    NIL: Final[UUID]
    MAX: Final[UUID]

NAMESPACE_DNS: Final[UUID]
NAMESPACE_URL: Final[UUID]
NAMESPACE_OID: Final[UUID]
NAMESPACE_X500: Final[UUID]
RESERVED_NCS: Final[LiteralString]
RFC_4122: Final[LiteralString]
RESERVED_MICROSOFT: Final[LiteralString]
RESERVED_FUTURE: Final[LiteralString]

if sys.version_info >= (3, 12):
    def main() -> None:
        """Run the uuid command line interface."""
        ...<|MERGE_RESOLUTION|>--- conflicted
+++ resolved
@@ -60,61 +60,7 @@
     unknown = None
 
 class UUID:
-<<<<<<< HEAD
-    """
-    Instances of the UUID class represent UUIDs as specified in RFC 4122.
-    UUID objects are immutable, hashable, and usable as dictionary keys.
-    Converting a UUID to a string with str() yields something in the form
-    '12345678-1234-1234-1234-123456789abc'.  The UUID constructor accepts
-    five possible forms: a similar string of hexadecimal digits, or a tuple
-    of six integer fields (with 32-bit, 16-bit, 16-bit, 8-bit, 8-bit, and
-    48-bit values respectively) as an argument named 'fields', or a string
-    of 16 bytes (with all the integer fields in big-endian order) as an
-    argument named 'bytes', or a string of 16 bytes (with the first three
-    fields in little-endian order) as an argument named 'bytes_le', or a
-    single 128-bit integer as an argument named 'int'.
-
-    UUIDs have these read-only attributes:
-
-        bytes       the UUID as a 16-byte string (containing the six
-                    integer fields in big-endian byte order)
-
-        bytes_le    the UUID as a 16-byte string (with time_low, time_mid,
-                    and time_hi_version in little-endian byte order)
-
-        fields      a tuple of the six integer fields of the UUID,
-                    which are also available as six individual attributes
-                    and two derived attributes:
-
-            time_low                the first 32 bits of the UUID
-            time_mid                the next 16 bits of the UUID
-            time_hi_version         the next 16 bits of the UUID
-            clock_seq_hi_variant    the next 8 bits of the UUID
-            clock_seq_low           the next 8 bits of the UUID
-            node                    the last 48 bits of the UUID
-
-            time                    the 60-bit timestamp
-            clock_seq               the 14-bit sequence number
-
-        hex         the UUID as a 32-character hexadecimal string
-
-        int         the UUID as a 128-bit integer
-
-        urn         the UUID as a URN as specified in RFC 4122
-
-        variant     the UUID variant (one of the constants RESERVED_NCS,
-                    RFC_4122, RESERVED_MICROSOFT, or RESERVED_FUTURE)
-
-        version     the UUID version number (1 through 5, meaningful only
-                    when the variant is RFC_4122)
-
-        is_safe     An enum indicating whether the UUID has been generated in
-                    a way that is safe for multiprocessing applications, via
-                    uuid_generate_time_safe(3).
-    """
-=======
     __slots__ = ("int", "is_safe", "__weakref__")
->>>>>>> ca44e4c4
     def __init__(
         self,
         hex: str | None = None,
