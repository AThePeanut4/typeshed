"""
Turtle graphics is a popular way for introducing programming to
kids. It was part of the original Logo programming language developed
by Wally Feurzig and Seymour Papert in 1966.

Imagine a robotic turtle starting at (0, 0) in the x-y plane. After an ``import turtle``, give it
the command turtle.forward(15), and it moves (on-screen!) 15 pixels in
the direction it is facing, drawing a line as it moves. Give it the
command turtle.right(25), and it rotates in-place 25 degrees clockwise.

By combining together these and similar commands, intricate shapes and
pictures can easily be drawn.

----- turtle.py

This module is an extended reimplementation of turtle.py from the
Python standard distribution up to Python 2.5. (See: https://www.python.org)

It tries to keep the merits of turtle.py and to be (nearly) 100%
compatible with it. This means in the first place to enable the
learning programmer to use all the commands, classes and methods
interactively when using the module from within IDLE run with
the -n switch.

Roughly it has the following features added:

- Better animation of the turtle movements, especially of turning the
  turtle. So the turtles can more easily be used as a visual feedback
  instrument by the (beginning) programmer.

- Different turtle shapes, gif-images as turtle shapes, user defined
  and user controllable turtle shapes, among them compound
  (multicolored) shapes. Turtle shapes can be stretched and tilted, which
  makes turtles very versatile geometrical objects.

- Fine control over turtle movement and screen updates via delay(),
  and enhanced tracer() and speed() methods.

- Aliases for the most commonly used commands, like fd for forward etc.,
  following the early Logo traditions. This reduces the boring work of
  typing long sequences of commands, which often occur in a natural way
  when kids try to program fancy pictures on their first encounter with
  turtle graphics.

- Turtles now have an undo()-method with configurable undo-buffer.

- Some simple commands/methods for creating event driven programs
  (mouse-, key-, timer-events). Especially useful for programming games.

- A scrollable Canvas class. The default scrollable Canvas can be
  extended interactively as needed while playing around with the turtle(s).

- A TurtleScreen class with methods controlling background color or
  background image, window and canvas size and other properties of the
  TurtleScreen.

- There is a method, setworldcoordinates(), to install a user defined
  coordinate-system for the TurtleScreen.

- The implementation uses a 2-vector class named Vec2D, derived from tuple.
  This class is public, so it can be imported by the application programmer,
  which makes certain types of computations very natural and compact.

- Appearance of the TurtleScreen and the Turtles at startup/import can be
  configured by means of a turtle.cfg configuration file.
  The default configuration mimics the appearance of the old turtle module.

- If configured appropriately the module reads in docstrings from a docstring
  dictionary in some different language, supplied separately  and replaces
  the English ones by those read in. There is a utility function
  write_docstringdict() to write a dictionary with the original (English)
  docstrings to disc, so it can serve as a template for translations.

Behind the scenes there are some features included with possible
extensions in mind. These will be commented and documented elsewhere.
"""

import sys
from _typeshed import StrPath
from collections.abc import Callable, Generator, Sequence
from contextlib import contextmanager
from tkinter import Canvas, Frame, Misc, PhotoImage, Scrollbar
from typing import Any, ClassVar, Literal, TypedDict, overload, type_check_only
from typing_extensions import Self, TypeAlias, deprecated, disjoint_base

__all__ = [
    "ScrolledCanvas",
    "TurtleScreen",
    "Screen",
    "RawTurtle",
    "Turtle",
    "RawPen",
    "Pen",
    "Shape",
    "Vec2D",
    "addshape",
    "bgcolor",
    "bgpic",
    "bye",
    "clearscreen",
    "colormode",
    "delay",
    "exitonclick",
    "getcanvas",
    "getshapes",
    "listen",
    "mainloop",
    "mode",
    "numinput",
    "onkey",
    "onkeypress",
    "onkeyrelease",
    "onscreenclick",
    "ontimer",
    "register_shape",
    "resetscreen",
    "screensize",
    "setup",
    "setworldcoordinates",
    "textinput",
    "title",
    "tracer",
    "turtles",
    "update",
    "window_height",
    "window_width",
    "back",
    "backward",
    "begin_fill",
    "begin_poly",
    "bk",
    "circle",
    "clear",
    "clearstamp",
    "clearstamps",
    "clone",
    "color",
    "degrees",
    "distance",
    "dot",
    "down",
    "end_fill",
    "end_poly",
    "fd",
    "fillcolor",
    "filling",
    "forward",
    "get_poly",
    "getpen",
    "getscreen",
    "get_shapepoly",
    "getturtle",
    "goto",
    "heading",
    "hideturtle",
    "home",
    "ht",
    "isdown",
    "isvisible",
    "left",
    "lt",
    "onclick",
    "ondrag",
    "onrelease",
    "pd",
    "pen",
    "pencolor",
    "pendown",
    "pensize",
    "penup",
    "pos",
    "position",
    "pu",
    "radians",
    "right",
    "reset",
    "resizemode",
    "rt",
    "seth",
    "setheading",
    "setpos",
    "setposition",
    "setundobuffer",
    "setx",
    "sety",
    "shape",
    "shapesize",
    "shapetransform",
    "shearfactor",
    "showturtle",
    "speed",
    "st",
    "stamp",
    "tilt",
    "tiltangle",
    "towards",
    "turtlesize",
    "undo",
    "undobufferentries",
    "up",
    "width",
    "write",
    "xcor",
    "ycor",
    "write_docstringdict",
    "done",
    "Terminator",
]

if sys.version_info >= (3, 14):
    __all__ += ["fill", "no_animation", "poly", "save"]

if sys.version_info >= (3, 12):
    __all__ += ["teleport"]

if sys.version_info < (3, 13):
    __all__ += ["settiltangle"]

# Note: '_Color' is the alias we use for arguments and _AnyColor is the
# alias we use for return types. Really, these two aliases should be the
# same, but as per the "no union returns" typeshed policy, we'll return
# Any instead.
_Color: TypeAlias = str | tuple[float, float, float]
_AnyColor: TypeAlias = Any

@type_check_only
class _PenState(TypedDict):
    shown: bool
    pendown: bool
    pencolor: _Color
    fillcolor: _Color
    pensize: int
    speed: int
    resizemode: Literal["auto", "user", "noresize"]
    stretchfactor: tuple[float, float]
    shearfactor: float
    outline: int
    tilt: float

_Speed: TypeAlias = str | float
_PolygonCoords: TypeAlias = Sequence[tuple[float, float]]

if sys.version_info >= (3, 12):
    class Vec2D(tuple[float, float]):
        """
        A 2 dimensional vector class, used as a helper class
        for implementing turtle graphics.
        May be useful for turtle graphics programs also.
        Derived from tuple, so a vector is a tuple!

        Provides (for a, b vectors, k number):
           a+b vector addition
           a-b vector subtraction
           a*b inner product
           k*a and a*k multiplication with scalar
           |a| absolute value of a
           a.rotate(angle) rotation
        """
        def __new__(cls, x: float, y: float) -> Self: ...
        def __add__(self, other: tuple[float, float]) -> Vec2D: ...  # type: ignore[override]
        @overload  # type: ignore[override]
        def __mul__(self, other: Vec2D) -> float: ...
        @overload
        def __mul__(self, other: float) -> Vec2D: ...
        def __rmul__(self, other: float) -> Vec2D: ...  # type: ignore[override]
        def __sub__(self, other: tuple[float, float]) -> Vec2D: ...
        def __neg__(self) -> Vec2D: ...
        def __abs__(self) -> float: ...
        def rotate(self, angle: float) -> Vec2D:
            """
            rotate self counterclockwise by angle
        
            """
            ...

else:
    @disjoint_base
    class Vec2D(tuple[float, float]):
        """
        A 2 dimensional vector class, used as a helper class
        for implementing turtle graphics.
        May be useful for turtle graphics programs also.
        Derived from tuple, so a vector is a tuple!

        Provides (for a, b vectors, k number):
           a+b vector addition
           a-b vector subtraction
           a*b inner product
           k*a and a*k multiplication with scalar
           |a| absolute value of a
           a.rotate(angle) rotation
        """
        def __new__(cls, x: float, y: float) -> Self: ...
        def __add__(self, other: tuple[float, float]) -> Vec2D: ...  # type: ignore[override]
        @overload  # type: ignore[override]
        def __mul__(self, other: Vec2D) -> float: ...
        @overload
        def __mul__(self, other: float) -> Vec2D: ...
        def __rmul__(self, other: float) -> Vec2D: ...  # type: ignore[override]
        def __sub__(self, other: tuple[float, float]) -> Vec2D: ...
        def __neg__(self) -> Vec2D: ...
        def __abs__(self) -> float: ...
        def rotate(self, angle: float) -> Vec2D:
            """
            rotate self counterclockwise by angle
        
            """
            ...

# Does not actually inherit from Canvas, but dynamically gets all methods of Canvas
class ScrolledCanvas(Canvas, Frame):  # type: ignore[misc]
    """
    Modeled after the scrolled canvas class from Grayons's Tkinter book.

    Used as the default canvas, which pops up automatically when
    using turtle graphics functions or the Turtle class.
    """
    bg: str
    hscroll: Scrollbar
    vscroll: Scrollbar
    def __init__(
        self, master: Misc | None, width: int = 500, height: int = 350, canvwidth: int = 600, canvheight: int = 500
    ) -> None: ...
    canvwidth: int
    canvheight: int
    def reset(self, canvwidth: int | None = None, canvheight: int | None = None, bg: str | None = None) -> None:
        """Adjust canvas and scrollbars according to given canvas size."""
        ...

class TurtleScreenBase:
    """
    Provide the basic graphics functionality.
    Interface between Tkinter and turtle.py.

    To port turtle.py to some different graphics toolkit
    a corresponding TurtleScreenBase class has to be implemented.
    """
    cv: Canvas
    canvwidth: int
    canvheight: int
    xscale: float
    yscale: float
    def __init__(self, cv: Canvas) -> None: ...
    def mainloop(self) -> None:
        """
        Starts event loop - calling Tkinter's mainloop function.

        No argument.

        Must be last statement in a turtle graphics program.
        Must NOT be used if a script is run from within IDLE in -n mode
        (No subprocess) - for interactive use of turtle graphics.

        Example (for a TurtleScreen instance named screen):
        >>> screen.mainloop()
        """
        ...
    def textinput(self, title: str, prompt: str) -> str | None:
        """
        Pop up a dialog window for input of a string.

        Arguments: title is the title of the dialog window,
        prompt is a text mostly describing what information to input.

        Return the string input
        If the dialog is canceled, return None.

        Example (for a TurtleScreen instance named screen):
        >>> screen.textinput("NIM", "Name of first player:")
        """
        ...
    def numinput(
        self, title: str, prompt: str, default: float | None = None, minval: float | None = None, maxval: float | None = None
    ) -> float | None:
        """
        Pop up a dialog window for input of a number.

        Arguments: title is the title of the dialog window,
        prompt is a text mostly describing what numerical information to input.
        default: default value
        minval: minimum value for input
        maxval: maximum value for input

        The number input must be in the range minval .. maxval if these are
        given. If not, a hint is issued and the dialog remains open for
        correction. Return the number input.
        If the dialog is canceled,  return None.

        Example (for a TurtleScreen instance named screen):
        >>> screen.numinput("Poker", "Your stakes:", 1000, minval=10, maxval=10000)
        """
        ...

class Terminator(Exception):
    """
    Will be raised in TurtleScreen.update, if _RUNNING becomes False.

    This stops execution of a turtle graphics script.
    Main purpose: use in the Demo-Viewer turtle.Demo.py.
    """
    ...
class TurtleGraphicsError(Exception):
    """
    Some TurtleGraphics Error
    
    """
    ...

class Shape:
    """
    Data structure modeling shapes.

    attribute _type is one of "polygon", "image", "compound"
    attribute _data is - depending on _type a poygon-tuple,
    an image or a list constructed using the addcomponent method.
    """
    def __init__(
        self, type_: Literal["polygon", "image", "compound"], data: _PolygonCoords | PhotoImage | None = None
    ) -> None: ...
    def addcomponent(self, poly: _PolygonCoords, fill: _Color, outline: _Color | None = None) -> None:
        """
        Add component to a shape of type compound.

        Arguments: poly is a polygon, i. e. a tuple of number pairs.
        fill is the fillcolor of the component,
        outline is the outline color of the component.

        call (for a Shapeobject namend s):
        --   s.addcomponent(((0,0), (10,10), (-10,10)), "red", "blue")

        Example:
        >>> poly = ((0,0),(10,-5),(0,10),(-10,-5))
        >>> s = Shape("compound")
        >>> s.addcomponent(poly, "red", "blue")
        >>> # .. add more components and then use register_shape()
        """
        ...

class TurtleScreen(TurtleScreenBase):
    """
    Provides screen oriented methods like bgcolor etc.

    Only relies upon the methods of TurtleScreenBase and NOT
    upon components of the underlying graphics toolkit -
    which is Tkinter in this case.
    """
    def __init__(
        self, cv: Canvas, mode: Literal["standard", "logo", "world"] = "standard", colormode: float = 1.0, delay: int = 10
    ) -> None: ...
    def clear(self) -> None:
        """
        Delete all drawings and all turtles from the TurtleScreen.

        No argument.

        Reset empty TurtleScreen to its initial state: white background,
        no backgroundimage, no eventbindings and tracing on.

        Example (for a TurtleScreen instance named screen):
        >>> screen.clear()

        Note: this method is not available as function.
        """
        ...
    @overload
    def mode(self, mode: None = None) -> str:
        """
        Set turtle-mode ('standard', 'logo' or 'world') and perform reset.

        Optional argument:
        mode -- one of the strings 'standard', 'logo' or 'world'

        Mode 'standard' is compatible with turtle.py.
        Mode 'logo' is compatible with most Logo-Turtle-Graphics.
        Mode 'world' uses userdefined 'worldcoordinates'. *Attention*: in
        this mode angles appear distorted if x/y unit-ratio doesn't equal 1.
        If mode is not given, return the current mode.

             Mode      Initial turtle heading     positive angles
         ------------|-------------------------|-------------------
          'standard'    to the right (east)       counterclockwise
            'logo'        upward    (north)         clockwise

        Examples:
        >>> mode('logo')   # resets turtle heading to north
        >>> mode()
        'logo'
        """
        ...
    @overload
    def mode(self, mode: Literal["standard", "logo", "world"]) -> None:
        """
        Set turtle-mode ('standard', 'logo' or 'world') and perform reset.

        Optional argument:
        mode -- one of the strings 'standard', 'logo' or 'world'

        Mode 'standard' is compatible with turtle.py.
        Mode 'logo' is compatible with most Logo-Turtle-Graphics.
        Mode 'world' uses userdefined 'worldcoordinates'. *Attention*: in
        this mode angles appear distorted if x/y unit-ratio doesn't equal 1.
        If mode is not given, return the current mode.

             Mode      Initial turtle heading     positive angles
         ------------|-------------------------|-------------------
          'standard'    to the right (east)       counterclockwise
            'logo'        upward    (north)         clockwise

        Examples:
        >>> mode('logo')   # resets turtle heading to north
        >>> mode()
        'logo'
        """
        ...
    def setworldcoordinates(self, llx: float, lly: float, urx: float, ury: float) -> None:
        """
        Set up a user defined coordinate-system.

        Arguments:
        llx -- a number, x-coordinate of lower left corner of canvas
        lly -- a number, y-coordinate of lower left corner of canvas
        urx -- a number, x-coordinate of upper right corner of canvas
        ury -- a number, y-coordinate of upper right corner of canvas

        Set up user coodinat-system and switch to mode 'world' if necessary.
        This performs a screen.reset. If mode 'world' is already active,
        all drawings are redrawn according to the new coordinates.

        But ATTENTION: in user-defined coordinatesystems angles may appear
        distorted. (see Screen.mode())

        Example (for a TurtleScreen instance named screen):
        >>> screen.setworldcoordinates(-10,-0.5,50,1.5)
        >>> for _ in range(36):
        ...     left(10)
        ...     forward(0.5)
        """
        ...
    def register_shape(self, name: str, shape: _PolygonCoords | Shape | None = None) -> None:
        """
        Adds a turtle shape to TurtleScreen's shapelist.

        Arguments:
        (1) name is the name of a gif-file and shape is None.
            Installs the corresponding image shape.
            !! Image-shapes DO NOT rotate when turning the turtle,
            !! so they do not display the heading of the turtle!
        (2) name is an arbitrary string and shape is a tuple
            of pairs of coordinates. Installs the corresponding
            polygon shape
        (3) name is an arbitrary string and shape is a
            (compound) Shape object. Installs the corresponding
            compound shape.
        To use a shape, you have to issue the command shape(shapename).

        call: register_shape("turtle.gif")
        --or: register_shape("tri", ((0,0), (10,10), (-10,10)))

        Example (for a TurtleScreen instance named screen):
        >>> screen.register_shape("triangle", ((5,-3),(0,5),(-5,-3)))
        """
        ...
    @overload
    def colormode(self, cmode: None = None) -> float:
        """
        Return the colormode or set it to 1.0 or 255.

        Optional argument:
        cmode -- one of the values 1.0 or 255

        r, g, b values of colortriples have to be in range 0..cmode.

        Example (for a TurtleScreen instance named screen):
        >>> screen.colormode()
        1.0
        >>> screen.colormode(255)
        >>> pencolor(240,160,80)
        """
        ...
    @overload
    def colormode(self, cmode: float) -> None:
        """
        Return the colormode or set it to 1.0 or 255.

        Optional argument:
        cmode -- one of the values 1.0 or 255

        r, g, b values of colortriples have to be in range 0..cmode.

        Example (for a TurtleScreen instance named screen):
        >>> screen.colormode()
        1.0
        >>> screen.colormode(255)
        >>> pencolor(240,160,80)
        """
        ...
    def reset(self) -> None:
        """
        Reset all Turtles on the Screen to their initial state.

        No argument.

        Example (for a TurtleScreen instance named screen):
        >>> screen.reset()
        """
        ...
    def turtles(self) -> list[Turtle]:
        """
        Return the list of turtles on the screen.

        Example (for a TurtleScreen instance named screen):
        >>> screen.turtles()
        [<turtle.Turtle object at 0x00E11FB0>]
        """
        ...
    @overload
    def bgcolor(self) -> _AnyColor:
        """
        Set or return backgroundcolor of the TurtleScreen.

        Arguments (if given): a color string or three numbers
        in the range 0..colormode or a 3-tuple of such numbers.

        Example (for a TurtleScreen instance named screen):
        >>> screen.bgcolor("orange")
        >>> screen.bgcolor()
        'orange'
        >>> screen.bgcolor(0.5,0,0.5)
        >>> screen.bgcolor()
        '#800080'
        """
        ...
    @overload
    def bgcolor(self, color: _Color) -> None:
        """
        Set or return backgroundcolor of the TurtleScreen.

        Arguments (if given): a color string or three numbers
        in the range 0..colormode or a 3-tuple of such numbers.

        Example (for a TurtleScreen instance named screen):
        >>> screen.bgcolor("orange")
        >>> screen.bgcolor()
        'orange'
        >>> screen.bgcolor(0.5,0,0.5)
        >>> screen.bgcolor()
        '#800080'
        """
        ...
    @overload
    def bgcolor(self, r: float, g: float, b: float) -> None:
        """
        Set or return backgroundcolor of the TurtleScreen.

        Arguments (if given): a color string or three numbers
        in the range 0..colormode or a 3-tuple of such numbers.

        Example (for a TurtleScreen instance named screen):
        >>> screen.bgcolor("orange")
        >>> screen.bgcolor()
        'orange'
        >>> screen.bgcolor(0.5,0,0.5)
        >>> screen.bgcolor()
        '#800080'
        """
        ...
    @overload
    def tracer(self, n: None = None) -> int:
        """
        Turns turtle animation on/off and set delay for update drawings.

        Optional arguments:
        n -- nonnegative  integer
        delay -- nonnegative  integer

        If n is given, only each n-th regular screen update is really performed.
        (Can be used to accelerate the drawing of complex graphics.)
        Second arguments sets delay value (see RawTurtle.delay())

        Example (for a TurtleScreen instance named screen):
        >>> screen.tracer(8, 25)
        >>> dist = 2
        >>> for i in range(200):
        ...     fd(dist)
        ...     rt(90)
        ...     dist += 2
        """
        ...
    @overload
    def tracer(self, n: int, delay: int | None = None) -> None:
        """
        Turns turtle animation on/off and set delay for update drawings.

        Optional arguments:
        n -- nonnegative  integer
        delay -- nonnegative  integer

        If n is given, only each n-th regular screen update is really performed.
        (Can be used to accelerate the drawing of complex graphics.)
        Second arguments sets delay value (see RawTurtle.delay())

        Example (for a TurtleScreen instance named screen):
        >>> screen.tracer(8, 25)
        >>> dist = 2
        >>> for i in range(200):
        ...     fd(dist)
        ...     rt(90)
        ...     dist += 2
        """
        ...
    @overload
    def delay(self, delay: None = None) -> int:
        """
        Return or set the drawing delay in milliseconds.

        Optional argument:
        delay -- positive integer

        Example (for a TurtleScreen instance named screen):
        >>> screen.delay(15)
        >>> screen.delay()
        15
        """
        ...
    @overload
    def delay(self, delay: int) -> None:
        """
        Return or set the drawing delay in milliseconds.

        Optional argument:
        delay -- positive integer

        Example (for a TurtleScreen instance named screen):
        >>> screen.delay(15)
        >>> screen.delay()
        15
        """
        ...
    if sys.version_info >= (3, 14):
        @contextmanager
        def no_animation(self) -> Generator[None]: ...

<<<<<<< HEAD
    def update(self) -> None:
        """
        Perform a TurtleScreen update.
        
        """
        ...
    def window_width(self) -> int:
        """
        Return the width of the turtle window.

        Example (for a TurtleScreen instance named screen):
        >>> screen.window_width()
        640
        """
        ...
    def window_height(self) -> int:
        """
        Return the height of the turtle window.

        Example (for a TurtleScreen instance named screen):
        >>> screen.window_height()
        480
        """
        ...
    def getcanvas(self) -> Canvas:
        """
        Return the Canvas of this TurtleScreen.

        No argument.

        Example (for a Screen instance named screen):
        >>> cv = screen.getcanvas()
        >>> cv
        <turtle.ScrolledCanvas instance at 0x010742D8>
        """
        ...
    def getshapes(self) -> list[str]:
        """
        Return a list of names of all currently available turtle shapes.

        No argument.

        Example (for a TurtleScreen instance named screen):
        >>> screen.getshapes()
        ['arrow', 'blank', 'circle', ... , 'turtle']
        """
        ...
    def onclick(self, fun: Callable[[float, float], object], btn: int = 1, add: Any | None = None) -> None:
        """
        Bind fun to mouse-click event on canvas.

        Arguments:
        fun -- a function with two arguments, the coordinates of the
               clicked point on the canvas.
        btn -- the number of the mouse-button, defaults to 1

        Example (for a TurtleScreen instance named screen)

        >>> screen.onclick(goto)
        >>> # Subsequently clicking into the TurtleScreen will
        >>> # make the turtle move to the clicked point.
        >>> screen.onclick(None)
        """
        ...
    def onkey(self, fun: Callable[[], object], key: str) -> None:
        """
        Bind fun to key-release event of key.

        Arguments:
        fun -- a function with no arguments
        key -- a string: key (e.g. "a") or key-symbol (e.g. "space")

        In order to be able to register key-events, TurtleScreen
        must have focus. (See method listen.)

        Example (for a TurtleScreen instance named screen):

        >>> def f():
        ...     fd(50)
        ...     lt(60)
        ...
        >>> screen.onkey(f, "Up")
        >>> screen.listen()

        Subsequently the turtle can be moved by repeatedly pressing
        the up-arrow key, consequently drawing a hexagon
        """
        ...
    def listen(self, xdummy: float | None = None, ydummy: float | None = None) -> None:
        """
        Set focus on TurtleScreen (in order to collect key-events)

        No arguments.
        Dummy arguments are provided in order
        to be able to pass listen to the onclick method.

        Example (for a TurtleScreen instance named screen):
        >>> screen.listen()
        """
        ...
    def ontimer(self, fun: Callable[[], object], t: int = 0) -> None:
        """
        Install a timer, which calls fun after t milliseconds.

        Arguments:
        fun -- a function with no arguments.
        t -- a number >= 0

        Example (for a TurtleScreen instance named screen):

        >>> running = True
        >>> def f():
        ...     if running:
        ...             fd(50)
        ...             lt(60)
        ...             screen.ontimer(f, 250)
        ...
        >>> f()   # makes the turtle marching around
        >>> running = False
        """
        ...
=======
    def update(self) -> None: ...
    def window_width(self) -> int: ...
    def window_height(self) -> int: ...
    def getcanvas(self) -> Canvas: ...
    def getshapes(self) -> list[str]: ...
    def onclick(self, fun: Callable[[float, float], object], btn: int = 1, add: bool | None = None) -> None: ...
    def onkey(self, fun: Callable[[], object], key: str) -> None: ...
    def listen(self, xdummy: float | None = None, ydummy: float | None = None) -> None: ...
    def ontimer(self, fun: Callable[[], object], t: int = 0) -> None: ...
>>>>>>> a2054393
    @overload
    def bgpic(self, picname: None = None) -> str:
        """
        Set background image or return name of current backgroundimage.

        Optional argument:
        picname -- a string, name of a gif-file or "nopic".

        If picname is a filename, set the corresponding image as background.
        If picname is "nopic", delete backgroundimage, if present.
        If picname is None, return the filename of the current backgroundimage.

        Example (for a TurtleScreen instance named screen):
        >>> screen.bgpic()
        'nopic'
        >>> screen.bgpic("landscape.gif")
        >>> screen.bgpic()
        'landscape.gif'
        """
        ...
    @overload
    def bgpic(self, picname: str) -> None:
        """
        Set background image or return name of current backgroundimage.

        Optional argument:
        picname -- a string, name of a gif-file or "nopic".

        If picname is a filename, set the corresponding image as background.
        If picname is "nopic", delete backgroundimage, if present.
        If picname is None, return the filename of the current backgroundimage.

        Example (for a TurtleScreen instance named screen):
        >>> screen.bgpic()
        'nopic'
        >>> screen.bgpic("landscape.gif")
        >>> screen.bgpic()
        'landscape.gif'
        """
        ...
    @overload
    def screensize(self, canvwidth: None = None, canvheight: None = None, bg: None = None) -> tuple[int, int]:
        """
        Resize the canvas the turtles are drawing on.

        Optional arguments:
        canvwidth -- positive integer, new width of canvas in pixels
        canvheight --  positive integer, new height of canvas in pixels
        bg -- colorstring or color-tuple, new backgroundcolor
        If no arguments are given, return current (canvaswidth, canvasheight)

        Do not alter the drawing window. To observe hidden parts of
        the canvas use the scrollbars. (Can make visible those parts
        of a drawing, which were outside the canvas before!)

        Example (for a Turtle instance named turtle):
        >>> turtle.screensize(2000,1500)
        >>> # e.g. to search for an erroneously escaped turtle ;-)
        """
        ...
    # Looks like if self.cv is not a ScrolledCanvas, this could return a tuple as well
    @overload
    def screensize(self, canvwidth: int, canvheight: int, bg: _Color | None = None) -> None:
        """
        Resize the canvas the turtles are drawing on.

        Optional arguments:
        canvwidth -- positive integer, new width of canvas in pixels
        canvheight --  positive integer, new height of canvas in pixels
        bg -- colorstring or color-tuple, new backgroundcolor
        If no arguments are given, return current (canvaswidth, canvasheight)

        Do not alter the drawing window. To observe hidden parts of
        the canvas use the scrollbars. (Can make visible those parts
        of a drawing, which were outside the canvas before!)

        Example (for a Turtle instance named turtle):
        >>> turtle.screensize(2000,1500)
        >>> # e.g. to search for an erroneously escaped turtle ;-)
        """
        ...
    if sys.version_info >= (3, 14):
        def save(self, filename: StrPath, *, overwrite: bool = False) -> None: ...
    onscreenclick = onclick
    resetscreen = reset
    clearscreen = clear
    addshape = register_shape
    def onkeypress(self, fun: Callable[[], object], key: str | None = None) -> None:
        """
        Bind fun to key-press event of key if key is given,
        or to any key-press-event if no key is given.

        Arguments:
        fun -- a function with no arguments
        key -- a string: key (e.g. "a") or key-symbol (e.g. "space")

        In order to be able to register key-events, TurtleScreen
        must have focus. (See method listen.)

        Example (for a TurtleScreen instance named screen
        and a Turtle instance named turtle):

        >>> def f():
        ...     fd(50)
        ...     lt(60)
        ...
        >>> screen.onkeypress(f, "Up")
        >>> screen.listen()

        Subsequently the turtle can be moved by repeatedly pressing
        the up-arrow key, or by keeping pressed the up-arrow key.
        consequently drawing a hexagon.
        """
        ...
    onkeyrelease = onkey

class TNavigator:
    """
    Navigation part of the RawTurtle.
    Implements methods for turtle movement.
    """
    START_ORIENTATION: dict[str, Vec2D]
    DEFAULT_MODE: str
    DEFAULT_ANGLEOFFSET: int
    DEFAULT_ANGLEORIENT: int
    def __init__(self, mode: Literal["standard", "logo", "world"] = "standard") -> None: ...
    def reset(self) -> None:
        """
        reset turtle to its initial values

        Will be overwritten by parent class
        """
        ...
    def degrees(self, fullcircle: float = 360.0) -> None:
        """
        Set angle measurement units to degrees.

        Optional argument:
        fullcircle -  a number

        Set angle measurement units, i. e. set number
        of 'degrees' for a full circle. Default value is
        360 degrees.

        Example (for a Turtle instance named turtle):
        >>> turtle.left(90)
        >>> turtle.heading()
        90

        Change angle measurement unit to grad (also known as gon,
        grade, or gradian and equals 1/100-th of the right angle.)
        >>> turtle.degrees(400.0)
        >>> turtle.heading()
        100
        """
        ...
    def radians(self) -> None:
        """
        Set the angle measurement units to radians.

        No arguments.

        Example (for a Turtle instance named turtle):
        >>> turtle.heading()
        90
        >>> turtle.radians()
        >>> turtle.heading()
        1.5707963267948966
        """
        ...
    if sys.version_info >= (3, 12):
        def teleport(self, x: float | None = None, y: float | None = None, *, fill_gap: bool = False) -> None:
            """
            To be overwritten by child class RawTurtle.
            Includes no TPen references.
            """
            ...

    def forward(self, distance: float) -> None:
        """
        Move the turtle forward by the specified distance.

        Aliases: forward | fd

        Argument:
        distance -- a number (integer or float)

        Move the turtle forward by the specified distance, in the direction
        the turtle is headed.

        Example (for a Turtle instance named turtle):
        >>> turtle.position()
        (0.00, 0.00)
        >>> turtle.forward(25)
        >>> turtle.position()
        (25.00,0.00)
        >>> turtle.forward(-75)
        >>> turtle.position()
        (-50.00,0.00)
        """
        ...
    def back(self, distance: float) -> None:
        """
        Move the turtle backward by distance.

        Aliases: back | backward | bk

        Argument:
        distance -- a number

        Move the turtle backward by distance, opposite to the direction the
        turtle is headed. Do not change the turtle's heading.

        Example (for a Turtle instance named turtle):
        >>> turtle.position()
        (0.00, 0.00)
        >>> turtle.backward(30)
        >>> turtle.position()
        (-30.00, 0.00)
        """
        ...
    def right(self, angle: float) -> None:
        """
        Turn turtle right by angle units.

        Aliases: right | rt

        Argument:
        angle -- a number (integer or float)

        Turn turtle right by angle units. (Units are by default degrees,
        but can be set via the degrees() and radians() functions.)
        Angle orientation depends on mode. (See this.)

        Example (for a Turtle instance named turtle):
        >>> turtle.heading()
        22.0
        >>> turtle.right(45)
        >>> turtle.heading()
        337.0
        """
        ...
    def left(self, angle: float) -> None:
        """
        Turn turtle left by angle units.

        Aliases: left | lt

        Argument:
        angle -- a number (integer or float)

        Turn turtle left by angle units. (Units are by default degrees,
        but can be set via the degrees() and radians() functions.)
        Angle orientation depends on mode. (See this.)

        Example (for a Turtle instance named turtle):
        >>> turtle.heading()
        22.0
        >>> turtle.left(45)
        >>> turtle.heading()
        67.0
        """
        ...
    def pos(self) -> Vec2D:
        """
        Return the turtle's current location (x,y), as a Vec2D-vector.

        Aliases: pos | position

        No arguments.

        Example (for a Turtle instance named turtle):
        >>> turtle.pos()
        (0.00, 240.00)
        """
        ...
    def xcor(self) -> float:
        """
        Return the turtle's x coordinate.

        No arguments.

        Example (for a Turtle instance named turtle):
        >>> reset()
        >>> turtle.left(60)
        >>> turtle.forward(100)
        >>> print(turtle.xcor())
        50.0
        """
        ...
    def ycor(self) -> float:
        """
        Return the turtle's y coordinate
        ---
        No arguments.

        Example (for a Turtle instance named turtle):
        >>> reset()
        >>> turtle.left(60)
        >>> turtle.forward(100)
        >>> print(turtle.ycor())
        86.6025403784
        """
        ...
    @overload
    def goto(self, x: tuple[float, float], y: None = None) -> None:
        """
        Move turtle to an absolute position.

        Aliases: setpos | setposition | goto:

        Arguments:
        x -- a number      or     a pair/vector of numbers
        y -- a number             None

        call: goto(x, y)         # two coordinates
        --or: goto((x, y))       # a pair (tuple) of coordinates
        --or: goto(vec)          # e.g. as returned by pos()

        Move turtle to an absolute position. If the pen is down,
        a line will be drawn. The turtle's orientation does not change.

        Example (for a Turtle instance named turtle):
        >>> tp = turtle.pos()
        >>> tp
        (0.00, 0.00)
        >>> turtle.setpos(60,30)
        >>> turtle.pos()
        (60.00,30.00)
        >>> turtle.setpos((20,80))
        >>> turtle.pos()
        (20.00,80.00)
        >>> turtle.setpos(tp)
        >>> turtle.pos()
        (0.00,0.00)
        """
        ...
    @overload
    def goto(self, x: float, y: float) -> None:
        """
        Move turtle to an absolute position.

        Aliases: setpos | setposition | goto:

        Arguments:
        x -- a number      or     a pair/vector of numbers
        y -- a number             None

        call: goto(x, y)         # two coordinates
        --or: goto((x, y))       # a pair (tuple) of coordinates
        --or: goto(vec)          # e.g. as returned by pos()

        Move turtle to an absolute position. If the pen is down,
        a line will be drawn. The turtle's orientation does not change.

        Example (for a Turtle instance named turtle):
        >>> tp = turtle.pos()
        >>> tp
        (0.00, 0.00)
        >>> turtle.setpos(60,30)
        >>> turtle.pos()
        (60.00,30.00)
        >>> turtle.setpos((20,80))
        >>> turtle.pos()
        (20.00,80.00)
        >>> turtle.setpos(tp)
        >>> turtle.pos()
        (0.00,0.00)
        """
        ...
    def home(self) -> None:
        """
        Move turtle to the origin - coordinates (0,0).

        No arguments.

        Move turtle to the origin - coordinates (0,0) and set its
        heading to its start-orientation (which depends on mode).

        Example (for a Turtle instance named turtle):
        >>> turtle.home()
        """
        ...
    def setx(self, x: float) -> None:
        """
        Set the turtle's first coordinate to x

        Argument:
        x -- a number (integer or float)

        Set the turtle's first coordinate to x, leave second coordinate
        unchanged.

        Example (for a Turtle instance named turtle):
        >>> turtle.position()
        (0.00, 240.00)
        >>> turtle.setx(10)
        >>> turtle.position()
        (10.00, 240.00)
        """
        ...
    def sety(self, y: float) -> None:
        """
        Set the turtle's second coordinate to y

        Argument:
        y -- a number (integer or float)

        Set the turtle's first coordinate to x, second coordinate remains
        unchanged.

        Example (for a Turtle instance named turtle):
        >>> turtle.position()
        (0.00, 40.00)
        >>> turtle.sety(-10)
        >>> turtle.position()
        (0.00, -10.00)
        """
        ...
    @overload
    def distance(self, x: TNavigator | tuple[float, float], y: None = None) -> float:
        """
        Return the distance from the turtle to (x,y) in turtle step units.

        Arguments:
        x -- a number   or  a pair/vector of numbers   or   a turtle instance
        y -- a number       None                            None

        call: distance(x, y)         # two coordinates
        --or: distance((x, y))       # a pair (tuple) of coordinates
        --or: distance(vec)          # e.g. as returned by pos()
        --or: distance(mypen)        # where mypen is another turtle

        Example (for a Turtle instance named turtle):
        >>> turtle.pos()
        (0.00, 0.00)
        >>> turtle.distance(30,40)
        50.0
        >>> pen = Turtle()
        >>> pen.forward(77)
        >>> turtle.distance(pen)
        77.0
        """
        ...
    @overload
    def distance(self, x: float, y: float) -> float:
        """
        Return the distance from the turtle to (x,y) in turtle step units.

        Arguments:
        x -- a number   or  a pair/vector of numbers   or   a turtle instance
        y -- a number       None                            None

        call: distance(x, y)         # two coordinates
        --or: distance((x, y))       # a pair (tuple) of coordinates
        --or: distance(vec)          # e.g. as returned by pos()
        --or: distance(mypen)        # where mypen is another turtle

        Example (for a Turtle instance named turtle):
        >>> turtle.pos()
        (0.00, 0.00)
        >>> turtle.distance(30,40)
        50.0
        >>> pen = Turtle()
        >>> pen.forward(77)
        >>> turtle.distance(pen)
        77.0
        """
        ...
    @overload
    def towards(self, x: TNavigator | tuple[float, float], y: None = None) -> float:
        """
        Return the angle of the line from the turtle's position to (x, y).

        Arguments:
        x -- a number   or  a pair/vector of numbers   or   a turtle instance
        y -- a number       None                            None

        call: distance(x, y)         # two coordinates
        --or: distance((x, y))       # a pair (tuple) of coordinates
        --or: distance(vec)          # e.g. as returned by pos()
        --or: distance(mypen)        # where mypen is another turtle

        Return the angle, between the line from turtle-position to position
        specified by x, y and the turtle's start orientation. (Depends on
        modes - "standard" or "logo")

        Example (for a Turtle instance named turtle):
        >>> turtle.pos()
        (10.00, 10.00)
        >>> turtle.towards(0,0)
        225.0
        """
        ...
    @overload
    def towards(self, x: float, y: float) -> float:
        """
        Return the angle of the line from the turtle's position to (x, y).

        Arguments:
        x -- a number   or  a pair/vector of numbers   or   a turtle instance
        y -- a number       None                            None

        call: distance(x, y)         # two coordinates
        --or: distance((x, y))       # a pair (tuple) of coordinates
        --or: distance(vec)          # e.g. as returned by pos()
        --or: distance(mypen)        # where mypen is another turtle

        Return the angle, between the line from turtle-position to position
        specified by x, y and the turtle's start orientation. (Depends on
        modes - "standard" or "logo")

        Example (for a Turtle instance named turtle):
        >>> turtle.pos()
        (10.00, 10.00)
        >>> turtle.towards(0,0)
        225.0
        """
        ...
    def heading(self) -> float:
        """
        Return the turtle's current heading.

        No arguments.

        Example (for a Turtle instance named turtle):
        >>> turtle.left(67)
        >>> turtle.heading()
        67.0
        """
        ...
    def setheading(self, to_angle: float) -> None:
        """
        Set the orientation of the turtle to to_angle.

        Aliases:  setheading | seth

        Argument:
        to_angle -- a number (integer or float)

        Set the orientation of the turtle to to_angle.
        Here are some common directions in degrees:

         standard - mode:          logo-mode:
        -------------------|--------------------
           0 - east                0 - north
          90 - north              90 - east
         180 - west              180 - south
         270 - south             270 - west

        Example (for a Turtle instance named turtle):
        >>> turtle.setheading(90)
        >>> turtle.heading()
        90
        """
        ...
    def circle(self, radius: float, extent: float | None = None, steps: int | None = None) -> None:
        """
        Draw a circle with given radius.

        Arguments:
        radius -- a number
        extent (optional) -- a number
        steps (optional) -- an integer

        Draw a circle with given radius. The center is radius units left
        of the turtle; extent - an angle - determines which part of the
        circle is drawn. If extent is not given, draw the entire circle.
        If extent is not a full circle, one endpoint of the arc is the
        current pen position. Draw the arc in counterclockwise direction
        if radius is positive, otherwise in clockwise direction. Finally
        the direction of the turtle is changed by the amount of extent.

        As the circle is approximated by an inscribed regular polygon,
        steps determines the number of steps to use. If not given,
        it will be calculated automatically. Maybe used to draw regular
        polygons.

        call: circle(radius)                  # full circle
        --or: circle(radius, extent)          # arc
        --or: circle(radius, extent, steps)
        --or: circle(radius, steps=6)         # 6-sided polygon

        Example (for a Turtle instance named turtle):
        >>> turtle.circle(50)
        >>> turtle.circle(120, 180)  # semicircle
        """
        ...
    def speed(self, s: int | None = 0) -> int | None:
        """dummy method - to be overwritten by child class"""
        ...
    fd = forward
    bk = back
    backward = back
    rt = right
    lt = left
    position = pos
    setpos = goto
    setposition = goto
    seth = setheading

class TPen:
    """
    Drawing part of the RawTurtle.
    Implements drawing properties.
    """
    def __init__(self, resizemode: Literal["auto", "user", "noresize"] = "noresize") -> None: ...
    @overload
    def resizemode(self, rmode: None = None) -> str:
        """
        Set resizemode to one of the values: "auto", "user", "noresize".

        (Optional) Argument:
        rmode -- one of the strings "auto", "user", "noresize"

        Different resizemodes have the following effects:
          - "auto" adapts the appearance of the turtle
                   corresponding to the value of pensize.
          - "user" adapts the appearance of the turtle according to the
                   values of stretchfactor and outlinewidth (outline),
                   which are set by shapesize()
          - "noresize" no adaption of the turtle's appearance takes place.
        If no argument is given, return current resizemode.
        resizemode("user") is called by a call of shapesize with arguments.


        Examples (for a Turtle instance named turtle):
        >>> turtle.resizemode("noresize")
        >>> turtle.resizemode()
        'noresize'
        """
        ...
    @overload
    def resizemode(self, rmode: Literal["auto", "user", "noresize"]) -> None:
        """
        Set resizemode to one of the values: "auto", "user", "noresize".

        (Optional) Argument:
        rmode -- one of the strings "auto", "user", "noresize"

        Different resizemodes have the following effects:
          - "auto" adapts the appearance of the turtle
                   corresponding to the value of pensize.
          - "user" adapts the appearance of the turtle according to the
                   values of stretchfactor and outlinewidth (outline),
                   which are set by shapesize()
          - "noresize" no adaption of the turtle's appearance takes place.
        If no argument is given, return current resizemode.
        resizemode("user") is called by a call of shapesize with arguments.


        Examples (for a Turtle instance named turtle):
        >>> turtle.resizemode("noresize")
        >>> turtle.resizemode()
        'noresize'
        """
        ...
    @overload
    def pensize(self, width: None = None) -> int:
        """
        Set or return the line thickness.

        Aliases:  pensize | width

        Argument:
        width -- positive number

        Set the line thickness to width or return it. If resizemode is set
        to "auto" and turtleshape is a polygon, that polygon is drawn with
        the same line thickness. If no argument is given, current pensize
        is returned.

        Example (for a Turtle instance named turtle):
        >>> turtle.pensize()
        1
        >>> turtle.pensize(10)   # from here on lines of width 10 are drawn
        """
        ...
    @overload
    def pensize(self, width: int) -> None:
        """
        Set or return the line thickness.

        Aliases:  pensize | width

        Argument:
        width -- positive number

        Set the line thickness to width or return it. If resizemode is set
        to "auto" and turtleshape is a polygon, that polygon is drawn with
        the same line thickness. If no argument is given, current pensize
        is returned.

        Example (for a Turtle instance named turtle):
        >>> turtle.pensize()
        1
        >>> turtle.pensize(10)   # from here on lines of width 10 are drawn
        """
        ...
    def penup(self) -> None:
        """
        Pull the pen up -- no drawing when moving.

        Aliases: penup | pu | up

        No argument

        Example (for a Turtle instance named turtle):
        >>> turtle.penup()
        """
        ...
    def pendown(self) -> None:
        """
        Pull the pen down -- drawing when moving.

        Aliases: pendown | pd | down

        No argument.

        Example (for a Turtle instance named turtle):
        >>> turtle.pendown()
        """
        ...
    def isdown(self) -> bool:
        """
        Return True if pen is down, False if it's up.

        No argument.

        Example (for a Turtle instance named turtle):
        >>> turtle.penup()
        >>> turtle.isdown()
        False
        >>> turtle.pendown()
        >>> turtle.isdown()
        True
        """
        ...
    @overload
    def speed(self, speed: None = None) -> int:
        """
        Return or set the turtle's speed.

        Optional argument:
        speed -- an integer in the range 0..10 or a speedstring (see below)

        Set the turtle's speed to an integer value in the range 0 .. 10.
        If no argument is given: return current speed.

        If input is a number greater than 10 or smaller than 0.5,
        speed is set to 0.
        Speedstrings  are mapped to speedvalues in the following way:
            'fastest' :  0
            'fast'    :  10
            'normal'  :  6
            'slow'    :  3
            'slowest' :  1
        speeds from 1 to 10 enforce increasingly faster animation of
        line drawing and turtle turning.

        Attention:
        speed = 0 : *no* animation takes place. forward/back makes turtle jump
        and likewise left/right make the turtle turn instantly.

        Example (for a Turtle instance named turtle):
        >>> turtle.speed(3)
        """
        ...
    @overload
    def speed(self, speed: _Speed) -> None:
        """
        Return or set the turtle's speed.

        Optional argument:
        speed -- an integer in the range 0..10 or a speedstring (see below)

        Set the turtle's speed to an integer value in the range 0 .. 10.
        If no argument is given: return current speed.

        If input is a number greater than 10 or smaller than 0.5,
        speed is set to 0.
        Speedstrings  are mapped to speedvalues in the following way:
            'fastest' :  0
            'fast'    :  10
            'normal'  :  6
            'slow'    :  3
            'slowest' :  1
        speeds from 1 to 10 enforce increasingly faster animation of
        line drawing and turtle turning.

        Attention:
        speed = 0 : *no* animation takes place. forward/back makes turtle jump
        and likewise left/right make the turtle turn instantly.

        Example (for a Turtle instance named turtle):
        >>> turtle.speed(3)
        """
        ...
    @overload
    def pencolor(self) -> _AnyColor:
        """
        Return or set the pencolor.

        Arguments:
        Four input formats are allowed:
          - pencolor()
            Return the current pencolor as color specification string,
            possibly in hex-number format (see example).
            May be used as input to another color/pencolor/fillcolor call.
          - pencolor(colorstring)
            s is a Tk color specification string, such as "red" or "yellow"
          - pencolor((r, g, b))
            *a tuple* of r, g, and b, which represent, an RGB color,
            and each of r, g, and b are in the range 0..colormode,
            where colormode is either 1.0 or 255
          - pencolor(r, g, b)
            r, g, and b represent an RGB color, and each of r, g, and b
            are in the range 0..colormode

        If turtleshape is a polygon, the outline of that polygon is drawn
        with the newly set pencolor.

        Example (for a Turtle instance named turtle):
        >>> turtle.pencolor('brown')
        >>> tup = (0.2, 0.8, 0.55)
        >>> turtle.pencolor(tup)
        >>> turtle.pencolor()
        '#33cc8c'
        """
        ...
    @overload
    def pencolor(self, color: _Color) -> None:
        """
        Return or set the pencolor.

        Arguments:
        Four input formats are allowed:
          - pencolor()
            Return the current pencolor as color specification string,
            possibly in hex-number format (see example).
            May be used as input to another color/pencolor/fillcolor call.
          - pencolor(colorstring)
            s is a Tk color specification string, such as "red" or "yellow"
          - pencolor((r, g, b))
            *a tuple* of r, g, and b, which represent, an RGB color,
            and each of r, g, and b are in the range 0..colormode,
            where colormode is either 1.0 or 255
          - pencolor(r, g, b)
            r, g, and b represent an RGB color, and each of r, g, and b
            are in the range 0..colormode

        If turtleshape is a polygon, the outline of that polygon is drawn
        with the newly set pencolor.

        Example (for a Turtle instance named turtle):
        >>> turtle.pencolor('brown')
        >>> tup = (0.2, 0.8, 0.55)
        >>> turtle.pencolor(tup)
        >>> turtle.pencolor()
        '#33cc8c'
        """
        ...
    @overload
    def pencolor(self, r: float, g: float, b: float) -> None:
        """
        Return or set the pencolor.

        Arguments:
        Four input formats are allowed:
          - pencolor()
            Return the current pencolor as color specification string,
            possibly in hex-number format (see example).
            May be used as input to another color/pencolor/fillcolor call.
          - pencolor(colorstring)
            s is a Tk color specification string, such as "red" or "yellow"
          - pencolor((r, g, b))
            *a tuple* of r, g, and b, which represent, an RGB color,
            and each of r, g, and b are in the range 0..colormode,
            where colormode is either 1.0 or 255
          - pencolor(r, g, b)
            r, g, and b represent an RGB color, and each of r, g, and b
            are in the range 0..colormode

        If turtleshape is a polygon, the outline of that polygon is drawn
        with the newly set pencolor.

        Example (for a Turtle instance named turtle):
        >>> turtle.pencolor('brown')
        >>> tup = (0.2, 0.8, 0.55)
        >>> turtle.pencolor(tup)
        >>> turtle.pencolor()
        '#33cc8c'
        """
        ...
    @overload
    def fillcolor(self) -> _AnyColor:
        """
        Return or set the fillcolor.

        Arguments:
        Four input formats are allowed:
          - fillcolor()
            Return the current fillcolor as color specification string,
            possibly in hex-number format (see example).
            May be used as input to another color/pencolor/fillcolor call.
          - fillcolor(colorstring)
            s is a Tk color specification string, such as "red" or "yellow"
          - fillcolor((r, g, b))
            *a tuple* of r, g, and b, which represent, an RGB color,
            and each of r, g, and b are in the range 0..colormode,
            where colormode is either 1.0 or 255
          - fillcolor(r, g, b)
            r, g, and b represent an RGB color, and each of r, g, and b
            are in the range 0..colormode

        If turtleshape is a polygon, the interior of that polygon is drawn
        with the newly set fillcolor.

        Example (for a Turtle instance named turtle):
        >>> turtle.fillcolor('violet')
        >>> col = turtle.pencolor()
        >>> turtle.fillcolor(col)
        >>> turtle.fillcolor(0, .5, 0)
        """
        ...
    @overload
    def fillcolor(self, color: _Color) -> None:
        """
        Return or set the fillcolor.

        Arguments:
        Four input formats are allowed:
          - fillcolor()
            Return the current fillcolor as color specification string,
            possibly in hex-number format (see example).
            May be used as input to another color/pencolor/fillcolor call.
          - fillcolor(colorstring)
            s is a Tk color specification string, such as "red" or "yellow"
          - fillcolor((r, g, b))
            *a tuple* of r, g, and b, which represent, an RGB color,
            and each of r, g, and b are in the range 0..colormode,
            where colormode is either 1.0 or 255
          - fillcolor(r, g, b)
            r, g, and b represent an RGB color, and each of r, g, and b
            are in the range 0..colormode

        If turtleshape is a polygon, the interior of that polygon is drawn
        with the newly set fillcolor.

        Example (for a Turtle instance named turtle):
        >>> turtle.fillcolor('violet')
        >>> col = turtle.pencolor()
        >>> turtle.fillcolor(col)
        >>> turtle.fillcolor(0, .5, 0)
        """
        ...
    @overload
    def fillcolor(self, r: float, g: float, b: float) -> None:
        """
        Return or set the fillcolor.

        Arguments:
        Four input formats are allowed:
          - fillcolor()
            Return the current fillcolor as color specification string,
            possibly in hex-number format (see example).
            May be used as input to another color/pencolor/fillcolor call.
          - fillcolor(colorstring)
            s is a Tk color specification string, such as "red" or "yellow"
          - fillcolor((r, g, b))
            *a tuple* of r, g, and b, which represent, an RGB color,
            and each of r, g, and b are in the range 0..colormode,
            where colormode is either 1.0 or 255
          - fillcolor(r, g, b)
            r, g, and b represent an RGB color, and each of r, g, and b
            are in the range 0..colormode

        If turtleshape is a polygon, the interior of that polygon is drawn
        with the newly set fillcolor.

        Example (for a Turtle instance named turtle):
        >>> turtle.fillcolor('violet')
        >>> col = turtle.pencolor()
        >>> turtle.fillcolor(col)
        >>> turtle.fillcolor(0, .5, 0)
        """
        ...
    @overload
    def color(self) -> tuple[_AnyColor, _AnyColor]:
        """
        Return or set the pencolor and fillcolor.

        Arguments:
        Several input formats are allowed.
        They use 0, 1, 2, or 3 arguments as follows:

        color()
            Return the current pencolor and the current fillcolor
            as a pair of color specification strings as are returned
            by pencolor and fillcolor.
        color(colorstring), color((r,g,b)), color(r,g,b)
            inputs as in pencolor, set both, fillcolor and pencolor,
            to the given value.
        color(colorstring1, colorstring2),
        color((r1,g1,b1), (r2,g2,b2))
            equivalent to pencolor(colorstring1) and fillcolor(colorstring2)
            and analogously, if the other input format is used.

        If turtleshape is a polygon, outline and interior of that polygon
        is drawn with the newly set colors.
        For more info see: pencolor, fillcolor

        Example (for a Turtle instance named turtle):
        >>> turtle.color('red', 'green')
        >>> turtle.color()
        ('red', 'green')
        >>> colormode(255)
        >>> color((40, 80, 120), (160, 200, 240))
        >>> color()
        ('#285078', '#a0c8f0')
        """
        ...
    @overload
    def color(self, color: _Color) -> None:
        """
        Return or set the pencolor and fillcolor.

        Arguments:
        Several input formats are allowed.
        They use 0, 1, 2, or 3 arguments as follows:

        color()
            Return the current pencolor and the current fillcolor
            as a pair of color specification strings as are returned
            by pencolor and fillcolor.
        color(colorstring), color((r,g,b)), color(r,g,b)
            inputs as in pencolor, set both, fillcolor and pencolor,
            to the given value.
        color(colorstring1, colorstring2),
        color((r1,g1,b1), (r2,g2,b2))
            equivalent to pencolor(colorstring1) and fillcolor(colorstring2)
            and analogously, if the other input format is used.

        If turtleshape is a polygon, outline and interior of that polygon
        is drawn with the newly set colors.
        For more info see: pencolor, fillcolor

        Example (for a Turtle instance named turtle):
        >>> turtle.color('red', 'green')
        >>> turtle.color()
        ('red', 'green')
        >>> colormode(255)
        >>> color((40, 80, 120), (160, 200, 240))
        >>> color()
        ('#285078', '#a0c8f0')
        """
        ...
    @overload
    def color(self, r: float, g: float, b: float) -> None:
        """
        Return or set the pencolor and fillcolor.

        Arguments:
        Several input formats are allowed.
        They use 0, 1, 2, or 3 arguments as follows:

        color()
            Return the current pencolor and the current fillcolor
            as a pair of color specification strings as are returned
            by pencolor and fillcolor.
        color(colorstring), color((r,g,b)), color(r,g,b)
            inputs as in pencolor, set both, fillcolor and pencolor,
            to the given value.
        color(colorstring1, colorstring2),
        color((r1,g1,b1), (r2,g2,b2))
            equivalent to pencolor(colorstring1) and fillcolor(colorstring2)
            and analogously, if the other input format is used.

        If turtleshape is a polygon, outline and interior of that polygon
        is drawn with the newly set colors.
        For more info see: pencolor, fillcolor

        Example (for a Turtle instance named turtle):
        >>> turtle.color('red', 'green')
        >>> turtle.color()
        ('red', 'green')
        >>> colormode(255)
        >>> color((40, 80, 120), (160, 200, 240))
        >>> color()
        ('#285078', '#a0c8f0')
        """
        ...
    @overload
    def color(self, color1: _Color, color2: _Color) -> None:
        """
        Return or set the pencolor and fillcolor.

        Arguments:
        Several input formats are allowed.
        They use 0, 1, 2, or 3 arguments as follows:

        color()
            Return the current pencolor and the current fillcolor
            as a pair of color specification strings as are returned
            by pencolor and fillcolor.
        color(colorstring), color((r,g,b)), color(r,g,b)
            inputs as in pencolor, set both, fillcolor and pencolor,
            to the given value.
        color(colorstring1, colorstring2),
        color((r1,g1,b1), (r2,g2,b2))
            equivalent to pencolor(colorstring1) and fillcolor(colorstring2)
            and analogously, if the other input format is used.

        If turtleshape is a polygon, outline and interior of that polygon
        is drawn with the newly set colors.
        For more info see: pencolor, fillcolor

        Example (for a Turtle instance named turtle):
        >>> turtle.color('red', 'green')
        >>> turtle.color()
        ('red', 'green')
        >>> colormode(255)
        >>> color((40, 80, 120), (160, 200, 240))
        >>> color()
        ('#285078', '#a0c8f0')
        """
        ...
    if sys.version_info >= (3, 12):
        def teleport(self, x: float | None = None, y: float | None = None, *, fill_gap: bool = False) -> None:
            """
            To be overwritten by child class RawTurtle.
            Includes no TNavigator references.
            """
            ...

    def showturtle(self) -> None:
        """
        Makes the turtle visible.

        Aliases: showturtle | st

        No argument.

        Example (for a Turtle instance named turtle):
        >>> turtle.hideturtle()
        >>> turtle.showturtle()
        """
        ...
    def hideturtle(self) -> None:
        """
        Makes the turtle invisible.

        Aliases: hideturtle | ht

        No argument.

        It's a good idea to do this while you're in the
        middle of a complicated drawing, because hiding
        the turtle speeds up the drawing observably.

        Example (for a Turtle instance named turtle):
        >>> turtle.hideturtle()
        """
        ...
    def isvisible(self) -> bool:
        """
        Return True if the Turtle is shown, False if it's hidden.

        No argument.

        Example (for a Turtle instance named turtle):
        >>> turtle.hideturtle()
        >>> print(turtle.isvisible())
        False
        """
        ...
    # Note: signatures 1 and 2 overlap unsafely when no arguments are provided
    @overload
    def pen(self) -> _PenState:
        """
        Return or set the pen's attributes.

        Arguments:
            pen -- a dictionary with some or all of the below listed keys.
            **pendict -- one or more keyword-arguments with the below
                         listed keys as keywords.

        Return or set the pen's attributes in a 'pen-dictionary'
        with the following key/value pairs:
           "shown"      :   True/False
           "pendown"    :   True/False
           "pencolor"   :   color-string or color-tuple
           "fillcolor"  :   color-string or color-tuple
           "pensize"    :   positive number
           "speed"      :   number in range 0..10
           "resizemode" :   "auto" or "user" or "noresize"
           "stretchfactor": (positive number, positive number)
           "shearfactor":   number
           "outline"    :   positive number
           "tilt"       :   number

        This dictionary can be used as argument for a subsequent
        pen()-call to restore the former pen-state. Moreover one
        or more of these attributes can be provided as keyword-arguments.
        This can be used to set several pen attributes in one statement.


        Examples (for a Turtle instance named turtle):
        >>> turtle.pen(fillcolor="black", pencolor="red", pensize=10)
        >>> turtle.pen()
        {'pensize': 10, 'shown': True, 'resizemode': 'auto', 'outline': 1,
        'pencolor': 'red', 'pendown': True, 'fillcolor': 'black',
        'stretchfactor': (1,1), 'speed': 3, 'shearfactor': 0.0}
        >>> penstate=turtle.pen()
        >>> turtle.color("yellow","")
        >>> turtle.penup()
        >>> turtle.pen()
        {'pensize': 10, 'shown': True, 'resizemode': 'auto', 'outline': 1,
        'pencolor': 'yellow', 'pendown': False, 'fillcolor': '',
        'stretchfactor': (1,1), 'speed': 3, 'shearfactor': 0.0}
        >>> p.pen(penstate, fillcolor="green")
        >>> p.pen()
        {'pensize': 10, 'shown': True, 'resizemode': 'auto', 'outline': 1,
        'pencolor': 'red', 'pendown': True, 'fillcolor': 'green',
        'stretchfactor': (1,1), 'speed': 3, 'shearfactor': 0.0}
        """
        ...
    @overload
    def pen(
        self,
        pen: _PenState | None = None,
        *,
        shown: bool = ...,
        pendown: bool = ...,
        pencolor: _Color = ...,
        fillcolor: _Color = ...,
        pensize: int = ...,
        speed: int = ...,
        resizemode: Literal["auto", "user", "noresize"] = ...,
        stretchfactor: tuple[float, float] = ...,
        outline: int = ...,
        tilt: float = ...,
    ) -> None:
        """
        Return or set the pen's attributes.

        Arguments:
            pen -- a dictionary with some or all of the below listed keys.
            **pendict -- one or more keyword-arguments with the below
                         listed keys as keywords.

        Return or set the pen's attributes in a 'pen-dictionary'
        with the following key/value pairs:
           "shown"      :   True/False
           "pendown"    :   True/False
           "pencolor"   :   color-string or color-tuple
           "fillcolor"  :   color-string or color-tuple
           "pensize"    :   positive number
           "speed"      :   number in range 0..10
           "resizemode" :   "auto" or "user" or "noresize"
           "stretchfactor": (positive number, positive number)
           "shearfactor":   number
           "outline"    :   positive number
           "tilt"       :   number

        This dictionary can be used as argument for a subsequent
        pen()-call to restore the former pen-state. Moreover one
        or more of these attributes can be provided as keyword-arguments.
        This can be used to set several pen attributes in one statement.


        Examples (for a Turtle instance named turtle):
        >>> turtle.pen(fillcolor="black", pencolor="red", pensize=10)
        >>> turtle.pen()
        {'pensize': 10, 'shown': True, 'resizemode': 'auto', 'outline': 1,
        'pencolor': 'red', 'pendown': True, 'fillcolor': 'black',
        'stretchfactor': (1,1), 'speed': 3, 'shearfactor': 0.0}
        >>> penstate=turtle.pen()
        >>> turtle.color("yellow","")
        >>> turtle.penup()
        >>> turtle.pen()
        {'pensize': 10, 'shown': True, 'resizemode': 'auto', 'outline': 1,
        'pencolor': 'yellow', 'pendown': False, 'fillcolor': '',
        'stretchfactor': (1,1), 'speed': 3, 'shearfactor': 0.0}
        >>> p.pen(penstate, fillcolor="green")
        >>> p.pen()
        {'pensize': 10, 'shown': True, 'resizemode': 'auto', 'outline': 1,
        'pencolor': 'red', 'pendown': True, 'fillcolor': 'green',
        'stretchfactor': (1,1), 'speed': 3, 'shearfactor': 0.0}
        """
        ...
    width = pensize
    up = penup
    pu = penup
    pd = pendown
    down = pendown
    st = showturtle
    ht = hideturtle

class RawTurtle(TPen, TNavigator):  # type: ignore[misc]  # Conflicting methods in base classes
    """
    Animation part of the RawTurtle.
    Puts RawTurtle upon a TurtleScreen and provides tools for
    its animation.
    """
    screen: TurtleScreen
    screens: ClassVar[list[TurtleScreen]]
    def __init__(
        self,
        canvas: Canvas | TurtleScreen | None = None,
        shape: str = "classic",
        undobuffersize: int = 1000,
        visible: bool = True,
    ) -> None: ...
    def reset(self) -> None:
        """
        Delete the turtle's drawings and restore its default values.

        No argument.

        Delete the turtle's drawings from the screen, re-center the turtle
        and set variables to the default values.

        Example (for a Turtle instance named turtle):
        >>> turtle.position()
        (0.00,-22.00)
        >>> turtle.heading()
        100.0
        >>> turtle.reset()
        >>> turtle.position()
        (0.00,0.00)
        >>> turtle.heading()
        0.0
        """
        ...
    def setundobuffer(self, size: int | None) -> None:
        """
        Set or disable undobuffer.

        Argument:
        size -- an integer or None

        If size is an integer an empty undobuffer of given size is installed.
        Size gives the maximum number of turtle-actions that can be undone
        by the undo() function.
        If size is None, no undobuffer is present.

        Example (for a Turtle instance named turtle):
        >>> turtle.setundobuffer(42)
        """
        ...
    def undobufferentries(self) -> int:
        """
        Return count of entries in the undobuffer.

        No argument.

        Example (for a Turtle instance named turtle):
        >>> while undobufferentries():
        ...     undo()
        """
        ...
    def clear(self) -> None:
        """
        Delete the turtle's drawings from the screen. Do not move turtle.

        No arguments.

        Delete the turtle's drawings from the screen. Do not move turtle.
        State and position of the turtle as well as drawings of other
        turtles are not affected.

        Examples (for a Turtle instance named turtle):
        >>> turtle.clear()
        """
        ...
    def clone(self) -> Self:
        """
        Create and return a clone of the turtle.

        No argument.

        Create and return a clone of the turtle with same position, heading
        and turtle properties.

        Example (for a Turtle instance named mick):
        mick = Turtle()
        joe = mick.clone()
        """
        ...
    @overload
    def shape(self, name: None = None) -> str:
        """
        Set turtle shape to shape with given name / return current shapename.

        Optional argument:
        name -- a string, which is a valid shapename

        Set turtle shape to shape with given name or, if name is not given,
        return name of current shape.
        Shape with name must exist in the TurtleScreen's shape dictionary.
        Initially there are the following polygon shapes:
        'arrow', 'turtle', 'circle', 'square', 'triangle', 'classic'.
        To learn about how to deal with shapes see Screen-method register_shape.

        Example (for a Turtle instance named turtle):
        >>> turtle.shape()
        'arrow'
        >>> turtle.shape("turtle")
        >>> turtle.shape()
        'turtle'
        """
        ...
    @overload
    def shape(self, name: str) -> None:
        """
        Set turtle shape to shape with given name / return current shapename.

        Optional argument:
        name -- a string, which is a valid shapename

        Set turtle shape to shape with given name or, if name is not given,
        return name of current shape.
        Shape with name must exist in the TurtleScreen's shape dictionary.
        Initially there are the following polygon shapes:
        'arrow', 'turtle', 'circle', 'square', 'triangle', 'classic'.
        To learn about how to deal with shapes see Screen-method register_shape.

        Example (for a Turtle instance named turtle):
        >>> turtle.shape()
        'arrow'
        >>> turtle.shape("turtle")
        >>> turtle.shape()
        'turtle'
        """
        ...
    # Unsafely overlaps when no arguments are provided
    @overload
    def shapesize(self) -> tuple[float, float, float]:
        """
        Set/return turtle's stretchfactors/outline. Set resizemode to "user".

        Optional arguments:
           stretch_wid : positive number
           stretch_len : positive number
           outline  : positive number

        Return or set the pen's attributes x/y-stretchfactors and/or outline.
        Set resizemode to "user".
        If and only if resizemode is set to "user", the turtle will be displayed
        stretched according to its stretchfactors:
        stretch_wid is stretchfactor perpendicular to orientation
        stretch_len is stretchfactor in direction of turtles orientation.
        outline determines the width of the shapes's outline.

        Examples (for a Turtle instance named turtle):
        >>> turtle.resizemode("user")
        >>> turtle.shapesize(5, 5, 12)
        >>> turtle.shapesize(outline=8)
        """
        ...
    @overload
    def shapesize(
        self, stretch_wid: float | None = None, stretch_len: float | None = None, outline: float | None = None
    ) -> None:
        """
        Set/return turtle's stretchfactors/outline. Set resizemode to "user".

        Optional arguments:
           stretch_wid : positive number
           stretch_len : positive number
           outline  : positive number

        Return or set the pen's attributes x/y-stretchfactors and/or outline.
        Set resizemode to "user".
        If and only if resizemode is set to "user", the turtle will be displayed
        stretched according to its stretchfactors:
        stretch_wid is stretchfactor perpendicular to orientation
        stretch_len is stretchfactor in direction of turtles orientation.
        outline determines the width of the shapes's outline.

        Examples (for a Turtle instance named turtle):
        >>> turtle.resizemode("user")
        >>> turtle.shapesize(5, 5, 12)
        >>> turtle.shapesize(outline=8)
        """
        ...
    @overload
    def shearfactor(self, shear: None = None) -> float:
        """
        Set or return the current shearfactor.

        Optional argument: shear -- number, tangent of the shear angle

        Shear the turtleshape according to the given shearfactor shear,
        which is the tangent of the shear angle. DO NOT change the
        turtle's heading (direction of movement).
        If shear is not given: return the current shearfactor, i. e. the
        tangent of the shear angle, by which lines parallel to the
        heading of the turtle are sheared.

        Examples (for a Turtle instance named turtle):
        >>> turtle.shape("circle")
        >>> turtle.shapesize(5,2)
        >>> turtle.shearfactor(0.5)
        >>> turtle.shearfactor()
        >>> 0.5
        """
        ...
    @overload
    def shearfactor(self, shear: float) -> None:
        """
        Set or return the current shearfactor.

        Optional argument: shear -- number, tangent of the shear angle

        Shear the turtleshape according to the given shearfactor shear,
        which is the tangent of the shear angle. DO NOT change the
        turtle's heading (direction of movement).
        If shear is not given: return the current shearfactor, i. e. the
        tangent of the shear angle, by which lines parallel to the
        heading of the turtle are sheared.

        Examples (for a Turtle instance named turtle):
        >>> turtle.shape("circle")
        >>> turtle.shapesize(5,2)
        >>> turtle.shearfactor(0.5)
        >>> turtle.shearfactor()
        >>> 0.5
        """
        ...
    # Unsafely overlaps when no arguments are provided
    @overload
    def shapetransform(self) -> tuple[float, float, float, float]:
        """
        Set or return the current transformation matrix of the turtle shape.

        Optional arguments: t11, t12, t21, t22 -- numbers.

        If none of the matrix elements are given, return the transformation
        matrix.
        Otherwise set the given elements and transform the turtleshape
        according to the matrix consisting of first row t11, t12 and
        second row t21, 22.
        Modify stretchfactor, shearfactor and tiltangle according to the
        given matrix.

        Examples (for a Turtle instance named turtle):
        >>> turtle.shape("square")
        >>> turtle.shapesize(4,2)
        >>> turtle.shearfactor(-0.5)
        >>> turtle.shapetransform()
        (4.0, -1.0, -0.0, 2.0)
        """
        ...
    @overload
    def shapetransform(
        self, t11: float | None = None, t12: float | None = None, t21: float | None = None, t22: float | None = None
    ) -> None:
        """
        Set or return the current transformation matrix of the turtle shape.

        Optional arguments: t11, t12, t21, t22 -- numbers.

        If none of the matrix elements are given, return the transformation
        matrix.
        Otherwise set the given elements and transform the turtleshape
        according to the matrix consisting of first row t11, t12 and
        second row t21, 22.
        Modify stretchfactor, shearfactor and tiltangle according to the
        given matrix.

        Examples (for a Turtle instance named turtle):
        >>> turtle.shape("square")
        >>> turtle.shapesize(4,2)
        >>> turtle.shearfactor(-0.5)
        >>> turtle.shapetransform()
        (4.0, -1.0, -0.0, 2.0)
        """
        ...
    def get_shapepoly(self) -> _PolygonCoords | None:
        """
        Return the current shape polygon as tuple of coordinate pairs.

        No argument.

        Examples (for a Turtle instance named turtle):
        >>> turtle.shape("square")
        >>> turtle.shapetransform(4, -1, 0, 2)
        >>> turtle.get_shapepoly()
        ((50, -20), (30, 20), (-50, 20), (-30, -20))
        """
        ...

    if sys.version_info < (3, 13):
        @deprecated("Deprecated since Python 3.1; removed in Python 3.13. Use `tiltangle()` instead.")
        def settiltangle(self, angle: float) -> None:
            """
            Rotate the turtleshape to point in the specified direction

            Argument: angle -- number

            Rotate the turtleshape to point in the direction specified by angle,
            regardless of its current tilt-angle. DO NOT change the turtle's
            heading (direction of movement).

            Deprecated since Python 3.1

            Examples (for a Turtle instance named turtle):
            >>> turtle.shape("circle")
            >>> turtle.shapesize(5,2)
            >>> turtle.settiltangle(45)
            >>> turtle.stamp()
            >>> turtle.fd(50)
            >>> turtle.settiltangle(-45)
            >>> turtle.stamp()
            >>> turtle.fd(50)
            """
            ...

    @overload
    def tiltangle(self, angle: None = None) -> float:
        """
        Set or return the current tilt-angle.

        Optional argument: angle -- number

        Rotate the turtleshape to point in the direction specified by angle,
        regardless of its current tilt-angle. DO NOT change the turtle's
        heading (direction of movement).
        If angle is not given: return the current tilt-angle, i. e. the angle
        between the orientation of the turtleshape and the heading of the
        turtle (its direction of movement).

        Examples (for a Turtle instance named turtle):
        >>> turtle.shape("circle")
        >>> turtle.shapesize(5, 2)
        >>> turtle.tiltangle()
        0.0
        >>> turtle.tiltangle(45)
        >>> turtle.tiltangle()
        45.0
        >>> turtle.stamp()
        >>> turtle.fd(50)
        >>> turtle.tiltangle(-45)
        >>> turtle.tiltangle()
        315.0
        >>> turtle.stamp()
        >>> turtle.fd(50)
        """
        ...
    @overload
    def tiltangle(self, angle: float) -> None:
        """
        Set or return the current tilt-angle.

        Optional argument: angle -- number

        Rotate the turtleshape to point in the direction specified by angle,
        regardless of its current tilt-angle. DO NOT change the turtle's
        heading (direction of movement).
        If angle is not given: return the current tilt-angle, i. e. the angle
        between the orientation of the turtleshape and the heading of the
        turtle (its direction of movement).

        Examples (for a Turtle instance named turtle):
        >>> turtle.shape("circle")
        >>> turtle.shapesize(5, 2)
        >>> turtle.tiltangle()
        0.0
        >>> turtle.tiltangle(45)
        >>> turtle.tiltangle()
        45.0
        >>> turtle.stamp()
        >>> turtle.fd(50)
        >>> turtle.tiltangle(-45)
        >>> turtle.tiltangle()
        315.0
        >>> turtle.stamp()
        >>> turtle.fd(50)
        """
        ...
    def tilt(self, angle: float) -> None:
        """
        Rotate the turtleshape by angle.

        Argument:
        angle - a number

        Rotate the turtleshape by angle from its current tilt-angle,
        but do NOT change the turtle's heading (direction of movement).

        Examples (for a Turtle instance named turtle):
        >>> turtle.shape("circle")
        >>> turtle.shapesize(5,2)
        >>> turtle.tilt(30)
        >>> turtle.fd(50)
        >>> turtle.tilt(30)
        >>> turtle.fd(50)
        """
        ...
    # Can return either 'int' or Tuple[int, ...] based on if the stamp is
    # a compound stamp or not. So, as per the "no Union return" policy,
    # we return Any.
    def stamp(self) -> Any:
        """
        Stamp a copy of the turtleshape onto the canvas and return its id.

        No argument.

        Stamp a copy of the turtle shape onto the canvas at the current
        turtle position. Return a stamp_id for that stamp, which can be
        used to delete it by calling clearstamp(stamp_id).

        Example (for a Turtle instance named turtle):
        >>> turtle.color("blue")
        >>> turtle.stamp()
        13
        >>> turtle.fd(50)
        """
        ...
    def clearstamp(self, stampid: int | tuple[int, ...]) -> None:
        """
        Delete stamp with given stampid

        Argument:
        stampid - an integer, must be return value of previous stamp() call.

        Example (for a Turtle instance named turtle):
        >>> turtle.color("blue")
        >>> astamp = turtle.stamp()
        >>> turtle.fd(50)
        >>> turtle.clearstamp(astamp)
        """
        ...
    def clearstamps(self, n: int | None = None) -> None:
        """
        Delete all or first/last n of turtle's stamps.

        Optional argument:
        n -- an integer

        If n is None, delete all of pen's stamps,
        else if n > 0 delete first n stamps
        else if n < 0 delete last n stamps.

        Example (for a Turtle instance named turtle):
        >>> for i in range(8):
        ...     turtle.stamp(); turtle.fd(30)
        ...
        >>> turtle.clearstamps(2)
        >>> turtle.clearstamps(-2)
        >>> turtle.clearstamps()
        """
        ...
    def filling(self) -> bool:
        """
        Return fillstate (True if filling, False else).

        No argument.

        Example (for a Turtle instance named turtle):
        >>> turtle.begin_fill()
        >>> if turtle.filling():
        ...     turtle.pensize(5)
        ... else:
        ...     turtle.pensize(3)
        """
        ...
    if sys.version_info >= (3, 14):
        @contextmanager
        def fill(self) -> Generator[None]: ...

    def begin_fill(self) -> None:
        """
        Called just before drawing a shape to be filled.

        No argument.

        Example (for a Turtle instance named turtle):
        >>> turtle.color("black", "red")
        >>> turtle.begin_fill()
        >>> turtle.circle(60)
        >>> turtle.end_fill()
        """
        ...
    def end_fill(self) -> None:
        """
        Fill the shape drawn after the call begin_fill().

        No argument.

        Example (for a Turtle instance named turtle):
        >>> turtle.color("black", "red")
        >>> turtle.begin_fill()
        >>> turtle.circle(60)
        >>> turtle.end_fill()
        """
        ...
    @overload
    def dot(self, size: int | _Color | None = None) -> None:
        """
        Draw a dot with diameter size, using color.

        Optional arguments:
        size -- an integer >= 1 (if given)
        color -- a colorstring or a numeric color tuple

        Draw a circular dot with diameter size, using color.
        If size is not given, the maximum of pensize+4 and 2*pensize is used.

        Example (for a Turtle instance named turtle):
        >>> turtle.dot()
        >>> turtle.fd(50); turtle.dot(20, "blue"); turtle.fd(50)
        """
        ...
    @overload
    def dot(self, size: int | None, color: _Color, /) -> None:
        """
        Draw a dot with diameter size, using color.

        Optional arguments:
        size -- an integer >= 1 (if given)
        color -- a colorstring or a numeric color tuple

        Draw a circular dot with diameter size, using color.
        If size is not given, the maximum of pensize+4 and 2*pensize is used.

        Example (for a Turtle instance named turtle):
        >>> turtle.dot()
        >>> turtle.fd(50); turtle.dot(20, "blue"); turtle.fd(50)
        """
        ...
    @overload
    def dot(self, size: int | None, r: float, g: float, b: float, /) -> None:
        """
        Draw a dot with diameter size, using color.

        Optional arguments:
        size -- an integer >= 1 (if given)
        color -- a colorstring or a numeric color tuple

        Draw a circular dot with diameter size, using color.
        If size is not given, the maximum of pensize+4 and 2*pensize is used.

        Example (for a Turtle instance named turtle):
        >>> turtle.dot()
        >>> turtle.fd(50); turtle.dot(20, "blue"); turtle.fd(50)
        """
        ...
    def write(
        self, arg: object, move: bool = False, align: str = "left", font: tuple[str, int, str] = ("Arial", 8, "normal")
    ) -> None:
        """
        Write text at the current turtle position.

        Arguments:
        arg -- info, which is to be written to the TurtleScreen
        move (optional) -- True/False
        align (optional) -- one of the strings "left", "center" or right"
        font (optional) -- a triple (fontname, fontsize, fonttype)

        Write text - the string representation of arg - at the current
        turtle position according to align ("left", "center" or right")
        and with the given font.
        If move is True, the pen is moved to the bottom-right corner
        of the text. By default, move is False.

        Example (for a Turtle instance named turtle):
        >>> turtle.write('Home = ', True, align="center")
        >>> turtle.write((0,0), True)
        """
        ...
    if sys.version_info >= (3, 14):
        @contextmanager
        def poly(self) -> Generator[None]: ...

    def begin_poly(self) -> None:
        """
        Start recording the vertices of a polygon.

        No argument.

        Start recording the vertices of a polygon. Current turtle position
        is first point of polygon.

        Example (for a Turtle instance named turtle):
        >>> turtle.begin_poly()
        """
        ...
    def end_poly(self) -> None:
        """
        Stop recording the vertices of a polygon.

        No argument.

        Stop recording the vertices of a polygon. Current turtle position is
        last point of polygon. This will be connected with the first point.

        Example (for a Turtle instance named turtle):
        >>> turtle.end_poly()
        """
        ...
    def get_poly(self) -> _PolygonCoords | None:
        """
        Return the lastly recorded polygon.

        No argument.

        Example (for a Turtle instance named turtle):
        >>> p = turtle.get_poly()
        >>> turtle.register_shape("myFavouriteShape", p)
        """
        ...
    def getscreen(self) -> TurtleScreen:
        """
        Return the TurtleScreen object, the turtle is drawing  on.

        No argument.

        Return the TurtleScreen object, the turtle is drawing  on.
        So TurtleScreen-methods can be called for that object.

        Example (for a Turtle instance named turtle):
        >>> ts = turtle.getscreen()
        >>> ts
        <turtle.TurtleScreen object at 0x0106B770>
        >>> ts.bgcolor("pink")
        """
        ...
    def getturtle(self) -> Self:
        """
        Return the Turtleobject itself.

        No argument.

        Only reasonable use: as a function to return the 'anonymous turtle':

        Example:
        >>> pet = getturtle()
        >>> pet.fd(50)
        >>> pet
        <turtle.Turtle object at 0x0187D810>
        >>> turtles()
        [<turtle.Turtle object at 0x0187D810>]
        """
        ...
    getpen = getturtle
    def onclick(self, fun: Callable[[float, float], object], btn: int = 1, add: bool | None = None) -> None:
        """
        Bind fun to mouse-click event on this turtle on canvas.

        Arguments:
        fun --  a function with two arguments, to which will be assigned
                the coordinates of the clicked point on the canvas.
        btn --  number of the mouse-button defaults to 1 (left mouse button).
        add --  True or False. If True, new binding will be added, otherwise
                it will replace a former binding.

        Example for the anonymous turtle, i. e. the procedural way:

        >>> def turn(x, y):
        ...     left(360)
        ...
        >>> onclick(turn)  # Now clicking into the turtle will turn it.
        >>> onclick(None)  # event-binding will be removed
        """
        ...
    def onrelease(self, fun: Callable[[float, float], object], btn: int = 1, add: bool | None = None) -> None:
        """
        Bind fun to mouse-button-release event on this turtle on canvas.

        Arguments:
        fun -- a function with two arguments, to which will be assigned
                the coordinates of the clicked point on the canvas.
        btn --  number of the mouse-button defaults to 1 (left mouse button).

        Example (for a MyTurtle instance named joe):
        >>> class MyTurtle(Turtle):
        ...     def glow(self,x,y):
        ...             self.fillcolor("red")
        ...     def unglow(self,x,y):
        ...             self.fillcolor("")
        ...
        >>> joe = MyTurtle()
        >>> joe.onclick(joe.glow)
        >>> joe.onrelease(joe.unglow)

        Clicking on joe turns fillcolor red, unclicking turns it to
        transparent.
        """
        ...
    def ondrag(self, fun: Callable[[float, float], object], btn: int = 1, add: bool | None = None) -> None:
        """
        Bind fun to mouse-move event on this turtle on canvas.

        Arguments:
        fun -- a function with two arguments, to which will be assigned
               the coordinates of the clicked point on the canvas.
        btn -- number of the mouse-button defaults to 1 (left mouse button).

        Every sequence of mouse-move-events on a turtle is preceded by a
        mouse-click event on that turtle.

        Example (for a Turtle instance named turtle):
        >>> turtle.ondrag(turtle.goto)

        Subsequently clicking and dragging a Turtle will move it
        across the screen thereby producing handdrawings (if pen is
        down).
        """
        ...
    def undo(self) -> None:
        """
        undo (repeatedly) the last turtle action.

        No argument.

        undo (repeatedly) the last turtle action.
        Number of available undo actions is determined by the size of
        the undobuffer.

        Example (for a Turtle instance named turtle):
        >>> for i in range(4):
        ...     turtle.fd(50); turtle.lt(80)
        ...
        >>> for i in range(8):
        ...     turtle.undo()
        ...
        """
        ...
    turtlesize = shapesize

class _Screen(TurtleScreen):
    def __init__(self) -> None: ...
    # Note int and float are interpreted differently, hence the Union instead of just float
    def setup(
        self,
        width: int | float = 0.5,  # noqa: Y041
        height: int | float = 0.75,  # noqa: Y041
        startx: int | None = None,
        starty: int | None = None,
    ) -> None:
        """
        Set the size and position of the main window.

        Arguments:
        width: as integer a size in pixels, as float a fraction of the screen.
          Default is 50% of screen.
        height: as integer the height in pixels, as float a fraction of the
          screen. Default is 75% of screen.
        startx: if positive, starting position in pixels from the left
          edge of the screen, if negative from the right edge
          Default, startx=None is to center window horizontally.
        starty: if positive, starting position in pixels from the top
          edge of the screen, if negative from the bottom edge
          Default, starty=None is to center window vertically.

        Examples (for a Screen instance named screen):
        >>> screen.setup (width=200, height=200, startx=0, starty=0)

        sets window to 200x200 pixels, in upper left of screen

        >>> screen.setup(width=.75, height=0.5, startx=None, starty=None)

        sets window to 75% of screen by 50% of screen and centers
        """
        ...
    def title(self, titlestring: str) -> None:
        """
        Set title of turtle-window

        Argument:
        titlestring -- a string, to appear in the titlebar of the
                       turtle graphics window.

        This is a method of Screen-class. Not available for TurtleScreen-
        objects.

        Example (for a Screen instance named screen):
        >>> screen.title("Welcome to the turtle-zoo!")
        """
        ...
    def bye(self) -> None:
        """
        Shut the turtlegraphics window.

        Example (for a TurtleScreen instance named screen):
        >>> screen.bye()
        """
        ...
    def exitonclick(self) -> None:
        """
        Go into mainloop until the mouse is clicked.

        No arguments.

        Bind bye() method to mouseclick on TurtleScreen.
        If "using_IDLE" - value in configuration dictionary is False
        (default value), enter mainloop.
        If IDLE with -n switch (no subprocess) is used, this value should be
        set to True in turtle.cfg. In this case IDLE's mainloop
        is active also for the client script.

        This is a method of the Screen-class and not available for
        TurtleScreen instances.

        Example (for a Screen instance named screen):
        >>> screen.exitonclick()
        """
        ...

class Turtle(RawTurtle):
    """
    RawTurtle auto-creating (scrolled) canvas.

    When a Turtle object is created or a function derived from some
    Turtle method is called a TurtleScreen object is automatically created.
    """
    def __init__(self, shape: str = "classic", undobuffersize: int = 1000, visible: bool = True) -> None: ...

RawPen = RawTurtle
Pen = Turtle

def write_docstringdict(filename: str = "turtle_docstringdict") -> None:
    """
    Create and write docstring-dictionary to file.

    Optional argument:
    filename -- a string, used as filename
                default value is turtle_docstringdict

    Has to be called explicitly, (not used by the turtle-graphics classes)
    The docstring dictionary will be written to the Python script <filename>.py
    It is intended to serve as a template for translation of the docstrings
    into different languages.
    """
    ...

# Functions copied from TurtleScreenBase:

def mainloop() -> None:
    """
    Starts event loop - calling Tkinter's mainloop function.

    No argument.

    Must be last statement in a turtle graphics program.
    Must NOT be used if a script is run from within IDLE in -n mode
    (No subprocess) - for interactive use of turtle graphics.

    Example:
    >>> mainloop()
    """
    ...
def textinput(title: str, prompt: str) -> str | None:
    """
    Pop up a dialog window for input of a string.

    Arguments: title is the title of the dialog window,
    prompt is a text mostly describing what information to input.

    Return the string input
    If the dialog is canceled, return None.

    Example:
    >>> textinput("NIM", "Name of first player:")
    """
    ...
def numinput(
    title: str, prompt: str, default: float | None = None, minval: float | None = None, maxval: float | None = None
) -> float | None:
    """
    Pop up a dialog window for input of a number.

    Arguments: title is the title of the dialog window,
    prompt is a text mostly describing what numerical information to input.
    default: default value
    minval: minimum value for input
    maxval: maximum value for input

    The number input must be in the range minval .. maxval if these are
    given. If not, a hint is issued and the dialog remains open for
    correction. Return the number input.
    If the dialog is canceled,  return None.

    Example:
    >>> numinput("Poker", "Your stakes:", 1000, minval=10, maxval=10000)
    """
    ...

# Functions copied from TurtleScreen:

def clear() -> None:
    """
    Delete the turtle's drawings from the screen. Do not move 

    No arguments.

    Delete the turtle's drawings from the screen. Do not move 
    State and position of the turtle as well as drawings of other
    turtles are not affected.

    Examples:
    >>> clear()
    """
    ...
@overload
def mode(mode: None = None) -> str:
    """
    Set turtle-mode ('standard', 'logo' or 'world') and perform reset.

    Optional argument:
    mode -- one of the strings 'standard', 'logo' or 'world'

    Mode 'standard' is compatible with turtle.py.
    Mode 'logo' is compatible with most Logo-Turtle-Graphics.
    Mode 'world' uses userdefined 'worldcoordinates'. *Attention*: in
    this mode angles appear distorted if x/y unit-ratio doesn't equal 1.
    If mode is not given, return the current mode.

         Mode      Initial turtle heading     positive angles
     ------------|-------------------------|-------------------
      'standard'    to the right (east)       counterclockwise
        'logo'        upward    (north)         clockwise

    Examples:
    >>> mode('logo')   # resets turtle heading to north
    >>> mode()
    'logo'
    """
    ...
@overload
def mode(mode: Literal["standard", "logo", "world"]) -> None:
    """
    Set turtle-mode ('standard', 'logo' or 'world') and perform reset.

    Optional argument:
    mode -- one of the strings 'standard', 'logo' or 'world'

    Mode 'standard' is compatible with turtle.py.
    Mode 'logo' is compatible with most Logo-Turtle-Graphics.
    Mode 'world' uses userdefined 'worldcoordinates'. *Attention*: in
    this mode angles appear distorted if x/y unit-ratio doesn't equal 1.
    If mode is not given, return the current mode.

         Mode      Initial turtle heading     positive angles
     ------------|-------------------------|-------------------
      'standard'    to the right (east)       counterclockwise
        'logo'        upward    (north)         clockwise

    Examples:
    >>> mode('logo')   # resets turtle heading to north
    >>> mode()
    'logo'
    """
    ...
def setworldcoordinates(llx: float, lly: float, urx: float, ury: float) -> None:
    """
    Set up a user defined coordinate-system.

    Arguments:
    llx -- a number, x-coordinate of lower left corner of canvas
    lly -- a number, y-coordinate of lower left corner of canvas
    urx -- a number, x-coordinate of upper right corner of canvas
    ury -- a number, y-coordinate of upper right corner of canvas

    Set up user coodinat-system and switch to mode 'world' if necessary.
    This performs a reset. If mode 'world' is already active,
    all drawings are redrawn according to the new coordinates.

    But ATTENTION: in user-defined coordinatesystems angles may appear
    distorted. (see Screen.mode())

    Example:
    >>> setworldcoordinates(-10,-0.5,50,1.5)
    >>> for _ in range(36):
    ...     left(10)
    ...     forward(0.5)
    """
    ...
def register_shape(name: str, shape: _PolygonCoords | Shape | None = None) -> None:
    """
    Adds a turtle shape to TurtleScreen's shapelist.

    Arguments:
    (1) name is the name of a gif-file and shape is None.
        Installs the corresponding image shape.
        !! Image-shapes DO NOT rotate when turning the turtle,
        !! so they do not display the heading of the turtle!
    (2) name is an arbitrary string and shape is a tuple
        of pairs of coordinates. Installs the corresponding
        polygon shape
    (3) name is an arbitrary string and shape is a
        (compound) Shape object. Installs the corresponding
        compound shape.
    To use a shape, you have to issue the command shape(shapename).

    call: register_shape("turtle.gif")
    --or: register_shape("tri", ((0,0), (10,10), (-10,10)))

    Example:
    >>> register_shape("triangle", ((5,-3),(0,5),(-5,-3)))
    """
    ...
@overload
def colormode(cmode: None = None) -> float:
    """
    Return the colormode or set it to 1.0 or 255.

    Optional argument:
    cmode -- one of the values 1.0 or 255

    r, g, b values of colortriples have to be in range 0..cmode.

    Example:
    >>> colormode()
    1.0
    >>> colormode(255)
    >>> pencolor(240,160,80)
    """
    ...
@overload
def colormode(cmode: float) -> None:
    """
    Return the colormode or set it to 1.0 or 255.

    Optional argument:
    cmode -- one of the values 1.0 or 255

    r, g, b values of colortriples have to be in range 0..cmode.

    Example:
    >>> colormode()
    1.0
    >>> colormode(255)
    >>> pencolor(240,160,80)
    """
    ...
def reset() -> None:
    """
    Delete the turtle's drawings and restore its default values.

    No argument.

    Delete the turtle's drawings from the screen, re-center the turtle
    and set variables to the default values.

    Example:
    >>> position()
    (0.00,-22.00)
    >>> heading()
    100.0
    >>> reset()
    >>> position()
    (0.00,0.00)
    >>> heading()
    0.0
    """
    ...
def turtles() -> list[Turtle]:
    """
    Return the list of turtles on the 

    Example:
    >>> turtles()
    [<turtle.Turtle object at 0x00E11FB0>]
    """
    ...
@overload
def bgcolor() -> _AnyColor:
    """
    Set or return backgroundcolor of the TurtleScreen.

    Arguments (if given): a color string or three numbers
    in the range 0..colormode or a 3-tuple of such numbers.

    Example:
    >>> bgcolor("orange")
    >>> bgcolor()
    'orange'
    >>> bgcolor(0.5,0,0.5)
    >>> bgcolor()
    '#800080'
    """
    ...
@overload
def bgcolor(color: _Color) -> None:
    """
    Set or return backgroundcolor of the TurtleScreen.

    Arguments (if given): a color string or three numbers
    in the range 0..colormode or a 3-tuple of such numbers.

    Example:
    >>> bgcolor("orange")
    >>> bgcolor()
    'orange'
    >>> bgcolor(0.5,0,0.5)
    >>> bgcolor()
    '#800080'
    """
    ...
@overload
def bgcolor(r: float, g: float, b: float) -> None:
    """
    Set or return backgroundcolor of the TurtleScreen.

    Arguments (if given): a color string or three numbers
    in the range 0..colormode or a 3-tuple of such numbers.

    Example:
    >>> bgcolor("orange")
    >>> bgcolor()
    'orange'
    >>> bgcolor(0.5,0,0.5)
    >>> bgcolor()
    '#800080'
    """
    ...
@overload
def tracer(n: None = None) -> int:
    """
    Turns turtle animation on/off and set delay for update drawings.

    Optional arguments:
    n -- nonnegative  integer
    delay -- nonnegative  integer

    If n is given, only each n-th regular screen update is really performed.
    (Can be used to accelerate the drawing of complex graphics.)
    Second arguments sets delay value (see RawTurtle.delay())

    Example:
    >>> tracer(8, 25)
    >>> dist = 2
    >>> for i in range(200):
    ...     fd(dist)
    ...     rt(90)
    ...     dist += 2
    """
    ...
@overload
def tracer(n: int, delay: int | None = None) -> None:
    """
    Turns turtle animation on/off and set delay for update drawings.

    Optional arguments:
    n -- nonnegative  integer
    delay -- nonnegative  integer

    If n is given, only each n-th regular screen update is really performed.
    (Can be used to accelerate the drawing of complex graphics.)
    Second arguments sets delay value (see RawTurtle.delay())

    Example:
    >>> tracer(8, 25)
    >>> dist = 2
    >>> for i in range(200):
    ...     fd(dist)
    ...     rt(90)
    ...     dist += 2
    """
    ...
@overload
def delay(delay: None = None) -> int:
    """
    Return or set the drawing delay in milliseconds.

    Optional argument:
    delay -- positive integer

    Example:
    >>> delay(15)
    >>> delay()
    15
    """
    ...
@overload
def delay(delay: int) -> None:
    """
    Return or set the drawing delay in milliseconds.

    Optional argument:
    delay -- positive integer

    Example:
    >>> delay(15)
    >>> delay()
    15
    """
    ...

if sys.version_info >= (3, 14):
    @contextmanager
    def no_animation() -> Generator[None]: ...

<<<<<<< HEAD
def update() -> None:
    """
    Perform a TurtleScreen update.
        
    """
    ...
def window_width() -> int:
    """
    Return the width of the turtle window.

    Example:
    >>> window_width()
    640
    """
    ...
def window_height() -> int:
    """
    Return the height of the turtle window.

    Example:
    >>> window_height()
    480
    """
    ...
def getcanvas() -> Canvas:
    """
    Return the Canvas of this TurtleScreen.

    No argument.

    Example:
    >>> cv = getcanvas()
    >>> cv
    <turtle.ScrolledCanvas instance at 0x010742D8>
    """
    ...
def getshapes() -> list[str]:
    """
    Return a list of names of all currently available turtle shapes.

    No argument.

    Example:
    >>> getshapes()
    ['arrow', 'blank', 'circle', ... , 'turtle']
    """
    ...
def onclick(fun: Callable[[float, float], object], btn: int = 1, add: Any | None = None) -> None:
    """
    Bind fun to mouse-click event on this turtle on canvas.

    Arguments:
    fun --  a function with two arguments, to which will be assigned
            the coordinates of the clicked point on the canvas.
    btn --  number of the mouse-button defaults to 1 (left mouse button).
    add --  True or False. If True, new binding will be added, otherwise
            it will replace a former binding.

    Example for the anonymous turtle, i. e. the procedural way:

    >>> def turn(x, y):
    ...     left(360)
    ...
    >>> onclick(turn)  # Now clicking into the turtle will turn it.
    >>> onclick(None)  # event-binding will be removed
    """
    ...
def onkey(fun: Callable[[], object], key: str) -> None:
    """
    Bind fun to key-release event of key.

    Arguments:
    fun -- a function with no arguments
    key -- a string: key (e.g. "a") or key-symbol (e.g. "space")

    In order to be able to register key-events, TurtleScreen
    must have focus. (See method listen.)

    Example:

    >>> def f():
    ...     fd(50)
    ...     lt(60)
    ...
    >>> onkey(f, "Up")
    >>> listen()

    Subsequently the turtle can be moved by repeatedly pressing
    the up-arrow key, consequently drawing a hexagon
    """
    ...
def listen(xdummy: float | None = None, ydummy: float | None = None) -> None:
    """
    Set focus on TurtleScreen (in order to collect key-events)

    No arguments.
    Dummy arguments are provided in order
    to be able to pass listen to the onclick method.

    Example:
    >>> listen()
    """
    ...
def ontimer(fun: Callable[[], object], t: int = 0) -> None:
    """
    Install a timer, which calls fun after t milliseconds.

    Arguments:
    fun -- a function with no arguments.
    t -- a number >= 0

    Example:

    >>> running = True
    >>> def f():
    ...     if running:
    ...             fd(50)
    ...             lt(60)
    ...             ontimer(f, 250)
    ...
    >>> f()   # makes the turtle marching around
    >>> running = False
    """
    ...
=======
def update() -> None: ...
def window_width() -> int: ...
def window_height() -> int: ...
def getcanvas() -> Canvas: ...
def getshapes() -> list[str]: ...
def onclick(fun: Callable[[float, float], object], btn: int = 1, add: bool | None = None) -> None: ...
def onkey(fun: Callable[[], object], key: str) -> None: ...
def listen(xdummy: float | None = None, ydummy: float | None = None) -> None: ...
def ontimer(fun: Callable[[], object], t: int = 0) -> None: ...
>>>>>>> a2054393
@overload
def bgpic(picname: None = None) -> str:
    """
    Set background image or return name of current backgroundimage.

    Optional argument:
    picname -- a string, name of a gif-file or "nopic".

    If picname is a filename, set the corresponding image as background.
    If picname is "nopic", delete backgroundimage, if present.
    If picname is None, return the filename of the current backgroundimage.

    Example:
    >>> bgpic()
    'nopic'
    >>> bgpic("landscape.gif")
    >>> bgpic()
    'landscape.gif'
    """
    ...
@overload
def bgpic(picname: str) -> None:
    """
    Set background image or return name of current backgroundimage.

    Optional argument:
    picname -- a string, name of a gif-file or "nopic".

    If picname is a filename, set the corresponding image as background.
    If picname is "nopic", delete backgroundimage, if present.
    If picname is None, return the filename of the current backgroundimage.

    Example:
    >>> bgpic()
    'nopic'
    >>> bgpic("landscape.gif")
    >>> bgpic()
    'landscape.gif'
    """
    ...
@overload
def screensize(canvwidth: None = None, canvheight: None = None, bg: None = None) -> tuple[int, int]:
    """
    Resize the canvas the turtles are drawing on.

    Optional arguments:
    canvwidth -- positive integer, new width of canvas in pixels
    canvheight --  positive integer, new height of canvas in pixels
    bg -- colorstring or color-tuple, new backgroundcolor
    If no arguments are given, return current (canvaswidth, canvasheight)

    Do not alter the drawing window. To observe hidden parts of
    the canvas use the scrollbars. (Can make visible those parts
    of a drawing, which were outside the canvas before!)

    Example (for a Turtle instance named turtle):
    >>> turtle.screensize(2000,1500)
    >>> # e.g. to search for an erroneously escaped turtle ;-)
    """
    ...
@overload
def screensize(canvwidth: int, canvheight: int, bg: _Color | None = None) -> None:
    """
    Resize the canvas the turtles are drawing on.

    Optional arguments:
    canvwidth -- positive integer, new width of canvas in pixels
    canvheight --  positive integer, new height of canvas in pixels
    bg -- colorstring or color-tuple, new backgroundcolor
    If no arguments are given, return current (canvaswidth, canvasheight)

    Do not alter the drawing window. To observe hidden parts of
    the canvas use the scrollbars. (Can make visible those parts
    of a drawing, which were outside the canvas before!)

    Example (for a Turtle instance named turtle):
    >>> turtle.screensize(2000,1500)
    >>> # e.g. to search for an erroneously escaped turtle ;-)
    """
    ...

if sys.version_info >= (3, 14):
    def save(filename: StrPath, *, overwrite: bool = False) -> None: ...

onscreenclick = onclick
resetscreen = reset
clearscreen = clear
addshape = register_shape

def onkeypress(fun: Callable[[], object], key: str | None = None) -> None:
    """
    Bind fun to key-press event of key if key is given,
    or to any key-press-event if no key is given.

    Arguments:
    fun -- a function with no arguments
    key -- a string: key (e.g. "a") or key-symbol (e.g. "space")

    In order to be able to register key-events, TurtleScreen
    must have focus. (See method listen.)

    Example (for a TurtleScreen instance named screen
    and a Turtle instance named turtle):

    >>> def f():
    ...     fd(50)
    ...     lt(60)
    ...
    >>> onkeypress(f, "Up")
    >>> listen()

    Subsequently the turtle can be moved by repeatedly pressing
    the up-arrow key, or by keeping pressed the up-arrow key.
    consequently drawing a hexagon.
    """
    ...

onkeyrelease = onkey

# Functions copied from _Screen:

def setup(width: float = 0.5, height: float = 0.75, startx: int | None = None, starty: int | None = None) -> None:
    """
    Set the size and position of the main window.

    Arguments:
    width: as integer a size in pixels, as float a fraction of the 
      Default is 50% of 
    height: as integer the height in pixels, as float a fraction of the
       Default is 75% of 
    startx: if positive, starting position in pixels from the left
      edge of the screen, if negative from the right edge
      Default, startx=None is to center window horizontally.
    starty: if positive, starting position in pixels from the top
      edge of the screen, if negative from the bottom edge
      Default, starty=None is to center window vertically.

    Examples:
    >>> setup (width=200, height=200, startx=0, starty=0)

    sets window to 200x200 pixels, in upper left of screen

    >>> setup(width=.75, height=0.5, startx=None, starty=None)

    sets window to 75% of screen by 50% of screen and centers
    """
    ...
def title(titlestring: str) -> None:
    """
    Set title of turtle-window

    Argument:
    titlestring -- a string, to appear in the titlebar of the
                   turtle graphics window.

    This is a method of Screen-class. Not available for TurtleScreen-
    objects.

    Example:
    >>> title("Welcome to the turtle-zoo!")
    """
    ...
def bye() -> None:
    """
    Shut the turtlegraphics window.

    Example:
    >>> bye()
    """
    ...
def exitonclick() -> None:
    """
    Go into mainloop until the mouse is clicked.

    No arguments.

    Bind bye() method to mouseclick on TurtleScreen.
    If "using_IDLE" - value in configuration dictionary is False
    (default value), enter mainloop.
    If IDLE with -n switch (no subprocess) is used, this value should be
    set to True in turtle.cfg. In this case IDLE's mainloop
    is active also for the client script.

    This is a method of the Screen-class and not available for
    TurtleScreen instances.

    Example:
    >>> exitonclick()
    """
    ...
def Screen() -> _Screen:
    """
    Return the singleton screen object.
    If none exists at the moment, create a new one and return it,
    else return the existing one.
    """
    ...

# Functions copied from TNavigator:

def degrees(fullcircle: float = 360.0) -> None:
    """
    Set angle measurement units to degrees.

    Optional argument:
    fullcircle -  a number

    Set angle measurement units, i. e. set number
    of 'degrees' for a full circle. Default value is
    360 degrees.

    Example:
    >>> left(90)
    >>> heading()
    90

    Change angle measurement unit to grad (also known as gon,
    grade, or gradian and equals 1/100-th of the right angle.)
    >>> degrees(400.0)
    >>> heading()
    100
    """
    ...
def radians() -> None:
    """
    Set the angle measurement units to radians.

    No arguments.

    Example:
    >>> heading()
    90
    >>> radians()
    >>> heading()
    1.5707963267948966
    """
    ...
def forward(distance: float) -> None:
    """
    Move the turtle forward by the specified distance.

    Aliases: forward | fd

    Argument:
    distance -- a number (integer or float)

    Move the turtle forward by the specified distance, in the direction
    the turtle is headed.

    Example:
    >>> position()
    (0.00, 0.00)
    >>> forward(25)
    >>> position()
    (25.00,0.00)
    >>> forward(-75)
    >>> position()
    (-50.00,0.00)
    """
    ...
def back(distance: float) -> None:
    """
    Move the turtle backward by distance.

    Aliases: back | backward | bk

    Argument:
    distance -- a number

    Move the turtle backward by distance, opposite to the direction the
    turtle is headed. Do not change the turtle's heading.

    Example:
    >>> position()
    (0.00, 0.00)
    >>> backward(30)
    >>> position()
    (-30.00, 0.00)
    """
    ...
def right(angle: float) -> None:
    """
    Turn turtle right by angle units.

    Aliases: right | rt

    Argument:
    angle -- a number (integer or float)

    Turn turtle right by angle units. (Units are by default degrees,
    but can be set via the degrees() and radians() functions.)
    Angle orientation depends on mode. (See this.)

    Example:
    >>> heading()
    22.0
    >>> right(45)
    >>> heading()
    337.0
    """
    ...
def left(angle: float) -> None:
    """
    Turn turtle left by angle units.

    Aliases: left | lt

    Argument:
    angle -- a number (integer or float)

    Turn turtle left by angle units. (Units are by default degrees,
    but can be set via the degrees() and radians() functions.)
    Angle orientation depends on mode. (See this.)

    Example:
    >>> heading()
    22.0
    >>> left(45)
    >>> heading()
    67.0
    """
    ...
def pos() -> Vec2D:
    """
    Return the turtle's current location (x,y), as a Vec2D-vector.

    Aliases: pos | position

    No arguments.

    Example:
    >>> pos()
    (0.00, 240.00)
    """
    ...
def xcor() -> float:
    """
    Return the turtle's x coordinate.

    No arguments.

    Example:
    >>> reset()
    >>> left(60)
    >>> forward(100)
    >>> print(xcor())
    50.0
    """
    ...
def ycor() -> float:
    """
    Return the turtle's y coordinate
    ---
    No arguments.

    Example:
    >>> reset()
    >>> left(60)
    >>> forward(100)
    >>> print(ycor())
    86.6025403784
    """
    ...
@overload
def goto(x: tuple[float, float], y: None = None) -> None:
    """
    Move turtle to an absolute position.

    Aliases: setpos | setposition | goto:

    Arguments:
    x -- a number      or     a pair/vector of numbers
    y -- a number             None

    call: goto(x, y)         # two coordinates
    --or: goto((x, y))       # a pair (tuple) of coordinates
    --or: goto(vec)          # e.g. as returned by pos()

    Move turtle to an absolute position. If the pen is down,
    a line will be drawn. The turtle's orientation does not change.

    Example:
    >>> tp = pos()
    >>> tp
    (0.00, 0.00)
    >>> setpos(60,30)
    >>> pos()
    (60.00,30.00)
    >>> setpos((20,80))
    >>> pos()
    (20.00,80.00)
    >>> setpos(tp)
    >>> pos()
    (0.00,0.00)
    """
    ...
@overload
def goto(x: float, y: float) -> None:
    """
    Move turtle to an absolute position.

    Aliases: setpos | setposition | goto:

    Arguments:
    x -- a number      or     a pair/vector of numbers
    y -- a number             None

    call: goto(x, y)         # two coordinates
    --or: goto((x, y))       # a pair (tuple) of coordinates
    --or: goto(vec)          # e.g. as returned by pos()

    Move turtle to an absolute position. If the pen is down,
    a line will be drawn. The turtle's orientation does not change.

    Example:
    >>> tp = pos()
    >>> tp
    (0.00, 0.00)
    >>> setpos(60,30)
    >>> pos()
    (60.00,30.00)
    >>> setpos((20,80))
    >>> pos()
    (20.00,80.00)
    >>> setpos(tp)
    >>> pos()
    (0.00,0.00)
    """
    ...
def home() -> None:
    """
    Move turtle to the origin - coordinates (0,0).

    No arguments.

    Move turtle to the origin - coordinates (0,0) and set its
    heading to its start-orientation (which depends on mode).

    Example:
    >>> home()
    """
    ...
def setx(x: float) -> None:
    """
    Set the turtle's first coordinate to x

    Argument:
    x -- a number (integer or float)

    Set the turtle's first coordinate to x, leave second coordinate
    unchanged.

    Example:
    >>> position()
    (0.00, 240.00)
    >>> setx(10)
    >>> position()
    (10.00, 240.00)
    """
    ...
def sety(y: float) -> None:
    """
    Set the turtle's second coordinate to y

    Argument:
    y -- a number (integer or float)

    Set the turtle's first coordinate to x, second coordinate remains
    unchanged.

    Example:
    >>> position()
    (0.00, 40.00)
    >>> sety(-10)
    >>> position()
    (0.00, -10.00)
    """
    ...
@overload
def distance(x: TNavigator | tuple[float, float], y: None = None) -> float:
    """
    Return the distance from the turtle to (x,y) in turtle step units.

    Arguments:
    x -- a number   or  a pair/vector of numbers   or   a turtle instance
    y -- a number       None                            None

    call: distance(x, y)         # two coordinates
    --or: distance((x, y))       # a pair (tuple) of coordinates
    --or: distance(vec)          # e.g. as returned by pos()
    --or: distance(mypen)        # where mypen is another turtle

    Example:
    >>> pos()
    (0.00, 0.00)
    >>> distance(30,40)
    50.0
    >>> pen = Turtle()
    >>> pen.forward(77)
    >>> distance(pen)
    77.0
    """
    ...
@overload
def distance(x: float, y: float) -> float:
    """
    Return the distance from the turtle to (x,y) in turtle step units.

    Arguments:
    x -- a number   or  a pair/vector of numbers   or   a turtle instance
    y -- a number       None                            None

    call: distance(x, y)         # two coordinates
    --or: distance((x, y))       # a pair (tuple) of coordinates
    --or: distance(vec)          # e.g. as returned by pos()
    --or: distance(mypen)        # where mypen is another turtle

    Example:
    >>> pos()
    (0.00, 0.00)
    >>> distance(30,40)
    50.0
    >>> pen = Turtle()
    >>> pen.forward(77)
    >>> distance(pen)
    77.0
    """
    ...
@overload
def towards(x: TNavigator | tuple[float, float], y: None = None) -> float:
    """
    Return the angle of the line from the turtle's position to (x, y).

    Arguments:
    x -- a number   or  a pair/vector of numbers   or   a turtle instance
    y -- a number       None                            None

    call: distance(x, y)         # two coordinates
    --or: distance((x, y))       # a pair (tuple) of coordinates
    --or: distance(vec)          # e.g. as returned by pos()
    --or: distance(mypen)        # where mypen is another turtle

    Return the angle, between the line from turtle-position to position
    specified by x, y and the turtle's start orientation. (Depends on
    modes - "standard" or "logo")

    Example:
    >>> pos()
    (10.00, 10.00)
    >>> towards(0,0)
    225.0
    """
    ...
@overload
def towards(x: float, y: float) -> float:
    """
    Return the angle of the line from the turtle's position to (x, y).

    Arguments:
    x -- a number   or  a pair/vector of numbers   or   a turtle instance
    y -- a number       None                            None

    call: distance(x, y)         # two coordinates
    --or: distance((x, y))       # a pair (tuple) of coordinates
    --or: distance(vec)          # e.g. as returned by pos()
    --or: distance(mypen)        # where mypen is another turtle

    Return the angle, between the line from turtle-position to position
    specified by x, y and the turtle's start orientation. (Depends on
    modes - "standard" or "logo")

    Example:
    >>> pos()
    (10.00, 10.00)
    >>> towards(0,0)
    225.0
    """
    ...
def heading() -> float:
    """
    Return the turtle's current heading.

    No arguments.

    Example:
    >>> left(67)
    >>> heading()
    67.0
    """
    ...
def setheading(to_angle: float) -> None:
    """
    Set the orientation of the turtle to to_angle.

    Aliases:  setheading | seth

    Argument:
    to_angle -- a number (integer or float)

    Set the orientation of the turtle to to_angle.
    Here are some common directions in degrees:

     standard - mode:          logo-mode:
    -------------------|--------------------
       0 - east                0 - north
      90 - north              90 - east
     180 - west              180 - south
     270 - south             270 - west

    Example:
    >>> setheading(90)
    >>> heading()
    90
    """
    ...
def circle(radius: float, extent: float | None = None, steps: int | None = None) -> None:
    """
    Draw a circle with given radius.

    Arguments:
    radius -- a number
    extent (optional) -- a number
    steps (optional) -- an integer

    Draw a circle with given radius. The center is radius units left
    of the turtle; extent - an angle - determines which part of the
    circle is drawn. If extent is not given, draw the entire circle.
    If extent is not a full circle, one endpoint of the arc is the
    current pen position. Draw the arc in counterclockwise direction
    if radius is positive, otherwise in clockwise direction. Finally
    the direction of the turtle is changed by the amount of extent.

    As the circle is approximated by an inscribed regular polygon,
    steps determines the number of steps to use. If not given,
    it will be calculated automatically. Maybe used to draw regular
    polygons.

    call: circle(radius)                  # full circle
    --or: circle(radius, extent)          # arc
    --or: circle(radius, extent, steps)
    --or: circle(radius, steps=6)         # 6-sided polygon

    Example:
    >>> circle(50)
    >>> circle(120, 180)  # semicircle
    """
    ...

fd = forward
bk = back
backward = back
rt = right
lt = left
position = pos
setpos = goto
setposition = goto
seth = setheading

# Functions copied from TPen:
@overload
def resizemode(rmode: None = None) -> str:
    """
    Set resizemode to one of the values: "auto", "user", "noresize".

    (Optional) Argument:
    rmode -- one of the strings "auto", "user", "noresize"

    Different resizemodes have the following effects:
      - "auto" adapts the appearance of the turtle
               corresponding to the value of pensize.
      - "user" adapts the appearance of the turtle according to the
               values of stretchfactor and outlinewidth (outline),
               which are set by shapesize()
      - "noresize" no adaption of the turtle's appearance takes place.
    If no argument is given, return current resizemode.
    resizemode("user") is called by a call of shapesize with arguments.


    Examples:
    >>> resizemode("noresize")
    >>> resizemode()
    'noresize'
    """
    ...
@overload
def resizemode(rmode: Literal["auto", "user", "noresize"]) -> None:
    """
    Set resizemode to one of the values: "auto", "user", "noresize".

    (Optional) Argument:
    rmode -- one of the strings "auto", "user", "noresize"

    Different resizemodes have the following effects:
      - "auto" adapts the appearance of the turtle
               corresponding to the value of pensize.
      - "user" adapts the appearance of the turtle according to the
               values of stretchfactor and outlinewidth (outline),
               which are set by shapesize()
      - "noresize" no adaption of the turtle's appearance takes place.
    If no argument is given, return current resizemode.
    resizemode("user") is called by a call of shapesize with arguments.


    Examples:
    >>> resizemode("noresize")
    >>> resizemode()
    'noresize'
    """
    ...
@overload
def pensize(width: None = None) -> int:
    """
    Set or return the line thickness.

    Aliases:  pensize | width

    Argument:
    width -- positive number

    Set the line thickness to width or return it. If resizemode is set
    to "auto" and turtleshape is a polygon, that polygon is drawn with
    the same line thickness. If no argument is given, current pensize
    is returned.

    Example:
    >>> pensize()
    1
    >>> pensize(10)   # from here on lines of width 10 are drawn
    """
    ...
@overload
def pensize(width: int) -> None:
    """
    Set or return the line thickness.

    Aliases:  pensize | width

    Argument:
    width -- positive number

    Set the line thickness to width or return it. If resizemode is set
    to "auto" and turtleshape is a polygon, that polygon is drawn with
    the same line thickness. If no argument is given, current pensize
    is returned.

    Example:
    >>> pensize()
    1
    >>> pensize(10)   # from here on lines of width 10 are drawn
    """
    ...
def penup() -> None:
    """
    Pull the pen up -- no drawing when moving.

    Aliases: penup | pu | up

    No argument

    Example:
    >>> penup()
    """
    ...
def pendown() -> None:
    """
    Pull the pen down -- drawing when moving.

    Aliases: pendown | pd | down

    No argument.

    Example:
    >>> pendown()
    """
    ...
def isdown() -> bool:
    """
    Return True if pen is down, False if it's up.

    No argument.

    Example:
    >>> penup()
    >>> isdown()
    False
    >>> pendown()
    >>> isdown()
    True
    """
    ...
@overload
def speed(speed: None = None) -> int:
    """
    Return or set the turtle's speed.

    Optional argument:
    speed -- an integer in the range 0..10 or a speedstring (see below)

    Set the turtle's speed to an integer value in the range 0 .. 10.
    If no argument is given: return current speed.

    If input is a number greater than 10 or smaller than 0.5,
    speed is set to 0.
    Speedstrings  are mapped to speedvalues in the following way:
        'fastest' :  0
        'fast'    :  10
        'normal'  :  6
        'slow'    :  3
        'slowest' :  1
    speeds from 1 to 10 enforce increasingly faster animation of
    line drawing and turtle turning.

    Attention:
    speed = 0 : *no* animation takes place. forward/back makes turtle jump
    and likewise left/right make the turtle turn instantly.

    Example:
    >>> speed(3)
    """
    ...
@overload
def speed(speed: _Speed) -> None:
    """
    Return or set the turtle's speed.

    Optional argument:
    speed -- an integer in the range 0..10 or a speedstring (see below)

    Set the turtle's speed to an integer value in the range 0 .. 10.
    If no argument is given: return current speed.

    If input is a number greater than 10 or smaller than 0.5,
    speed is set to 0.
    Speedstrings  are mapped to speedvalues in the following way:
        'fastest' :  0
        'fast'    :  10
        'normal'  :  6
        'slow'    :  3
        'slowest' :  1
    speeds from 1 to 10 enforce increasingly faster animation of
    line drawing and turtle turning.

    Attention:
    speed = 0 : *no* animation takes place. forward/back makes turtle jump
    and likewise left/right make the turtle turn instantly.

    Example:
    >>> speed(3)
    """
    ...
@overload
def pencolor() -> _AnyColor:
    """
    Return or set the pencolor.

    Arguments:
    Four input formats are allowed:
      - pencolor()
        Return the current pencolor as color specification string,
        possibly in hex-number format (see example).
        May be used as input to another color/pencolor/fillcolor call.
      - pencolor(colorstring)
        s is a Tk color specification string, such as "red" or "yellow"
      - pencolor((r, g, b))
        *a tuple* of r, g, and b, which represent, an RGB color,
        and each of r, g, and b are in the range 0..colormode,
        where colormode is either 1.0 or 255
      - pencolor(r, g, b)
        r, g, and b represent an RGB color, and each of r, g, and b
        are in the range 0..colormode

    If turtleshape is a polygon, the outline of that polygon is drawn
    with the newly set pencolor.

    Example:
    >>> pencolor('brown')
    >>> tup = (0.2, 0.8, 0.55)
    >>> pencolor(tup)
    >>> pencolor()
    '#33cc8c'
    """
    ...
@overload
def pencolor(color: _Color) -> None:
    """
    Return or set the pencolor.

    Arguments:
    Four input formats are allowed:
      - pencolor()
        Return the current pencolor as color specification string,
        possibly in hex-number format (see example).
        May be used as input to another color/pencolor/fillcolor call.
      - pencolor(colorstring)
        s is a Tk color specification string, such as "red" or "yellow"
      - pencolor((r, g, b))
        *a tuple* of r, g, and b, which represent, an RGB color,
        and each of r, g, and b are in the range 0..colormode,
        where colormode is either 1.0 or 255
      - pencolor(r, g, b)
        r, g, and b represent an RGB color, and each of r, g, and b
        are in the range 0..colormode

    If turtleshape is a polygon, the outline of that polygon is drawn
    with the newly set pencolor.

    Example:
    >>> pencolor('brown')
    >>> tup = (0.2, 0.8, 0.55)
    >>> pencolor(tup)
    >>> pencolor()
    '#33cc8c'
    """
    ...
@overload
def pencolor(r: float, g: float, b: float) -> None:
    """
    Return or set the pencolor.

    Arguments:
    Four input formats are allowed:
      - pencolor()
        Return the current pencolor as color specification string,
        possibly in hex-number format (see example).
        May be used as input to another color/pencolor/fillcolor call.
      - pencolor(colorstring)
        s is a Tk color specification string, such as "red" or "yellow"
      - pencolor((r, g, b))
        *a tuple* of r, g, and b, which represent, an RGB color,
        and each of r, g, and b are in the range 0..colormode,
        where colormode is either 1.0 or 255
      - pencolor(r, g, b)
        r, g, and b represent an RGB color, and each of r, g, and b
        are in the range 0..colormode

    If turtleshape is a polygon, the outline of that polygon is drawn
    with the newly set pencolor.

    Example:
    >>> pencolor('brown')
    >>> tup = (0.2, 0.8, 0.55)
    >>> pencolor(tup)
    >>> pencolor()
    '#33cc8c'
    """
    ...
@overload
def fillcolor() -> _AnyColor:
    """
    Return or set the fillcolor.

    Arguments:
    Four input formats are allowed:
      - fillcolor()
        Return the current fillcolor as color specification string,
        possibly in hex-number format (see example).
        May be used as input to another color/pencolor/fillcolor call.
      - fillcolor(colorstring)
        s is a Tk color specification string, such as "red" or "yellow"
      - fillcolor((r, g, b))
        *a tuple* of r, g, and b, which represent, an RGB color,
        and each of r, g, and b are in the range 0..colormode,
        where colormode is either 1.0 or 255
      - fillcolor(r, g, b)
        r, g, and b represent an RGB color, and each of r, g, and b
        are in the range 0..colormode

    If turtleshape is a polygon, the interior of that polygon is drawn
    with the newly set fillcolor.

    Example:
    >>> fillcolor('violet')
    >>> col = pencolor()
    >>> fillcolor(col)
    >>> fillcolor(0, .5, 0)
    """
    ...
@overload
def fillcolor(color: _Color) -> None:
    """
    Return or set the fillcolor.

    Arguments:
    Four input formats are allowed:
      - fillcolor()
        Return the current fillcolor as color specification string,
        possibly in hex-number format (see example).
        May be used as input to another color/pencolor/fillcolor call.
      - fillcolor(colorstring)
        s is a Tk color specification string, such as "red" or "yellow"
      - fillcolor((r, g, b))
        *a tuple* of r, g, and b, which represent, an RGB color,
        and each of r, g, and b are in the range 0..colormode,
        where colormode is either 1.0 or 255
      - fillcolor(r, g, b)
        r, g, and b represent an RGB color, and each of r, g, and b
        are in the range 0..colormode

    If turtleshape is a polygon, the interior of that polygon is drawn
    with the newly set fillcolor.

    Example:
    >>> fillcolor('violet')
    >>> col = pencolor()
    >>> fillcolor(col)
    >>> fillcolor(0, .5, 0)
    """
    ...
@overload
def fillcolor(r: float, g: float, b: float) -> None:
    """
    Return or set the fillcolor.

    Arguments:
    Four input formats are allowed:
      - fillcolor()
        Return the current fillcolor as color specification string,
        possibly in hex-number format (see example).
        May be used as input to another color/pencolor/fillcolor call.
      - fillcolor(colorstring)
        s is a Tk color specification string, such as "red" or "yellow"
      - fillcolor((r, g, b))
        *a tuple* of r, g, and b, which represent, an RGB color,
        and each of r, g, and b are in the range 0..colormode,
        where colormode is either 1.0 or 255
      - fillcolor(r, g, b)
        r, g, and b represent an RGB color, and each of r, g, and b
        are in the range 0..colormode

    If turtleshape is a polygon, the interior of that polygon is drawn
    with the newly set fillcolor.

    Example:
    >>> fillcolor('violet')
    >>> col = pencolor()
    >>> fillcolor(col)
    >>> fillcolor(0, .5, 0)
    """
    ...
@overload
def color() -> tuple[_AnyColor, _AnyColor]:
    """
    Return or set the pencolor and fillcolor.

    Arguments:
    Several input formats are allowed.
    They use 0, 1, 2, or 3 arguments as follows:

    color()
        Return the current pencolor and the current fillcolor
        as a pair of color specification strings as are returned
        by pencolor and fillcolor.
    color(colorstring), color((r,g,b)), color(r,g,b)
        inputs as in pencolor, set both, fillcolor and pencolor,
        to the given value.
    color(colorstring1, colorstring2),
    color((r1,g1,b1), (r2,g2,b2))
        equivalent to pencolor(colorstring1) and fillcolor(colorstring2)
        and analogously, if the other input format is used.

    If turtleshape is a polygon, outline and interior of that polygon
    is drawn with the newly set colors.
    For more info see: pencolor, fillcolor

    Example:
    >>> color('red', 'green')
    >>> color()
    ('red', 'green')
    >>> colormode(255)
    >>> color((40, 80, 120), (160, 200, 240))
    >>> color()
    ('#285078', '#a0c8f0')
    """
    ...
@overload
def color(color: _Color) -> None:
    """
    Return or set the pencolor and fillcolor.

    Arguments:
    Several input formats are allowed.
    They use 0, 1, 2, or 3 arguments as follows:

    color()
        Return the current pencolor and the current fillcolor
        as a pair of color specification strings as are returned
        by pencolor and fillcolor.
    color(colorstring), color((r,g,b)), color(r,g,b)
        inputs as in pencolor, set both, fillcolor and pencolor,
        to the given value.
    color(colorstring1, colorstring2),
    color((r1,g1,b1), (r2,g2,b2))
        equivalent to pencolor(colorstring1) and fillcolor(colorstring2)
        and analogously, if the other input format is used.

    If turtleshape is a polygon, outline and interior of that polygon
    is drawn with the newly set colors.
    For more info see: pencolor, fillcolor

    Example:
    >>> color('red', 'green')
    >>> color()
    ('red', 'green')
    >>> colormode(255)
    >>> color((40, 80, 120), (160, 200, 240))
    >>> color()
    ('#285078', '#a0c8f0')
    """
    ...
@overload
def color(r: float, g: float, b: float) -> None:
    """
    Return or set the pencolor and fillcolor.

    Arguments:
    Several input formats are allowed.
    They use 0, 1, 2, or 3 arguments as follows:

    color()
        Return the current pencolor and the current fillcolor
        as a pair of color specification strings as are returned
        by pencolor and fillcolor.
    color(colorstring), color((r,g,b)), color(r,g,b)
        inputs as in pencolor, set both, fillcolor and pencolor,
        to the given value.
    color(colorstring1, colorstring2),
    color((r1,g1,b1), (r2,g2,b2))
        equivalent to pencolor(colorstring1) and fillcolor(colorstring2)
        and analogously, if the other input format is used.

    If turtleshape is a polygon, outline and interior of that polygon
    is drawn with the newly set colors.
    For more info see: pencolor, fillcolor

    Example:
    >>> color('red', 'green')
    >>> color()
    ('red', 'green')
    >>> colormode(255)
    >>> color((40, 80, 120), (160, 200, 240))
    >>> color()
    ('#285078', '#a0c8f0')
    """
    ...
@overload
def color(color1: _Color, color2: _Color) -> None:
    """
    Return or set the pencolor and fillcolor.

    Arguments:
    Several input formats are allowed.
    They use 0, 1, 2, or 3 arguments as follows:

    color()
        Return the current pencolor and the current fillcolor
        as a pair of color specification strings as are returned
        by pencolor and fillcolor.
    color(colorstring), color((r,g,b)), color(r,g,b)
        inputs as in pencolor, set both, fillcolor and pencolor,
        to the given value.
    color(colorstring1, colorstring2),
    color((r1,g1,b1), (r2,g2,b2))
        equivalent to pencolor(colorstring1) and fillcolor(colorstring2)
        and analogously, if the other input format is used.

    If turtleshape is a polygon, outline and interior of that polygon
    is drawn with the newly set colors.
    For more info see: pencolor, fillcolor

    Example:
    >>> color('red', 'green')
    >>> color()
    ('red', 'green')
    >>> colormode(255)
    >>> color((40, 80, 120), (160, 200, 240))
    >>> color()
    ('#285078', '#a0c8f0')
    """
    ...
def showturtle() -> None:
    """
    Makes the turtle visible.

    Aliases: showturtle | st

    No argument.

    Example:
    >>> hideturtle()
    >>> showturtle()
    """
    ...
def hideturtle() -> None:
    """
    Makes the turtle invisible.

    Aliases: hideturtle | ht

    No argument.

    It's a good idea to do this while you're in the
    middle of a complicated drawing, because hiding
    the turtle speeds up the drawing observably.

    Example:
    >>> hideturtle()
    """
    ...
def isvisible() -> bool:
    """
    Return True if the Turtle is shown, False if it's hidden.

    No argument.

    Example:
    >>> hideturtle()
    >>> print(isvisible())
    False
    """
    ...

# Note: signatures 1 and 2 overlap unsafely when no arguments are provided
@overload
def pen() -> _PenState:
    """
    Return or set the pen's attributes.

    Arguments:
        pen -- a dictionary with some or all of the below listed keys.
        **pendict -- one or more keyword-arguments with the below
                     listed keys as keywords.

    Return or set the pen's attributes in a 'pen-dictionary'
    with the following key/value pairs:
       "shown"      :   True/False
       "pendown"    :   True/False
       "pencolor"   :   color-string or color-tuple
       "fillcolor"  :   color-string or color-tuple
       "pensize"    :   positive number
       "speed"      :   number in range 0..10
       "resizemode" :   "auto" or "user" or "noresize"
       "stretchfactor": (positive number, positive number)
       "shearfactor":   number
       "outline"    :   positive number
       "tilt"       :   number

    This dictionary can be used as argument for a subsequent
    pen()-call to restore the former pen-state. Moreover one
    or more of these attributes can be provided as keyword-arguments.
    This can be used to set several pen attributes in one statement.


    Examples:
    >>> pen(fillcolor="black", pencolor="red", pensize=10)
    >>> pen()
    {'pensize': 10, 'shown': True, 'resizemode': 'auto', 'outline': 1,
    'pencolor': 'red', 'pendown': True, 'fillcolor': 'black',
    'stretchfactor': (1,1), 'speed': 3, 'shearfactor': 0.0}
    >>> penstate=pen()
    >>> color("yellow","")
    >>> penup()
    >>> pen()
    {'pensize': 10, 'shown': True, 'resizemode': 'auto', 'outline': 1,
    'pencolor': 'yellow', 'pendown': False, 'fillcolor': '',
    'stretchfactor': (1,1), 'speed': 3, 'shearfactor': 0.0}
    >>> p.pen(penstate, fillcolor="green")
    >>> p.pen()
    {'pensize': 10, 'shown': True, 'resizemode': 'auto', 'outline': 1,
    'pencolor': 'red', 'pendown': True, 'fillcolor': 'green',
    'stretchfactor': (1,1), 'speed': 3, 'shearfactor': 0.0}
    """
    ...
@overload
def pen(
    pen: _PenState | None = None,
    *,
    shown: bool = ...,
    pendown: bool = ...,
    pencolor: _Color = ...,
    fillcolor: _Color = ...,
    pensize: int = ...,
    speed: int = ...,
    resizemode: Literal["auto", "user", "noresize"] = ...,
    stretchfactor: tuple[float, float] = ...,
    outline: int = ...,
    tilt: float = ...,
) -> None:
    """
    Return or set the pen's attributes.

    Arguments:
        pen -- a dictionary with some or all of the below listed keys.
        **pendict -- one or more keyword-arguments with the below
                     listed keys as keywords.

    Return or set the pen's attributes in a 'pen-dictionary'
    with the following key/value pairs:
       "shown"      :   True/False
       "pendown"    :   True/False
       "pencolor"   :   color-string or color-tuple
       "fillcolor"  :   color-string or color-tuple
       "pensize"    :   positive number
       "speed"      :   number in range 0..10
       "resizemode" :   "auto" or "user" or "noresize"
       "stretchfactor": (positive number, positive number)
       "shearfactor":   number
       "outline"    :   positive number
       "tilt"       :   number

    This dictionary can be used as argument for a subsequent
    pen()-call to restore the former pen-state. Moreover one
    or more of these attributes can be provided as keyword-arguments.
    This can be used to set several pen attributes in one statement.


    Examples:
    >>> pen(fillcolor="black", pencolor="red", pensize=10)
    >>> pen()
    {'pensize': 10, 'shown': True, 'resizemode': 'auto', 'outline': 1,
    'pencolor': 'red', 'pendown': True, 'fillcolor': 'black',
    'stretchfactor': (1,1), 'speed': 3, 'shearfactor': 0.0}
    >>> penstate=pen()
    >>> color("yellow","")
    >>> penup()
    >>> pen()
    {'pensize': 10, 'shown': True, 'resizemode': 'auto', 'outline': 1,
    'pencolor': 'yellow', 'pendown': False, 'fillcolor': '',
    'stretchfactor': (1,1), 'speed': 3, 'shearfactor': 0.0}
    >>> p.pen(penstate, fillcolor="green")
    >>> p.pen()
    {'pensize': 10, 'shown': True, 'resizemode': 'auto', 'outline': 1,
    'pencolor': 'red', 'pendown': True, 'fillcolor': 'green',
    'stretchfactor': (1,1), 'speed': 3, 'shearfactor': 0.0}
    """
    ...

width = pensize
up = penup
pu = penup
pd = pendown
down = pendown
st = showturtle
ht = hideturtle

# Functions copied from RawTurtle:

def setundobuffer(size: int | None) -> None:
    """
    Set or disable undobuffer.

    Argument:
    size -- an integer or None

    If size is an integer an empty undobuffer of given size is installed.
    Size gives the maximum number of turtle-actions that can be undone
    by the undo() function.
    If size is None, no undobuffer is present.

    Example:
    >>> setundobuffer(42)
    """
    ...
def undobufferentries() -> int:
    """
    Return count of entries in the undobuffer.

    No argument.

    Example:
    >>> while undobufferentries():
    ...     undo()
    """
    ...
@overload
def shape(name: None = None) -> str:
    """
    Set turtle shape to shape with given name / return current shapename.

    Optional argument:
    name -- a string, which is a valid shapename

    Set turtle shape to shape with given name or, if name is not given,
    return name of current shape.
    Shape with name must exist in the TurtleScreen's shape dictionary.
    Initially there are the following polygon shapes:
    'arrow', 'turtle', 'circle', 'square', 'triangle', 'classic'.
    To learn about how to deal with shapes see Screen-method register_shape.

    Example:
    >>> shape()
    'arrow'
    >>> shape("turtle")
    >>> shape()
    'turtle'
    """
    ...
@overload
def shape(name: str) -> None:
    """
    Set turtle shape to shape with given name / return current shapename.

    Optional argument:
    name -- a string, which is a valid shapename

    Set turtle shape to shape with given name or, if name is not given,
    return name of current shape.
    Shape with name must exist in the TurtleScreen's shape dictionary.
    Initially there are the following polygon shapes:
    'arrow', 'turtle', 'circle', 'square', 'triangle', 'classic'.
    To learn about how to deal with shapes see Screen-method register_shape.

    Example:
    >>> shape()
    'arrow'
    >>> shape("turtle")
    >>> shape()
    'turtle'
    """
    ...

if sys.version_info >= (3, 12):
    def teleport(x: float | None = None, y: float | None = None, *, fill_gap: bool = False) -> None:
        """
        Instantly move turtle to an absolute position.

        Arguments:
        x -- a number      or     None
        y -- a number             None
        fill_gap -- a boolean     This argument must be specified by name.

        call: teleport(x, y)         # two coordinates
        --or: teleport(x)            # teleport to x position, keeping y as is
        --or: teleport(y=y)          # teleport to y position, keeping x as is
        --or: teleport(x, y, fill_gap=True)
                                     # teleport but fill the gap in between

        Move turtle to an absolute position. Unlike goto(x, y), a line will not
        be drawn. The turtle's orientation does not change. If currently
        filling, the polygon(s) teleported from will be filled after leaving,
        and filling will begin again after teleporting. This can be disabled
        with fill_gap=True, which makes the imaginary line traveled during
        teleporting act as a fill barrier like in goto(x, y).

        Example:
        >>> tp = pos()
        >>> tp
        (0.00,0.00)
        >>> teleport(60)
        >>> pos()
        (60.00,0.00)
        >>> teleport(y=10)
        >>> pos()
        (60.00,10.00)
        >>> teleport(20, 30)
        >>> pos()
        (20.00,30.00)
        """
        ...

# Unsafely overlaps when no arguments are provided
@overload
def shapesize() -> tuple[float, float, float]:
    """
    Set/return turtle's stretchfactors/outline. Set resizemode to "user".

    Optional arguments:
       stretch_wid : positive number
       stretch_len : positive number
       outline  : positive number

    Return or set the pen's attributes x/y-stretchfactors and/or outline.
    Set resizemode to "user".
    If and only if resizemode is set to "user", the turtle will be displayed
    stretched according to its stretchfactors:
    stretch_wid is stretchfactor perpendicular to orientation
    stretch_len is stretchfactor in direction of turtles orientation.
    outline determines the width of the shapes's outline.

    Examples:
    >>> resizemode("user")
    >>> shapesize(5, 5, 12)
    >>> shapesize(outline=8)
    """
    ...
@overload
def shapesize(stretch_wid: float | None = None, stretch_len: float | None = None, outline: float | None = None) -> None:
    """
    Set/return turtle's stretchfactors/outline. Set resizemode to "user".

    Optional arguments:
       stretch_wid : positive number
       stretch_len : positive number
       outline  : positive number

    Return or set the pen's attributes x/y-stretchfactors and/or outline.
    Set resizemode to "user".
    If and only if resizemode is set to "user", the turtle will be displayed
    stretched according to its stretchfactors:
    stretch_wid is stretchfactor perpendicular to orientation
    stretch_len is stretchfactor in direction of turtles orientation.
    outline determines the width of the shapes's outline.

    Examples:
    >>> resizemode("user")
    >>> shapesize(5, 5, 12)
    >>> shapesize(outline=8)
    """
    ...
@overload
def shearfactor(shear: None = None) -> float:
    """
    Set or return the current shearfactor.

    Optional argument: shear -- number, tangent of the shear angle

    Shear the turtleshape according to the given shearfactor shear,
    which is the tangent of the shear angle. DO NOT change the
    turtle's heading (direction of movement).
    If shear is not given: return the current shearfactor, i. e. the
    tangent of the shear angle, by which lines parallel to the
    heading of the turtle are sheared.

    Examples:
    >>> shape("circle")
    >>> shapesize(5,2)
    >>> shearfactor(0.5)
    >>> shearfactor()
    >>> 0.5
    """
    ...
@overload
def shearfactor(shear: float) -> None:
    """
    Set or return the current shearfactor.

    Optional argument: shear -- number, tangent of the shear angle

    Shear the turtleshape according to the given shearfactor shear,
    which is the tangent of the shear angle. DO NOT change the
    turtle's heading (direction of movement).
    If shear is not given: return the current shearfactor, i. e. the
    tangent of the shear angle, by which lines parallel to the
    heading of the turtle are sheared.

    Examples:
    >>> shape("circle")
    >>> shapesize(5,2)
    >>> shearfactor(0.5)
    >>> shearfactor()
    >>> 0.5
    """
    ...

# Unsafely overlaps when no arguments are provided
@overload
def shapetransform() -> tuple[float, float, float, float]:
    """
    Set or return the current transformation matrix of the turtle shape.

    Optional arguments: t11, t12, t21, t22 -- numbers.

    If none of the matrix elements are given, return the transformation
    matrix.
    Otherwise set the given elements and transform the turtleshape
    according to the matrix consisting of first row t11, t12 and
    second row t21, 22.
    Modify stretchfactor, shearfactor and tiltangle according to the
    given matrix.

    Examples:
    >>> shape("square")
    >>> shapesize(4,2)
    >>> shearfactor(-0.5)
    >>> shapetransform()
    (4.0, -1.0, -0.0, 2.0)
    """
    ...
@overload
def shapetransform(
    t11: float | None = None, t12: float | None = None, t21: float | None = None, t22: float | None = None
) -> None:
    """
    Set or return the current transformation matrix of the turtle shape.

    Optional arguments: t11, t12, t21, t22 -- numbers.

    If none of the matrix elements are given, return the transformation
    matrix.
    Otherwise set the given elements and transform the turtleshape
    according to the matrix consisting of first row t11, t12 and
    second row t21, 22.
    Modify stretchfactor, shearfactor and tiltangle according to the
    given matrix.

    Examples:
    >>> shape("square")
    >>> shapesize(4,2)
    >>> shearfactor(-0.5)
    >>> shapetransform()
    (4.0, -1.0, -0.0, 2.0)
    """
    ...
def get_shapepoly() -> _PolygonCoords | None:
    """
    Return the current shape polygon as tuple of coordinate pairs.

    No argument.

    Examples:
    >>> shape("square")
    >>> shapetransform(4, -1, 0, 2)
    >>> get_shapepoly()
    ((50, -20), (30, 20), (-50, 20), (-30, -20))
    """
    ...

if sys.version_info < (3, 13):
    @deprecated("Deprecated since Python 3.1; removed in Python 3.13. Use `tiltangle()` instead.")
    def settiltangle(angle: float) -> None:
        """
        Rotate the turtleshape to point in the specified direction

        Argument: angle -- number

        Rotate the turtleshape to point in the direction specified by angle,
        regardless of its current tilt-angle. DO NOT change the turtle's
        heading (direction of movement).

        Deprecated since Python 3.1

        Examples:
        >>> shape("circle")
        >>> shapesize(5,2)
        >>> settiltangle(45)
        >>> stamp()
        >>> fd(50)
        >>> settiltangle(-45)
        >>> stamp()
        >>> fd(50)
        """
        ...

@overload
def tiltangle(angle: None = None) -> float:
    """
    Set or return the current tilt-angle.

    Optional argument: angle -- number

    Rotate the turtleshape to point in the direction specified by angle,
    regardless of its current tilt-angle. DO NOT change the turtle's
    heading (direction of movement).
    If angle is not given: return the current tilt-angle, i. e. the angle
    between the orientation of the turtleshape and the heading of the
    turtle (its direction of movement).

    Examples:
    >>> shape("circle")
    >>> shapesize(5, 2)
    >>> tiltangle()
    0.0
    >>> tiltangle(45)
    >>> tiltangle()
    45.0
    >>> stamp()
    >>> fd(50)
    >>> tiltangle(-45)
    >>> tiltangle()
    315.0
    >>> stamp()
    >>> fd(50)
    """
    ...
@overload
def tiltangle(angle: float) -> None:
    """
    Set or return the current tilt-angle.

    Optional argument: angle -- number

    Rotate the turtleshape to point in the direction specified by angle,
    regardless of its current tilt-angle. DO NOT change the turtle's
    heading (direction of movement).
    If angle is not given: return the current tilt-angle, i. e. the angle
    between the orientation of the turtleshape and the heading of the
    turtle (its direction of movement).

    Examples:
    >>> shape("circle")
    >>> shapesize(5, 2)
    >>> tiltangle()
    0.0
    >>> tiltangle(45)
    >>> tiltangle()
    45.0
    >>> stamp()
    >>> fd(50)
    >>> tiltangle(-45)
    >>> tiltangle()
    315.0
    >>> stamp()
    >>> fd(50)
    """
    ...
def tilt(angle: float) -> None:
    """
    Rotate the turtleshape by angle.

    Argument:
    angle - a number

    Rotate the turtleshape by angle from its current tilt-angle,
    but do NOT change the turtle's heading (direction of movement).

    Examples:
    >>> shape("circle")
    >>> shapesize(5,2)
    >>> tilt(30)
    >>> fd(50)
    >>> tilt(30)
    >>> fd(50)
    """
    ...

# Can return either 'int' or Tuple[int, ...] based on if the stamp is
# a compound stamp or not. So, as per the "no Union return" policy,
# we return Any.
def stamp() -> Any:
    """
    Stamp a copy of the turtleshape onto the canvas and return its id.

    No argument.

    Stamp a copy of the turtle shape onto the canvas at the current
    turtle position. Return a stamp_id for that stamp, which can be
    used to delete it by calling clearstamp(stamp_id).

    Example:
    >>> color("blue")
    >>> stamp()
    13
    >>> fd(50)
    """
    ...
def clearstamp(stampid: int | tuple[int, ...]) -> None:
    """
    Delete stamp with given stampid

    Argument:
    stampid - an integer, must be return value of previous stamp() call.

    Example:
    >>> color("blue")
    >>> astamp = stamp()
    >>> fd(50)
    >>> clearstamp(astamp)
    """
    ...
def clearstamps(n: int | None = None) -> None:
    """
    Delete all or first/last n of turtle's stamps.

    Optional argument:
    n -- an integer

    If n is None, delete all of pen's stamps,
    else if n > 0 delete first n stamps
    else if n < 0 delete last n stamps.

    Example:
    >>> for i in range(8):
    ...     stamp(); fd(30)
    ...
    >>> clearstamps(2)
    >>> clearstamps(-2)
    >>> clearstamps()
    """
    ...
def filling() -> bool:
    """
    Return fillstate (True if filling, False else).

    No argument.

    Example:
    >>> begin_fill()
    >>> if filling():
    ...     pensize(5)
    ... else:
    ...     pensize(3)
    """
    ...

if sys.version_info >= (3, 14):
    @contextmanager
    def fill() -> Generator[None]: ...

def begin_fill() -> None:
    """
    Called just before drawing a shape to be filled.

    No argument.

    Example:
    >>> color("black", "red")
    >>> begin_fill()
    >>> circle(60)
    >>> end_fill()
    """
    ...
def end_fill() -> None:
    """
    Fill the shape drawn after the call begin_fill().

    No argument.

    Example:
    >>> color("black", "red")
    >>> begin_fill()
    >>> circle(60)
    >>> end_fill()
    """
    ...
@overload
def dot(size: int | _Color | None = None) -> None:
    """
    Draw a dot with diameter size, using color.

    Optional arguments:
    size -- an integer >= 1 (if given)
    color -- a colorstring or a numeric color tuple

    Draw a circular dot with diameter size, using color.
    If size is not given, the maximum of pensize+4 and 2*pensize is used.

    Example:
    >>> dot()
    >>> fd(50); dot(20, "blue"); fd(50)
    """
    ...
@overload
def dot(size: int | None, color: _Color, /) -> None:
    """
    Draw a dot with diameter size, using color.

    Optional arguments:
    size -- an integer >= 1 (if given)
    color -- a colorstring or a numeric color tuple

    Draw a circular dot with diameter size, using color.
    If size is not given, the maximum of pensize+4 and 2*pensize is used.

    Example:
    >>> dot()
    >>> fd(50); dot(20, "blue"); fd(50)
    """
    ...
@overload
def dot(size: int | None, r: float, g: float, b: float, /) -> None:
    """
    Draw a dot with diameter size, using color.

    Optional arguments:
    size -- an integer >= 1 (if given)
    color -- a colorstring or a numeric color tuple

    Draw a circular dot with diameter size, using color.
    If size is not given, the maximum of pensize+4 and 2*pensize is used.

    Example:
    >>> dot()
    >>> fd(50); dot(20, "blue"); fd(50)
    """
    ...
def write(arg: object, move: bool = False, align: str = "left", font: tuple[str, int, str] = ("Arial", 8, "normal")) -> None:
    """
    Write text at the current turtle position.

    Arguments:
    arg -- info, which is to be written to the TurtleScreen
    move (optional) -- True/False
    align (optional) -- one of the strings "left", "center" or right"
    font (optional) -- a triple (fontname, fontsize, fonttype)

    Write text - the string representation of arg - at the current
    turtle position according to align ("left", "center" or right")
    and with the given font.
    If move is True, the pen is moved to the bottom-right corner
    of the text. By default, move is False.

    Example:
    >>> write('Home = ', True, align="center")
    >>> write((0,0), True)
    """
    ...

if sys.version_info >= (3, 14):
    @contextmanager
    def poly() -> Generator[None]: ...

def begin_poly() -> None:
    """
    Start recording the vertices of a polygon.

    No argument.

    Start recording the vertices of a polygon. Current turtle position
    is first point of polygon.

    Example:
    >>> begin_poly()
    """
    ...
def end_poly() -> None:
    """
    Stop recording the vertices of a polygon.

    No argument.

    Stop recording the vertices of a polygon. Current turtle position is
    last point of polygon. This will be connected with the first point.

    Example:
    >>> end_poly()
    """
    ...
def get_poly() -> _PolygonCoords | None:
    """
    Return the lastly recorded polygon.

    No argument.

    Example:
    >>> p = get_poly()
    >>> register_shape("myFavouriteShape", p)
    """
    ...
def getscreen() -> TurtleScreen:
    """
    Return the TurtleScreen object, the turtle is drawing  on.

    No argument.

    Return the TurtleScreen object, the turtle is drawing  on.
    So TurtleScreen-methods can be called for that object.

    Example:
    >>> ts = getscreen()
    >>> ts
    <TurtleScreen object at 0x0106B770>
    >>> ts.bgcolor("pink")
    """
    ...
def getturtle() -> Turtle:
    """
    Return the Turtleobject itself.

    No argument.

    Only reasonable use: as a function to return the 'anonymous turtle':

    Example:
    >>> pet = getturtle()
    >>> pet.fd(50)
    >>> pet
    <Turtle object at 0x0187D810>
    >>> turtles()
    [<Turtle object at 0x0187D810>]
    """
    ...

getpen = getturtle

<<<<<<< HEAD
def onrelease(fun: Callable[[float, float], object], btn: int = 1, add: Any | None = None) -> None:
    """
    Bind fun to mouse-button-release event on this turtle on canvas.

    Arguments:
    fun -- a function with two arguments, to which will be assigned
            the coordinates of the clicked point on the canvas.
    btn --  number of the mouse-button defaults to 1 (left mouse button).

    Example (for a MyTurtle instance named joe):
    >>> class MyTurtle(Turtle):
    ...     def glow(self,x,y):
    ...             self.fillcolor("red")
    ...     def unglow(self,x,y):
    ...             self.fillcolor("")
    ...
    >>> joe = MyTurtle()
    >>> joe.onclick(joe.glow)
    >>> joe.onrelease(joe.unglow)

    Clicking on joe turns fillcolor red, unclicking turns it to
    transparent.
    """
    ...
def ondrag(fun: Callable[[float, float], object], btn: int = 1, add: Any | None = None) -> None:
    """
    Bind fun to mouse-move event on this turtle on canvas.

    Arguments:
    fun -- a function with two arguments, to which will be assigned
           the coordinates of the clicked point on the canvas.
    btn -- number of the mouse-button defaults to 1 (left mouse button).

    Every sequence of mouse-move-events on a turtle is preceded by a
    mouse-click event on that 

    Example:
    >>> ondrag(goto)

    Subsequently clicking and dragging a Turtle will move it
    across the screen thereby producing handdrawings (if pen is
    down).
    """
    ...
def undo() -> None:
    """
    undo (repeatedly) the last turtle action.

    No argument.

    undo (repeatedly) the last turtle action.
    Number of available undo actions is determined by the size of
    the undobuffer.

    Example:
    >>> for i in range(4):
    ...     fd(50); lt(80)
    ...
    >>> for i in range(8):
    ...     undo()
    ...
    """
    ...
=======
def onrelease(fun: Callable[[float, float], object], btn: int = 1, add: bool | None = None) -> None: ...
def ondrag(fun: Callable[[float, float], object], btn: int = 1, add: bool | None = None) -> None: ...
def undo() -> None: ...
>>>>>>> a2054393

turtlesize = shapesize

# Functions copied from RawTurtle with a few tweaks:

def clone() -> Turtle:
    """
    Create and return a clone of the 

    No argument.

    Create and return a clone of the turtle with same position, heading
    and turtle properties.

    Example (for a Turtle instance named mick):
    mick = Turtle()
    joe = mick.clone()
    """
    ...

# Extra functions present only in the global scope:

done = mainloop<|MERGE_RESOLUTION|>--- conflicted
+++ resolved
@@ -740,129 +740,6 @@
         @contextmanager
         def no_animation(self) -> Generator[None]: ...
 
-<<<<<<< HEAD
-    def update(self) -> None:
-        """
-        Perform a TurtleScreen update.
-        
-        """
-        ...
-    def window_width(self) -> int:
-        """
-        Return the width of the turtle window.
-
-        Example (for a TurtleScreen instance named screen):
-        >>> screen.window_width()
-        640
-        """
-        ...
-    def window_height(self) -> int:
-        """
-        Return the height of the turtle window.
-
-        Example (for a TurtleScreen instance named screen):
-        >>> screen.window_height()
-        480
-        """
-        ...
-    def getcanvas(self) -> Canvas:
-        """
-        Return the Canvas of this TurtleScreen.
-
-        No argument.
-
-        Example (for a Screen instance named screen):
-        >>> cv = screen.getcanvas()
-        >>> cv
-        <turtle.ScrolledCanvas instance at 0x010742D8>
-        """
-        ...
-    def getshapes(self) -> list[str]:
-        """
-        Return a list of names of all currently available turtle shapes.
-
-        No argument.
-
-        Example (for a TurtleScreen instance named screen):
-        >>> screen.getshapes()
-        ['arrow', 'blank', 'circle', ... , 'turtle']
-        """
-        ...
-    def onclick(self, fun: Callable[[float, float], object], btn: int = 1, add: Any | None = None) -> None:
-        """
-        Bind fun to mouse-click event on canvas.
-
-        Arguments:
-        fun -- a function with two arguments, the coordinates of the
-               clicked point on the canvas.
-        btn -- the number of the mouse-button, defaults to 1
-
-        Example (for a TurtleScreen instance named screen)
-
-        >>> screen.onclick(goto)
-        >>> # Subsequently clicking into the TurtleScreen will
-        >>> # make the turtle move to the clicked point.
-        >>> screen.onclick(None)
-        """
-        ...
-    def onkey(self, fun: Callable[[], object], key: str) -> None:
-        """
-        Bind fun to key-release event of key.
-
-        Arguments:
-        fun -- a function with no arguments
-        key -- a string: key (e.g. "a") or key-symbol (e.g. "space")
-
-        In order to be able to register key-events, TurtleScreen
-        must have focus. (See method listen.)
-
-        Example (for a TurtleScreen instance named screen):
-
-        >>> def f():
-        ...     fd(50)
-        ...     lt(60)
-        ...
-        >>> screen.onkey(f, "Up")
-        >>> screen.listen()
-
-        Subsequently the turtle can be moved by repeatedly pressing
-        the up-arrow key, consequently drawing a hexagon
-        """
-        ...
-    def listen(self, xdummy: float | None = None, ydummy: float | None = None) -> None:
-        """
-        Set focus on TurtleScreen (in order to collect key-events)
-
-        No arguments.
-        Dummy arguments are provided in order
-        to be able to pass listen to the onclick method.
-
-        Example (for a TurtleScreen instance named screen):
-        >>> screen.listen()
-        """
-        ...
-    def ontimer(self, fun: Callable[[], object], t: int = 0) -> None:
-        """
-        Install a timer, which calls fun after t milliseconds.
-
-        Arguments:
-        fun -- a function with no arguments.
-        t -- a number >= 0
-
-        Example (for a TurtleScreen instance named screen):
-
-        >>> running = True
-        >>> def f():
-        ...     if running:
-        ...             fd(50)
-        ...             lt(60)
-        ...             screen.ontimer(f, 250)
-        ...
-        >>> f()   # makes the turtle marching around
-        >>> running = False
-        """
-        ...
-=======
     def update(self) -> None: ...
     def window_width(self) -> int: ...
     def window_height(self) -> int: ...
@@ -872,7 +749,6 @@
     def onkey(self, fun: Callable[[], object], key: str) -> None: ...
     def listen(self, xdummy: float | None = None, ydummy: float | None = None) -> None: ...
     def ontimer(self, fun: Callable[[], object], t: int = 0) -> None: ...
->>>>>>> a2054393
     @overload
     def bgpic(self, picname: None = None) -> str:
         """
@@ -3370,132 +3246,6 @@
     @contextmanager
     def no_animation() -> Generator[None]: ...
 
-<<<<<<< HEAD
-def update() -> None:
-    """
-    Perform a TurtleScreen update.
-        
-    """
-    ...
-def window_width() -> int:
-    """
-    Return the width of the turtle window.
-
-    Example:
-    >>> window_width()
-    640
-    """
-    ...
-def window_height() -> int:
-    """
-    Return the height of the turtle window.
-
-    Example:
-    >>> window_height()
-    480
-    """
-    ...
-def getcanvas() -> Canvas:
-    """
-    Return the Canvas of this TurtleScreen.
-
-    No argument.
-
-    Example:
-    >>> cv = getcanvas()
-    >>> cv
-    <turtle.ScrolledCanvas instance at 0x010742D8>
-    """
-    ...
-def getshapes() -> list[str]:
-    """
-    Return a list of names of all currently available turtle shapes.
-
-    No argument.
-
-    Example:
-    >>> getshapes()
-    ['arrow', 'blank', 'circle', ... , 'turtle']
-    """
-    ...
-def onclick(fun: Callable[[float, float], object], btn: int = 1, add: Any | None = None) -> None:
-    """
-    Bind fun to mouse-click event on this turtle on canvas.
-
-    Arguments:
-    fun --  a function with two arguments, to which will be assigned
-            the coordinates of the clicked point on the canvas.
-    btn --  number of the mouse-button defaults to 1 (left mouse button).
-    add --  True or False. If True, new binding will be added, otherwise
-            it will replace a former binding.
-
-    Example for the anonymous turtle, i. e. the procedural way:
-
-    >>> def turn(x, y):
-    ...     left(360)
-    ...
-    >>> onclick(turn)  # Now clicking into the turtle will turn it.
-    >>> onclick(None)  # event-binding will be removed
-    """
-    ...
-def onkey(fun: Callable[[], object], key: str) -> None:
-    """
-    Bind fun to key-release event of key.
-
-    Arguments:
-    fun -- a function with no arguments
-    key -- a string: key (e.g. "a") or key-symbol (e.g. "space")
-
-    In order to be able to register key-events, TurtleScreen
-    must have focus. (See method listen.)
-
-    Example:
-
-    >>> def f():
-    ...     fd(50)
-    ...     lt(60)
-    ...
-    >>> onkey(f, "Up")
-    >>> listen()
-
-    Subsequently the turtle can be moved by repeatedly pressing
-    the up-arrow key, consequently drawing a hexagon
-    """
-    ...
-def listen(xdummy: float | None = None, ydummy: float | None = None) -> None:
-    """
-    Set focus on TurtleScreen (in order to collect key-events)
-
-    No arguments.
-    Dummy arguments are provided in order
-    to be able to pass listen to the onclick method.
-
-    Example:
-    >>> listen()
-    """
-    ...
-def ontimer(fun: Callable[[], object], t: int = 0) -> None:
-    """
-    Install a timer, which calls fun after t milliseconds.
-
-    Arguments:
-    fun -- a function with no arguments.
-    t -- a number >= 0
-
-    Example:
-
-    >>> running = True
-    >>> def f():
-    ...     if running:
-    ...             fd(50)
-    ...             lt(60)
-    ...             ontimer(f, 250)
-    ...
-    >>> f()   # makes the turtle marching around
-    >>> running = False
-    """
-    ...
-=======
 def update() -> None: ...
 def window_width() -> int: ...
 def window_height() -> int: ...
@@ -3505,7 +3255,6 @@
 def onkey(fun: Callable[[], object], key: str) -> None: ...
 def listen(xdummy: float | None = None, ydummy: float | None = None) -> None: ...
 def ontimer(fun: Callable[[], object], t: int = 0) -> None: ...
->>>>>>> a2054393
 @overload
 def bgpic(picname: None = None) -> str:
     """
@@ -5479,75 +5228,9 @@
 
 getpen = getturtle
 
-<<<<<<< HEAD
-def onrelease(fun: Callable[[float, float], object], btn: int = 1, add: Any | None = None) -> None:
-    """
-    Bind fun to mouse-button-release event on this turtle on canvas.
-
-    Arguments:
-    fun -- a function with two arguments, to which will be assigned
-            the coordinates of the clicked point on the canvas.
-    btn --  number of the mouse-button defaults to 1 (left mouse button).
-
-    Example (for a MyTurtle instance named joe):
-    >>> class MyTurtle(Turtle):
-    ...     def glow(self,x,y):
-    ...             self.fillcolor("red")
-    ...     def unglow(self,x,y):
-    ...             self.fillcolor("")
-    ...
-    >>> joe = MyTurtle()
-    >>> joe.onclick(joe.glow)
-    >>> joe.onrelease(joe.unglow)
-
-    Clicking on joe turns fillcolor red, unclicking turns it to
-    transparent.
-    """
-    ...
-def ondrag(fun: Callable[[float, float], object], btn: int = 1, add: Any | None = None) -> None:
-    """
-    Bind fun to mouse-move event on this turtle on canvas.
-
-    Arguments:
-    fun -- a function with two arguments, to which will be assigned
-           the coordinates of the clicked point on the canvas.
-    btn -- number of the mouse-button defaults to 1 (left mouse button).
-
-    Every sequence of mouse-move-events on a turtle is preceded by a
-    mouse-click event on that 
-
-    Example:
-    >>> ondrag(goto)
-
-    Subsequently clicking and dragging a Turtle will move it
-    across the screen thereby producing handdrawings (if pen is
-    down).
-    """
-    ...
-def undo() -> None:
-    """
-    undo (repeatedly) the last turtle action.
-
-    No argument.
-
-    undo (repeatedly) the last turtle action.
-    Number of available undo actions is determined by the size of
-    the undobuffer.
-
-    Example:
-    >>> for i in range(4):
-    ...     fd(50); lt(80)
-    ...
-    >>> for i in range(8):
-    ...     undo()
-    ...
-    """
-    ...
-=======
 def onrelease(fun: Callable[[float, float], object], btn: int = 1, add: bool | None = None) -> None: ...
 def ondrag(fun: Callable[[float, float], object], btn: int = 1, add: bool | None = None) -> None: ...
 def undo() -> None: ...
->>>>>>> a2054393
 
 turtlesize = shapesize
 
