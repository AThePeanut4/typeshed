--- conflicted
+++ resolved
@@ -2926,41 +2926,8 @@
 
 # Functions copied from TurtleScreenBase:
 
-<<<<<<< HEAD
-# Note: mainloop() was always present in the global scope, but was added to
-# TurtleScreenBase in Python 3.0
-def mainloop() -> None:
-    """
-    Starts event loop - calling Tkinter's mainloop function.
-
-    No argument.
-
-    Must be last statement in a turtle graphics program.
-    Must NOT be used if a script is run from within IDLE in -n mode
-    (No subprocess) - for interactive use of turtle graphics.
-
-    Example:
-    >>> mainloop()
-    """
-    ...
-def textinput(title: str, prompt: str) -> str | None:
-    """
-    Pop up a dialog window for input of a string.
-
-    Arguments: title is the title of the dialog window,
-    prompt is a text mostly describing what information to input.
-
-    Return the string input
-    If the dialog is canceled, return None.
-
-    Example:
-    >>> textinput("NIM", "Name of first player:")
-    """
-    ...
-=======
 def mainloop() -> None: ...
 def textinput(title: str, prompt: str) -> str | None: ...
->>>>>>> 9f13289b
 def numinput(
     title: str, prompt: str, default: float | None = None, minval: float | None = None, maxval: float | None = None
 ) -> float | None:
