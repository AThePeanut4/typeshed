--- conflicted
+++ resolved
@@ -683,142 +683,6 @@
         """
         ...
     @overload
-<<<<<<< HEAD
-    def delay(self, delay: int) -> None:
-        """
-        Return or set the drawing delay in milliseconds.
-
-        Optional argument:
-        delay -- positive integer
-
-        Example (for a TurtleScreen instance named screen):
-        >>> screen.delay(15)
-        >>> screen.delay()
-        15
-        """
-        ...
-    def update(self) -> None:
-        """
-        Perform a TurtleScreen update.
-        
-        """
-        ...
-    def window_width(self) -> int:
-        """
-        Return the width of the turtle window.
-
-        Example (for a TurtleScreen instance named screen):
-        >>> screen.window_width()
-        640
-        """
-        ...
-    def window_height(self) -> int:
-        """
-        Return the height of the turtle window.
-
-        Example (for a TurtleScreen instance named screen):
-        >>> screen.window_height()
-        480
-        """
-        ...
-    def getcanvas(self) -> Canvas:
-        """
-        Return the Canvas of this TurtleScreen.
-
-        No argument.
-
-        Example (for a Screen instance named screen):
-        >>> cv = screen.getcanvas()
-        >>> cv
-        <turtle.ScrolledCanvas instance at 0x010742D8>
-        """
-        ...
-    def getshapes(self) -> list[str]:
-        """
-        Return a list of names of all currently available turtle shapes.
-
-        No argument.
-
-        Example (for a TurtleScreen instance named screen):
-        >>> screen.getshapes()
-        ['arrow', 'blank', 'circle', ... , 'turtle']
-        """
-        ...
-    def onclick(self, fun: Callable[[float, float], object], btn: int = 1, add: Any | None = None) -> None:
-        """
-        Bind fun to mouse-click event on canvas.
-
-        Arguments:
-        fun -- a function with two arguments, the coordinates of the
-               clicked point on the canvas.
-        btn -- the number of the mouse-button, defaults to 1
-
-        Example (for a TurtleScreen instance named screen)
-
-        >>> screen.onclick(goto)
-        >>> # Subsequently clicking into the TurtleScreen will
-        >>> # make the turtle move to the clicked point.
-        >>> screen.onclick(None)
-        """
-        ...
-    def onkey(self, fun: Callable[[], object], key: str) -> None:
-        """
-        Bind fun to key-release event of key.
-
-        Arguments:
-        fun -- a function with no arguments
-        key -- a string: key (e.g. "a") or key-symbol (e.g. "space")
-
-        In order to be able to register key-events, TurtleScreen
-        must have focus. (See method listen.)
-
-        Example (for a TurtleScreen instance named screen):
-
-        >>> def f():
-        ...     fd(50)
-        ...     lt(60)
-        ...
-        >>> screen.onkey(f, "Up")
-        >>> screen.listen()
-
-        Subsequently the turtle can be moved by repeatedly pressing
-        the up-arrow key, consequently drawing a hexagon
-        """
-        ...
-    def listen(self, xdummy: float | None = None, ydummy: float | None = None) -> None:
-        """
-        Set focus on TurtleScreen (in order to collect key-events)
-
-        No arguments.
-        Dummy arguments are provided in order
-        to be able to pass listen to the onclick method.
-
-        Example (for a TurtleScreen instance named screen):
-        >>> screen.listen()
-        """
-        ...
-    def ontimer(self, fun: Callable[[], object], t: int = 0) -> None:
-        """
-        Install a timer, which calls fun after t milliseconds.
-
-        Arguments:
-        fun -- a function with no arguments.
-        t -- a number >= 0
-
-        Example (for a TurtleScreen instance named screen):
-
-        >>> running = True
-        >>> def f():
-        ...     if running:
-        ...             fd(50)
-        ...             lt(60)
-        ...             screen.ontimer(f, 250)
-        ...
-        >>> f()   # makes the turtle marching around
-        >>> running = False
-        """
-        ...
-=======
     def delay(self, delay: int) -> None: ...
     if sys.version_info >= (3, 14):
         @contextmanager
@@ -833,7 +697,6 @@
     def onkey(self, fun: Callable[[], object], key: str) -> None: ...
     def listen(self, xdummy: float | None = None, ydummy: float | None = None) -> None: ...
     def ontimer(self, fun: Callable[[], object], t: int = 0) -> None: ...
->>>>>>> c1fd2297
     @overload
     def bgpic(self, picname: None = None) -> str:
         """
@@ -896,31 +759,9 @@
         ...
     # Looks like if self.cv is not a ScrolledCanvas, this could return a tuple as well
     @overload
-<<<<<<< HEAD
-    def screensize(self, canvwidth: int, canvheight: int, bg: _Color | None = None) -> None:
-        """
-        Resize the canvas the turtles are drawing on.
-
-        Optional arguments:
-        canvwidth -- positive integer, new width of canvas in pixels
-        canvheight --  positive integer, new height of canvas in pixels
-        bg -- colorstring or color-tuple, new backgroundcolor
-        If no arguments are given, return current (canvaswidth, canvasheight)
-
-        Do not alter the drawing window. To observe hidden parts of
-        the canvas use the scrollbars. (Can make visible those parts
-        of a drawing, which were outside the canvas before!)
-
-        Example (for a Turtle instance named turtle):
-        >>> turtle.screensize(2000,1500)
-        >>> # e.g. to search for an erroneously escaped turtle ;-)
-        """
-        ...
-=======
     def screensize(self, canvwidth: int, canvheight: int, bg: _Color | None = None) -> None: ...
     if sys.version_info >= (3, 14):
         def save(self, filename: StrPath, *, overwrite: bool = False) -> None: ...
->>>>>>> c1fd2297
     onscreenclick = onclick
     resetscreen = reset
     clearscreen = clear
@@ -2541,208 +2382,6 @@
     # Can return either 'int' or Tuple[int, ...] based on if the stamp is
     # a compound stamp or not. So, as per the "no Union return" policy,
     # we return Any.
-<<<<<<< HEAD
-    def stamp(self) -> Any:
-        """
-        Stamp a copy of the turtleshape onto the canvas and return its id.
-
-        No argument.
-
-        Stamp a copy of the turtle shape onto the canvas at the current
-        turtle position. Return a stamp_id for that stamp, which can be
-        used to delete it by calling clearstamp(stamp_id).
-
-        Example (for a Turtle instance named turtle):
-        >>> turtle.color("blue")
-        >>> turtle.stamp()
-        13
-        >>> turtle.fd(50)
-        """
-        ...
-    def clearstamp(self, stampid: int | tuple[int, ...]) -> None:
-        """
-        Delete stamp with given stampid
-
-        Argument:
-        stampid - an integer, must be return value of previous stamp() call.
-
-        Example (for a Turtle instance named turtle):
-        >>> turtle.color("blue")
-        >>> astamp = turtle.stamp()
-        >>> turtle.fd(50)
-        >>> turtle.clearstamp(astamp)
-        """
-        ...
-    def clearstamps(self, n: int | None = None) -> None:
-        """
-        Delete all or first/last n of turtle's stamps.
-
-        Optional argument:
-        n -- an integer
-
-        If n is None, delete all of pen's stamps,
-        else if n > 0 delete first n stamps
-        else if n < 0 delete last n stamps.
-
-        Example (for a Turtle instance named turtle):
-        >>> for i in range(8):
-        ...     turtle.stamp(); turtle.fd(30)
-        ...
-        >>> turtle.clearstamps(2)
-        >>> turtle.clearstamps(-2)
-        >>> turtle.clearstamps()
-        """
-        ...
-    def filling(self) -> bool:
-        """
-        Return fillstate (True if filling, False else).
-
-        No argument.
-
-        Example (for a Turtle instance named turtle):
-        >>> turtle.begin_fill()
-        >>> if turtle.filling():
-        ...     turtle.pensize(5)
-        ... else:
-        ...     turtle.pensize(3)
-        """
-        ...
-    def begin_fill(self) -> None:
-        """
-        Called just before drawing a shape to be filled.
-
-        No argument.
-
-        Example (for a Turtle instance named turtle):
-        >>> turtle.color("black", "red")
-        >>> turtle.begin_fill()
-        >>> turtle.circle(60)
-        >>> turtle.end_fill()
-        """
-        ...
-    def end_fill(self) -> None:
-        """
-        Fill the shape drawn after the call begin_fill().
-
-        No argument.
-
-        Example (for a Turtle instance named turtle):
-        >>> turtle.color("black", "red")
-        >>> turtle.begin_fill()
-        >>> turtle.circle(60)
-        >>> turtle.end_fill()
-        """
-        ...
-    def dot(self, size: int | None = None, *color: _Color) -> None:
-        """
-        Draw a dot with diameter size, using color.
-
-        Optional arguments:
-        size -- an integer >= 1 (if given)
-        color -- a colorstring or a numeric color tuple
-
-        Draw a circular dot with diameter size, using color.
-        If size is not given, the maximum of pensize+4 and 2*pensize is used.
-
-        Example (for a Turtle instance named turtle):
-        >>> turtle.dot()
-        >>> turtle.fd(50); turtle.dot(20, "blue"); turtle.fd(50)
-        """
-        ...
-    def write(
-        self, arg: object, move: bool = False, align: str = "left", font: tuple[str, int, str] = ("Arial", 8, "normal")
-    ) -> None:
-        """
-        Write text at the current turtle position.
-
-        Arguments:
-        arg -- info, which is to be written to the TurtleScreen
-        move (optional) -- True/False
-        align (optional) -- one of the strings "left", "center" or right"
-        font (optional) -- a triple (fontname, fontsize, fonttype)
-
-        Write text - the string representation of arg - at the current
-        turtle position according to align ("left", "center" or right")
-        and with the given font.
-        If move is True, the pen is moved to the bottom-right corner
-        of the text. By default, move is False.
-
-        Example (for a Turtle instance named turtle):
-        >>> turtle.write('Home = ', True, align="center")
-        >>> turtle.write((0,0), True)
-        """
-        ...
-    def begin_poly(self) -> None:
-        """
-        Start recording the vertices of a polygon.
-
-        No argument.
-
-        Start recording the vertices of a polygon. Current turtle position
-        is first point of polygon.
-
-        Example (for a Turtle instance named turtle):
-        >>> turtle.begin_poly()
-        """
-        ...
-    def end_poly(self) -> None:
-        """
-        Stop recording the vertices of a polygon.
-
-        No argument.
-
-        Stop recording the vertices of a polygon. Current turtle position is
-        last point of polygon. This will be connected with the first point.
-
-        Example (for a Turtle instance named turtle):
-        >>> turtle.end_poly()
-        """
-        ...
-    def get_poly(self) -> _PolygonCoords | None:
-        """
-        Return the lastly recorded polygon.
-
-        No argument.
-
-        Example (for a Turtle instance named turtle):
-        >>> p = turtle.get_poly()
-        >>> turtle.register_shape("myFavouriteShape", p)
-        """
-        ...
-    def getscreen(self) -> TurtleScreen:
-        """
-        Return the TurtleScreen object, the turtle is drawing  on.
-
-        No argument.
-
-        Return the TurtleScreen object, the turtle is drawing  on.
-        So TurtleScreen-methods can be called for that object.
-
-        Example (for a Turtle instance named turtle):
-        >>> ts = turtle.getscreen()
-        >>> ts
-        <turtle.TurtleScreen object at 0x0106B770>
-        >>> ts.bgcolor("pink")
-        """
-        ...
-    def getturtle(self) -> Self:
-        """
-        Return the Turtleobject itself.
-
-        No argument.
-
-        Only reasonable use: as a function to return the 'anonymous turtle':
-
-        Example:
-        >>> pet = getturtle()
-        >>> pet.fd(50)
-        >>> pet
-        <turtle.Turtle object at 0x0187D810>
-        >>> turtles()
-        [<turtle.Turtle object at 0x0187D810>]
-        """
-        ...
-=======
     def stamp(self) -> Any: ...
     def clearstamp(self, stampid: int | tuple[int, ...]) -> None: ...
     def clearstamps(self, n: int | None = None) -> None: ...
@@ -2766,7 +2405,6 @@
     def get_poly(self) -> _PolygonCoords | None: ...
     def getscreen(self) -> TurtleScreen: ...
     def getturtle(self) -> Self: ...
->>>>>>> c1fd2297
     getpen = getturtle
     def onclick(self, fun: Callable[[float, float], object], btn: int = 1, add: bool | None = None) -> None:
         """
@@ -3310,145 +2948,6 @@
     """
     ...
 @overload
-<<<<<<< HEAD
-def delay(delay: int) -> None:
-    """
-    Return or set the drawing delay in milliseconds.
-
-    Optional argument:
-    delay -- positive integer
-
-    Example:
-    >>> delay(15)
-    >>> delay()
-    15
-    """
-    ...
-def update() -> None:
-    """
-    Perform a TurtleScreen update.
-        
-    """
-    ...
-def window_width() -> int:
-    """
-    Return the width of the turtle window.
-
-    Example:
-    >>> window_width()
-    640
-    """
-    ...
-def window_height() -> int:
-    """
-    Return the height of the turtle window.
-
-    Example:
-    >>> window_height()
-    480
-    """
-    ...
-def getcanvas() -> Canvas:
-    """
-    Return the Canvas of this TurtleScreen.
-
-    No argument.
-
-    Example:
-    >>> cv = getcanvas()
-    >>> cv
-    <turtle.ScrolledCanvas instance at 0x010742D8>
-    """
-    ...
-def getshapes() -> list[str]:
-    """
-    Return a list of names of all currently available turtle shapes.
-
-    No argument.
-
-    Example:
-    >>> getshapes()
-    ['arrow', 'blank', 'circle', ... , 'turtle']
-    """
-    ...
-def onclick(fun: Callable[[float, float], object], btn: int = 1, add: Any | None = None) -> None:
-    """
-    Bind fun to mouse-click event on this turtle on canvas.
-
-    Arguments:
-    fun --  a function with two arguments, to which will be assigned
-            the coordinates of the clicked point on the canvas.
-    btn --  number of the mouse-button defaults to 1 (left mouse button).
-    add --  True or False. If True, new binding will be added, otherwise
-            it will replace a former binding.
-
-    Example for the anonymous turtle, i. e. the procedural way:
-
-    >>> def turn(x, y):
-    ...     left(360)
-    ...
-    >>> onclick(turn)  # Now clicking into the turtle will turn it.
-    >>> onclick(None)  # event-binding will be removed
-    """
-    ...
-def onkey(fun: Callable[[], object], key: str) -> None:
-    """
-    Bind fun to key-release event of key.
-
-    Arguments:
-    fun -- a function with no arguments
-    key -- a string: key (e.g. "a") or key-symbol (e.g. "space")
-
-    In order to be able to register key-events, TurtleScreen
-    must have focus. (See method listen.)
-
-    Example:
-
-    >>> def f():
-    ...     fd(50)
-    ...     lt(60)
-    ...
-    >>> onkey(f, "Up")
-    >>> listen()
-
-    Subsequently the turtle can be moved by repeatedly pressing
-    the up-arrow key, consequently drawing a hexagon
-    """
-    ...
-def listen(xdummy: float | None = None, ydummy: float | None = None) -> None:
-    """
-    Set focus on TurtleScreen (in order to collect key-events)
-
-    No arguments.
-    Dummy arguments are provided in order
-    to be able to pass listen to the onclick method.
-
-    Example:
-    >>> listen()
-    """
-    ...
-def ontimer(fun: Callable[[], object], t: int = 0) -> None:
-    """
-    Install a timer, which calls fun after t milliseconds.
-
-    Arguments:
-    fun -- a function with no arguments.
-    t -- a number >= 0
-
-    Example:
-
-    >>> running = True
-    >>> def f():
-    ...     if running:
-    ...             fd(50)
-    ...             lt(60)
-    ...             ontimer(f, 250)
-    ...
-    >>> f()   # makes the turtle marching around
-    >>> running = False
-    """
-    ...
-=======
 def delay(delay: int) -> None: ...
 
 if sys.version_info >= (3, 14):
@@ -3464,7 +2963,6 @@
 def onkey(fun: Callable[[], object], key: str) -> None: ...
 def listen(xdummy: float | None = None, ydummy: float | None = None) -> None: ...
 def ontimer(fun: Callable[[], object], t: int = 0) -> None: ...
->>>>>>> c1fd2297
 @overload
 def bgpic(picname: None = None) -> str:
     """
@@ -5191,206 +4689,6 @@
 # Can return either 'int' or Tuple[int, ...] based on if the stamp is
 # a compound stamp or not. So, as per the "no Union return" policy,
 # we return Any.
-<<<<<<< HEAD
-def stamp() -> Any:
-    """
-    Stamp a copy of the turtleshape onto the canvas and return its id.
-
-    No argument.
-
-    Stamp a copy of the turtle shape onto the canvas at the current
-    turtle position. Return a stamp_id for that stamp, which can be
-    used to delete it by calling clearstamp(stamp_id).
-
-    Example:
-    >>> color("blue")
-    >>> stamp()
-    13
-    >>> fd(50)
-    """
-    ...
-def clearstamp(stampid: int | tuple[int, ...]) -> None:
-    """
-    Delete stamp with given stampid
-
-    Argument:
-    stampid - an integer, must be return value of previous stamp() call.
-
-    Example:
-    >>> color("blue")
-    >>> astamp = stamp()
-    >>> fd(50)
-    >>> clearstamp(astamp)
-    """
-    ...
-def clearstamps(n: int | None = None) -> None:
-    """
-    Delete all or first/last n of turtle's stamps.
-
-    Optional argument:
-    n -- an integer
-
-    If n is None, delete all of pen's stamps,
-    else if n > 0 delete first n stamps
-    else if n < 0 delete last n stamps.
-
-    Example:
-    >>> for i in range(8):
-    ...     stamp(); fd(30)
-    ...
-    >>> clearstamps(2)
-    >>> clearstamps(-2)
-    >>> clearstamps()
-    """
-    ...
-def filling() -> bool:
-    """
-    Return fillstate (True if filling, False else).
-
-    No argument.
-
-    Example:
-    >>> begin_fill()
-    >>> if filling():
-    ...     pensize(5)
-    ... else:
-    ...     pensize(3)
-    """
-    ...
-def begin_fill() -> None:
-    """
-    Called just before drawing a shape to be filled.
-
-    No argument.
-
-    Example:
-    >>> color("black", "red")
-    >>> begin_fill()
-    >>> circle(60)
-    >>> end_fill()
-    """
-    ...
-def end_fill() -> None:
-    """
-    Fill the shape drawn after the call begin_fill().
-
-    No argument.
-
-    Example:
-    >>> color("black", "red")
-    >>> begin_fill()
-    >>> circle(60)
-    >>> end_fill()
-    """
-    ...
-def dot(size: int | None = None, *color: _Color) -> None:
-    """
-    Draw a dot with diameter size, using color.
-
-    Optional arguments:
-    size -- an integer >= 1 (if given)
-    color -- a colorstring or a numeric color tuple
-
-    Draw a circular dot with diameter size, using color.
-    If size is not given, the maximum of pensize+4 and 2*pensize is used.
-
-    Example:
-    >>> dot()
-    >>> fd(50); dot(20, "blue"); fd(50)
-    """
-    ...
-def write(arg: object, move: bool = False, align: str = "left", font: tuple[str, int, str] = ("Arial", 8, "normal")) -> None:
-    """
-    Write text at the current turtle position.
-
-    Arguments:
-    arg -- info, which is to be written to the TurtleScreen
-    move (optional) -- True/False
-    align (optional) -- one of the strings "left", "center" or right"
-    font (optional) -- a triple (fontname, fontsize, fonttype)
-
-    Write text - the string representation of arg - at the current
-    turtle position according to align ("left", "center" or right")
-    and with the given font.
-    If move is True, the pen is moved to the bottom-right corner
-    of the text. By default, move is False.
-
-    Example:
-    >>> write('Home = ', True, align="center")
-    >>> write((0,0), True)
-    """
-    ...
-def begin_poly() -> None:
-    """
-    Start recording the vertices of a polygon.
-
-    No argument.
-
-    Start recording the vertices of a polygon. Current turtle position
-    is first point of polygon.
-
-    Example:
-    >>> begin_poly()
-    """
-    ...
-def end_poly() -> None:
-    """
-    Stop recording the vertices of a polygon.
-
-    No argument.
-
-    Stop recording the vertices of a polygon. Current turtle position is
-    last point of polygon. This will be connected with the first point.
-
-    Example:
-    >>> end_poly()
-    """
-    ...
-def get_poly() -> _PolygonCoords | None:
-    """
-    Return the lastly recorded polygon.
-
-    No argument.
-
-    Example:
-    >>> p = get_poly()
-    >>> register_shape("myFavouriteShape", p)
-    """
-    ...
-def getscreen() -> TurtleScreen:
-    """
-    Return the TurtleScreen object, the turtle is drawing  on.
-
-    No argument.
-
-    Return the TurtleScreen object, the turtle is drawing  on.
-    So TurtleScreen-methods can be called for that object.
-
-    Example:
-    >>> ts = getscreen()
-    >>> ts
-    <TurtleScreen object at 0x0106B770>
-    >>> ts.bgcolor("pink")
-    """
-    ...
-def getturtle() -> Turtle:
-    """
-    Return the Turtleobject itself.
-
-    No argument.
-
-    Only reasonable use: as a function to return the 'anonymous turtle':
-
-    Example:
-    >>> pet = getturtle()
-    >>> pet.fd(50)
-    >>> pet
-    <Turtle object at 0x0187D810>
-    >>> turtles()
-    [<Turtle object at 0x0187D810>]
-    """
-    ...
-=======
 def stamp() -> Any: ...
 def clearstamp(stampid: int | tuple[int, ...]) -> None: ...
 def clearstamps(n: int | None = None) -> None: ...
@@ -5414,7 +4712,6 @@
 def get_poly() -> _PolygonCoords | None: ...
 def getscreen() -> TurtleScreen: ...
 def getturtle() -> Turtle: ...
->>>>>>> c1fd2297
 
 getpen = getturtle
 
