--- conflicted
+++ resolved
@@ -2630,50 +2630,6 @@
         @contextmanager
         def fill(self) -> Generator[None]: ...
 
-<<<<<<< HEAD
-    def begin_fill(self) -> None:
-        """
-        Called just before drawing a shape to be filled.
-
-        No argument.
-
-        Example (for a Turtle instance named turtle):
-        >>> turtle.color("black", "red")
-        >>> turtle.begin_fill()
-        >>> turtle.circle(60)
-        >>> turtle.end_fill()
-        """
-        ...
-    def end_fill(self) -> None:
-        """
-        Fill the shape drawn after the call begin_fill().
-
-        No argument.
-
-        Example (for a Turtle instance named turtle):
-        >>> turtle.color("black", "red")
-        >>> turtle.begin_fill()
-        >>> turtle.circle(60)
-        >>> turtle.end_fill()
-        """
-        ...
-    def dot(self, size: int | None = None, *color: _Color) -> None:
-        """
-        Draw a dot with diameter size, using color.
-
-        Optional arguments:
-        size -- an integer >= 1 (if given)
-        color -- a colorstring or a numeric color tuple
-
-        Draw a circular dot with diameter size, using color.
-        If size is not given, the maximum of pensize+4 and 2*pensize is used.
-
-        Example (for a Turtle instance named turtle):
-        >>> turtle.dot()
-        >>> turtle.fd(50); turtle.dot(20, "blue"); turtle.fd(50)
-        """
-        ...
-=======
     def begin_fill(self) -> None: ...
     def end_fill(self) -> None: ...
     @overload
@@ -2682,7 +2638,6 @@
     def dot(self, size: int | None, color: _Color, /) -> None: ...
     @overload
     def dot(self, size: int | None, r: float, g: float, b: float, /) -> None: ...
->>>>>>> 6937a9b1
     def write(
         self, arg: object, move: bool = False, align: str = "left", font: tuple[str, int, str] = ("Arial", 8, "normal")
     ) -> None:
@@ -5251,71 +5206,6 @@
     @contextmanager
     def fill() -> Generator[None]: ...
 
-<<<<<<< HEAD
-def begin_fill() -> None:
-    """
-    Called just before drawing a shape to be filled.
-
-    No argument.
-
-    Example:
-    >>> color("black", "red")
-    >>> begin_fill()
-    >>> circle(60)
-    >>> end_fill()
-    """
-    ...
-def end_fill() -> None:
-    """
-    Fill the shape drawn after the call begin_fill().
-
-    No argument.
-
-    Example:
-    >>> color("black", "red")
-    >>> begin_fill()
-    >>> circle(60)
-    >>> end_fill()
-    """
-    ...
-def dot(size: int | None = None, *color: _Color) -> None:
-    """
-    Draw a dot with diameter size, using color.
-
-    Optional arguments:
-    size -- an integer >= 1 (if given)
-    color -- a colorstring or a numeric color tuple
-
-    Draw a circular dot with diameter size, using color.
-    If size is not given, the maximum of pensize+4 and 2*pensize is used.
-
-    Example:
-    >>> dot()
-    >>> fd(50); dot(20, "blue"); fd(50)
-    """
-    ...
-def write(arg: object, move: bool = False, align: str = "left", font: tuple[str, int, str] = ("Arial", 8, "normal")) -> None:
-    """
-    Write text at the current turtle position.
-
-    Arguments:
-    arg -- info, which is to be written to the TurtleScreen
-    move (optional) -- True/False
-    align (optional) -- one of the strings "left", "center" or right"
-    font (optional) -- a triple (fontname, fontsize, fonttype)
-
-    Write text - the string representation of arg - at the current
-    turtle position according to align ("left", "center" or right")
-    and with the given font.
-    If move is True, the pen is moved to the bottom-right corner
-    of the text. By default, move is False.
-
-    Example:
-    >>> write('Home = ', True, align="center")
-    >>> write((0,0), True)
-    """
-    ...
-=======
 def begin_fill() -> None: ...
 def end_fill() -> None: ...
 @overload
@@ -5325,7 +5215,6 @@
 @overload
 def dot(size: int | None, r: float, g: float, b: float, /) -> None: ...
 def write(arg: object, move: bool = False, align: str = "left", font: tuple[str, int, str] = ("Arial", 8, "normal")) -> None: ...
->>>>>>> 6937a9b1
 
 if sys.version_info >= (3, 14):
     @contextmanager
