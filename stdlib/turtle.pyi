"""
Turtle graphics is a popular way for introducing programming to
kids. It was part of the original Logo programming language developed
by Wally Feurzig and Seymour Papert in 1966.

Imagine a robotic turtle starting at (0, 0) in the x-y plane. After an ``import turtle``, give it
the command turtle.forward(15), and it moves (on-screen!) 15 pixels in
the direction it is facing, drawing a line as it moves. Give it the
command turtle.right(25), and it rotates in-place 25 degrees clockwise.

By combining together these and similar commands, intricate shapes and
pictures can easily be drawn.

----- turtle.py

This module is an extended reimplementation of turtle.py from the
Python standard distribution up to Python 2.5. (See: https://www.python.org)

It tries to keep the merits of turtle.py and to be (nearly) 100%
compatible with it. This means in the first place to enable the
learning programmer to use all the commands, classes and methods
interactively when using the module from within IDLE run with
the -n switch.

Roughly it has the following features added:

- Better animation of the turtle movements, especially of turning the
  turtle. So the turtles can more easily be used as a visual feedback
  instrument by the (beginning) programmer.

- Different turtle shapes, gif-images as turtle shapes, user defined
  and user controllable turtle shapes, among them compound
  (multicolored) shapes. Turtle shapes can be stretched and tilted, which
  makes turtles very versatile geometrical objects.

- Fine control over turtle movement and screen updates via delay(),
  and enhanced tracer() and speed() methods.

- Aliases for the most commonly used commands, like fd for forward etc.,
  following the early Logo traditions. This reduces the boring work of
  typing long sequences of commands, which often occur in a natural way
  when kids try to program fancy pictures on their first encounter with
  turtle graphics.

- Turtles now have an undo()-method with configurable undo-buffer.

- Some simple commands/methods for creating event driven programs
  (mouse-, key-, timer-events). Especially useful for programming games.

- A scrollable Canvas class. The default scrollable Canvas can be
  extended interactively as needed while playing around with the turtle(s).

- A TurtleScreen class with methods controlling background color or
  background image, window and canvas size and other properties of the
  TurtleScreen.

- There is a method, setworldcoordinates(), to install a user defined
  coordinate-system for the TurtleScreen.

- The implementation uses a 2-vector class named Vec2D, derived from tuple.
  This class is public, so it can be imported by the application programmer,
  which makes certain types of computations very natural and compact.

- Appearance of the TurtleScreen and the Turtles at startup/import can be
  configured by means of a turtle.cfg configuration file.
  The default configuration mimics the appearance of the old turtle module.

- If configured appropriately the module reads in docstrings from a docstring
  dictionary in some different language, supplied separately  and replaces
  the English ones by those read in. There is a utility function
  write_docstringdict() to write a dictionary with the original (English)
  docstrings to disc, so it can serve as a template for translations.

Behind the scenes there are some features included with possible
extensions in mind. These will be commented and documented elsewhere.
"""

import sys
from _typeshed import StrPath
from collections.abc import Callable, Generator, Sequence
from contextlib import contextmanager
from tkinter import Canvas, Frame, Misc, PhotoImage, Scrollbar
from typing import Any, ClassVar, Literal, TypedDict, overload, type_check_only
from typing_extensions import Self, TypeAlias, deprecated, disjoint_base

__all__ = [
    "ScrolledCanvas",
    "TurtleScreen",
    "Screen",
    "RawTurtle",
    "Turtle",
    "RawPen",
    "Pen",
    "Shape",
    "Vec2D",
    "addshape",
    "bgcolor",
    "bgpic",
    "bye",
    "clearscreen",
    "colormode",
    "delay",
    "exitonclick",
    "getcanvas",
    "getshapes",
    "listen",
    "mainloop",
    "mode",
    "numinput",
    "onkey",
    "onkeypress",
    "onkeyrelease",
    "onscreenclick",
    "ontimer",
    "register_shape",
    "resetscreen",
    "screensize",
    "setup",
    "setworldcoordinates",
    "textinput",
    "title",
    "tracer",
    "turtles",
    "update",
    "window_height",
    "window_width",
    "back",
    "backward",
    "begin_fill",
    "begin_poly",
    "bk",
    "circle",
    "clear",
    "clearstamp",
    "clearstamps",
    "clone",
    "color",
    "degrees",
    "distance",
    "dot",
    "down",
    "end_fill",
    "end_poly",
    "fd",
    "fillcolor",
    "filling",
    "forward",
    "get_poly",
    "getpen",
    "getscreen",
    "get_shapepoly",
    "getturtle",
    "goto",
    "heading",
    "hideturtle",
    "home",
    "ht",
    "isdown",
    "isvisible",
    "left",
    "lt",
    "onclick",
    "ondrag",
    "onrelease",
    "pd",
    "pen",
    "pencolor",
    "pendown",
    "pensize",
    "penup",
    "pos",
    "position",
    "pu",
    "radians",
    "right",
    "reset",
    "resizemode",
    "rt",
    "seth",
    "setheading",
    "setpos",
    "setposition",
    "setundobuffer",
    "setx",
    "sety",
    "shape",
    "shapesize",
    "shapetransform",
    "shearfactor",
    "showturtle",
    "speed",
    "st",
    "stamp",
    "tilt",
    "tiltangle",
    "towards",
    "turtlesize",
    "undo",
    "undobufferentries",
    "up",
    "width",
    "write",
    "xcor",
    "ycor",
    "write_docstringdict",
    "done",
    "Terminator",
]

if sys.version_info >= (3, 14):
    __all__ += ["fill", "no_animation", "poly", "save"]

if sys.version_info >= (3, 12):
    __all__ += ["teleport"]

if sys.version_info < (3, 13):
    __all__ += ["settiltangle"]

# Note: '_Color' is the alias we use for arguments and _AnyColor is the
# alias we use for return types. Really, these two aliases should be the
# same, but as per the "no union returns" typeshed policy, we'll return
# Any instead.
_Color: TypeAlias = str | tuple[float, float, float]
_AnyColor: TypeAlias = Any

@type_check_only
class _PenState(TypedDict):
    shown: bool
    pendown: bool
    pencolor: _Color
    fillcolor: _Color
    pensize: int
    speed: int
    resizemode: Literal["auto", "user", "noresize"]
    stretchfactor: tuple[float, float]
    shearfactor: float
    outline: int
    tilt: float

_Speed: TypeAlias = str | float
_PolygonCoords: TypeAlias = Sequence[tuple[float, float]]

if sys.version_info >= (3, 12):
    class Vec2D(tuple[float, float]):
        """
        A 2 dimensional vector class, used as a helper class
        for implementing turtle graphics.
        May be useful for turtle graphics programs also.
        Derived from tuple, so a vector is a tuple!

        Provides (for a, b vectors, k number):
           a+b vector addition
           a-b vector subtraction
           a*b inner product
           k*a and a*k multiplication with scalar
           |a| absolute value of a
           a.rotate(angle) rotation
        """
        def __new__(cls, x: float, y: float) -> Self: ...
        def __add__(self, other: tuple[float, float]) -> Vec2D: ...  # type: ignore[override]
        @overload  # type: ignore[override]
        def __mul__(self, other: Vec2D) -> float: ...
        @overload
        def __mul__(self, other: float) -> Vec2D: ...
        def __rmul__(self, other: float) -> Vec2D: ...  # type: ignore[override]
        def __sub__(self, other: tuple[float, float]) -> Vec2D: ...
        def __neg__(self) -> Vec2D: ...
        def __abs__(self) -> float: ...
        def rotate(self, angle: float) -> Vec2D:
            """
            rotate self counterclockwise by angle
        
            """
            ...

else:
    @disjoint_base
    class Vec2D(tuple[float, float]):
        """
        A 2 dimensional vector class, used as a helper class
        for implementing turtle graphics.
        May be useful for turtle graphics programs also.
        Derived from tuple, so a vector is a tuple!

        Provides (for a, b vectors, k number):
           a+b vector addition
           a-b vector subtraction
           a*b inner product
           k*a and a*k multiplication with scalar
           |a| absolute value of a
           a.rotate(angle) rotation
        """
        def __new__(cls, x: float, y: float) -> Self: ...
        def __add__(self, other: tuple[float, float]) -> Vec2D: ...  # type: ignore[override]
        @overload  # type: ignore[override]
        def __mul__(self, other: Vec2D) -> float: ...
        @overload
        def __mul__(self, other: float) -> Vec2D: ...
        def __rmul__(self, other: float) -> Vec2D: ...  # type: ignore[override]
        def __sub__(self, other: tuple[float, float]) -> Vec2D: ...
        def __neg__(self) -> Vec2D: ...
        def __abs__(self) -> float: ...
        def rotate(self, angle: float) -> Vec2D:
            """
            rotate self counterclockwise by angle
        
            """
            ...

# Does not actually inherit from Canvas, but dynamically gets all methods of Canvas
class ScrolledCanvas(Canvas, Frame):  # type: ignore[misc]
    """
    Modeled after the scrolled canvas class from Grayons's Tkinter book.

    Used as the default canvas, which pops up automatically when
    using turtle graphics functions or the Turtle class.
    """
    bg: str
    hscroll: Scrollbar
    vscroll: Scrollbar
    def __init__(
        self, master: Misc | None, width: int = 500, height: int = 350, canvwidth: int = 600, canvheight: int = 500
    ) -> None: ...
    canvwidth: int
    canvheight: int
    def reset(self, canvwidth: int | None = None, canvheight: int | None = None, bg: str | None = None) -> None:
        """Adjust canvas and scrollbars according to given canvas size."""
        ...

class TurtleScreenBase:
    """
    Provide the basic graphics functionality.
    Interface between Tkinter and turtle.py.

    To port turtle.py to some different graphics toolkit
    a corresponding TurtleScreenBase class has to be implemented.
    """
    cv: Canvas
    canvwidth: int
    canvheight: int
    xscale: float
    yscale: float
    def __init__(self, cv: Canvas) -> None: ...
    def mainloop(self) -> None:
        """
        Starts event loop - calling Tkinter's mainloop function.

        No argument.

        Must be last statement in a turtle graphics program.
        Must NOT be used if a script is run from within IDLE in -n mode
        (No subprocess) - for interactive use of turtle graphics.

        Example (for a TurtleScreen instance named screen):
        >>> screen.mainloop()
        """
        ...
    def textinput(self, title: str, prompt: str) -> str | None:
        """
        Pop up a dialog window for input of a string.

        Arguments: title is the title of the dialog window,
        prompt is a text mostly describing what information to input.

        Return the string input
        If the dialog is canceled, return None.

        Example (for a TurtleScreen instance named screen):
        >>> screen.textinput("NIM", "Name of first player:")
        """
        ...
    def numinput(
        self, title: str, prompt: str, default: float | None = None, minval: float | None = None, maxval: float | None = None
    ) -> float | None:
        """
        Pop up a dialog window for input of a number.

        Arguments: title is the title of the dialog window,
        prompt is a text mostly describing what numerical information to input.
        default: default value
        minval: minimum value for input
        maxval: maximum value for input

        The number input must be in the range minval .. maxval if these are
        given. If not, a hint is issued and the dialog remains open for
        correction. Return the number input.
        If the dialog is canceled,  return None.

        Example (for a TurtleScreen instance named screen):
        >>> screen.numinput("Poker", "Your stakes:", 1000, minval=10, maxval=10000)
        """
        ...

class Terminator(Exception):
    """
    Will be raised in TurtleScreen.update, if _RUNNING becomes False.

    This stops execution of a turtle graphics script.
    Main purpose: use in the Demo-Viewer turtle.Demo.py.
    """
    ...
class TurtleGraphicsError(Exception):
    """
    Some TurtleGraphics Error
    
    """
    ...

class Shape:
<<<<<<< HEAD
    """
    Data structure modeling shapes.

    attribute _type is one of "polygon", "image", "compound"
    attribute _data is - depending on _type a poygon-tuple,
    an image or a list constructed using the addcomponent method.
    """
    def __init__(self, type_: str, data: _PolygonCoords | PhotoImage | None = None) -> None: ...
    def addcomponent(self, poly: _PolygonCoords, fill: _Color, outline: _Color | None = None) -> None:
        """
        Add component to a shape of type compound.

        Arguments: poly is a polygon, i. e. a tuple of number pairs.
        fill is the fillcolor of the component,
        outline is the outline color of the component.

        call (for a Shapeobject namend s):
        --   s.addcomponent(((0,0), (10,10), (-10,10)), "red", "blue")

        Example:
        >>> poly = ((0,0),(10,-5),(0,10),(-10,-5))
        >>> s = Shape("compound")
        >>> s.addcomponent(poly, "red", "blue")
        >>> # .. add more components and then use register_shape()
        """
        ...

class TurtleScreen(TurtleScreenBase):
    """
    Provides screen oriented methods like bgcolor etc.

    Only relies upon the methods of TurtleScreenBase and NOT
    upon components of the underlying graphics toolkit -
    which is Tkinter in this case.
    """
    def __init__(self, cv: Canvas, mode: str = "standard", colormode: float = 1.0, delay: int = 10) -> None: ...
    def clear(self) -> None:
        """
        Delete all drawings and all turtles from the TurtleScreen.

        No argument.

        Reset empty TurtleScreen to its initial state: white background,
        no backgroundimage, no eventbindings and tracing on.

        Example (for a TurtleScreen instance named screen):
        >>> screen.clear()

        Note: this method is not available as function.
        """
        ...
=======
    def __init__(
        self, type_: Literal["polygon", "image", "compound"], data: _PolygonCoords | PhotoImage | None = None
    ) -> None: ...
    def addcomponent(self, poly: _PolygonCoords, fill: _Color, outline: _Color | None = None) -> None: ...

class TurtleScreen(TurtleScreenBase):
    def __init__(
        self, cv: Canvas, mode: Literal["standard", "logo", "world"] = "standard", colormode: float = 1.0, delay: int = 10
    ) -> None: ...
    def clear(self) -> None: ...
>>>>>>> d6f4a0f7
    @overload
    def mode(self, mode: None = None) -> str:
        """
        Set turtle-mode ('standard', 'logo' or 'world') and perform reset.

        Optional argument:
        mode -- one of the strings 'standard', 'logo' or 'world'

        Mode 'standard' is compatible with turtle.py.
        Mode 'logo' is compatible with most Logo-Turtle-Graphics.
        Mode 'world' uses userdefined 'worldcoordinates'. *Attention*: in
        this mode angles appear distorted if x/y unit-ratio doesn't equal 1.
        If mode is not given, return the current mode.

             Mode      Initial turtle heading     positive angles
         ------------|-------------------------|-------------------
          'standard'    to the right (east)       counterclockwise
            'logo'        upward    (north)         clockwise

        Examples:
        >>> mode('logo')   # resets turtle heading to north
        >>> mode()
        'logo'
        """
        ...
    @overload
<<<<<<< HEAD
    def mode(self, mode: str) -> None:
        """
        Set turtle-mode ('standard', 'logo' or 'world') and perform reset.

        Optional argument:
        mode -- one of the strings 'standard', 'logo' or 'world'

        Mode 'standard' is compatible with turtle.py.
        Mode 'logo' is compatible with most Logo-Turtle-Graphics.
        Mode 'world' uses userdefined 'worldcoordinates'. *Attention*: in
        this mode angles appear distorted if x/y unit-ratio doesn't equal 1.
        If mode is not given, return the current mode.

             Mode      Initial turtle heading     positive angles
         ------------|-------------------------|-------------------
          'standard'    to the right (east)       counterclockwise
            'logo'        upward    (north)         clockwise

        Examples:
        >>> mode('logo')   # resets turtle heading to north
        >>> mode()
        'logo'
        """
        ...
    def setworldcoordinates(self, llx: float, lly: float, urx: float, ury: float) -> None:
        """
        Set up a user defined coordinate-system.

        Arguments:
        llx -- a number, x-coordinate of lower left corner of canvas
        lly -- a number, y-coordinate of lower left corner of canvas
        urx -- a number, x-coordinate of upper right corner of canvas
        ury -- a number, y-coordinate of upper right corner of canvas

        Set up user coodinat-system and switch to mode 'world' if necessary.
        This performs a screen.reset. If mode 'world' is already active,
        all drawings are redrawn according to the new coordinates.

        But ATTENTION: in user-defined coordinatesystems angles may appear
        distorted. (see Screen.mode())

        Example (for a TurtleScreen instance named screen):
        >>> screen.setworldcoordinates(-10,-0.5,50,1.5)
        >>> for _ in range(36):
        ...     left(10)
        ...     forward(0.5)
        """
        ...
    def register_shape(self, name: str, shape: _PolygonCoords | Shape | None = None) -> None:
        """
        Adds a turtle shape to TurtleScreen's shapelist.

        Arguments:
        (1) name is the name of a gif-file and shape is None.
            Installs the corresponding image shape.
            !! Image-shapes DO NOT rotate when turning the turtle,
            !! so they do not display the heading of the turtle!
        (2) name is an arbitrary string and shape is a tuple
            of pairs of coordinates. Installs the corresponding
            polygon shape
        (3) name is an arbitrary string and shape is a
            (compound) Shape object. Installs the corresponding
            compound shape.
        To use a shape, you have to issue the command shape(shapename).

        call: register_shape("turtle.gif")
        --or: register_shape("tri", ((0,0), (10,10), (-10,10)))

        Example (for a TurtleScreen instance named screen):
        >>> screen.register_shape("triangle", ((5,-3),(0,5),(-5,-3)))
        """
        ...
=======
    def mode(self, mode: Literal["standard", "logo", "world"]) -> None: ...
    def setworldcoordinates(self, llx: float, lly: float, urx: float, ury: float) -> None: ...
    def register_shape(self, name: str, shape: _PolygonCoords | Shape | None = None) -> None: ...
>>>>>>> d6f4a0f7
    @overload
    def colormode(self, cmode: None = None) -> float:
        """
        Return the colormode or set it to 1.0 or 255.

        Optional argument:
        cmode -- one of the values 1.0 or 255

        r, g, b values of colortriples have to be in range 0..cmode.

        Example (for a TurtleScreen instance named screen):
        >>> screen.colormode()
        1.0
        >>> screen.colormode(255)
        >>> pencolor(240,160,80)
        """
        ...
    @overload
    def colormode(self, cmode: float) -> None:
        """
        Return the colormode or set it to 1.0 or 255.

        Optional argument:
        cmode -- one of the values 1.0 or 255

        r, g, b values of colortriples have to be in range 0..cmode.

        Example (for a TurtleScreen instance named screen):
        >>> screen.colormode()
        1.0
        >>> screen.colormode(255)
        >>> pencolor(240,160,80)
        """
        ...
    def reset(self) -> None:
        """
        Reset all Turtles on the Screen to their initial state.

        No argument.

        Example (for a TurtleScreen instance named screen):
        >>> screen.reset()
        """
        ...
    def turtles(self) -> list[Turtle]:
        """
        Return the list of turtles on the screen.

        Example (for a TurtleScreen instance named screen):
        >>> screen.turtles()
        [<turtle.Turtle object at 0x00E11FB0>]
        """
        ...
    @overload
    def bgcolor(self) -> _AnyColor:
        """
        Set or return backgroundcolor of the TurtleScreen.

        Arguments (if given): a color string or three numbers
        in the range 0..colormode or a 3-tuple of such numbers.

        Example (for a TurtleScreen instance named screen):
        >>> screen.bgcolor("orange")
        >>> screen.bgcolor()
        'orange'
        >>> screen.bgcolor(0.5,0,0.5)
        >>> screen.bgcolor()
        '#800080'
        """
        ...
    @overload
    def bgcolor(self, color: _Color) -> None:
        """
        Set or return backgroundcolor of the TurtleScreen.

        Arguments (if given): a color string or three numbers
        in the range 0..colormode or a 3-tuple of such numbers.

        Example (for a TurtleScreen instance named screen):
        >>> screen.bgcolor("orange")
        >>> screen.bgcolor()
        'orange'
        >>> screen.bgcolor(0.5,0,0.5)
        >>> screen.bgcolor()
        '#800080'
        """
        ...
    @overload
    def bgcolor(self, r: float, g: float, b: float) -> None:
        """
        Set or return backgroundcolor of the TurtleScreen.

        Arguments (if given): a color string or three numbers
        in the range 0..colormode or a 3-tuple of such numbers.

        Example (for a TurtleScreen instance named screen):
        >>> screen.bgcolor("orange")
        >>> screen.bgcolor()
        'orange'
        >>> screen.bgcolor(0.5,0,0.5)
        >>> screen.bgcolor()
        '#800080'
        """
        ...
    @overload
    def tracer(self, n: None = None) -> int:
        """
        Turns turtle animation on/off and set delay for update drawings.

        Optional arguments:
        n -- nonnegative  integer
        delay -- nonnegative  integer

        If n is given, only each n-th regular screen update is really performed.
        (Can be used to accelerate the drawing of complex graphics.)
        Second arguments sets delay value (see RawTurtle.delay())

        Example (for a TurtleScreen instance named screen):
        >>> screen.tracer(8, 25)
        >>> dist = 2
        >>> for i in range(200):
        ...     fd(dist)
        ...     rt(90)
        ...     dist += 2
        """
        ...
    @overload
    def tracer(self, n: int, delay: int | None = None) -> None:
        """
        Turns turtle animation on/off and set delay for update drawings.

        Optional arguments:
        n -- nonnegative  integer
        delay -- nonnegative  integer

        If n is given, only each n-th regular screen update is really performed.
        (Can be used to accelerate the drawing of complex graphics.)
        Second arguments sets delay value (see RawTurtle.delay())

        Example (for a TurtleScreen instance named screen):
        >>> screen.tracer(8, 25)
        >>> dist = 2
        >>> for i in range(200):
        ...     fd(dist)
        ...     rt(90)
        ...     dist += 2
        """
        ...
    @overload
    def delay(self, delay: None = None) -> int:
        """
        Return or set the drawing delay in milliseconds.

        Optional argument:
        delay -- positive integer

        Example (for a TurtleScreen instance named screen):
        >>> screen.delay(15)
        >>> screen.delay()
        15
        """
        ...
    @overload
    def delay(self, delay: int) -> None:
        """
        Return or set the drawing delay in milliseconds.

        Optional argument:
        delay -- positive integer

        Example (for a TurtleScreen instance named screen):
        >>> screen.delay(15)
        >>> screen.delay()
        15
        """
        ...
    if sys.version_info >= (3, 14):
        @contextmanager
        def no_animation(self) -> Generator[None]: ...

    def update(self) -> None:
        """
        Perform a TurtleScreen update.
        
        """
        ...
    def window_width(self) -> int:
        """
        Return the width of the turtle window.

        Example (for a TurtleScreen instance named screen):
        >>> screen.window_width()
        640
        """
        ...
    def window_height(self) -> int:
        """
        Return the height of the turtle window.

        Example (for a TurtleScreen instance named screen):
        >>> screen.window_height()
        480
        """
        ...
    def getcanvas(self) -> Canvas:
        """
        Return the Canvas of this TurtleScreen.

        No argument.

        Example (for a Screen instance named screen):
        >>> cv = screen.getcanvas()
        >>> cv
        <turtle.ScrolledCanvas instance at 0x010742D8>
        """
        ...
    def getshapes(self) -> list[str]:
        """
        Return a list of names of all currently available turtle shapes.

        No argument.

        Example (for a TurtleScreen instance named screen):
        >>> screen.getshapes()
        ['arrow', 'blank', 'circle', ... , 'turtle']
        """
        ...
    def onclick(self, fun: Callable[[float, float], object], btn: int = 1, add: Any | None = None) -> None:
        """
        Bind fun to mouse-click event on canvas.

        Arguments:
        fun -- a function with two arguments, the coordinates of the
               clicked point on the canvas.
        btn -- the number of the mouse-button, defaults to 1

        Example (for a TurtleScreen instance named screen)

        >>> screen.onclick(goto)
        >>> # Subsequently clicking into the TurtleScreen will
        >>> # make the turtle move to the clicked point.
        >>> screen.onclick(None)
        """
        ...
    def onkey(self, fun: Callable[[], object], key: str) -> None:
        """
        Bind fun to key-release event of key.

        Arguments:
        fun -- a function with no arguments
        key -- a string: key (e.g. "a") or key-symbol (e.g. "space")

        In order to be able to register key-events, TurtleScreen
        must have focus. (See method listen.)

        Example (for a TurtleScreen instance named screen):

        >>> def f():
        ...     fd(50)
        ...     lt(60)
        ...
        >>> screen.onkey(f, "Up")
        >>> screen.listen()

        Subsequently the turtle can be moved by repeatedly pressing
        the up-arrow key, consequently drawing a hexagon
        """
        ...
    def listen(self, xdummy: float | None = None, ydummy: float | None = None) -> None:
        """
        Set focus on TurtleScreen (in order to collect key-events)

        No arguments.
        Dummy arguments are provided in order
        to be able to pass listen to the onclick method.

        Example (for a TurtleScreen instance named screen):
        >>> screen.listen()
        """
        ...
    def ontimer(self, fun: Callable[[], object], t: int = 0) -> None:
        """
        Install a timer, which calls fun after t milliseconds.

        Arguments:
        fun -- a function with no arguments.
        t -- a number >= 0

        Example (for a TurtleScreen instance named screen):

        >>> running = True
        >>> def f():
        ...     if running:
        ...             fd(50)
        ...             lt(60)
        ...             screen.ontimer(f, 250)
        ...
        >>> f()   # makes the turtle marching around
        >>> running = False
        """
        ...
    @overload
    def bgpic(self, picname: None = None) -> str:
        """
        Set background image or return name of current backgroundimage.

        Optional argument:
        picname -- a string, name of a gif-file or "nopic".

        If picname is a filename, set the corresponding image as background.
        If picname is "nopic", delete backgroundimage, if present.
        If picname is None, return the filename of the current backgroundimage.

        Example (for a TurtleScreen instance named screen):
        >>> screen.bgpic()
        'nopic'
        >>> screen.bgpic("landscape.gif")
        >>> screen.bgpic()
        'landscape.gif'
        """
        ...
    @overload
    def bgpic(self, picname: str) -> None:
        """
        Set background image or return name of current backgroundimage.

        Optional argument:
        picname -- a string, name of a gif-file or "nopic".

        If picname is a filename, set the corresponding image as background.
        If picname is "nopic", delete backgroundimage, if present.
        If picname is None, return the filename of the current backgroundimage.

        Example (for a TurtleScreen instance named screen):
        >>> screen.bgpic()
        'nopic'
        >>> screen.bgpic("landscape.gif")
        >>> screen.bgpic()
        'landscape.gif'
        """
        ...
    @overload
    def screensize(self, canvwidth: None = None, canvheight: None = None, bg: None = None) -> tuple[int, int]:
        """
        Resize the canvas the turtles are drawing on.

        Optional arguments:
        canvwidth -- positive integer, new width of canvas in pixels
        canvheight --  positive integer, new height of canvas in pixels
        bg -- colorstring or color-tuple, new backgroundcolor
        If no arguments are given, return current (canvaswidth, canvasheight)

        Do not alter the drawing window. To observe hidden parts of
        the canvas use the scrollbars. (Can make visible those parts
        of a drawing, which were outside the canvas before!)

        Example (for a Turtle instance named turtle):
        >>> turtle.screensize(2000,1500)
        >>> # e.g. to search for an erroneously escaped turtle ;-)
        """
        ...
    # Looks like if self.cv is not a ScrolledCanvas, this could return a tuple as well
    @overload
    def screensize(self, canvwidth: int, canvheight: int, bg: _Color | None = None) -> None:
        """
        Resize the canvas the turtles are drawing on.

        Optional arguments:
        canvwidth -- positive integer, new width of canvas in pixels
        canvheight --  positive integer, new height of canvas in pixels
        bg -- colorstring or color-tuple, new backgroundcolor
        If no arguments are given, return current (canvaswidth, canvasheight)

        Do not alter the drawing window. To observe hidden parts of
        the canvas use the scrollbars. (Can make visible those parts
        of a drawing, which were outside the canvas before!)

        Example (for a Turtle instance named turtle):
        >>> turtle.screensize(2000,1500)
        >>> # e.g. to search for an erroneously escaped turtle ;-)
        """
        ...
    if sys.version_info >= (3, 14):
        def save(self, filename: StrPath, *, overwrite: bool = False) -> None: ...
    onscreenclick = onclick
    resetscreen = reset
    clearscreen = clear
    addshape = register_shape
    def onkeypress(self, fun: Callable[[], object], key: str | None = None) -> None:
        """
        Bind fun to key-press event of key if key is given,
        or to any key-press-event if no key is given.

        Arguments:
        fun -- a function with no arguments
        key -- a string: key (e.g. "a") or key-symbol (e.g. "space")

        In order to be able to register key-events, TurtleScreen
        must have focus. (See method listen.)

        Example (for a TurtleScreen instance named screen
        and a Turtle instance named turtle):

        >>> def f():
        ...     fd(50)
        ...     lt(60)
        ...
        >>> screen.onkeypress(f, "Up")
        >>> screen.listen()

        Subsequently the turtle can be moved by repeatedly pressing
        the up-arrow key, or by keeping pressed the up-arrow key.
        consequently drawing a hexagon.
        """
        ...
    onkeyrelease = onkey

class TNavigator:
    """
    Navigation part of the RawTurtle.
    Implements methods for turtle movement.
    """
    START_ORIENTATION: dict[str, Vec2D]
    DEFAULT_MODE: str
    DEFAULT_ANGLEOFFSET: int
    DEFAULT_ANGLEORIENT: int
<<<<<<< HEAD
    def __init__(self, mode: str = "standard") -> None: ...
    def reset(self) -> None:
        """
        reset turtle to its initial values

        Will be overwritten by parent class
        """
        ...
    def degrees(self, fullcircle: float = 360.0) -> None:
        """
        Set angle measurement units to degrees.

        Optional argument:
        fullcircle -  a number

        Set angle measurement units, i. e. set number
        of 'degrees' for a full circle. Default value is
        360 degrees.

        Example (for a Turtle instance named turtle):
        >>> turtle.left(90)
        >>> turtle.heading()
        90

        Change angle measurement unit to grad (also known as gon,
        grade, or gradian and equals 1/100-th of the right angle.)
        >>> turtle.degrees(400.0)
        >>> turtle.heading()
        100
        """
        ...
    def radians(self) -> None:
        """
        Set the angle measurement units to radians.

        No arguments.

        Example (for a Turtle instance named turtle):
        >>> turtle.heading()
        90
        >>> turtle.radians()
        >>> turtle.heading()
        1.5707963267948966
        """
        ...
=======
    def __init__(self, mode: Literal["standard", "logo", "world"] = "standard") -> None: ...
    def reset(self) -> None: ...
    def degrees(self, fullcircle: float = 360.0) -> None: ...
    def radians(self) -> None: ...
>>>>>>> d6f4a0f7
    if sys.version_info >= (3, 12):
        def teleport(self, x: float | None = None, y: float | None = None, *, fill_gap: bool = False) -> None:
            """
            To be overwritten by child class RawTurtle.
            Includes no TPen references.
            """
            ...

    def forward(self, distance: float) -> None:
        """
        Move the turtle forward by the specified distance.

        Aliases: forward | fd

        Argument:
        distance -- a number (integer or float)

        Move the turtle forward by the specified distance, in the direction
        the turtle is headed.

        Example (for a Turtle instance named turtle):
        >>> turtle.position()
        (0.00, 0.00)
        >>> turtle.forward(25)
        >>> turtle.position()
        (25.00,0.00)
        >>> turtle.forward(-75)
        >>> turtle.position()
        (-50.00,0.00)
        """
        ...
    def back(self, distance: float) -> None:
        """
        Move the turtle backward by distance.

        Aliases: back | backward | bk

        Argument:
        distance -- a number

        Move the turtle backward by distance, opposite to the direction the
        turtle is headed. Do not change the turtle's heading.

        Example (for a Turtle instance named turtle):
        >>> turtle.position()
        (0.00, 0.00)
        >>> turtle.backward(30)
        >>> turtle.position()
        (-30.00, 0.00)
        """
        ...
    def right(self, angle: float) -> None:
        """
        Turn turtle right by angle units.

        Aliases: right | rt

        Argument:
        angle -- a number (integer or float)

        Turn turtle right by angle units. (Units are by default degrees,
        but can be set via the degrees() and radians() functions.)
        Angle orientation depends on mode. (See this.)

        Example (for a Turtle instance named turtle):
        >>> turtle.heading()
        22.0
        >>> turtle.right(45)
        >>> turtle.heading()
        337.0
        """
        ...
    def left(self, angle: float) -> None:
        """
        Turn turtle left by angle units.

        Aliases: left | lt

        Argument:
        angle -- a number (integer or float)

        Turn turtle left by angle units. (Units are by default degrees,
        but can be set via the degrees() and radians() functions.)
        Angle orientation depends on mode. (See this.)

        Example (for a Turtle instance named turtle):
        >>> turtle.heading()
        22.0
        >>> turtle.left(45)
        >>> turtle.heading()
        67.0
        """
        ...
    def pos(self) -> Vec2D:
        """
        Return the turtle's current location (x,y), as a Vec2D-vector.

        Aliases: pos | position

        No arguments.

        Example (for a Turtle instance named turtle):
        >>> turtle.pos()
        (0.00, 240.00)
        """
        ...
    def xcor(self) -> float:
        """
        Return the turtle's x coordinate.

        No arguments.

        Example (for a Turtle instance named turtle):
        >>> reset()
        >>> turtle.left(60)
        >>> turtle.forward(100)
        >>> print(turtle.xcor())
        50.0
        """
        ...
    def ycor(self) -> float:
        """
        Return the turtle's y coordinate
        ---
        No arguments.

        Example (for a Turtle instance named turtle):
        >>> reset()
        >>> turtle.left(60)
        >>> turtle.forward(100)
        >>> print(turtle.ycor())
        86.6025403784
        """
        ...
    @overload
    def goto(self, x: tuple[float, float], y: None = None) -> None:
        """
        Move turtle to an absolute position.

        Aliases: setpos | setposition | goto:

        Arguments:
        x -- a number      or     a pair/vector of numbers
        y -- a number             None

        call: goto(x, y)         # two coordinates
        --or: goto((x, y))       # a pair (tuple) of coordinates
        --or: goto(vec)          # e.g. as returned by pos()

        Move turtle to an absolute position. If the pen is down,
        a line will be drawn. The turtle's orientation does not change.

        Example (for a Turtle instance named turtle):
        >>> tp = turtle.pos()
        >>> tp
        (0.00, 0.00)
        >>> turtle.setpos(60,30)
        >>> turtle.pos()
        (60.00,30.00)
        >>> turtle.setpos((20,80))
        >>> turtle.pos()
        (20.00,80.00)
        >>> turtle.setpos(tp)
        >>> turtle.pos()
        (0.00,0.00)
        """
        ...
    @overload
    def goto(self, x: float, y: float) -> None:
        """
        Move turtle to an absolute position.

        Aliases: setpos | setposition | goto:

        Arguments:
        x -- a number      or     a pair/vector of numbers
        y -- a number             None

        call: goto(x, y)         # two coordinates
        --or: goto((x, y))       # a pair (tuple) of coordinates
        --or: goto(vec)          # e.g. as returned by pos()

        Move turtle to an absolute position. If the pen is down,
        a line will be drawn. The turtle's orientation does not change.

        Example (for a Turtle instance named turtle):
        >>> tp = turtle.pos()
        >>> tp
        (0.00, 0.00)
        >>> turtle.setpos(60,30)
        >>> turtle.pos()
        (60.00,30.00)
        >>> turtle.setpos((20,80))
        >>> turtle.pos()
        (20.00,80.00)
        >>> turtle.setpos(tp)
        >>> turtle.pos()
        (0.00,0.00)
        """
        ...
    def home(self) -> None:
        """
        Move turtle to the origin - coordinates (0,0).

        No arguments.

        Move turtle to the origin - coordinates (0,0) and set its
        heading to its start-orientation (which depends on mode).

        Example (for a Turtle instance named turtle):
        >>> turtle.home()
        """
        ...
    def setx(self, x: float) -> None:
        """
        Set the turtle's first coordinate to x

        Argument:
        x -- a number (integer or float)

        Set the turtle's first coordinate to x, leave second coordinate
        unchanged.

        Example (for a Turtle instance named turtle):
        >>> turtle.position()
        (0.00, 240.00)
        >>> turtle.setx(10)
        >>> turtle.position()
        (10.00, 240.00)
        """
        ...
    def sety(self, y: float) -> None:
        """
        Set the turtle's second coordinate to y

        Argument:
        y -- a number (integer or float)

        Set the turtle's first coordinate to x, second coordinate remains
        unchanged.

        Example (for a Turtle instance named turtle):
        >>> turtle.position()
        (0.00, 40.00)
        >>> turtle.sety(-10)
        >>> turtle.position()
        (0.00, -10.00)
        """
        ...
    @overload
    def distance(self, x: TNavigator | tuple[float, float], y: None = None) -> float:
        """
        Return the distance from the turtle to (x,y) in turtle step units.

        Arguments:
        x -- a number   or  a pair/vector of numbers   or   a turtle instance
        y -- a number       None                            None

        call: distance(x, y)         # two coordinates
        --or: distance((x, y))       # a pair (tuple) of coordinates
        --or: distance(vec)          # e.g. as returned by pos()
        --or: distance(mypen)        # where mypen is another turtle

        Example (for a Turtle instance named turtle):
        >>> turtle.pos()
        (0.00, 0.00)
        >>> turtle.distance(30,40)
        50.0
        >>> pen = Turtle()
        >>> pen.forward(77)
        >>> turtle.distance(pen)
        77.0
        """
        ...
    @overload
    def distance(self, x: float, y: float) -> float:
        """
        Return the distance from the turtle to (x,y) in turtle step units.

        Arguments:
        x -- a number   or  a pair/vector of numbers   or   a turtle instance
        y -- a number       None                            None

        call: distance(x, y)         # two coordinates
        --or: distance((x, y))       # a pair (tuple) of coordinates
        --or: distance(vec)          # e.g. as returned by pos()
        --or: distance(mypen)        # where mypen is another turtle

        Example (for a Turtle instance named turtle):
        >>> turtle.pos()
        (0.00, 0.00)
        >>> turtle.distance(30,40)
        50.0
        >>> pen = Turtle()
        >>> pen.forward(77)
        >>> turtle.distance(pen)
        77.0
        """
        ...
    @overload
    def towards(self, x: TNavigator | tuple[float, float], y: None = None) -> float:
        """
        Return the angle of the line from the turtle's position to (x, y).

        Arguments:
        x -- a number   or  a pair/vector of numbers   or   a turtle instance
        y -- a number       None                            None

        call: distance(x, y)         # two coordinates
        --or: distance((x, y))       # a pair (tuple) of coordinates
        --or: distance(vec)          # e.g. as returned by pos()
        --or: distance(mypen)        # where mypen is another turtle

        Return the angle, between the line from turtle-position to position
        specified by x, y and the turtle's start orientation. (Depends on
        modes - "standard" or "logo")

        Example (for a Turtle instance named turtle):
        >>> turtle.pos()
        (10.00, 10.00)
        >>> turtle.towards(0,0)
        225.0
        """
        ...
    @overload
    def towards(self, x: float, y: float) -> float:
        """
        Return the angle of the line from the turtle's position to (x, y).

        Arguments:
        x -- a number   or  a pair/vector of numbers   or   a turtle instance
        y -- a number       None                            None

        call: distance(x, y)         # two coordinates
        --or: distance((x, y))       # a pair (tuple) of coordinates
        --or: distance(vec)          # e.g. as returned by pos()
        --or: distance(mypen)        # where mypen is another turtle

        Return the angle, between the line from turtle-position to position
        specified by x, y and the turtle's start orientation. (Depends on
        modes - "standard" or "logo")

        Example (for a Turtle instance named turtle):
        >>> turtle.pos()
        (10.00, 10.00)
        >>> turtle.towards(0,0)
        225.0
        """
        ...
    def heading(self) -> float:
        """
        Return the turtle's current heading.

        No arguments.

        Example (for a Turtle instance named turtle):
        >>> turtle.left(67)
        >>> turtle.heading()
        67.0
        """
        ...
    def setheading(self, to_angle: float) -> None:
        """
        Set the orientation of the turtle to to_angle.

        Aliases:  setheading | seth

        Argument:
        to_angle -- a number (integer or float)

        Set the orientation of the turtle to to_angle.
        Here are some common directions in degrees:

         standard - mode:          logo-mode:
        -------------------|--------------------
           0 - east                0 - north
          90 - north              90 - east
         180 - west              180 - south
         270 - south             270 - west

        Example (for a Turtle instance named turtle):
        >>> turtle.setheading(90)
        >>> turtle.heading()
        90
        """
        ...
    def circle(self, radius: float, extent: float | None = None, steps: int | None = None) -> None:
        """
        Draw a circle with given radius.

        Arguments:
        radius -- a number
        extent (optional) -- a number
        steps (optional) -- an integer

        Draw a circle with given radius. The center is radius units left
        of the turtle; extent - an angle - determines which part of the
        circle is drawn. If extent is not given, draw the entire circle.
        If extent is not a full circle, one endpoint of the arc is the
        current pen position. Draw the arc in counterclockwise direction
        if radius is positive, otherwise in clockwise direction. Finally
        the direction of the turtle is changed by the amount of extent.

        As the circle is approximated by an inscribed regular polygon,
        steps determines the number of steps to use. If not given,
        it will be calculated automatically. Maybe used to draw regular
        polygons.

        call: circle(radius)                  # full circle
        --or: circle(radius, extent)          # arc
        --or: circle(radius, extent, steps)
        --or: circle(radius, steps=6)         # 6-sided polygon

        Example (for a Turtle instance named turtle):
        >>> turtle.circle(50)
        >>> turtle.circle(120, 180)  # semicircle
        """
        ...
    def speed(self, s: int | None = 0) -> int | None:
        """dummy method - to be overwritten by child class"""
        ...
    fd = forward
    bk = back
    backward = back
    rt = right
    lt = left
    position = pos
    setpos = goto
    setposition = goto
    seth = setheading

class TPen:
<<<<<<< HEAD
    """
    Drawing part of the RawTurtle.
    Implements drawing properties.
    """
    def __init__(self, resizemode: str = "noresize") -> None: ...
    @overload
    def resizemode(self, rmode: None = None) -> str:
        """
        Set resizemode to one of the values: "auto", "user", "noresize".

        (Optional) Argument:
        rmode -- one of the strings "auto", "user", "noresize"

        Different resizemodes have the following effects:
          - "auto" adapts the appearance of the turtle
                   corresponding to the value of pensize.
          - "user" adapts the appearance of the turtle according to the
                   values of stretchfactor and outlinewidth (outline),
                   which are set by shapesize()
          - "noresize" no adaption of the turtle's appearance takes place.
        If no argument is given, return current resizemode.
        resizemode("user") is called by a call of shapesize with arguments.


        Examples (for a Turtle instance named turtle):
        >>> turtle.resizemode("noresize")
        >>> turtle.resizemode()
        'noresize'
        """
        ...
=======
    def __init__(self, resizemode: Literal["auto", "user", "noresize"] = "noresize") -> None: ...
    @overload
    def resizemode(self, rmode: None = None) -> str: ...
    @overload
    def resizemode(self, rmode: Literal["auto", "user", "noresize"]) -> None: ...
    @overload
    def pensize(self, width: None = None) -> int: ...
>>>>>>> d6f4a0f7
    @overload
    def resizemode(self, rmode: str) -> None:
        """
        Set resizemode to one of the values: "auto", "user", "noresize".

        (Optional) Argument:
        rmode -- one of the strings "auto", "user", "noresize"

        Different resizemodes have the following effects:
          - "auto" adapts the appearance of the turtle
                   corresponding to the value of pensize.
          - "user" adapts the appearance of the turtle according to the
                   values of stretchfactor and outlinewidth (outline),
                   which are set by shapesize()
          - "noresize" no adaption of the turtle's appearance takes place.
        If no argument is given, return current resizemode.
        resizemode("user") is called by a call of shapesize with arguments.


        Examples (for a Turtle instance named turtle):
        >>> turtle.resizemode("noresize")
        >>> turtle.resizemode()
        'noresize'
        """
        ...
    @overload
    def pensize(self, width: None = None) -> int:
        """
        Set or return the line thickness.

        Aliases:  pensize | width

        Argument:
        width -- positive number

        Set the line thickness to width or return it. If resizemode is set
        to "auto" and turtleshape is a polygon, that polygon is drawn with
        the same line thickness. If no argument is given, current pensize
        is returned.

        Example (for a Turtle instance named turtle):
        >>> turtle.pensize()
        1
        >>> turtle.pensize(10)   # from here on lines of width 10 are drawn
        """
        ...
    @overload
    def pensize(self, width: int) -> None:
        """
        Set or return the line thickness.

        Aliases:  pensize | width

        Argument:
        width -- positive number

        Set the line thickness to width or return it. If resizemode is set
        to "auto" and turtleshape is a polygon, that polygon is drawn with
        the same line thickness. If no argument is given, current pensize
        is returned.

        Example (for a Turtle instance named turtle):
        >>> turtle.pensize()
        1
        >>> turtle.pensize(10)   # from here on lines of width 10 are drawn
        """
        ...
    def penup(self) -> None:
        """
        Pull the pen up -- no drawing when moving.

        Aliases: penup | pu | up

        No argument

        Example (for a Turtle instance named turtle):
        >>> turtle.penup()
        """
        ...
    def pendown(self) -> None:
        """
        Pull the pen down -- drawing when moving.

        Aliases: pendown | pd | down

        No argument.

        Example (for a Turtle instance named turtle):
        >>> turtle.pendown()
        """
        ...
    def isdown(self) -> bool:
        """
        Return True if pen is down, False if it's up.

        No argument.

        Example (for a Turtle instance named turtle):
        >>> turtle.penup()
        >>> turtle.isdown()
        False
        >>> turtle.pendown()
        >>> turtle.isdown()
        True
        """
        ...
    @overload
    def speed(self, speed: None = None) -> int:
        """
        Return or set the turtle's speed.

        Optional argument:
        speed -- an integer in the range 0..10 or a speedstring (see below)

        Set the turtle's speed to an integer value in the range 0 .. 10.
        If no argument is given: return current speed.

        If input is a number greater than 10 or smaller than 0.5,
        speed is set to 0.
        Speedstrings  are mapped to speedvalues in the following way:
            'fastest' :  0
            'fast'    :  10
            'normal'  :  6
            'slow'    :  3
            'slowest' :  1
        speeds from 1 to 10 enforce increasingly faster animation of
        line drawing and turtle turning.

        Attention:
        speed = 0 : *no* animation takes place. forward/back makes turtle jump
        and likewise left/right make the turtle turn instantly.

        Example (for a Turtle instance named turtle):
        >>> turtle.speed(3)
        """
        ...
    @overload
    def speed(self, speed: _Speed) -> None:
        """
        Return or set the turtle's speed.

        Optional argument:
        speed -- an integer in the range 0..10 or a speedstring (see below)

        Set the turtle's speed to an integer value in the range 0 .. 10.
        If no argument is given: return current speed.

        If input is a number greater than 10 or smaller than 0.5,
        speed is set to 0.
        Speedstrings  are mapped to speedvalues in the following way:
            'fastest' :  0
            'fast'    :  10
            'normal'  :  6
            'slow'    :  3
            'slowest' :  1
        speeds from 1 to 10 enforce increasingly faster animation of
        line drawing and turtle turning.

        Attention:
        speed = 0 : *no* animation takes place. forward/back makes turtle jump
        and likewise left/right make the turtle turn instantly.

        Example (for a Turtle instance named turtle):
        >>> turtle.speed(3)
        """
        ...
    @overload
    def pencolor(self) -> _AnyColor:
        """
        Return or set the pencolor.

        Arguments:
        Four input formats are allowed:
          - pencolor()
            Return the current pencolor as color specification string,
            possibly in hex-number format (see example).
            May be used as input to another color/pencolor/fillcolor call.
          - pencolor(colorstring)
            s is a Tk color specification string, such as "red" or "yellow"
          - pencolor((r, g, b))
            *a tuple* of r, g, and b, which represent, an RGB color,
            and each of r, g, and b are in the range 0..colormode,
            where colormode is either 1.0 or 255
          - pencolor(r, g, b)
            r, g, and b represent an RGB color, and each of r, g, and b
            are in the range 0..colormode

        If turtleshape is a polygon, the outline of that polygon is drawn
        with the newly set pencolor.

        Example (for a Turtle instance named turtle):
        >>> turtle.pencolor('brown')
        >>> tup = (0.2, 0.8, 0.55)
        >>> turtle.pencolor(tup)
        >>> turtle.pencolor()
        '#33cc8c'
        """
        ...
    @overload
    def pencolor(self, color: _Color) -> None:
        """
        Return or set the pencolor.

        Arguments:
        Four input formats are allowed:
          - pencolor()
            Return the current pencolor as color specification string,
            possibly in hex-number format (see example).
            May be used as input to another color/pencolor/fillcolor call.
          - pencolor(colorstring)
            s is a Tk color specification string, such as "red" or "yellow"
          - pencolor((r, g, b))
            *a tuple* of r, g, and b, which represent, an RGB color,
            and each of r, g, and b are in the range 0..colormode,
            where colormode is either 1.0 or 255
          - pencolor(r, g, b)
            r, g, and b represent an RGB color, and each of r, g, and b
            are in the range 0..colormode

        If turtleshape is a polygon, the outline of that polygon is drawn
        with the newly set pencolor.

        Example (for a Turtle instance named turtle):
        >>> turtle.pencolor('brown')
        >>> tup = (0.2, 0.8, 0.55)
        >>> turtle.pencolor(tup)
        >>> turtle.pencolor()
        '#33cc8c'
        """
        ...
    @overload
    def pencolor(self, r: float, g: float, b: float) -> None:
        """
        Return or set the pencolor.

        Arguments:
        Four input formats are allowed:
          - pencolor()
            Return the current pencolor as color specification string,
            possibly in hex-number format (see example).
            May be used as input to another color/pencolor/fillcolor call.
          - pencolor(colorstring)
            s is a Tk color specification string, such as "red" or "yellow"
          - pencolor((r, g, b))
            *a tuple* of r, g, and b, which represent, an RGB color,
            and each of r, g, and b are in the range 0..colormode,
            where colormode is either 1.0 or 255
          - pencolor(r, g, b)
            r, g, and b represent an RGB color, and each of r, g, and b
            are in the range 0..colormode

        If turtleshape is a polygon, the outline of that polygon is drawn
        with the newly set pencolor.

        Example (for a Turtle instance named turtle):
        >>> turtle.pencolor('brown')
        >>> tup = (0.2, 0.8, 0.55)
        >>> turtle.pencolor(tup)
        >>> turtle.pencolor()
        '#33cc8c'
        """
        ...
    @overload
    def fillcolor(self) -> _AnyColor:
        """
        Return or set the fillcolor.

        Arguments:
        Four input formats are allowed:
          - fillcolor()
            Return the current fillcolor as color specification string,
            possibly in hex-number format (see example).
            May be used as input to another color/pencolor/fillcolor call.
          - fillcolor(colorstring)
            s is a Tk color specification string, such as "red" or "yellow"
          - fillcolor((r, g, b))
            *a tuple* of r, g, and b, which represent, an RGB color,
            and each of r, g, and b are in the range 0..colormode,
            where colormode is either 1.0 or 255
          - fillcolor(r, g, b)
            r, g, and b represent an RGB color, and each of r, g, and b
            are in the range 0..colormode

        If turtleshape is a polygon, the interior of that polygon is drawn
        with the newly set fillcolor.

        Example (for a Turtle instance named turtle):
        >>> turtle.fillcolor('violet')
        >>> col = turtle.pencolor()
        >>> turtle.fillcolor(col)
        >>> turtle.fillcolor(0, .5, 0)
        """
        ...
    @overload
    def fillcolor(self, color: _Color) -> None:
        """
        Return or set the fillcolor.

        Arguments:
        Four input formats are allowed:
          - fillcolor()
            Return the current fillcolor as color specification string,
            possibly in hex-number format (see example).
            May be used as input to another color/pencolor/fillcolor call.
          - fillcolor(colorstring)
            s is a Tk color specification string, such as "red" or "yellow"
          - fillcolor((r, g, b))
            *a tuple* of r, g, and b, which represent, an RGB color,
            and each of r, g, and b are in the range 0..colormode,
            where colormode is either 1.0 or 255
          - fillcolor(r, g, b)
            r, g, and b represent an RGB color, and each of r, g, and b
            are in the range 0..colormode

        If turtleshape is a polygon, the interior of that polygon is drawn
        with the newly set fillcolor.

        Example (for a Turtle instance named turtle):
        >>> turtle.fillcolor('violet')
        >>> col = turtle.pencolor()
        >>> turtle.fillcolor(col)
        >>> turtle.fillcolor(0, .5, 0)
        """
        ...
    @overload
    def fillcolor(self, r: float, g: float, b: float) -> None:
        """
        Return or set the fillcolor.

        Arguments:
        Four input formats are allowed:
          - fillcolor()
            Return the current fillcolor as color specification string,
            possibly in hex-number format (see example).
            May be used as input to another color/pencolor/fillcolor call.
          - fillcolor(colorstring)
            s is a Tk color specification string, such as "red" or "yellow"
          - fillcolor((r, g, b))
            *a tuple* of r, g, and b, which represent, an RGB color,
            and each of r, g, and b are in the range 0..colormode,
            where colormode is either 1.0 or 255
          - fillcolor(r, g, b)
            r, g, and b represent an RGB color, and each of r, g, and b
            are in the range 0..colormode

        If turtleshape is a polygon, the interior of that polygon is drawn
        with the newly set fillcolor.

        Example (for a Turtle instance named turtle):
        >>> turtle.fillcolor('violet')
        >>> col = turtle.pencolor()
        >>> turtle.fillcolor(col)
        >>> turtle.fillcolor(0, .5, 0)
        """
        ...
    @overload
    def color(self) -> tuple[_AnyColor, _AnyColor]:
        """
        Return or set the pencolor and fillcolor.

        Arguments:
        Several input formats are allowed.
        They use 0, 1, 2, or 3 arguments as follows:

        color()
            Return the current pencolor and the current fillcolor
            as a pair of color specification strings as are returned
            by pencolor and fillcolor.
        color(colorstring), color((r,g,b)), color(r,g,b)
            inputs as in pencolor, set both, fillcolor and pencolor,
            to the given value.
        color(colorstring1, colorstring2),
        color((r1,g1,b1), (r2,g2,b2))
            equivalent to pencolor(colorstring1) and fillcolor(colorstring2)
            and analogously, if the other input format is used.

        If turtleshape is a polygon, outline and interior of that polygon
        is drawn with the newly set colors.
        For more info see: pencolor, fillcolor

        Example (for a Turtle instance named turtle):
        >>> turtle.color('red', 'green')
        >>> turtle.color()
        ('red', 'green')
        >>> colormode(255)
        >>> color((40, 80, 120), (160, 200, 240))
        >>> color()
        ('#285078', '#a0c8f0')
        """
        ...
    @overload
    def color(self, color: _Color) -> None:
        """
        Return or set the pencolor and fillcolor.

        Arguments:
        Several input formats are allowed.
        They use 0, 1, 2, or 3 arguments as follows:

        color()
            Return the current pencolor and the current fillcolor
            as a pair of color specification strings as are returned
            by pencolor and fillcolor.
        color(colorstring), color((r,g,b)), color(r,g,b)
            inputs as in pencolor, set both, fillcolor and pencolor,
            to the given value.
        color(colorstring1, colorstring2),
        color((r1,g1,b1), (r2,g2,b2))
            equivalent to pencolor(colorstring1) and fillcolor(colorstring2)
            and analogously, if the other input format is used.

        If turtleshape is a polygon, outline and interior of that polygon
        is drawn with the newly set colors.
        For more info see: pencolor, fillcolor

        Example (for a Turtle instance named turtle):
        >>> turtle.color('red', 'green')
        >>> turtle.color()
        ('red', 'green')
        >>> colormode(255)
        >>> color((40, 80, 120), (160, 200, 240))
        >>> color()
        ('#285078', '#a0c8f0')
        """
        ...
    @overload
    def color(self, r: float, g: float, b: float) -> None:
        """
        Return or set the pencolor and fillcolor.

        Arguments:
        Several input formats are allowed.
        They use 0, 1, 2, or 3 arguments as follows:

        color()
            Return the current pencolor and the current fillcolor
            as a pair of color specification strings as are returned
            by pencolor and fillcolor.
        color(colorstring), color((r,g,b)), color(r,g,b)
            inputs as in pencolor, set both, fillcolor and pencolor,
            to the given value.
        color(colorstring1, colorstring2),
        color((r1,g1,b1), (r2,g2,b2))
            equivalent to pencolor(colorstring1) and fillcolor(colorstring2)
            and analogously, if the other input format is used.

        If turtleshape is a polygon, outline and interior of that polygon
        is drawn with the newly set colors.
        For more info see: pencolor, fillcolor

        Example (for a Turtle instance named turtle):
        >>> turtle.color('red', 'green')
        >>> turtle.color()
        ('red', 'green')
        >>> colormode(255)
        >>> color((40, 80, 120), (160, 200, 240))
        >>> color()
        ('#285078', '#a0c8f0')
        """
        ...
    @overload
    def color(self, color1: _Color, color2: _Color) -> None:
        """
        Return or set the pencolor and fillcolor.

        Arguments:
        Several input formats are allowed.
        They use 0, 1, 2, or 3 arguments as follows:

        color()
            Return the current pencolor and the current fillcolor
            as a pair of color specification strings as are returned
            by pencolor and fillcolor.
        color(colorstring), color((r,g,b)), color(r,g,b)
            inputs as in pencolor, set both, fillcolor and pencolor,
            to the given value.
        color(colorstring1, colorstring2),
        color((r1,g1,b1), (r2,g2,b2))
            equivalent to pencolor(colorstring1) and fillcolor(colorstring2)
            and analogously, if the other input format is used.

        If turtleshape is a polygon, outline and interior of that polygon
        is drawn with the newly set colors.
        For more info see: pencolor, fillcolor

        Example (for a Turtle instance named turtle):
        >>> turtle.color('red', 'green')
        >>> turtle.color()
        ('red', 'green')
        >>> colormode(255)
        >>> color((40, 80, 120), (160, 200, 240))
        >>> color()
        ('#285078', '#a0c8f0')
        """
        ...
    if sys.version_info >= (3, 12):
        def teleport(self, x: float | None = None, y: float | None = None, *, fill_gap: bool = False) -> None:
            """
            To be overwritten by child class RawTurtle.
            Includes no TNavigator references.
            """
            ...

    def showturtle(self) -> None:
        """
        Makes the turtle visible.

        Aliases: showturtle | st

        No argument.

        Example (for a Turtle instance named turtle):
        >>> turtle.hideturtle()
        >>> turtle.showturtle()
        """
        ...
    def hideturtle(self) -> None:
        """
        Makes the turtle invisible.

        Aliases: hideturtle | ht

        No argument.

        It's a good idea to do this while you're in the
        middle of a complicated drawing, because hiding
        the turtle speeds up the drawing observably.

        Example (for a Turtle instance named turtle):
        >>> turtle.hideturtle()
        """
        ...
    def isvisible(self) -> bool:
        """
        Return True if the Turtle is shown, False if it's hidden.

        No argument.

        Example (for a Turtle instance named turtle):
        >>> turtle.hideturtle()
        >>> print(turtle.isvisible())
        False
        """
        ...
    # Note: signatures 1 and 2 overlap unsafely when no arguments are provided
    @overload
    def pen(self) -> _PenState:
        """
        Return or set the pen's attributes.

        Arguments:
            pen -- a dictionary with some or all of the below listed keys.
            **pendict -- one or more keyword-arguments with the below
                         listed keys as keywords.

        Return or set the pen's attributes in a 'pen-dictionary'
        with the following key/value pairs:
           "shown"      :   True/False
           "pendown"    :   True/False
           "pencolor"   :   color-string or color-tuple
           "fillcolor"  :   color-string or color-tuple
           "pensize"    :   positive number
           "speed"      :   number in range 0..10
           "resizemode" :   "auto" or "user" or "noresize"
           "stretchfactor": (positive number, positive number)
           "shearfactor":   number
           "outline"    :   positive number
           "tilt"       :   number

        This dictionary can be used as argument for a subsequent
        pen()-call to restore the former pen-state. Moreover one
        or more of these attributes can be provided as keyword-arguments.
        This can be used to set several pen attributes in one statement.


        Examples (for a Turtle instance named turtle):
        >>> turtle.pen(fillcolor="black", pencolor="red", pensize=10)
        >>> turtle.pen()
        {'pensize': 10, 'shown': True, 'resizemode': 'auto', 'outline': 1,
        'pencolor': 'red', 'pendown': True, 'fillcolor': 'black',
        'stretchfactor': (1,1), 'speed': 3, 'shearfactor': 0.0}
        >>> penstate=turtle.pen()
        >>> turtle.color("yellow","")
        >>> turtle.penup()
        >>> turtle.pen()
        {'pensize': 10, 'shown': True, 'resizemode': 'auto', 'outline': 1,
        'pencolor': 'yellow', 'pendown': False, 'fillcolor': '',
        'stretchfactor': (1,1), 'speed': 3, 'shearfactor': 0.0}
        >>> p.pen(penstate, fillcolor="green")
        >>> p.pen()
        {'pensize': 10, 'shown': True, 'resizemode': 'auto', 'outline': 1,
        'pencolor': 'red', 'pendown': True, 'fillcolor': 'green',
        'stretchfactor': (1,1), 'speed': 3, 'shearfactor': 0.0}
        """
        ...
    @overload
    def pen(
        self,
        pen: _PenState | None = None,
        *,
        shown: bool = ...,
        pendown: bool = ...,
        pencolor: _Color = ...,
        fillcolor: _Color = ...,
        pensize: int = ...,
        speed: int = ...,
        resizemode: Literal["auto", "user", "noresize"] = ...,
        stretchfactor: tuple[float, float] = ...,
        outline: int = ...,
        tilt: float = ...,
    ) -> None:
        """
        Return or set the pen's attributes.

        Arguments:
            pen -- a dictionary with some or all of the below listed keys.
            **pendict -- one or more keyword-arguments with the below
                         listed keys as keywords.

        Return or set the pen's attributes in a 'pen-dictionary'
        with the following key/value pairs:
           "shown"      :   True/False
           "pendown"    :   True/False
           "pencolor"   :   color-string or color-tuple
           "fillcolor"  :   color-string or color-tuple
           "pensize"    :   positive number
           "speed"      :   number in range 0..10
           "resizemode" :   "auto" or "user" or "noresize"
           "stretchfactor": (positive number, positive number)
           "shearfactor":   number
           "outline"    :   positive number
           "tilt"       :   number

        This dictionary can be used as argument for a subsequent
        pen()-call to restore the former pen-state. Moreover one
        or more of these attributes can be provided as keyword-arguments.
        This can be used to set several pen attributes in one statement.


        Examples (for a Turtle instance named turtle):
        >>> turtle.pen(fillcolor="black", pencolor="red", pensize=10)
        >>> turtle.pen()
        {'pensize': 10, 'shown': True, 'resizemode': 'auto', 'outline': 1,
        'pencolor': 'red', 'pendown': True, 'fillcolor': 'black',
        'stretchfactor': (1,1), 'speed': 3, 'shearfactor': 0.0}
        >>> penstate=turtle.pen()
        >>> turtle.color("yellow","")
        >>> turtle.penup()
        >>> turtle.pen()
        {'pensize': 10, 'shown': True, 'resizemode': 'auto', 'outline': 1,
        'pencolor': 'yellow', 'pendown': False, 'fillcolor': '',
        'stretchfactor': (1,1), 'speed': 3, 'shearfactor': 0.0}
        >>> p.pen(penstate, fillcolor="green")
        >>> p.pen()
        {'pensize': 10, 'shown': True, 'resizemode': 'auto', 'outline': 1,
        'pencolor': 'red', 'pendown': True, 'fillcolor': 'green',
        'stretchfactor': (1,1), 'speed': 3, 'shearfactor': 0.0}
        """
        ...
    width = pensize
    up = penup
    pu = penup
    pd = pendown
    down = pendown
    st = showturtle
    ht = hideturtle

class RawTurtle(TPen, TNavigator):  # type: ignore[misc]  # Conflicting methods in base classes
    """
    Animation part of the RawTurtle.
    Puts RawTurtle upon a TurtleScreen and provides tools for
    its animation.
    """
    screen: TurtleScreen
    screens: ClassVar[list[TurtleScreen]]
    def __init__(
        self,
        canvas: Canvas | TurtleScreen | None = None,
        shape: str = "classic",
        undobuffersize: int = 1000,
        visible: bool = True,
    ) -> None: ...
    def reset(self) -> None:
        """
        Delete the turtle's drawings and restore its default values.

        No argument.

        Delete the turtle's drawings from the screen, re-center the turtle
        and set variables to the default values.

        Example (for a Turtle instance named turtle):
        >>> turtle.position()
        (0.00,-22.00)
        >>> turtle.heading()
        100.0
        >>> turtle.reset()
        >>> turtle.position()
        (0.00,0.00)
        >>> turtle.heading()
        0.0
        """
        ...
    def setundobuffer(self, size: int | None) -> None:
        """
        Set or disable undobuffer.

        Argument:
        size -- an integer or None

        If size is an integer an empty undobuffer of given size is installed.
        Size gives the maximum number of turtle-actions that can be undone
        by the undo() function.
        If size is None, no undobuffer is present.

        Example (for a Turtle instance named turtle):
        >>> turtle.setundobuffer(42)
        """
        ...
    def undobufferentries(self) -> int:
        """
        Return count of entries in the undobuffer.

        No argument.

        Example (for a Turtle instance named turtle):
        >>> while undobufferentries():
        ...     undo()
        """
        ...
    def clear(self) -> None:
        """
        Delete the turtle's drawings from the screen. Do not move turtle.

        No arguments.

        Delete the turtle's drawings from the screen. Do not move turtle.
        State and position of the turtle as well as drawings of other
        turtles are not affected.

        Examples (for a Turtle instance named turtle):
        >>> turtle.clear()
        """
        ...
    def clone(self) -> Self:
        """
        Create and return a clone of the turtle.

        No argument.

        Create and return a clone of the turtle with same position, heading
        and turtle properties.

        Example (for a Turtle instance named mick):
        mick = Turtle()
        joe = mick.clone()
        """
        ...
    @overload
    def shape(self, name: None = None) -> str:
        """
        Set turtle shape to shape with given name / return current shapename.

        Optional argument:
        name -- a string, which is a valid shapename

        Set turtle shape to shape with given name or, if name is not given,
        return name of current shape.
        Shape with name must exist in the TurtleScreen's shape dictionary.
        Initially there are the following polygon shapes:
        'arrow', 'turtle', 'circle', 'square', 'triangle', 'classic'.
        To learn about how to deal with shapes see Screen-method register_shape.

        Example (for a Turtle instance named turtle):
        >>> turtle.shape()
        'arrow'
        >>> turtle.shape("turtle")
        >>> turtle.shape()
        'turtle'
        """
        ...
    @overload
    def shape(self, name: str) -> None:
        """
        Set turtle shape to shape with given name / return current shapename.

        Optional argument:
        name -- a string, which is a valid shapename

        Set turtle shape to shape with given name or, if name is not given,
        return name of current shape.
        Shape with name must exist in the TurtleScreen's shape dictionary.
        Initially there are the following polygon shapes:
        'arrow', 'turtle', 'circle', 'square', 'triangle', 'classic'.
        To learn about how to deal with shapes see Screen-method register_shape.

        Example (for a Turtle instance named turtle):
        >>> turtle.shape()
        'arrow'
        >>> turtle.shape("turtle")
        >>> turtle.shape()
        'turtle'
        """
        ...
    # Unsafely overlaps when no arguments are provided
    @overload
    def shapesize(self) -> tuple[float, float, float]:
        """
        Set/return turtle's stretchfactors/outline. Set resizemode to "user".

        Optional arguments:
           stretch_wid : positive number
           stretch_len : positive number
           outline  : positive number

        Return or set the pen's attributes x/y-stretchfactors and/or outline.
        Set resizemode to "user".
        If and only if resizemode is set to "user", the turtle will be displayed
        stretched according to its stretchfactors:
        stretch_wid is stretchfactor perpendicular to orientation
        stretch_len is stretchfactor in direction of turtles orientation.
        outline determines the width of the shapes's outline.

        Examples (for a Turtle instance named turtle):
        >>> turtle.resizemode("user")
        >>> turtle.shapesize(5, 5, 12)
        >>> turtle.shapesize(outline=8)
        """
        ...
    @overload
    def shapesize(
        self, stretch_wid: float | None = None, stretch_len: float | None = None, outline: float | None = None
    ) -> None:
        """
        Set/return turtle's stretchfactors/outline. Set resizemode to "user".

        Optional arguments:
           stretch_wid : positive number
           stretch_len : positive number
           outline  : positive number

        Return or set the pen's attributes x/y-stretchfactors and/or outline.
        Set resizemode to "user".
        If and only if resizemode is set to "user", the turtle will be displayed
        stretched according to its stretchfactors:
        stretch_wid is stretchfactor perpendicular to orientation
        stretch_len is stretchfactor in direction of turtles orientation.
        outline determines the width of the shapes's outline.

        Examples (for a Turtle instance named turtle):
        >>> turtle.resizemode("user")
        >>> turtle.shapesize(5, 5, 12)
        >>> turtle.shapesize(outline=8)
        """
        ...
    @overload
    def shearfactor(self, shear: None = None) -> float:
        """
        Set or return the current shearfactor.

        Optional argument: shear -- number, tangent of the shear angle

        Shear the turtleshape according to the given shearfactor shear,
        which is the tangent of the shear angle. DO NOT change the
        turtle's heading (direction of movement).
        If shear is not given: return the current shearfactor, i. e. the
        tangent of the shear angle, by which lines parallel to the
        heading of the turtle are sheared.

        Examples (for a Turtle instance named turtle):
        >>> turtle.shape("circle")
        >>> turtle.shapesize(5,2)
        >>> turtle.shearfactor(0.5)
        >>> turtle.shearfactor()
        >>> 0.5
        """
        ...
    @overload
    def shearfactor(self, shear: float) -> None:
        """
        Set or return the current shearfactor.

        Optional argument: shear -- number, tangent of the shear angle

        Shear the turtleshape according to the given shearfactor shear,
        which is the tangent of the shear angle. DO NOT change the
        turtle's heading (direction of movement).
        If shear is not given: return the current shearfactor, i. e. the
        tangent of the shear angle, by which lines parallel to the
        heading of the turtle are sheared.

        Examples (for a Turtle instance named turtle):
        >>> turtle.shape("circle")
        >>> turtle.shapesize(5,2)
        >>> turtle.shearfactor(0.5)
        >>> turtle.shearfactor()
        >>> 0.5
        """
        ...
    # Unsafely overlaps when no arguments are provided
    @overload
    def shapetransform(self) -> tuple[float, float, float, float]:
        """
        Set or return the current transformation matrix of the turtle shape.

        Optional arguments: t11, t12, t21, t22 -- numbers.

        If none of the matrix elements are given, return the transformation
        matrix.
        Otherwise set the given elements and transform the turtleshape
        according to the matrix consisting of first row t11, t12 and
        second row t21, 22.
        Modify stretchfactor, shearfactor and tiltangle according to the
        given matrix.

        Examples (for a Turtle instance named turtle):
        >>> turtle.shape("square")
        >>> turtle.shapesize(4,2)
        >>> turtle.shearfactor(-0.5)
        >>> turtle.shapetransform()
        (4.0, -1.0, -0.0, 2.0)
        """
        ...
    @overload
    def shapetransform(
        self, t11: float | None = None, t12: float | None = None, t21: float | None = None, t22: float | None = None
    ) -> None:
        """
        Set or return the current transformation matrix of the turtle shape.

        Optional arguments: t11, t12, t21, t22 -- numbers.

        If none of the matrix elements are given, return the transformation
        matrix.
        Otherwise set the given elements and transform the turtleshape
        according to the matrix consisting of first row t11, t12 and
        second row t21, 22.
        Modify stretchfactor, shearfactor and tiltangle according to the
        given matrix.

        Examples (for a Turtle instance named turtle):
        >>> turtle.shape("square")
        >>> turtle.shapesize(4,2)
        >>> turtle.shearfactor(-0.5)
        >>> turtle.shapetransform()
        (4.0, -1.0, -0.0, 2.0)
        """
        ...
    def get_shapepoly(self) -> _PolygonCoords | None:
        """
        Return the current shape polygon as tuple of coordinate pairs.

        No argument.

        Examples (for a Turtle instance named turtle):
        >>> turtle.shape("square")
        >>> turtle.shapetransform(4, -1, 0, 2)
        >>> turtle.get_shapepoly()
        ((50, -20), (30, 20), (-50, 20), (-30, -20))
        """
        ...

    if sys.version_info < (3, 13):
        @deprecated("Deprecated since Python 3.1; removed in Python 3.13. Use `tiltangle()` instead.")
        def settiltangle(self, angle: float) -> None:
            """
            Rotate the turtleshape to point in the specified direction

            Argument: angle -- number

            Rotate the turtleshape to point in the direction specified by angle,
            regardless of its current tilt-angle. DO NOT change the turtle's
            heading (direction of movement).

            Deprecated since Python 3.1

            Examples (for a Turtle instance named turtle):
            >>> turtle.shape("circle")
            >>> turtle.shapesize(5,2)
            >>> turtle.settiltangle(45)
            >>> turtle.stamp()
            >>> turtle.fd(50)
            >>> turtle.settiltangle(-45)
            >>> turtle.stamp()
            >>> turtle.fd(50)
            """
            ...

    @overload
    def tiltangle(self, angle: None = None) -> float:
        """
        Set or return the current tilt-angle.

        Optional argument: angle -- number

        Rotate the turtleshape to point in the direction specified by angle,
        regardless of its current tilt-angle. DO NOT change the turtle's
        heading (direction of movement).
        If angle is not given: return the current tilt-angle, i. e. the angle
        between the orientation of the turtleshape and the heading of the
        turtle (its direction of movement).

        Examples (for a Turtle instance named turtle):
        >>> turtle.shape("circle")
        >>> turtle.shapesize(5, 2)
        >>> turtle.tiltangle()
        0.0
        >>> turtle.tiltangle(45)
        >>> turtle.tiltangle()
        45.0
        >>> turtle.stamp()
        >>> turtle.fd(50)
        >>> turtle.tiltangle(-45)
        >>> turtle.tiltangle()
        315.0
        >>> turtle.stamp()
        >>> turtle.fd(50)
        """
        ...
    @overload
    def tiltangle(self, angle: float) -> None:
        """
        Set or return the current tilt-angle.

        Optional argument: angle -- number

        Rotate the turtleshape to point in the direction specified by angle,
        regardless of its current tilt-angle. DO NOT change the turtle's
        heading (direction of movement).
        If angle is not given: return the current tilt-angle, i. e. the angle
        between the orientation of the turtleshape and the heading of the
        turtle (its direction of movement).

        Examples (for a Turtle instance named turtle):
        >>> turtle.shape("circle")
        >>> turtle.shapesize(5, 2)
        >>> turtle.tiltangle()
        0.0
        >>> turtle.tiltangle(45)
        >>> turtle.tiltangle()
        45.0
        >>> turtle.stamp()
        >>> turtle.fd(50)
        >>> turtle.tiltangle(-45)
        >>> turtle.tiltangle()
        315.0
        >>> turtle.stamp()
        >>> turtle.fd(50)
        """
        ...
    def tilt(self, angle: float) -> None:
        """
        Rotate the turtleshape by angle.

        Argument:
        angle - a number

        Rotate the turtleshape by angle from its current tilt-angle,
        but do NOT change the turtle's heading (direction of movement).

        Examples (for a Turtle instance named turtle):
        >>> turtle.shape("circle")
        >>> turtle.shapesize(5,2)
        >>> turtle.tilt(30)
        >>> turtle.fd(50)
        >>> turtle.tilt(30)
        >>> turtle.fd(50)
        """
        ...
    # Can return either 'int' or Tuple[int, ...] based on if the stamp is
    # a compound stamp or not. So, as per the "no Union return" policy,
    # we return Any.
    def stamp(self) -> Any:
        """
        Stamp a copy of the turtleshape onto the canvas and return its id.

        No argument.

        Stamp a copy of the turtle shape onto the canvas at the current
        turtle position. Return a stamp_id for that stamp, which can be
        used to delete it by calling clearstamp(stamp_id).

        Example (for a Turtle instance named turtle):
        >>> turtle.color("blue")
        >>> turtle.stamp()
        13
        >>> turtle.fd(50)
        """
        ...
    def clearstamp(self, stampid: int | tuple[int, ...]) -> None:
        """
        Delete stamp with given stampid

        Argument:
        stampid - an integer, must be return value of previous stamp() call.

        Example (for a Turtle instance named turtle):
        >>> turtle.color("blue")
        >>> astamp = turtle.stamp()
        >>> turtle.fd(50)
        >>> turtle.clearstamp(astamp)
        """
        ...
    def clearstamps(self, n: int | None = None) -> None:
        """
        Delete all or first/last n of turtle's stamps.

        Optional argument:
        n -- an integer

        If n is None, delete all of pen's stamps,
        else if n > 0 delete first n stamps
        else if n < 0 delete last n stamps.

        Example (for a Turtle instance named turtle):
        >>> for i in range(8):
        ...     turtle.stamp(); turtle.fd(30)
        ...
        >>> turtle.clearstamps(2)
        >>> turtle.clearstamps(-2)
        >>> turtle.clearstamps()
        """
        ...
    def filling(self) -> bool:
        """
        Return fillstate (True if filling, False else).

        No argument.

        Example (for a Turtle instance named turtle):
        >>> turtle.begin_fill()
        >>> if turtle.filling():
        ...     turtle.pensize(5)
        ... else:
        ...     turtle.pensize(3)
        """
        ...
    if sys.version_info >= (3, 14):
        @contextmanager
        def fill(self) -> Generator[None]: ...

    def begin_fill(self) -> None:
        """
        Called just before drawing a shape to be filled.

        No argument.

        Example (for a Turtle instance named turtle):
        >>> turtle.color("black", "red")
        >>> turtle.begin_fill()
        >>> turtle.circle(60)
        >>> turtle.end_fill()
        """
        ...
    def end_fill(self) -> None:
        """
        Fill the shape drawn after the call begin_fill().

        No argument.

        Example (for a Turtle instance named turtle):
        >>> turtle.color("black", "red")
        >>> turtle.begin_fill()
        >>> turtle.circle(60)
        >>> turtle.end_fill()
        """
        ...
    @overload
    def dot(self, size: int | _Color | None = None) -> None:
        """
        Draw a dot with diameter size, using color.

        Optional arguments:
        size -- an integer >= 1 (if given)
        color -- a colorstring or a numeric color tuple

        Draw a circular dot with diameter size, using color.
        If size is not given, the maximum of pensize+4 and 2*pensize is used.

        Example (for a Turtle instance named turtle):
        >>> turtle.dot()
        >>> turtle.fd(50); turtle.dot(20, "blue"); turtle.fd(50)
        """
        ...
    @overload
    def dot(self, size: int | None, color: _Color, /) -> None:
        """
        Draw a dot with diameter size, using color.

        Optional arguments:
        size -- an integer >= 1 (if given)
        color -- a colorstring or a numeric color tuple

        Draw a circular dot with diameter size, using color.
        If size is not given, the maximum of pensize+4 and 2*pensize is used.

        Example (for a Turtle instance named turtle):
        >>> turtle.dot()
        >>> turtle.fd(50); turtle.dot(20, "blue"); turtle.fd(50)
        """
        ...
    @overload
    def dot(self, size: int | None, r: float, g: float, b: float, /) -> None:
        """
        Draw a dot with diameter size, using color.

        Optional arguments:
        size -- an integer >= 1 (if given)
        color -- a colorstring or a numeric color tuple

        Draw a circular dot with diameter size, using color.
        If size is not given, the maximum of pensize+4 and 2*pensize is used.

        Example (for a Turtle instance named turtle):
        >>> turtle.dot()
        >>> turtle.fd(50); turtle.dot(20, "blue"); turtle.fd(50)
        """
        ...
    def write(
        self, arg: object, move: bool = False, align: str = "left", font: tuple[str, int, str] = ("Arial", 8, "normal")
    ) -> None:
        """
        Write text at the current turtle position.

        Arguments:
        arg -- info, which is to be written to the TurtleScreen
        move (optional) -- True/False
        align (optional) -- one of the strings "left", "center" or right"
        font (optional) -- a triple (fontname, fontsize, fonttype)

        Write text - the string representation of arg - at the current
        turtle position according to align ("left", "center" or right")
        and with the given font.
        If move is True, the pen is moved to the bottom-right corner
        of the text. By default, move is False.

        Example (for a Turtle instance named turtle):
        >>> turtle.write('Home = ', True, align="center")
        >>> turtle.write((0,0), True)
        """
        ...
    if sys.version_info >= (3, 14):
        @contextmanager
        def poly(self) -> Generator[None]: ...

    def begin_poly(self) -> None:
        """
        Start recording the vertices of a polygon.

        No argument.

        Start recording the vertices of a polygon. Current turtle position
        is first point of polygon.

        Example (for a Turtle instance named turtle):
        >>> turtle.begin_poly()
        """
        ...
    def end_poly(self) -> None:
        """
        Stop recording the vertices of a polygon.

        No argument.

        Stop recording the vertices of a polygon. Current turtle position is
        last point of polygon. This will be connected with the first point.

        Example (for a Turtle instance named turtle):
        >>> turtle.end_poly()
        """
        ...
    def get_poly(self) -> _PolygonCoords | None:
        """
        Return the lastly recorded polygon.

        No argument.

        Example (for a Turtle instance named turtle):
        >>> p = turtle.get_poly()
        >>> turtle.register_shape("myFavouriteShape", p)
        """
        ...
    def getscreen(self) -> TurtleScreen:
        """
        Return the TurtleScreen object, the turtle is drawing  on.

        No argument.

        Return the TurtleScreen object, the turtle is drawing  on.
        So TurtleScreen-methods can be called for that object.

        Example (for a Turtle instance named turtle):
        >>> ts = turtle.getscreen()
        >>> ts
        <turtle.TurtleScreen object at 0x0106B770>
        >>> ts.bgcolor("pink")
        """
        ...
    def getturtle(self) -> Self:
        """
        Return the Turtleobject itself.

        No argument.

        Only reasonable use: as a function to return the 'anonymous turtle':

        Example:
        >>> pet = getturtle()
        >>> pet.fd(50)
        >>> pet
        <turtle.Turtle object at 0x0187D810>
        >>> turtles()
        [<turtle.Turtle object at 0x0187D810>]
        """
        ...
    getpen = getturtle
    def onclick(self, fun: Callable[[float, float], object], btn: int = 1, add: bool | None = None) -> None:
        """
        Bind fun to mouse-click event on this turtle on canvas.

        Arguments:
        fun --  a function with two arguments, to which will be assigned
                the coordinates of the clicked point on the canvas.
        btn --  number of the mouse-button defaults to 1 (left mouse button).
        add --  True or False. If True, new binding will be added, otherwise
                it will replace a former binding.

        Example for the anonymous turtle, i. e. the procedural way:

        >>> def turn(x, y):
        ...     left(360)
        ...
        >>> onclick(turn)  # Now clicking into the turtle will turn it.
        >>> onclick(None)  # event-binding will be removed
        """
        ...
    def onrelease(self, fun: Callable[[float, float], object], btn: int = 1, add: bool | None = None) -> None:
        """
        Bind fun to mouse-button-release event on this turtle on canvas.

        Arguments:
        fun -- a function with two arguments, to which will be assigned
                the coordinates of the clicked point on the canvas.
        btn --  number of the mouse-button defaults to 1 (left mouse button).

        Example (for a MyTurtle instance named joe):
        >>> class MyTurtle(Turtle):
        ...     def glow(self,x,y):
        ...             self.fillcolor("red")
        ...     def unglow(self,x,y):
        ...             self.fillcolor("")
        ...
        >>> joe = MyTurtle()
        >>> joe.onclick(joe.glow)
        >>> joe.onrelease(joe.unglow)

        Clicking on joe turns fillcolor red, unclicking turns it to
        transparent.
        """
        ...
    def ondrag(self, fun: Callable[[float, float], object], btn: int = 1, add: bool | None = None) -> None:
        """
        Bind fun to mouse-move event on this turtle on canvas.

        Arguments:
        fun -- a function with two arguments, to which will be assigned
               the coordinates of the clicked point on the canvas.
        btn -- number of the mouse-button defaults to 1 (left mouse button).

        Every sequence of mouse-move-events on a turtle is preceded by a
        mouse-click event on that turtle.

        Example (for a Turtle instance named turtle):
        >>> turtle.ondrag(turtle.goto)

        Subsequently clicking and dragging a Turtle will move it
        across the screen thereby producing handdrawings (if pen is
        down).
        """
        ...
    def undo(self) -> None:
        """
        undo (repeatedly) the last turtle action.

        No argument.

        undo (repeatedly) the last turtle action.
        Number of available undo actions is determined by the size of
        the undobuffer.

        Example (for a Turtle instance named turtle):
        >>> for i in range(4):
        ...     turtle.fd(50); turtle.lt(80)
        ...
        >>> for i in range(8):
        ...     turtle.undo()
        ...
        """
        ...
    turtlesize = shapesize

class _Screen(TurtleScreen):
    def __init__(self) -> None: ...
    # Note int and float are interpreted differently, hence the Union instead of just float
    def setup(
        self,
        width: int | float = 0.5,  # noqa: Y041
        height: int | float = 0.75,  # noqa: Y041
        startx: int | None = None,
        starty: int | None = None,
    ) -> None:
        """
        Set the size and position of the main window.

        Arguments:
        width: as integer a size in pixels, as float a fraction of the screen.
          Default is 50% of screen.
        height: as integer the height in pixels, as float a fraction of the
          screen. Default is 75% of screen.
        startx: if positive, starting position in pixels from the left
          edge of the screen, if negative from the right edge
          Default, startx=None is to center window horizontally.
        starty: if positive, starting position in pixels from the top
          edge of the screen, if negative from the bottom edge
          Default, starty=None is to center window vertically.

        Examples (for a Screen instance named screen):
        >>> screen.setup (width=200, height=200, startx=0, starty=0)

        sets window to 200x200 pixels, in upper left of screen

        >>> screen.setup(width=.75, height=0.5, startx=None, starty=None)

        sets window to 75% of screen by 50% of screen and centers
        """
        ...
    def title(self, titlestring: str) -> None:
        """
        Set title of turtle-window

        Argument:
        titlestring -- a string, to appear in the titlebar of the
                       turtle graphics window.

        This is a method of Screen-class. Not available for TurtleScreen-
        objects.

        Example (for a Screen instance named screen):
        >>> screen.title("Welcome to the turtle-zoo!")
        """
        ...
    def bye(self) -> None:
        """
        Shut the turtlegraphics window.

        Example (for a TurtleScreen instance named screen):
        >>> screen.bye()
        """
        ...
    def exitonclick(self) -> None:
        """
        Go into mainloop until the mouse is clicked.

        No arguments.

        Bind bye() method to mouseclick on TurtleScreen.
        If "using_IDLE" - value in configuration dictionary is False
        (default value), enter mainloop.
        If IDLE with -n switch (no subprocess) is used, this value should be
        set to True in turtle.cfg. In this case IDLE's mainloop
        is active also for the client script.

        This is a method of the Screen-class and not available for
        TurtleScreen instances.

        Example (for a Screen instance named screen):
        >>> screen.exitonclick()
        """
        ...

class Turtle(RawTurtle):
    """
    RawTurtle auto-creating (scrolled) canvas.

    When a Turtle object is created or a function derived from some
    Turtle method is called a TurtleScreen object is automatically created.
    """
    def __init__(self, shape: str = "classic", undobuffersize: int = 1000, visible: bool = True) -> None: ...

RawPen = RawTurtle
Pen = Turtle

def write_docstringdict(filename: str = "turtle_docstringdict") -> None:
    """
    Create and write docstring-dictionary to file.

    Optional argument:
    filename -- a string, used as filename
                default value is turtle_docstringdict

    Has to be called explicitly, (not used by the turtle-graphics classes)
    The docstring dictionary will be written to the Python script <filename>.py
    It is intended to serve as a template for translation of the docstrings
    into different languages.
    """
    ...

# Functions copied from TurtleScreenBase:

def mainloop() -> None:
    """
    Starts event loop - calling Tkinter's mainloop function.

    No argument.

    Must be last statement in a turtle graphics program.
    Must NOT be used if a script is run from within IDLE in -n mode
    (No subprocess) - for interactive use of turtle graphics.

    Example:
    >>> mainloop()
    """
    ...
def textinput(title: str, prompt: str) -> str | None:
    """
    Pop up a dialog window for input of a string.

    Arguments: title is the title of the dialog window,
    prompt is a text mostly describing what information to input.

    Return the string input
    If the dialog is canceled, return None.

    Example:
    >>> textinput("NIM", "Name of first player:")
    """
    ...
def numinput(
    title: str, prompt: str, default: float | None = None, minval: float | None = None, maxval: float | None = None
) -> float | None:
    """
    Pop up a dialog window for input of a number.

    Arguments: title is the title of the dialog window,
    prompt is a text mostly describing what numerical information to input.
    default: default value
    minval: minimum value for input
    maxval: maximum value for input

    The number input must be in the range minval .. maxval if these are
    given. If not, a hint is issued and the dialog remains open for
    correction. Return the number input.
    If the dialog is canceled,  return None.

    Example:
    >>> numinput("Poker", "Your stakes:", 1000, minval=10, maxval=10000)
    """
    ...

# Functions copied from TurtleScreen:

def clear() -> None:
    """
    Delete the turtle's drawings from the screen. Do not move 

    No arguments.

    Delete the turtle's drawings from the screen. Do not move 
    State and position of the turtle as well as drawings of other
    turtles are not affected.

    Examples:
    >>> clear()
    """
    ...
@overload
def mode(mode: None = None) -> str:
    """
    Set turtle-mode ('standard', 'logo' or 'world') and perform reset.

    Optional argument:
    mode -- one of the strings 'standard', 'logo' or 'world'

    Mode 'standard' is compatible with turtle.py.
    Mode 'logo' is compatible with most Logo-Turtle-Graphics.
    Mode 'world' uses userdefined 'worldcoordinates'. *Attention*: in
    this mode angles appear distorted if x/y unit-ratio doesn't equal 1.
    If mode is not given, return the current mode.

         Mode      Initial turtle heading     positive angles
     ------------|-------------------------|-------------------
      'standard'    to the right (east)       counterclockwise
        'logo'        upward    (north)         clockwise

    Examples:
    >>> mode('logo')   # resets turtle heading to north
    >>> mode()
    'logo'
    """
    ...
@overload
<<<<<<< HEAD
def mode(mode: str) -> None:
    """
    Set turtle-mode ('standard', 'logo' or 'world') and perform reset.

    Optional argument:
    mode -- one of the strings 'standard', 'logo' or 'world'

    Mode 'standard' is compatible with turtle.py.
    Mode 'logo' is compatible with most Logo-Turtle-Graphics.
    Mode 'world' uses userdefined 'worldcoordinates'. *Attention*: in
    this mode angles appear distorted if x/y unit-ratio doesn't equal 1.
    If mode is not given, return the current mode.

         Mode      Initial turtle heading     positive angles
     ------------|-------------------------|-------------------
      'standard'    to the right (east)       counterclockwise
        'logo'        upward    (north)         clockwise

    Examples:
    >>> mode('logo')   # resets turtle heading to north
    >>> mode()
    'logo'
    """
    ...
def setworldcoordinates(llx: float, lly: float, urx: float, ury: float) -> None:
    """
    Set up a user defined coordinate-system.

    Arguments:
    llx -- a number, x-coordinate of lower left corner of canvas
    lly -- a number, y-coordinate of lower left corner of canvas
    urx -- a number, x-coordinate of upper right corner of canvas
    ury -- a number, y-coordinate of upper right corner of canvas

    Set up user coodinat-system and switch to mode 'world' if necessary.
    This performs a reset. If mode 'world' is already active,
    all drawings are redrawn according to the new coordinates.

    But ATTENTION: in user-defined coordinatesystems angles may appear
    distorted. (see Screen.mode())

    Example:
    >>> setworldcoordinates(-10,-0.5,50,1.5)
    >>> for _ in range(36):
    ...     left(10)
    ...     forward(0.5)
    """
    ...
def register_shape(name: str, shape: _PolygonCoords | Shape | None = None) -> None:
    """
    Adds a turtle shape to TurtleScreen's shapelist.

    Arguments:
    (1) name is the name of a gif-file and shape is None.
        Installs the corresponding image shape.
        !! Image-shapes DO NOT rotate when turning the turtle,
        !! so they do not display the heading of the turtle!
    (2) name is an arbitrary string and shape is a tuple
        of pairs of coordinates. Installs the corresponding
        polygon shape
    (3) name is an arbitrary string and shape is a
        (compound) Shape object. Installs the corresponding
        compound shape.
    To use a shape, you have to issue the command shape(shapename).

    call: register_shape("turtle.gif")
    --or: register_shape("tri", ((0,0), (10,10), (-10,10)))

    Example:
    >>> register_shape("triangle", ((5,-3),(0,5),(-5,-3)))
    """
    ...
=======
def mode(mode: Literal["standard", "logo", "world"]) -> None: ...
def setworldcoordinates(llx: float, lly: float, urx: float, ury: float) -> None: ...
def register_shape(name: str, shape: _PolygonCoords | Shape | None = None) -> None: ...
>>>>>>> d6f4a0f7
@overload
def colormode(cmode: None = None) -> float:
    """
    Return the colormode or set it to 1.0 or 255.

    Optional argument:
    cmode -- one of the values 1.0 or 255

    r, g, b values of colortriples have to be in range 0..cmode.

    Example:
    >>> colormode()
    1.0
    >>> colormode(255)
    >>> pencolor(240,160,80)
    """
    ...
@overload
def colormode(cmode: float) -> None:
    """
    Return the colormode or set it to 1.0 or 255.

    Optional argument:
    cmode -- one of the values 1.0 or 255

    r, g, b values of colortriples have to be in range 0..cmode.

    Example:
    >>> colormode()
    1.0
    >>> colormode(255)
    >>> pencolor(240,160,80)
    """
    ...
def reset() -> None:
    """
    Delete the turtle's drawings and restore its default values.

    No argument.

    Delete the turtle's drawings from the screen, re-center the turtle
    and set variables to the default values.

    Example:
    >>> position()
    (0.00,-22.00)
    >>> heading()
    100.0
    >>> reset()
    >>> position()
    (0.00,0.00)
    >>> heading()
    0.0
    """
    ...
def turtles() -> list[Turtle]:
    """
    Return the list of turtles on the 

    Example:
    >>> turtles()
    [<turtle.Turtle object at 0x00E11FB0>]
    """
    ...
@overload
def bgcolor() -> _AnyColor:
    """
    Set or return backgroundcolor of the TurtleScreen.

    Arguments (if given): a color string or three numbers
    in the range 0..colormode or a 3-tuple of such numbers.

    Example:
    >>> bgcolor("orange")
    >>> bgcolor()
    'orange'
    >>> bgcolor(0.5,0,0.5)
    >>> bgcolor()
    '#800080'
    """
    ...
@overload
def bgcolor(color: _Color) -> None:
    """
    Set or return backgroundcolor of the TurtleScreen.

    Arguments (if given): a color string or three numbers
    in the range 0..colormode or a 3-tuple of such numbers.

    Example:
    >>> bgcolor("orange")
    >>> bgcolor()
    'orange'
    >>> bgcolor(0.5,0,0.5)
    >>> bgcolor()
    '#800080'
    """
    ...
@overload
def bgcolor(r: float, g: float, b: float) -> None:
    """
    Set or return backgroundcolor of the TurtleScreen.

    Arguments (if given): a color string or three numbers
    in the range 0..colormode or a 3-tuple of such numbers.

    Example:
    >>> bgcolor("orange")
    >>> bgcolor()
    'orange'
    >>> bgcolor(0.5,0,0.5)
    >>> bgcolor()
    '#800080'
    """
    ...
@overload
def tracer(n: None = None) -> int:
    """
    Turns turtle animation on/off and set delay for update drawings.

    Optional arguments:
    n -- nonnegative  integer
    delay -- nonnegative  integer

    If n is given, only each n-th regular screen update is really performed.
    (Can be used to accelerate the drawing of complex graphics.)
    Second arguments sets delay value (see RawTurtle.delay())

    Example:
    >>> tracer(8, 25)
    >>> dist = 2
    >>> for i in range(200):
    ...     fd(dist)
    ...     rt(90)
    ...     dist += 2
    """
    ...
@overload
def tracer(n: int, delay: int | None = None) -> None:
    """
    Turns turtle animation on/off and set delay for update drawings.

    Optional arguments:
    n -- nonnegative  integer
    delay -- nonnegative  integer

    If n is given, only each n-th regular screen update is really performed.
    (Can be used to accelerate the drawing of complex graphics.)
    Second arguments sets delay value (see RawTurtle.delay())

    Example:
    >>> tracer(8, 25)
    >>> dist = 2
    >>> for i in range(200):
    ...     fd(dist)
    ...     rt(90)
    ...     dist += 2
    """
    ...
@overload
def delay(delay: None = None) -> int:
    """
    Return or set the drawing delay in milliseconds.

    Optional argument:
    delay -- positive integer

    Example:
    >>> delay(15)
    >>> delay()
    15
    """
    ...
@overload
def delay(delay: int) -> None:
    """
    Return or set the drawing delay in milliseconds.

    Optional argument:
    delay -- positive integer

    Example:
    >>> delay(15)
    >>> delay()
    15
    """
    ...

if sys.version_info >= (3, 14):
    @contextmanager
    def no_animation() -> Generator[None]: ...

def update() -> None:
    """
    Perform a TurtleScreen update.
        
    """
    ...
def window_width() -> int:
    """
    Return the width of the turtle window.

    Example:
    >>> window_width()
    640
    """
    ...
def window_height() -> int:
    """
    Return the height of the turtle window.

    Example:
    >>> window_height()
    480
    """
    ...
def getcanvas() -> Canvas:
    """
    Return the Canvas of this TurtleScreen.

    No argument.

    Example:
    >>> cv = getcanvas()
    >>> cv
    <turtle.ScrolledCanvas instance at 0x010742D8>
    """
    ...
def getshapes() -> list[str]:
    """
    Return a list of names of all currently available turtle shapes.

    No argument.

    Example:
    >>> getshapes()
    ['arrow', 'blank', 'circle', ... , 'turtle']
    """
    ...
def onclick(fun: Callable[[float, float], object], btn: int = 1, add: Any | None = None) -> None:
    """
    Bind fun to mouse-click event on this turtle on canvas.

    Arguments:
    fun --  a function with two arguments, to which will be assigned
            the coordinates of the clicked point on the canvas.
    btn --  number of the mouse-button defaults to 1 (left mouse button).
    add --  True or False. If True, new binding will be added, otherwise
            it will replace a former binding.

    Example for the anonymous turtle, i. e. the procedural way:

    >>> def turn(x, y):
    ...     left(360)
    ...
    >>> onclick(turn)  # Now clicking into the turtle will turn it.
    >>> onclick(None)  # event-binding will be removed
    """
    ...
def onkey(fun: Callable[[], object], key: str) -> None:
    """
    Bind fun to key-release event of key.

    Arguments:
    fun -- a function with no arguments
    key -- a string: key (e.g. "a") or key-symbol (e.g. "space")

    In order to be able to register key-events, TurtleScreen
    must have focus. (See method listen.)

    Example:

    >>> def f():
    ...     fd(50)
    ...     lt(60)
    ...
    >>> onkey(f, "Up")
    >>> listen()

    Subsequently the turtle can be moved by repeatedly pressing
    the up-arrow key, consequently drawing a hexagon
    """
    ...
def listen(xdummy: float | None = None, ydummy: float | None = None) -> None:
    """
    Set focus on TurtleScreen (in order to collect key-events)

    No arguments.
    Dummy arguments are provided in order
    to be able to pass listen to the onclick method.

    Example:
    >>> listen()
    """
    ...
def ontimer(fun: Callable[[], object], t: int = 0) -> None:
    """
    Install a timer, which calls fun after t milliseconds.

    Arguments:
    fun -- a function with no arguments.
    t -- a number >= 0

    Example:

    >>> running = True
    >>> def f():
    ...     if running:
    ...             fd(50)
    ...             lt(60)
    ...             ontimer(f, 250)
    ...
    >>> f()   # makes the turtle marching around
    >>> running = False
    """
    ...
@overload
def bgpic(picname: None = None) -> str:
    """
    Set background image or return name of current backgroundimage.

    Optional argument:
    picname -- a string, name of a gif-file or "nopic".

    If picname is a filename, set the corresponding image as background.
    If picname is "nopic", delete backgroundimage, if present.
    If picname is None, return the filename of the current backgroundimage.

    Example:
    >>> bgpic()
    'nopic'
    >>> bgpic("landscape.gif")
    >>> bgpic()
    'landscape.gif'
    """
    ...
@overload
def bgpic(picname: str) -> None:
    """
    Set background image or return name of current backgroundimage.

    Optional argument:
    picname -- a string, name of a gif-file or "nopic".

    If picname is a filename, set the corresponding image as background.
    If picname is "nopic", delete backgroundimage, if present.
    If picname is None, return the filename of the current backgroundimage.

    Example:
    >>> bgpic()
    'nopic'
    >>> bgpic("landscape.gif")
    >>> bgpic()
    'landscape.gif'
    """
    ...
@overload
def screensize(canvwidth: None = None, canvheight: None = None, bg: None = None) -> tuple[int, int]:
    """
    Resize the canvas the turtles are drawing on.

    Optional arguments:
    canvwidth -- positive integer, new width of canvas in pixels
    canvheight --  positive integer, new height of canvas in pixels
    bg -- colorstring or color-tuple, new backgroundcolor
    If no arguments are given, return current (canvaswidth, canvasheight)

    Do not alter the drawing window. To observe hidden parts of
    the canvas use the scrollbars. (Can make visible those parts
    of a drawing, which were outside the canvas before!)

    Example (for a Turtle instance named turtle):
    >>> turtle.screensize(2000,1500)
    >>> # e.g. to search for an erroneously escaped turtle ;-)
    """
    ...
@overload
def screensize(canvwidth: int, canvheight: int, bg: _Color | None = None) -> None:
    """
    Resize the canvas the turtles are drawing on.

    Optional arguments:
    canvwidth -- positive integer, new width of canvas in pixels
    canvheight --  positive integer, new height of canvas in pixels
    bg -- colorstring or color-tuple, new backgroundcolor
    If no arguments are given, return current (canvaswidth, canvasheight)

    Do not alter the drawing window. To observe hidden parts of
    the canvas use the scrollbars. (Can make visible those parts
    of a drawing, which were outside the canvas before!)

    Example (for a Turtle instance named turtle):
    >>> turtle.screensize(2000,1500)
    >>> # e.g. to search for an erroneously escaped turtle ;-)
    """
    ...

if sys.version_info >= (3, 14):
    def save(filename: StrPath, *, overwrite: bool = False) -> None: ...

onscreenclick = onclick
resetscreen = reset
clearscreen = clear
addshape = register_shape

def onkeypress(fun: Callable[[], object], key: str | None = None) -> None:
    """
    Bind fun to key-press event of key if key is given,
    or to any key-press-event if no key is given.

    Arguments:
    fun -- a function with no arguments
    key -- a string: key (e.g. "a") or key-symbol (e.g. "space")

    In order to be able to register key-events, TurtleScreen
    must have focus. (See method listen.)

    Example (for a TurtleScreen instance named screen
    and a Turtle instance named turtle):

    >>> def f():
    ...     fd(50)
    ...     lt(60)
    ...
    >>> onkeypress(f, "Up")
    >>> listen()

    Subsequently the turtle can be moved by repeatedly pressing
    the up-arrow key, or by keeping pressed the up-arrow key.
    consequently drawing a hexagon.
    """
    ...

onkeyrelease = onkey

# Functions copied from _Screen:

def setup(width: float = 0.5, height: float = 0.75, startx: int | None = None, starty: int | None = None) -> None:
    """
    Set the size and position of the main window.

    Arguments:
    width: as integer a size in pixels, as float a fraction of the 
      Default is 50% of 
    height: as integer the height in pixels, as float a fraction of the
       Default is 75% of 
    startx: if positive, starting position in pixels from the left
      edge of the screen, if negative from the right edge
      Default, startx=None is to center window horizontally.
    starty: if positive, starting position in pixels from the top
      edge of the screen, if negative from the bottom edge
      Default, starty=None is to center window vertically.

    Examples:
    >>> setup (width=200, height=200, startx=0, starty=0)

    sets window to 200x200 pixels, in upper left of screen

    >>> setup(width=.75, height=0.5, startx=None, starty=None)

    sets window to 75% of screen by 50% of screen and centers
    """
    ...
def title(titlestring: str) -> None:
    """
    Set title of turtle-window

    Argument:
    titlestring -- a string, to appear in the titlebar of the
                   turtle graphics window.

    This is a method of Screen-class. Not available for TurtleScreen-
    objects.

    Example:
    >>> title("Welcome to the turtle-zoo!")
    """
    ...
def bye() -> None:
    """
    Shut the turtlegraphics window.

    Example:
    >>> bye()
    """
    ...
def exitonclick() -> None:
    """
    Go into mainloop until the mouse is clicked.

    No arguments.

    Bind bye() method to mouseclick on TurtleScreen.
    If "using_IDLE" - value in configuration dictionary is False
    (default value), enter mainloop.
    If IDLE with -n switch (no subprocess) is used, this value should be
    set to True in turtle.cfg. In this case IDLE's mainloop
    is active also for the client script.

    This is a method of the Screen-class and not available for
    TurtleScreen instances.

    Example:
    >>> exitonclick()
    """
    ...
def Screen() -> _Screen:
    """
    Return the singleton screen object.
    If none exists at the moment, create a new one and return it,
    else return the existing one.
    """
    ...

# Functions copied from TNavigator:

def degrees(fullcircle: float = 360.0) -> None:
    """
    Set angle measurement units to degrees.

    Optional argument:
    fullcircle -  a number

    Set angle measurement units, i. e. set number
    of 'degrees' for a full circle. Default value is
    360 degrees.

    Example:
    >>> left(90)
    >>> heading()
    90

    Change angle measurement unit to grad (also known as gon,
    grade, or gradian and equals 1/100-th of the right angle.)
    >>> degrees(400.0)
    >>> heading()
    100
    """
    ...
def radians() -> None:
    """
    Set the angle measurement units to radians.

    No arguments.

    Example:
    >>> heading()
    90
    >>> radians()
    >>> heading()
    1.5707963267948966
    """
    ...
def forward(distance: float) -> None:
    """
    Move the turtle forward by the specified distance.

    Aliases: forward | fd

    Argument:
    distance -- a number (integer or float)

    Move the turtle forward by the specified distance, in the direction
    the turtle is headed.

    Example:
    >>> position()
    (0.00, 0.00)
    >>> forward(25)
    >>> position()
    (25.00,0.00)
    >>> forward(-75)
    >>> position()
    (-50.00,0.00)
    """
    ...
def back(distance: float) -> None:
    """
    Move the turtle backward by distance.

    Aliases: back | backward | bk

    Argument:
    distance -- a number

    Move the turtle backward by distance, opposite to the direction the
    turtle is headed. Do not change the turtle's heading.

    Example:
    >>> position()
    (0.00, 0.00)
    >>> backward(30)
    >>> position()
    (-30.00, 0.00)
    """
    ...
def right(angle: float) -> None:
    """
    Turn turtle right by angle units.

    Aliases: right | rt

    Argument:
    angle -- a number (integer or float)

    Turn turtle right by angle units. (Units are by default degrees,
    but can be set via the degrees() and radians() functions.)
    Angle orientation depends on mode. (See this.)

    Example:
    >>> heading()
    22.0
    >>> right(45)
    >>> heading()
    337.0
    """
    ...
def left(angle: float) -> None:
    """
    Turn turtle left by angle units.

    Aliases: left | lt

    Argument:
    angle -- a number (integer or float)

    Turn turtle left by angle units. (Units are by default degrees,
    but can be set via the degrees() and radians() functions.)
    Angle orientation depends on mode. (See this.)

    Example:
    >>> heading()
    22.0
    >>> left(45)
    >>> heading()
    67.0
    """
    ...
def pos() -> Vec2D:
    """
    Return the turtle's current location (x,y), as a Vec2D-vector.

    Aliases: pos | position

    No arguments.

    Example:
    >>> pos()
    (0.00, 240.00)
    """
    ...
def xcor() -> float:
    """
    Return the turtle's x coordinate.

    No arguments.

    Example:
    >>> reset()
    >>> left(60)
    >>> forward(100)
    >>> print(xcor())
    50.0
    """
    ...
def ycor() -> float:
    """
    Return the turtle's y coordinate
    ---
    No arguments.

    Example:
    >>> reset()
    >>> left(60)
    >>> forward(100)
    >>> print(ycor())
    86.6025403784
    """
    ...
@overload
def goto(x: tuple[float, float], y: None = None) -> None:
    """
    Move turtle to an absolute position.

    Aliases: setpos | setposition | goto:

    Arguments:
    x -- a number      or     a pair/vector of numbers
    y -- a number             None

    call: goto(x, y)         # two coordinates
    --or: goto((x, y))       # a pair (tuple) of coordinates
    --or: goto(vec)          # e.g. as returned by pos()

    Move turtle to an absolute position. If the pen is down,
    a line will be drawn. The turtle's orientation does not change.

    Example:
    >>> tp = pos()
    >>> tp
    (0.00, 0.00)
    >>> setpos(60,30)
    >>> pos()
    (60.00,30.00)
    >>> setpos((20,80))
    >>> pos()
    (20.00,80.00)
    >>> setpos(tp)
    >>> pos()
    (0.00,0.00)
    """
    ...
@overload
def goto(x: float, y: float) -> None:
    """
    Move turtle to an absolute position.

    Aliases: setpos | setposition | goto:

    Arguments:
    x -- a number      or     a pair/vector of numbers
    y -- a number             None

    call: goto(x, y)         # two coordinates
    --or: goto((x, y))       # a pair (tuple) of coordinates
    --or: goto(vec)          # e.g. as returned by pos()

    Move turtle to an absolute position. If the pen is down,
    a line will be drawn. The turtle's orientation does not change.

    Example:
    >>> tp = pos()
    >>> tp
    (0.00, 0.00)
    >>> setpos(60,30)
    >>> pos()
    (60.00,30.00)
    >>> setpos((20,80))
    >>> pos()
    (20.00,80.00)
    >>> setpos(tp)
    >>> pos()
    (0.00,0.00)
    """
    ...
def home() -> None:
    """
    Move turtle to the origin - coordinates (0,0).

    No arguments.

    Move turtle to the origin - coordinates (0,0) and set its
    heading to its start-orientation (which depends on mode).

    Example:
    >>> home()
    """
    ...
def setx(x: float) -> None:
    """
    Set the turtle's first coordinate to x

    Argument:
    x -- a number (integer or float)

    Set the turtle's first coordinate to x, leave second coordinate
    unchanged.

    Example:
    >>> position()
    (0.00, 240.00)
    >>> setx(10)
    >>> position()
    (10.00, 240.00)
    """
    ...
def sety(y: float) -> None:
    """
    Set the turtle's second coordinate to y

    Argument:
    y -- a number (integer or float)

    Set the turtle's first coordinate to x, second coordinate remains
    unchanged.

    Example:
    >>> position()
    (0.00, 40.00)
    >>> sety(-10)
    >>> position()
    (0.00, -10.00)
    """
    ...
@overload
def distance(x: TNavigator | tuple[float, float], y: None = None) -> float:
    """
    Return the distance from the turtle to (x,y) in turtle step units.

    Arguments:
    x -- a number   or  a pair/vector of numbers   or   a turtle instance
    y -- a number       None                            None

    call: distance(x, y)         # two coordinates
    --or: distance((x, y))       # a pair (tuple) of coordinates
    --or: distance(vec)          # e.g. as returned by pos()
    --or: distance(mypen)        # where mypen is another turtle

    Example:
    >>> pos()
    (0.00, 0.00)
    >>> distance(30,40)
    50.0
    >>> pen = Turtle()
    >>> pen.forward(77)
    >>> distance(pen)
    77.0
    """
    ...
@overload
def distance(x: float, y: float) -> float:
    """
    Return the distance from the turtle to (x,y) in turtle step units.

    Arguments:
    x -- a number   or  a pair/vector of numbers   or   a turtle instance
    y -- a number       None                            None

    call: distance(x, y)         # two coordinates
    --or: distance((x, y))       # a pair (tuple) of coordinates
    --or: distance(vec)          # e.g. as returned by pos()
    --or: distance(mypen)        # where mypen is another turtle

    Example:
    >>> pos()
    (0.00, 0.00)
    >>> distance(30,40)
    50.0
    >>> pen = Turtle()
    >>> pen.forward(77)
    >>> distance(pen)
    77.0
    """
    ...
@overload
def towards(x: TNavigator | tuple[float, float], y: None = None) -> float:
    """
    Return the angle of the line from the turtle's position to (x, y).

    Arguments:
    x -- a number   or  a pair/vector of numbers   or   a turtle instance
    y -- a number       None                            None

    call: distance(x, y)         # two coordinates
    --or: distance((x, y))       # a pair (tuple) of coordinates
    --or: distance(vec)          # e.g. as returned by pos()
    --or: distance(mypen)        # where mypen is another turtle

    Return the angle, between the line from turtle-position to position
    specified by x, y and the turtle's start orientation. (Depends on
    modes - "standard" or "logo")

    Example:
    >>> pos()
    (10.00, 10.00)
    >>> towards(0,0)
    225.0
    """
    ...
@overload
def towards(x: float, y: float) -> float:
    """
    Return the angle of the line from the turtle's position to (x, y).

    Arguments:
    x -- a number   or  a pair/vector of numbers   or   a turtle instance
    y -- a number       None                            None

    call: distance(x, y)         # two coordinates
    --or: distance((x, y))       # a pair (tuple) of coordinates
    --or: distance(vec)          # e.g. as returned by pos()
    --or: distance(mypen)        # where mypen is another turtle

    Return the angle, between the line from turtle-position to position
    specified by x, y and the turtle's start orientation. (Depends on
    modes - "standard" or "logo")

    Example:
    >>> pos()
    (10.00, 10.00)
    >>> towards(0,0)
    225.0
    """
    ...
def heading() -> float:
    """
    Return the turtle's current heading.

    No arguments.

    Example:
    >>> left(67)
    >>> heading()
    67.0
    """
    ...
def setheading(to_angle: float) -> None:
    """
    Set the orientation of the turtle to to_angle.

    Aliases:  setheading | seth

    Argument:
    to_angle -- a number (integer or float)

    Set the orientation of the turtle to to_angle.
    Here are some common directions in degrees:

     standard - mode:          logo-mode:
    -------------------|--------------------
       0 - east                0 - north
      90 - north              90 - east
     180 - west              180 - south
     270 - south             270 - west

    Example:
    >>> setheading(90)
    >>> heading()
    90
    """
    ...
def circle(radius: float, extent: float | None = None, steps: int | None = None) -> None:
    """
    Draw a circle with given radius.

    Arguments:
    radius -- a number
    extent (optional) -- a number
    steps (optional) -- an integer

    Draw a circle with given radius. The center is radius units left
    of the turtle; extent - an angle - determines which part of the
    circle is drawn. If extent is not given, draw the entire circle.
    If extent is not a full circle, one endpoint of the arc is the
    current pen position. Draw the arc in counterclockwise direction
    if radius is positive, otherwise in clockwise direction. Finally
    the direction of the turtle is changed by the amount of extent.

    As the circle is approximated by an inscribed regular polygon,
    steps determines the number of steps to use. If not given,
    it will be calculated automatically. Maybe used to draw regular
    polygons.

    call: circle(radius)                  # full circle
    --or: circle(radius, extent)          # arc
    --or: circle(radius, extent, steps)
    --or: circle(radius, steps=6)         # 6-sided polygon

    Example:
    >>> circle(50)
    >>> circle(120, 180)  # semicircle
    """
    ...

fd = forward
bk = back
backward = back
rt = right
lt = left
position = pos
setpos = goto
setposition = goto
seth = setheading

# Functions copied from TPen:
@overload
def resizemode(rmode: None = None) -> str:
    """
    Set resizemode to one of the values: "auto", "user", "noresize".

    (Optional) Argument:
    rmode -- one of the strings "auto", "user", "noresize"

    Different resizemodes have the following effects:
      - "auto" adapts the appearance of the turtle
               corresponding to the value of pensize.
      - "user" adapts the appearance of the turtle according to the
               values of stretchfactor and outlinewidth (outline),
               which are set by shapesize()
      - "noresize" no adaption of the turtle's appearance takes place.
    If no argument is given, return current resizemode.
    resizemode("user") is called by a call of shapesize with arguments.


    Examples:
    >>> resizemode("noresize")
    >>> resizemode()
    'noresize'
    """
    ...
@overload
<<<<<<< HEAD
def resizemode(rmode: str) -> None:
    """
    Set resizemode to one of the values: "auto", "user", "noresize".

    (Optional) Argument:
    rmode -- one of the strings "auto", "user", "noresize"

    Different resizemodes have the following effects:
      - "auto" adapts the appearance of the turtle
               corresponding to the value of pensize.
      - "user" adapts the appearance of the turtle according to the
               values of stretchfactor and outlinewidth (outline),
               which are set by shapesize()
      - "noresize" no adaption of the turtle's appearance takes place.
    If no argument is given, return current resizemode.
    resizemode("user") is called by a call of shapesize with arguments.


    Examples:
    >>> resizemode("noresize")
    >>> resizemode()
    'noresize'
    """
    ...
=======
def resizemode(rmode: Literal["auto", "user", "noresize"]) -> None: ...
>>>>>>> d6f4a0f7
@overload
def pensize(width: None = None) -> int:
    """
    Set or return the line thickness.

    Aliases:  pensize | width

    Argument:
    width -- positive number

    Set the line thickness to width or return it. If resizemode is set
    to "auto" and turtleshape is a polygon, that polygon is drawn with
    the same line thickness. If no argument is given, current pensize
    is returned.

    Example:
    >>> pensize()
    1
    >>> pensize(10)   # from here on lines of width 10 are drawn
    """
    ...
@overload
def pensize(width: int) -> None:
    """
    Set or return the line thickness.

    Aliases:  pensize | width

    Argument:
    width -- positive number

    Set the line thickness to width or return it. If resizemode is set
    to "auto" and turtleshape is a polygon, that polygon is drawn with
    the same line thickness. If no argument is given, current pensize
    is returned.

    Example:
    >>> pensize()
    1
    >>> pensize(10)   # from here on lines of width 10 are drawn
    """
    ...
def penup() -> None:
    """
    Pull the pen up -- no drawing when moving.

    Aliases: penup | pu | up

    No argument

    Example:
    >>> penup()
    """
    ...
def pendown() -> None:
    """
    Pull the pen down -- drawing when moving.

    Aliases: pendown | pd | down

    No argument.

    Example:
    >>> pendown()
    """
    ...
def isdown() -> bool:
    """
    Return True if pen is down, False if it's up.

    No argument.

    Example:
    >>> penup()
    >>> isdown()
    False
    >>> pendown()
    >>> isdown()
    True
    """
    ...
@overload
def speed(speed: None = None) -> int:
    """
    Return or set the turtle's speed.

    Optional argument:
    speed -- an integer in the range 0..10 or a speedstring (see below)

    Set the turtle's speed to an integer value in the range 0 .. 10.
    If no argument is given: return current speed.

    If input is a number greater than 10 or smaller than 0.5,
    speed is set to 0.
    Speedstrings  are mapped to speedvalues in the following way:
        'fastest' :  0
        'fast'    :  10
        'normal'  :  6
        'slow'    :  3
        'slowest' :  1
    speeds from 1 to 10 enforce increasingly faster animation of
    line drawing and turtle turning.

    Attention:
    speed = 0 : *no* animation takes place. forward/back makes turtle jump
    and likewise left/right make the turtle turn instantly.

    Example:
    >>> speed(3)
    """
    ...
@overload
def speed(speed: _Speed) -> None:
    """
    Return or set the turtle's speed.

    Optional argument:
    speed -- an integer in the range 0..10 or a speedstring (see below)

    Set the turtle's speed to an integer value in the range 0 .. 10.
    If no argument is given: return current speed.

    If input is a number greater than 10 or smaller than 0.5,
    speed is set to 0.
    Speedstrings  are mapped to speedvalues in the following way:
        'fastest' :  0
        'fast'    :  10
        'normal'  :  6
        'slow'    :  3
        'slowest' :  1
    speeds from 1 to 10 enforce increasingly faster animation of
    line drawing and turtle turning.

    Attention:
    speed = 0 : *no* animation takes place. forward/back makes turtle jump
    and likewise left/right make the turtle turn instantly.

    Example:
    >>> speed(3)
    """
    ...
@overload
def pencolor() -> _AnyColor:
    """
    Return or set the pencolor.

    Arguments:
    Four input formats are allowed:
      - pencolor()
        Return the current pencolor as color specification string,
        possibly in hex-number format (see example).
        May be used as input to another color/pencolor/fillcolor call.
      - pencolor(colorstring)
        s is a Tk color specification string, such as "red" or "yellow"
      - pencolor((r, g, b))
        *a tuple* of r, g, and b, which represent, an RGB color,
        and each of r, g, and b are in the range 0..colormode,
        where colormode is either 1.0 or 255
      - pencolor(r, g, b)
        r, g, and b represent an RGB color, and each of r, g, and b
        are in the range 0..colormode

    If turtleshape is a polygon, the outline of that polygon is drawn
    with the newly set pencolor.

    Example:
    >>> pencolor('brown')
    >>> tup = (0.2, 0.8, 0.55)
    >>> pencolor(tup)
    >>> pencolor()
    '#33cc8c'
    """
    ...
@overload
def pencolor(color: _Color) -> None:
    """
    Return or set the pencolor.

    Arguments:
    Four input formats are allowed:
      - pencolor()
        Return the current pencolor as color specification string,
        possibly in hex-number format (see example).
        May be used as input to another color/pencolor/fillcolor call.
      - pencolor(colorstring)
        s is a Tk color specification string, such as "red" or "yellow"
      - pencolor((r, g, b))
        *a tuple* of r, g, and b, which represent, an RGB color,
        and each of r, g, and b are in the range 0..colormode,
        where colormode is either 1.0 or 255
      - pencolor(r, g, b)
        r, g, and b represent an RGB color, and each of r, g, and b
        are in the range 0..colormode

    If turtleshape is a polygon, the outline of that polygon is drawn
    with the newly set pencolor.

    Example:
    >>> pencolor('brown')
    >>> tup = (0.2, 0.8, 0.55)
    >>> pencolor(tup)
    >>> pencolor()
    '#33cc8c'
    """
    ...
@overload
def pencolor(r: float, g: float, b: float) -> None:
    """
    Return or set the pencolor.

    Arguments:
    Four input formats are allowed:
      - pencolor()
        Return the current pencolor as color specification string,
        possibly in hex-number format (see example).
        May be used as input to another color/pencolor/fillcolor call.
      - pencolor(colorstring)
        s is a Tk color specification string, such as "red" or "yellow"
      - pencolor((r, g, b))
        *a tuple* of r, g, and b, which represent, an RGB color,
        and each of r, g, and b are in the range 0..colormode,
        where colormode is either 1.0 or 255
      - pencolor(r, g, b)
        r, g, and b represent an RGB color, and each of r, g, and b
        are in the range 0..colormode

    If turtleshape is a polygon, the outline of that polygon is drawn
    with the newly set pencolor.

    Example:
    >>> pencolor('brown')
    >>> tup = (0.2, 0.8, 0.55)
    >>> pencolor(tup)
    >>> pencolor()
    '#33cc8c'
    """
    ...
@overload
def fillcolor() -> _AnyColor:
    """
    Return or set the fillcolor.

    Arguments:
    Four input formats are allowed:
      - fillcolor()
        Return the current fillcolor as color specification string,
        possibly in hex-number format (see example).
        May be used as input to another color/pencolor/fillcolor call.
      - fillcolor(colorstring)
        s is a Tk color specification string, such as "red" or "yellow"
      - fillcolor((r, g, b))
        *a tuple* of r, g, and b, which represent, an RGB color,
        and each of r, g, and b are in the range 0..colormode,
        where colormode is either 1.0 or 255
      - fillcolor(r, g, b)
        r, g, and b represent an RGB color, and each of r, g, and b
        are in the range 0..colormode

    If turtleshape is a polygon, the interior of that polygon is drawn
    with the newly set fillcolor.

    Example:
    >>> fillcolor('violet')
    >>> col = pencolor()
    >>> fillcolor(col)
    >>> fillcolor(0, .5, 0)
    """
    ...
@overload
def fillcolor(color: _Color) -> None:
    """
    Return or set the fillcolor.

    Arguments:
    Four input formats are allowed:
      - fillcolor()
        Return the current fillcolor as color specification string,
        possibly in hex-number format (see example).
        May be used as input to another color/pencolor/fillcolor call.
      - fillcolor(colorstring)
        s is a Tk color specification string, such as "red" or "yellow"
      - fillcolor((r, g, b))
        *a tuple* of r, g, and b, which represent, an RGB color,
        and each of r, g, and b are in the range 0..colormode,
        where colormode is either 1.0 or 255
      - fillcolor(r, g, b)
        r, g, and b represent an RGB color, and each of r, g, and b
        are in the range 0..colormode

    If turtleshape is a polygon, the interior of that polygon is drawn
    with the newly set fillcolor.

    Example:
    >>> fillcolor('violet')
    >>> col = pencolor()
    >>> fillcolor(col)
    >>> fillcolor(0, .5, 0)
    """
    ...
@overload
def fillcolor(r: float, g: float, b: float) -> None:
    """
    Return or set the fillcolor.

    Arguments:
    Four input formats are allowed:
      - fillcolor()
        Return the current fillcolor as color specification string,
        possibly in hex-number format (see example).
        May be used as input to another color/pencolor/fillcolor call.
      - fillcolor(colorstring)
        s is a Tk color specification string, such as "red" or "yellow"
      - fillcolor((r, g, b))
        *a tuple* of r, g, and b, which represent, an RGB color,
        and each of r, g, and b are in the range 0..colormode,
        where colormode is either 1.0 or 255
      - fillcolor(r, g, b)
        r, g, and b represent an RGB color, and each of r, g, and b
        are in the range 0..colormode

    If turtleshape is a polygon, the interior of that polygon is drawn
    with the newly set fillcolor.

    Example:
    >>> fillcolor('violet')
    >>> col = pencolor()
    >>> fillcolor(col)
    >>> fillcolor(0, .5, 0)
    """
    ...
@overload
def color() -> tuple[_AnyColor, _AnyColor]:
    """
    Return or set the pencolor and fillcolor.

    Arguments:
    Several input formats are allowed.
    They use 0, 1, 2, or 3 arguments as follows:

    color()
        Return the current pencolor and the current fillcolor
        as a pair of color specification strings as are returned
        by pencolor and fillcolor.
    color(colorstring), color((r,g,b)), color(r,g,b)
        inputs as in pencolor, set both, fillcolor and pencolor,
        to the given value.
    color(colorstring1, colorstring2),
    color((r1,g1,b1), (r2,g2,b2))
        equivalent to pencolor(colorstring1) and fillcolor(colorstring2)
        and analogously, if the other input format is used.

    If turtleshape is a polygon, outline and interior of that polygon
    is drawn with the newly set colors.
    For more info see: pencolor, fillcolor

    Example:
    >>> color('red', 'green')
    >>> color()
    ('red', 'green')
    >>> colormode(255)
    >>> color((40, 80, 120), (160, 200, 240))
    >>> color()
    ('#285078', '#a0c8f0')
    """
    ...
@overload
def color(color: _Color) -> None:
    """
    Return or set the pencolor and fillcolor.

    Arguments:
    Several input formats are allowed.
    They use 0, 1, 2, or 3 arguments as follows:

    color()
        Return the current pencolor and the current fillcolor
        as a pair of color specification strings as are returned
        by pencolor and fillcolor.
    color(colorstring), color((r,g,b)), color(r,g,b)
        inputs as in pencolor, set both, fillcolor and pencolor,
        to the given value.
    color(colorstring1, colorstring2),
    color((r1,g1,b1), (r2,g2,b2))
        equivalent to pencolor(colorstring1) and fillcolor(colorstring2)
        and analogously, if the other input format is used.

    If turtleshape is a polygon, outline and interior of that polygon
    is drawn with the newly set colors.
    For more info see: pencolor, fillcolor

    Example:
    >>> color('red', 'green')
    >>> color()
    ('red', 'green')
    >>> colormode(255)
    >>> color((40, 80, 120), (160, 200, 240))
    >>> color()
    ('#285078', '#a0c8f0')
    """
    ...
@overload
def color(r: float, g: float, b: float) -> None:
    """
    Return or set the pencolor and fillcolor.

    Arguments:
    Several input formats are allowed.
    They use 0, 1, 2, or 3 arguments as follows:

    color()
        Return the current pencolor and the current fillcolor
        as a pair of color specification strings as are returned
        by pencolor and fillcolor.
    color(colorstring), color((r,g,b)), color(r,g,b)
        inputs as in pencolor, set both, fillcolor and pencolor,
        to the given value.
    color(colorstring1, colorstring2),
    color((r1,g1,b1), (r2,g2,b2))
        equivalent to pencolor(colorstring1) and fillcolor(colorstring2)
        and analogously, if the other input format is used.

    If turtleshape is a polygon, outline and interior of that polygon
    is drawn with the newly set colors.
    For more info see: pencolor, fillcolor

    Example:
    >>> color('red', 'green')
    >>> color()
    ('red', 'green')
    >>> colormode(255)
    >>> color((40, 80, 120), (160, 200, 240))
    >>> color()
    ('#285078', '#a0c8f0')
    """
    ...
@overload
def color(color1: _Color, color2: _Color) -> None:
    """
    Return or set the pencolor and fillcolor.

    Arguments:
    Several input formats are allowed.
    They use 0, 1, 2, or 3 arguments as follows:

    color()
        Return the current pencolor and the current fillcolor
        as a pair of color specification strings as are returned
        by pencolor and fillcolor.
    color(colorstring), color((r,g,b)), color(r,g,b)
        inputs as in pencolor, set both, fillcolor and pencolor,
        to the given value.
    color(colorstring1, colorstring2),
    color((r1,g1,b1), (r2,g2,b2))
        equivalent to pencolor(colorstring1) and fillcolor(colorstring2)
        and analogously, if the other input format is used.

    If turtleshape is a polygon, outline and interior of that polygon
    is drawn with the newly set colors.
    For more info see: pencolor, fillcolor

    Example:
    >>> color('red', 'green')
    >>> color()
    ('red', 'green')
    >>> colormode(255)
    >>> color((40, 80, 120), (160, 200, 240))
    >>> color()
    ('#285078', '#a0c8f0')
    """
    ...
def showturtle() -> None:
    """
    Makes the turtle visible.

    Aliases: showturtle | st

    No argument.

    Example:
    >>> hideturtle()
    >>> showturtle()
    """
    ...
def hideturtle() -> None:
    """
    Makes the turtle invisible.

    Aliases: hideturtle | ht

    No argument.

    It's a good idea to do this while you're in the
    middle of a complicated drawing, because hiding
    the turtle speeds up the drawing observably.

    Example:
    >>> hideturtle()
    """
    ...
def isvisible() -> bool:
    """
    Return True if the Turtle is shown, False if it's hidden.

    No argument.

    Example:
    >>> hideturtle()
    >>> print(isvisible())
    False
    """
    ...

# Note: signatures 1 and 2 overlap unsafely when no arguments are provided
@overload
def pen() -> _PenState:
    """
    Return or set the pen's attributes.

    Arguments:
        pen -- a dictionary with some or all of the below listed keys.
        **pendict -- one or more keyword-arguments with the below
                     listed keys as keywords.

    Return or set the pen's attributes in a 'pen-dictionary'
    with the following key/value pairs:
       "shown"      :   True/False
       "pendown"    :   True/False
       "pencolor"   :   color-string or color-tuple
       "fillcolor"  :   color-string or color-tuple
       "pensize"    :   positive number
       "speed"      :   number in range 0..10
       "resizemode" :   "auto" or "user" or "noresize"
       "stretchfactor": (positive number, positive number)
       "shearfactor":   number
       "outline"    :   positive number
       "tilt"       :   number

    This dictionary can be used as argument for a subsequent
    pen()-call to restore the former pen-state. Moreover one
    or more of these attributes can be provided as keyword-arguments.
    This can be used to set several pen attributes in one statement.


    Examples:
    >>> pen(fillcolor="black", pencolor="red", pensize=10)
    >>> pen()
    {'pensize': 10, 'shown': True, 'resizemode': 'auto', 'outline': 1,
    'pencolor': 'red', 'pendown': True, 'fillcolor': 'black',
    'stretchfactor': (1,1), 'speed': 3, 'shearfactor': 0.0}
    >>> penstate=pen()
    >>> color("yellow","")
    >>> penup()
    >>> pen()
    {'pensize': 10, 'shown': True, 'resizemode': 'auto', 'outline': 1,
    'pencolor': 'yellow', 'pendown': False, 'fillcolor': '',
    'stretchfactor': (1,1), 'speed': 3, 'shearfactor': 0.0}
    >>> p.pen(penstate, fillcolor="green")
    >>> p.pen()
    {'pensize': 10, 'shown': True, 'resizemode': 'auto', 'outline': 1,
    'pencolor': 'red', 'pendown': True, 'fillcolor': 'green',
    'stretchfactor': (1,1), 'speed': 3, 'shearfactor': 0.0}
    """
    ...
@overload
def pen(
    pen: _PenState | None = None,
    *,
    shown: bool = ...,
    pendown: bool = ...,
    pencolor: _Color = ...,
    fillcolor: _Color = ...,
    pensize: int = ...,
    speed: int = ...,
    resizemode: Literal["auto", "user", "noresize"] = ...,
    stretchfactor: tuple[float, float] = ...,
    outline: int = ...,
    tilt: float = ...,
) -> None:
    """
    Return or set the pen's attributes.

    Arguments:
        pen -- a dictionary with some or all of the below listed keys.
        **pendict -- one or more keyword-arguments with the below
                     listed keys as keywords.

    Return or set the pen's attributes in a 'pen-dictionary'
    with the following key/value pairs:
       "shown"      :   True/False
       "pendown"    :   True/False
       "pencolor"   :   color-string or color-tuple
       "fillcolor"  :   color-string or color-tuple
       "pensize"    :   positive number
       "speed"      :   number in range 0..10
       "resizemode" :   "auto" or "user" or "noresize"
       "stretchfactor": (positive number, positive number)
       "shearfactor":   number
       "outline"    :   positive number
       "tilt"       :   number

    This dictionary can be used as argument for a subsequent
    pen()-call to restore the former pen-state. Moreover one
    or more of these attributes can be provided as keyword-arguments.
    This can be used to set several pen attributes in one statement.


    Examples:
    >>> pen(fillcolor="black", pencolor="red", pensize=10)
    >>> pen()
    {'pensize': 10, 'shown': True, 'resizemode': 'auto', 'outline': 1,
    'pencolor': 'red', 'pendown': True, 'fillcolor': 'black',
    'stretchfactor': (1,1), 'speed': 3, 'shearfactor': 0.0}
    >>> penstate=pen()
    >>> color("yellow","")
    >>> penup()
    >>> pen()
    {'pensize': 10, 'shown': True, 'resizemode': 'auto', 'outline': 1,
    'pencolor': 'yellow', 'pendown': False, 'fillcolor': '',
    'stretchfactor': (1,1), 'speed': 3, 'shearfactor': 0.0}
    >>> p.pen(penstate, fillcolor="green")
    >>> p.pen()
    {'pensize': 10, 'shown': True, 'resizemode': 'auto', 'outline': 1,
    'pencolor': 'red', 'pendown': True, 'fillcolor': 'green',
    'stretchfactor': (1,1), 'speed': 3, 'shearfactor': 0.0}
    """
    ...

width = pensize
up = penup
pu = penup
pd = pendown
down = pendown
st = showturtle
ht = hideturtle

# Functions copied from RawTurtle:

def setundobuffer(size: int | None) -> None:
    """
    Set or disable undobuffer.

    Argument:
    size -- an integer or None

    If size is an integer an empty undobuffer of given size is installed.
    Size gives the maximum number of turtle-actions that can be undone
    by the undo() function.
    If size is None, no undobuffer is present.

    Example:
    >>> setundobuffer(42)
    """
    ...
def undobufferentries() -> int:
    """
    Return count of entries in the undobuffer.

    No argument.

    Example:
    >>> while undobufferentries():
    ...     undo()
    """
    ...
@overload
def shape(name: None = None) -> str:
    """
    Set turtle shape to shape with given name / return current shapename.

    Optional argument:
    name -- a string, which is a valid shapename

    Set turtle shape to shape with given name or, if name is not given,
    return name of current shape.
    Shape with name must exist in the TurtleScreen's shape dictionary.
    Initially there are the following polygon shapes:
    'arrow', 'turtle', 'circle', 'square', 'triangle', 'classic'.
    To learn about how to deal with shapes see Screen-method register_shape.

    Example:
    >>> shape()
    'arrow'
    >>> shape("turtle")
    >>> shape()
    'turtle'
    """
    ...
@overload
def shape(name: str) -> None:
    """
    Set turtle shape to shape with given name / return current shapename.

    Optional argument:
    name -- a string, which is a valid shapename

    Set turtle shape to shape with given name or, if name is not given,
    return name of current shape.
    Shape with name must exist in the TurtleScreen's shape dictionary.
    Initially there are the following polygon shapes:
    'arrow', 'turtle', 'circle', 'square', 'triangle', 'classic'.
    To learn about how to deal with shapes see Screen-method register_shape.

    Example:
    >>> shape()
    'arrow'
    >>> shape("turtle")
    >>> shape()
    'turtle'
    """
    ...

if sys.version_info >= (3, 12):
    def teleport(x: float | None = None, y: float | None = None, *, fill_gap: bool = False) -> None:
        """
        Instantly move turtle to an absolute position.

        Arguments:
        x -- a number      or     None
        y -- a number             None
        fill_gap -- a boolean     This argument must be specified by name.

        call: teleport(x, y)         # two coordinates
        --or: teleport(x)            # teleport to x position, keeping y as is
        --or: teleport(y=y)          # teleport to y position, keeping x as is
        --or: teleport(x, y, fill_gap=True)
                                     # teleport but fill the gap in between

        Move turtle to an absolute position. Unlike goto(x, y), a line will not
        be drawn. The turtle's orientation does not change. If currently
        filling, the polygon(s) teleported from will be filled after leaving,
        and filling will begin again after teleporting. This can be disabled
        with fill_gap=True, which makes the imaginary line traveled during
        teleporting act as a fill barrier like in goto(x, y).

        Example:
        >>> tp = pos()
        >>> tp
        (0.00,0.00)
        >>> teleport(60)
        >>> pos()
        (60.00,0.00)
        >>> teleport(y=10)
        >>> pos()
        (60.00,10.00)
        >>> teleport(20, 30)
        >>> pos()
        (20.00,30.00)
        """
        ...

# Unsafely overlaps when no arguments are provided
@overload
def shapesize() -> tuple[float, float, float]:
    """
    Set/return turtle's stretchfactors/outline. Set resizemode to "user".

    Optional arguments:
       stretch_wid : positive number
       stretch_len : positive number
       outline  : positive number

    Return or set the pen's attributes x/y-stretchfactors and/or outline.
    Set resizemode to "user".
    If and only if resizemode is set to "user", the turtle will be displayed
    stretched according to its stretchfactors:
    stretch_wid is stretchfactor perpendicular to orientation
    stretch_len is stretchfactor in direction of turtles orientation.
    outline determines the width of the shapes's outline.

    Examples:
    >>> resizemode("user")
    >>> shapesize(5, 5, 12)
    >>> shapesize(outline=8)
    """
    ...
@overload
def shapesize(stretch_wid: float | None = None, stretch_len: float | None = None, outline: float | None = None) -> None:
    """
    Set/return turtle's stretchfactors/outline. Set resizemode to "user".

    Optional arguments:
       stretch_wid : positive number
       stretch_len : positive number
       outline  : positive number

    Return or set the pen's attributes x/y-stretchfactors and/or outline.
    Set resizemode to "user".
    If and only if resizemode is set to "user", the turtle will be displayed
    stretched according to its stretchfactors:
    stretch_wid is stretchfactor perpendicular to orientation
    stretch_len is stretchfactor in direction of turtles orientation.
    outline determines the width of the shapes's outline.

    Examples:
    >>> resizemode("user")
    >>> shapesize(5, 5, 12)
    >>> shapesize(outline=8)
    """
    ...
@overload
def shearfactor(shear: None = None) -> float:
    """
    Set or return the current shearfactor.

    Optional argument: shear -- number, tangent of the shear angle

    Shear the turtleshape according to the given shearfactor shear,
    which is the tangent of the shear angle. DO NOT change the
    turtle's heading (direction of movement).
    If shear is not given: return the current shearfactor, i. e. the
    tangent of the shear angle, by which lines parallel to the
    heading of the turtle are sheared.

    Examples:
    >>> shape("circle")
    >>> shapesize(5,2)
    >>> shearfactor(0.5)
    >>> shearfactor()
    >>> 0.5
    """
    ...
@overload
def shearfactor(shear: float) -> None:
    """
    Set or return the current shearfactor.

    Optional argument: shear -- number, tangent of the shear angle

    Shear the turtleshape according to the given shearfactor shear,
    which is the tangent of the shear angle. DO NOT change the
    turtle's heading (direction of movement).
    If shear is not given: return the current shearfactor, i. e. the
    tangent of the shear angle, by which lines parallel to the
    heading of the turtle are sheared.

    Examples:
    >>> shape("circle")
    >>> shapesize(5,2)
    >>> shearfactor(0.5)
    >>> shearfactor()
    >>> 0.5
    """
    ...

# Unsafely overlaps when no arguments are provided
@overload
def shapetransform() -> tuple[float, float, float, float]:
    """
    Set or return the current transformation matrix of the turtle shape.

    Optional arguments: t11, t12, t21, t22 -- numbers.

    If none of the matrix elements are given, return the transformation
    matrix.
    Otherwise set the given elements and transform the turtleshape
    according to the matrix consisting of first row t11, t12 and
    second row t21, 22.
    Modify stretchfactor, shearfactor and tiltangle according to the
    given matrix.

    Examples:
    >>> shape("square")
    >>> shapesize(4,2)
    >>> shearfactor(-0.5)
    >>> shapetransform()
    (4.0, -1.0, -0.0, 2.0)
    """
    ...
@overload
def shapetransform(
    t11: float | None = None, t12: float | None = None, t21: float | None = None, t22: float | None = None
) -> None:
    """
    Set or return the current transformation matrix of the turtle shape.

    Optional arguments: t11, t12, t21, t22 -- numbers.

    If none of the matrix elements are given, return the transformation
    matrix.
    Otherwise set the given elements and transform the turtleshape
    according to the matrix consisting of first row t11, t12 and
    second row t21, 22.
    Modify stretchfactor, shearfactor and tiltangle according to the
    given matrix.

    Examples:
    >>> shape("square")
    >>> shapesize(4,2)
    >>> shearfactor(-0.5)
    >>> shapetransform()
    (4.0, -1.0, -0.0, 2.0)
    """
    ...
def get_shapepoly() -> _PolygonCoords | None:
    """
    Return the current shape polygon as tuple of coordinate pairs.

    No argument.

    Examples:
    >>> shape("square")
    >>> shapetransform(4, -1, 0, 2)
    >>> get_shapepoly()
    ((50, -20), (30, 20), (-50, 20), (-30, -20))
    """
    ...

if sys.version_info < (3, 13):
    @deprecated("Deprecated since Python 3.1; removed in Python 3.13. Use `tiltangle()` instead.")
    def settiltangle(angle: float) -> None:
        """
        Rotate the turtleshape to point in the specified direction

        Argument: angle -- number

        Rotate the turtleshape to point in the direction specified by angle,
        regardless of its current tilt-angle. DO NOT change the turtle's
        heading (direction of movement).

        Deprecated since Python 3.1

        Examples:
        >>> shape("circle")
        >>> shapesize(5,2)
        >>> settiltangle(45)
        >>> stamp()
        >>> fd(50)
        >>> settiltangle(-45)
        >>> stamp()
        >>> fd(50)
        """
        ...

@overload
def tiltangle(angle: None = None) -> float:
    """
    Set or return the current tilt-angle.

    Optional argument: angle -- number

    Rotate the turtleshape to point in the direction specified by angle,
    regardless of its current tilt-angle. DO NOT change the turtle's
    heading (direction of movement).
    If angle is not given: return the current tilt-angle, i. e. the angle
    between the orientation of the turtleshape and the heading of the
    turtle (its direction of movement).

    Examples:
    >>> shape("circle")
    >>> shapesize(5, 2)
    >>> tiltangle()
    0.0
    >>> tiltangle(45)
    >>> tiltangle()
    45.0
    >>> stamp()
    >>> fd(50)
    >>> tiltangle(-45)
    >>> tiltangle()
    315.0
    >>> stamp()
    >>> fd(50)
    """
    ...
@overload
def tiltangle(angle: float) -> None:
    """
    Set or return the current tilt-angle.

    Optional argument: angle -- number

    Rotate the turtleshape to point in the direction specified by angle,
    regardless of its current tilt-angle. DO NOT change the turtle's
    heading (direction of movement).
    If angle is not given: return the current tilt-angle, i. e. the angle
    between the orientation of the turtleshape and the heading of the
    turtle (its direction of movement).

    Examples:
    >>> shape("circle")
    >>> shapesize(5, 2)
    >>> tiltangle()
    0.0
    >>> tiltangle(45)
    >>> tiltangle()
    45.0
    >>> stamp()
    >>> fd(50)
    >>> tiltangle(-45)
    >>> tiltangle()
    315.0
    >>> stamp()
    >>> fd(50)
    """
    ...
def tilt(angle: float) -> None:
    """
    Rotate the turtleshape by angle.

    Argument:
    angle - a number

    Rotate the turtleshape by angle from its current tilt-angle,
    but do NOT change the turtle's heading (direction of movement).

    Examples:
    >>> shape("circle")
    >>> shapesize(5,2)
    >>> tilt(30)
    >>> fd(50)
    >>> tilt(30)
    >>> fd(50)
    """
    ...

# Can return either 'int' or Tuple[int, ...] based on if the stamp is
# a compound stamp or not. So, as per the "no Union return" policy,
# we return Any.
def stamp() -> Any:
    """
    Stamp a copy of the turtleshape onto the canvas and return its id.

    No argument.

    Stamp a copy of the turtle shape onto the canvas at the current
    turtle position. Return a stamp_id for that stamp, which can be
    used to delete it by calling clearstamp(stamp_id).

    Example:
    >>> color("blue")
    >>> stamp()
    13
    >>> fd(50)
    """
    ...
def clearstamp(stampid: int | tuple[int, ...]) -> None:
    """
    Delete stamp with given stampid

    Argument:
    stampid - an integer, must be return value of previous stamp() call.

    Example:
    >>> color("blue")
    >>> astamp = stamp()
    >>> fd(50)
    >>> clearstamp(astamp)
    """
    ...
def clearstamps(n: int | None = None) -> None:
    """
    Delete all or first/last n of turtle's stamps.

    Optional argument:
    n -- an integer

    If n is None, delete all of pen's stamps,
    else if n > 0 delete first n stamps
    else if n < 0 delete last n stamps.

    Example:
    >>> for i in range(8):
    ...     stamp(); fd(30)
    ...
    >>> clearstamps(2)
    >>> clearstamps(-2)
    >>> clearstamps()
    """
    ...
def filling() -> bool:
    """
    Return fillstate (True if filling, False else).

    No argument.

    Example:
    >>> begin_fill()
    >>> if filling():
    ...     pensize(5)
    ... else:
    ...     pensize(3)
    """
    ...

if sys.version_info >= (3, 14):
    @contextmanager
    def fill() -> Generator[None]: ...

def begin_fill() -> None:
    """
    Called just before drawing a shape to be filled.

    No argument.

    Example:
    >>> color("black", "red")
    >>> begin_fill()
    >>> circle(60)
    >>> end_fill()
    """
    ...
def end_fill() -> None:
    """
    Fill the shape drawn after the call begin_fill().

    No argument.

    Example:
    >>> color("black", "red")
    >>> begin_fill()
    >>> circle(60)
    >>> end_fill()
    """
    ...
@overload
def dot(size: int | _Color | None = None) -> None:
    """
    Draw a dot with diameter size, using color.

    Optional arguments:
    size -- an integer >= 1 (if given)
    color -- a colorstring or a numeric color tuple

    Draw a circular dot with diameter size, using color.
    If size is not given, the maximum of pensize+4 and 2*pensize is used.

    Example:
    >>> dot()
    >>> fd(50); dot(20, "blue"); fd(50)
    """
    ...
@overload
def dot(size: int | None, color: _Color, /) -> None:
    """
    Draw a dot with diameter size, using color.

    Optional arguments:
    size -- an integer >= 1 (if given)
    color -- a colorstring or a numeric color tuple

    Draw a circular dot with diameter size, using color.
    If size is not given, the maximum of pensize+4 and 2*pensize is used.

    Example:
    >>> dot()
    >>> fd(50); dot(20, "blue"); fd(50)
    """
    ...
@overload
def dot(size: int | None, r: float, g: float, b: float, /) -> None:
    """
    Draw a dot with diameter size, using color.

    Optional arguments:
    size -- an integer >= 1 (if given)
    color -- a colorstring or a numeric color tuple

    Draw a circular dot with diameter size, using color.
    If size is not given, the maximum of pensize+4 and 2*pensize is used.

    Example:
    >>> dot()
    >>> fd(50); dot(20, "blue"); fd(50)
    """
    ...
def write(arg: object, move: bool = False, align: str = "left", font: tuple[str, int, str] = ("Arial", 8, "normal")) -> None:
    """
    Write text at the current turtle position.

    Arguments:
    arg -- info, which is to be written to the TurtleScreen
    move (optional) -- True/False
    align (optional) -- one of the strings "left", "center" or right"
    font (optional) -- a triple (fontname, fontsize, fonttype)

    Write text - the string representation of arg - at the current
    turtle position according to align ("left", "center" or right")
    and with the given font.
    If move is True, the pen is moved to the bottom-right corner
    of the text. By default, move is False.

    Example:
    >>> write('Home = ', True, align="center")
    >>> write((0,0), True)
    """
    ...

if sys.version_info >= (3, 14):
    @contextmanager
    def poly() -> Generator[None]: ...

def begin_poly() -> None:
    """
    Start recording the vertices of a polygon.

    No argument.

    Start recording the vertices of a polygon. Current turtle position
    is first point of polygon.

    Example:
    >>> begin_poly()
    """
    ...
def end_poly() -> None:
    """
    Stop recording the vertices of a polygon.

    No argument.

    Stop recording the vertices of a polygon. Current turtle position is
    last point of polygon. This will be connected with the first point.

    Example:
    >>> end_poly()
    """
    ...
def get_poly() -> _PolygonCoords | None:
    """
    Return the lastly recorded polygon.

    No argument.

    Example:
    >>> p = get_poly()
    >>> register_shape("myFavouriteShape", p)
    """
    ...
def getscreen() -> TurtleScreen:
    """
    Return the TurtleScreen object, the turtle is drawing  on.

    No argument.

    Return the TurtleScreen object, the turtle is drawing  on.
    So TurtleScreen-methods can be called for that object.

    Example:
    >>> ts = getscreen()
    >>> ts
    <TurtleScreen object at 0x0106B770>
    >>> ts.bgcolor("pink")
    """
    ...
def getturtle() -> Turtle:
    """
    Return the Turtleobject itself.

    No argument.

    Only reasonable use: as a function to return the 'anonymous turtle':

    Example:
    >>> pet = getturtle()
    >>> pet.fd(50)
    >>> pet
    <Turtle object at 0x0187D810>
    >>> turtles()
    [<Turtle object at 0x0187D810>]
    """
    ...

getpen = getturtle

def onrelease(fun: Callable[[float, float], object], btn: int = 1, add: Any | None = None) -> None:
    """
    Bind fun to mouse-button-release event on this turtle on canvas.

    Arguments:
    fun -- a function with two arguments, to which will be assigned
            the coordinates of the clicked point on the canvas.
    btn --  number of the mouse-button defaults to 1 (left mouse button).

    Example (for a MyTurtle instance named joe):
    >>> class MyTurtle(Turtle):
    ...     def glow(self,x,y):
    ...             self.fillcolor("red")
    ...     def unglow(self,x,y):
    ...             self.fillcolor("")
    ...
    >>> joe = MyTurtle()
    >>> joe.onclick(joe.glow)
    >>> joe.onrelease(joe.unglow)

    Clicking on joe turns fillcolor red, unclicking turns it to
    transparent.
    """
    ...
def ondrag(fun: Callable[[float, float], object], btn: int = 1, add: Any | None = None) -> None:
    """
    Bind fun to mouse-move event on this turtle on canvas.

    Arguments:
    fun -- a function with two arguments, to which will be assigned
           the coordinates of the clicked point on the canvas.
    btn -- number of the mouse-button defaults to 1 (left mouse button).

    Every sequence of mouse-move-events on a turtle is preceded by a
    mouse-click event on that 

    Example:
    >>> ondrag(goto)

    Subsequently clicking and dragging a Turtle will move it
    across the screen thereby producing handdrawings (if pen is
    down).
    """
    ...
def undo() -> None:
    """
    undo (repeatedly) the last turtle action.

    No argument.

    undo (repeatedly) the last turtle action.
    Number of available undo actions is determined by the size of
    the undobuffer.

    Example:
    >>> for i in range(4):
    ...     fd(50); lt(80)
    ...
    >>> for i in range(8):
    ...     undo()
    ...
    """
    ...

turtlesize = shapesize

# Functions copied from RawTurtle with a few tweaks:

def clone() -> Turtle:
    """
    Create and return a clone of the 

    No argument.

    Create and return a clone of the turtle with same position, heading
    and turtle properties.

    Example (for a Turtle instance named mick):
    mick = Turtle()
    joe = mick.clone()
    """
    ...

# Extra functions present only in the global scope:

done = mainloop<|MERGE_RESOLUTION|>--- conflicted
+++ resolved
@@ -407,59 +407,6 @@
     ...
 
 class Shape:
-<<<<<<< HEAD
-    """
-    Data structure modeling shapes.
-
-    attribute _type is one of "polygon", "image", "compound"
-    attribute _data is - depending on _type a poygon-tuple,
-    an image or a list constructed using the addcomponent method.
-    """
-    def __init__(self, type_: str, data: _PolygonCoords | PhotoImage | None = None) -> None: ...
-    def addcomponent(self, poly: _PolygonCoords, fill: _Color, outline: _Color | None = None) -> None:
-        """
-        Add component to a shape of type compound.
-
-        Arguments: poly is a polygon, i. e. a tuple of number pairs.
-        fill is the fillcolor of the component,
-        outline is the outline color of the component.
-
-        call (for a Shapeobject namend s):
-        --   s.addcomponent(((0,0), (10,10), (-10,10)), "red", "blue")
-
-        Example:
-        >>> poly = ((0,0),(10,-5),(0,10),(-10,-5))
-        >>> s = Shape("compound")
-        >>> s.addcomponent(poly, "red", "blue")
-        >>> # .. add more components and then use register_shape()
-        """
-        ...
-
-class TurtleScreen(TurtleScreenBase):
-    """
-    Provides screen oriented methods like bgcolor etc.
-
-    Only relies upon the methods of TurtleScreenBase and NOT
-    upon components of the underlying graphics toolkit -
-    which is Tkinter in this case.
-    """
-    def __init__(self, cv: Canvas, mode: str = "standard", colormode: float = 1.0, delay: int = 10) -> None: ...
-    def clear(self) -> None:
-        """
-        Delete all drawings and all turtles from the TurtleScreen.
-
-        No argument.
-
-        Reset empty TurtleScreen to its initial state: white background,
-        no backgroundimage, no eventbindings and tracing on.
-
-        Example (for a TurtleScreen instance named screen):
-        >>> screen.clear()
-
-        Note: this method is not available as function.
-        """
-        ...
-=======
     def __init__(
         self, type_: Literal["polygon", "image", "compound"], data: _PolygonCoords | PhotoImage | None = None
     ) -> None: ...
@@ -470,7 +417,6 @@
         self, cv: Canvas, mode: Literal["standard", "logo", "world"] = "standard", colormode: float = 1.0, delay: int = 10
     ) -> None: ...
     def clear(self) -> None: ...
->>>>>>> d6f4a0f7
     @overload
     def mode(self, mode: None = None) -> str:
         """
@@ -497,84 +443,9 @@
         """
         ...
     @overload
-<<<<<<< HEAD
-    def mode(self, mode: str) -> None:
-        """
-        Set turtle-mode ('standard', 'logo' or 'world') and perform reset.
-
-        Optional argument:
-        mode -- one of the strings 'standard', 'logo' or 'world'
-
-        Mode 'standard' is compatible with turtle.py.
-        Mode 'logo' is compatible with most Logo-Turtle-Graphics.
-        Mode 'world' uses userdefined 'worldcoordinates'. *Attention*: in
-        this mode angles appear distorted if x/y unit-ratio doesn't equal 1.
-        If mode is not given, return the current mode.
-
-             Mode      Initial turtle heading     positive angles
-         ------------|-------------------------|-------------------
-          'standard'    to the right (east)       counterclockwise
-            'logo'        upward    (north)         clockwise
-
-        Examples:
-        >>> mode('logo')   # resets turtle heading to north
-        >>> mode()
-        'logo'
-        """
-        ...
-    def setworldcoordinates(self, llx: float, lly: float, urx: float, ury: float) -> None:
-        """
-        Set up a user defined coordinate-system.
-
-        Arguments:
-        llx -- a number, x-coordinate of lower left corner of canvas
-        lly -- a number, y-coordinate of lower left corner of canvas
-        urx -- a number, x-coordinate of upper right corner of canvas
-        ury -- a number, y-coordinate of upper right corner of canvas
-
-        Set up user coodinat-system and switch to mode 'world' if necessary.
-        This performs a screen.reset. If mode 'world' is already active,
-        all drawings are redrawn according to the new coordinates.
-
-        But ATTENTION: in user-defined coordinatesystems angles may appear
-        distorted. (see Screen.mode())
-
-        Example (for a TurtleScreen instance named screen):
-        >>> screen.setworldcoordinates(-10,-0.5,50,1.5)
-        >>> for _ in range(36):
-        ...     left(10)
-        ...     forward(0.5)
-        """
-        ...
-    def register_shape(self, name: str, shape: _PolygonCoords | Shape | None = None) -> None:
-        """
-        Adds a turtle shape to TurtleScreen's shapelist.
-
-        Arguments:
-        (1) name is the name of a gif-file and shape is None.
-            Installs the corresponding image shape.
-            !! Image-shapes DO NOT rotate when turning the turtle,
-            !! so they do not display the heading of the turtle!
-        (2) name is an arbitrary string and shape is a tuple
-            of pairs of coordinates. Installs the corresponding
-            polygon shape
-        (3) name is an arbitrary string and shape is a
-            (compound) Shape object. Installs the corresponding
-            compound shape.
-        To use a shape, you have to issue the command shape(shapename).
-
-        call: register_shape("turtle.gif")
-        --or: register_shape("tri", ((0,0), (10,10), (-10,10)))
-
-        Example (for a TurtleScreen instance named screen):
-        >>> screen.register_shape("triangle", ((5,-3),(0,5),(-5,-3)))
-        """
-        ...
-=======
     def mode(self, mode: Literal["standard", "logo", "world"]) -> None: ...
     def setworldcoordinates(self, llx: float, lly: float, urx: float, ury: float) -> None: ...
     def register_shape(self, name: str, shape: _PolygonCoords | Shape | None = None) -> None: ...
->>>>>>> d6f4a0f7
     @overload
     def colormode(self, cmode: None = None) -> float:
         """
@@ -1001,11 +872,12 @@
     DEFAULT_MODE: str
     DEFAULT_ANGLEOFFSET: int
     DEFAULT_ANGLEORIENT: int
-<<<<<<< HEAD
-    def __init__(self, mode: str = "standard") -> None: ...
-    def reset(self) -> None:
-        """
-        reset turtle to its initial values
+    def __init__(self, mode: Literal["standard", "logo", "world"] = "standard") -> None: ...
+    def reset(self) -> None: ...
+    def degrees(self, fullcircle: float = 360.0) -> None: ...
+    def radians(self) -> None: ...
+    if sys.version_info >= (3, 12):
+        def teleport(self, x: float | None = None, y: float | None = None, *, fill_gap: bool = False) -> None: ...
 
         Will be overwritten by parent class
         """
@@ -1047,12 +919,6 @@
         1.5707963267948966
         """
         ...
-=======
-    def __init__(self, mode: Literal["standard", "logo", "world"] = "standard") -> None: ...
-    def reset(self) -> None: ...
-    def degrees(self, fullcircle: float = 360.0) -> None: ...
-    def radians(self) -> None: ...
->>>>>>> d6f4a0f7
     if sys.version_info >= (3, 12):
         def teleport(self, x: float | None = None, y: float | None = None, *, fill_gap: bool = False) -> None:
             """
@@ -1485,16 +1351,44 @@
     seth = setheading
 
 class TPen:
-<<<<<<< HEAD
-    """
-    Drawing part of the RawTurtle.
-    Implements drawing properties.
-    """
-    def __init__(self, resizemode: str = "noresize") -> None: ...
-    @overload
-    def resizemode(self, rmode: None = None) -> str:
-        """
-        Set resizemode to one of the values: "auto", "user", "noresize".
+    def __init__(self, resizemode: Literal["auto", "user", "noresize"] = "noresize") -> None: ...
+    @overload
+    def resizemode(self, rmode: None = None) -> str: ...
+    @overload
+    def resizemode(self, rmode: Literal["auto", "user", "noresize"]) -> None: ...
+    @overload
+    def pensize(self, width: None = None) -> int: ...
+    @overload
+    def pensize(self, width: int) -> None: ...
+    def penup(self) -> None: ...
+    def pendown(self) -> None: ...
+    def isdown(self) -> bool: ...
+    @overload
+    def speed(self, speed: None = None) -> int: ...
+    @overload
+    def speed(self, speed: _Speed) -> None: ...
+    @overload
+    def pencolor(self) -> _AnyColor: ...
+    @overload
+    def pencolor(self, color: _Color) -> None: ...
+    @overload
+    def pencolor(self, r: float, g: float, b: float) -> None: ...
+    @overload
+    def fillcolor(self) -> _AnyColor: ...
+    @overload
+    def fillcolor(self, color: _Color) -> None: ...
+    @overload
+    def fillcolor(self, r: float, g: float, b: float) -> None: ...
+    @overload
+    def color(self) -> tuple[_AnyColor, _AnyColor]: ...
+    @overload
+    def color(self, color: _Color) -> None: ...
+    @overload
+    def color(self, r: float, g: float, b: float) -> None: ...
+    @overload
+    def color(self, color1: _Color, color2: _Color) -> None: ...
+    if sys.version_info >= (3, 12):
+        def teleport(self, x: float | None = None, y: float | None = None, *, fill_gap: bool = False) -> None: ...
 
         (Optional) Argument:
         rmode -- one of the strings "auto", "user", "noresize"
@@ -1516,15 +1410,6 @@
         'noresize'
         """
         ...
-=======
-    def __init__(self, resizemode: Literal["auto", "user", "noresize"] = "noresize") -> None: ...
-    @overload
-    def resizemode(self, rmode: None = None) -> str: ...
-    @overload
-    def resizemode(self, rmode: Literal["auto", "user", "noresize"]) -> None: ...
-    @overload
-    def pensize(self, width: None = None) -> int: ...
->>>>>>> d6f4a0f7
     @overload
     def resizemode(self, rmode: str) -> None:
         """
@@ -3126,84 +3011,9 @@
     """
     ...
 @overload
-<<<<<<< HEAD
-def mode(mode: str) -> None:
-    """
-    Set turtle-mode ('standard', 'logo' or 'world') and perform reset.
-
-    Optional argument:
-    mode -- one of the strings 'standard', 'logo' or 'world'
-
-    Mode 'standard' is compatible with turtle.py.
-    Mode 'logo' is compatible with most Logo-Turtle-Graphics.
-    Mode 'world' uses userdefined 'worldcoordinates'. *Attention*: in
-    this mode angles appear distorted if x/y unit-ratio doesn't equal 1.
-    If mode is not given, return the current mode.
-
-         Mode      Initial turtle heading     positive angles
-     ------------|-------------------------|-------------------
-      'standard'    to the right (east)       counterclockwise
-        'logo'        upward    (north)         clockwise
-
-    Examples:
-    >>> mode('logo')   # resets turtle heading to north
-    >>> mode()
-    'logo'
-    """
-    ...
-def setworldcoordinates(llx: float, lly: float, urx: float, ury: float) -> None:
-    """
-    Set up a user defined coordinate-system.
-
-    Arguments:
-    llx -- a number, x-coordinate of lower left corner of canvas
-    lly -- a number, y-coordinate of lower left corner of canvas
-    urx -- a number, x-coordinate of upper right corner of canvas
-    ury -- a number, y-coordinate of upper right corner of canvas
-
-    Set up user coodinat-system and switch to mode 'world' if necessary.
-    This performs a reset. If mode 'world' is already active,
-    all drawings are redrawn according to the new coordinates.
-
-    But ATTENTION: in user-defined coordinatesystems angles may appear
-    distorted. (see Screen.mode())
-
-    Example:
-    >>> setworldcoordinates(-10,-0.5,50,1.5)
-    >>> for _ in range(36):
-    ...     left(10)
-    ...     forward(0.5)
-    """
-    ...
-def register_shape(name: str, shape: _PolygonCoords | Shape | None = None) -> None:
-    """
-    Adds a turtle shape to TurtleScreen's shapelist.
-
-    Arguments:
-    (1) name is the name of a gif-file and shape is None.
-        Installs the corresponding image shape.
-        !! Image-shapes DO NOT rotate when turning the turtle,
-        !! so they do not display the heading of the turtle!
-    (2) name is an arbitrary string and shape is a tuple
-        of pairs of coordinates. Installs the corresponding
-        polygon shape
-    (3) name is an arbitrary string and shape is a
-        (compound) Shape object. Installs the corresponding
-        compound shape.
-    To use a shape, you have to issue the command shape(shapename).
-
-    call: register_shape("turtle.gif")
-    --or: register_shape("tri", ((0,0), (10,10), (-10,10)))
-
-    Example:
-    >>> register_shape("triangle", ((5,-3),(0,5),(-5,-3)))
-    """
-    ...
-=======
 def mode(mode: Literal["standard", "logo", "world"]) -> None: ...
 def setworldcoordinates(llx: float, lly: float, urx: float, ury: float) -> None: ...
 def register_shape(name: str, shape: _PolygonCoords | Shape | None = None) -> None: ...
->>>>>>> d6f4a0f7
 @overload
 def colormode(cmode: None = None) -> float:
     """
@@ -4205,34 +4015,7 @@
     """
     ...
 @overload
-<<<<<<< HEAD
-def resizemode(rmode: str) -> None:
-    """
-    Set resizemode to one of the values: "auto", "user", "noresize".
-
-    (Optional) Argument:
-    rmode -- one of the strings "auto", "user", "noresize"
-
-    Different resizemodes have the following effects:
-      - "auto" adapts the appearance of the turtle
-               corresponding to the value of pensize.
-      - "user" adapts the appearance of the turtle according to the
-               values of stretchfactor and outlinewidth (outline),
-               which are set by shapesize()
-      - "noresize" no adaption of the turtle's appearance takes place.
-    If no argument is given, return current resizemode.
-    resizemode("user") is called by a call of shapesize with arguments.
-
-
-    Examples:
-    >>> resizemode("noresize")
-    >>> resizemode()
-    'noresize'
-    """
-    ...
-=======
 def resizemode(rmode: Literal["auto", "user", "noresize"]) -> None: ...
->>>>>>> d6f4a0f7
 @overload
 def pensize(width: None = None) -> int:
     """
