--- conflicted
+++ resolved
@@ -26,38 +26,6 @@
         """the 'send' end of the channel"""
         ...
     @property
-<<<<<<< HEAD
-    def recv(self) -> Self:
-        """the 'recv' end of the channel"""
-        ...
-    def __eq__(self, other: object) -> bool:
-        """Return self==value."""
-        ...
-    def __ge__(self, other: ChannelID) -> bool:
-        """Return self>=value."""
-        ...
-    def __gt__(self, other: ChannelID) -> bool:
-        """Return self>value."""
-        ...
-    def __hash__(self) -> int:
-        """Return hash(self)."""
-        ...
-    def __index__(self) -> int:
-        """Return self converted to an integer, if self is suitable for use as an index into a list."""
-        ...
-    def __int__(self) -> int:
-        """int(self)"""
-        ...
-    def __le__(self, other: ChannelID) -> bool:
-        """Return self<=value."""
-        ...
-    def __lt__(self, other: ChannelID) -> bool:
-        """Return self<value."""
-        ...
-    def __ne__(self, other: object) -> bool:
-        """Return self!=value."""
-        ...
-=======
     def recv(self) -> Self: ...
     def __eq__(self, other: object, /) -> bool: ...
     def __ge__(self, other: ChannelID, /) -> bool: ...
@@ -68,7 +36,6 @@
     def __le__(self, other: ChannelID, /) -> bool: ...
     def __lt__(self, other: ChannelID, /) -> bool: ...
     def __ne__(self, other: object, /) -> bool: ...
->>>>>>> d01dc82b
 
 @final
 class ChannelInfo(structseq[int], tuple[bool, bool, bool, int, int, int, int, int]):
