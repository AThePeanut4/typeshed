--- conflicted
+++ resolved
@@ -533,17 +533,6 @@
     @overload
     def open(
         self, mode: str, buffering: int = -1, encoding: str | None = None, errors: str | None = None, newline: str | None = None
-<<<<<<< HEAD
-    ) -> IO[Any]:
-        """
-        Open the file pointed to by this path and return a file object, as
-        the built-in open() function does.
-        """
-        ...
-    if sys.platform != "win32":
-        # These methods do "exist" on Windows, but they always raise NotImplementedError,
-        # so it's safer to pretend they don't exist
-=======
     ) -> IO[Any]: ...
 
     # These methods do "exist" on Windows on <3.13, but they always raise NotImplementedError.
@@ -552,7 +541,6 @@
             def owner(self: Never) -> str: ...  # type: ignore[misc]
             def group(self: Never) -> str: ...  # type: ignore[misc]
     else:
->>>>>>> 28106bcb
         if sys.version_info >= (3, 13):
             def owner(self, *, follow_symlinks: bool = True) -> str:
                 """Return the login name of the file owner."""
@@ -570,17 +558,10 @@
 
     # This method does "exist" on Windows on <3.12, but always raises NotImplementedError
     # On py312+, it works properly on Windows, as with all other platforms
-<<<<<<< HEAD
-    if sys.platform != "win32" or sys.version_info >= (3, 12):
-        def is_mount(self) -> bool:
-            """Check if this path is a mount point"""
-            ...
-=======
     if sys.platform == "win32" and sys.version_info < (3, 12):
         def is_mount(self: Never) -> bool: ...  # type: ignore[misc]
     else:
         def is_mount(self) -> bool: ...
->>>>>>> 28106bcb
 
     if sys.version_info >= (3, 9):
         def readlink(self) -> Self:
