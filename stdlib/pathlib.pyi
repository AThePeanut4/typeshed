"""
Object-oriented filesystem paths.

This module provides classes to represent abstract paths and concrete
paths with operations that have semantics appropriate for different
operating systems.
"""

import sys
import types
from _typeshed import (
    OpenBinaryMode,
    OpenBinaryModeReading,
    OpenBinaryModeUpdating,
    OpenBinaryModeWriting,
    OpenTextMode,
    ReadableBuffer,
    StrOrBytesPath,
    StrPath,
    Unused,
)
from collections.abc import Callable, Generator, Iterator, Sequence
from io import BufferedRandom, BufferedReader, BufferedWriter, FileIO, TextIOWrapper
from os import PathLike, stat_result
from types import TracebackType
from typing import IO, Any, BinaryIO, ClassVar, Literal, overload
from typing_extensions import Self, deprecated

if sys.version_info >= (3, 9):
    from types import GenericAlias

__all__ = ["PurePath", "PurePosixPath", "PureWindowsPath", "Path", "PosixPath", "WindowsPath"]

if sys.version_info >= (3, 13):
    __all__ += ["UnsupportedOperation"]

class PurePath(PathLike[str]):
    """
    Base class for manipulating paths without I/O.

    PurePath represents a filesystem path and offers operations which
    don't imply any actual filesystem I/O.  Depending on your system,
    instantiating a PurePath will return either a PurePosixPath or a
    PureWindowsPath object.  You can also instantiate either of these classes
    directly, regardless of your system.
    """
    if sys.version_info >= (3, 13):
        parser: ClassVar[types.ModuleType]
        def full_match(self, pattern: StrPath, *, case_sensitive: bool | None = None) -> bool:
            """
            Return True if this path matches the given glob-style pattern. The
            pattern is matched against the entire path.
            """
            ...

    @property
    def parts(self) -> tuple[str, ...]:
        """
        An object providing sequence-like access to the
        components in the filesystem path.
        """
        ...
    @property
    def drive(self) -> str:
        """The drive prefix (letter or UNC path), if any."""
        ...
    @property
    def root(self) -> str:
        """The root of the path, if any."""
        ...
    @property
    def anchor(self) -> str:
        """The concatenation of the drive and root, or ''."""
        ...
    @property
    def name(self) -> str:
        """The final path component, if any."""
        ...
    @property
    def suffix(self) -> str:
        """
        The final component's last suffix, if any.

        This includes the leading period. For example: '.txt'
        """
        ...
    @property
    def suffixes(self) -> list[str]:
        """
        A list of the final component's suffixes, if any.

        These include the leading periods. For example: ['.tar', '.gz']
        """
        ...
    @property
    def stem(self) -> str:
        """The final path component, minus its last suffix."""
        ...
    if sys.version_info >= (3, 12):
        def __new__(cls, *args: StrPath, **kwargs: Unused) -> Self:
            """
            Construct a PurePath from one or several strings and or existing
            PurePath objects.  The strings and path objects are combined so as
            to yield a canonicalized path, which is incorporated into the
            new PurePath object.
            """
            ...
        def __init__(self, *args: StrPath) -> None: ...  # pyright: ignore[reportInconsistentConstructor]
    else:
        def __new__(cls, *args: StrPath) -> Self:
            """
            Construct a PurePath from one or several strings and or existing
            PurePath objects.  The strings and path objects are combined so as
            to yield a canonicalized path, which is incorporated into the
            new PurePath object.
            """
            ...

    def __hash__(self) -> int: ...
    def __fspath__(self) -> str: ...
    def __lt__(self, other: PurePath) -> bool: ...
    def __le__(self, other: PurePath) -> bool: ...
    def __gt__(self, other: PurePath) -> bool: ...
    def __ge__(self, other: PurePath) -> bool: ...
    def __truediv__(self, key: StrPath) -> Self: ...
    def __rtruediv__(self, key: StrPath) -> Self: ...
    def __bytes__(self) -> bytes:
        """
        Return the bytes representation of the path.  This is only
        recommended to use under Unix.
        """
        ...
    def as_posix(self) -> str:
        """
        Return the string representation of the path with forward (/)
        slashes.
        """
        ...
    def as_uri(self) -> str:
        """Return the path as a URI."""
        ...
    def is_absolute(self) -> bool:
        """
        True if the path is absolute (has both a root and, if applicable,
        a drive).
        """
        ...
    def is_reserved(self) -> bool:
        """
        Return True if the path contains one of the special names reserved
        by the system, if any.
        """
        ...
    if sys.version_info >= (3, 12):
        def is_relative_to(self, other: StrPath, /, *_deprecated: StrPath) -> bool:
            """
            Return True if the path is relative to another path or False.
        
            """
            ...
    elif sys.version_info >= (3, 9):
        def is_relative_to(self, *other: StrPath) -> bool:
            """
            Return True if the path is relative to another path or False.
        
            """
            ...

    if sys.version_info >= (3, 12):
        def match(self, path_pattern: str, *, case_sensitive: bool | None = None) -> bool:
            """
            Return True if this path matches the given pattern. If the pattern is
            relative, matching is done from the right; otherwise, the entire path
            is matched. The recursive wildcard '**' is *not* supported by this
            method.
            """
            ...
    else:
        def match(self, path_pattern: str) -> bool:
            """Return True if this path matches the given pattern."""
            ...

    if sys.version_info >= (3, 12):
        def relative_to(self, other: StrPath, /, *_deprecated: StrPath, walk_up: bool = False) -> Self:
            """
            Return the relative path to another path identified by the passed
            arguments.  If the operation is not possible (because this is not
            related to the other path), raise ValueError.

            The *walk_up* parameter controls whether `..` may be used to resolve
            the path.
            """
            ...
    else:
        def relative_to(self, *other: StrPath) -> Self:
            """
            Return the relative path to another path identified by the passed
            arguments.  If the operation is not possible (because this is not
            a subpath of the other path), raise ValueError.
            """
            ...

    def with_name(self, name: str) -> Self:
        """Return a new path with the file name changed."""
        ...
    if sys.version_info >= (3, 9):
        def with_stem(self, stem: str) -> Self:
            """Return a new path with the stem changed."""
            ...

    def with_suffix(self, suffix: str) -> Self:
        """
        Return a new path with the file suffix changed.  If the path
        has no suffix, add given suffix.  If the given suffix is an empty
        string, remove the suffix from the path.
        """
        ...
    def joinpath(self, *other: StrPath) -> Self:
        """
        Combine this path with one or several arguments, and return a
        new path representing either a subpath (if all arguments are relative
        paths) or a totally different path (if one of the arguments is
        anchored).
        """
        ...
    @property
    def parents(self) -> Sequence[Self]:
        """A sequence of this path's logical parents."""
        ...
    @property
    def parent(self) -> Self:
        """The logical parent of the path."""
        ...
    if sys.version_info >= (3, 9) and sys.version_info < (3, 11):
        def __class_getitem__(cls, type: Any) -> GenericAlias: ...

    if sys.version_info >= (3, 12):
        def with_segments(self, *args: StrPath) -> Self:
            """
            Construct a new path object from any number of path-like objects.
            Subclasses may override this method to customize how new path objects
            are created from methods like `iterdir()`.
            """
            ...

class PurePosixPath(PurePath):
    """
    PurePath subclass for non-Windows systems.

    On a POSIX system, instantiating a PurePath should return this object.
    However, you can also instantiate it directly on any system.
    """
    ...
class PureWindowsPath(PurePath):
    """
    PurePath subclass for Windows systems.

    On a Windows system, instantiating a PurePath should return this object.
    However, you can also instantiate it directly on any system.
    """
    ...

class Path(PurePath):
    """
    PurePath subclass that can make system calls.

    Path represents a filesystem path but unlike PurePath, also offers
    methods to do system calls on path objects. Depending on your system,
    instantiating a Path will return either a PosixPath or a WindowsPath
    object. You can also instantiate a PosixPath or WindowsPath directly,
    but cannot instantiate a WindowsPath on a POSIX system or vice versa.
    """
    if sys.version_info >= (3, 12):
        def __new__(cls, *args: StrPath, **kwargs: Unused) -> Self: ...  # pyright: ignore[reportInconsistentConstructor]
    else:
        def __new__(cls, *args: StrPath, **kwargs: Unused) -> Self: ...

    @classmethod
    def cwd(cls) -> Self:
        """Return a new path pointing to the current working directory."""
        ...
    if sys.version_info >= (3, 10):
        def stat(self, *, follow_symlinks: bool = True) -> stat_result:
            """
            Return the result of the stat() system call on this path, like
            os.stat() does.
            """
            ...
        def chmod(self, mode: int, *, follow_symlinks: bool = True) -> None:
            """Change the permissions of the path, like os.chmod()."""
            ...
    else:
        def stat(self) -> stat_result:
            """
            Return the result of the stat() system call on this path, like
            os.stat() does.
            """
            ...
        def chmod(self, mode: int) -> None:
            """Change the permissions of the path, like os.chmod()."""
            ...

    if sys.version_info >= (3, 13):
        @classmethod
        def from_uri(cls, uri: str) -> Self:
            """Return a new path from the given 'file' URI."""
            ...
        def is_dir(self, *, follow_symlinks: bool = True) -> bool:
            """Whether this path is a directory."""
            ...
        def is_file(self, *, follow_symlinks: bool = True) -> bool:
            """
            Whether this path is a regular file (also True for symlinks pointing
            to regular files).
            """
            ...
        def read_text(self, encoding: str | None = None, errors: str | None = None, newline: str | None = None) -> str:
            """Open the file in text mode, read it, and close the file."""
            ...
    else:
        def __enter__(self) -> Self: ...
        def __exit__(self, t: type[BaseException] | None, v: BaseException | None, tb: TracebackType | None) -> None: ...
        def is_dir(self) -> bool:
            """Whether this path is a directory."""
            ...
        def is_file(self) -> bool:
            """
            Whether this path is a regular file (also True for symlinks pointing
            to regular files).
            """
            ...
        def read_text(self, encoding: str | None = None, errors: str | None = None) -> str:
            """Open the file in text mode, read it, and close the file."""
            ...

    if sys.version_info >= (3, 13):
<<<<<<< HEAD
        def glob(
            self, pattern: str, *, case_sensitive: bool | None = None, recurse_symlinks: bool = False
        ) -> Generator[Self, None, None]:
            """
            Iterate over this subtree and yield all existing files (of any
            kind, including directories) matching the given relative pattern.
            """
            ...
        def rglob(
            self, pattern: str, *, case_sensitive: bool | None = None, recurse_symlinks: bool = False
        ) -> Generator[Self, None, None]:
            """
            Recursively yield all existing files (of any kind, including
            directories) matching the given relative pattern, anywhere in
            this subtree.
            """
            ...
=======
        def glob(self, pattern: str, *, case_sensitive: bool | None = None, recurse_symlinks: bool = False) -> Iterator[Self]: ...
        def rglob(
            self, pattern: str, *, case_sensitive: bool | None = None, recurse_symlinks: bool = False
        ) -> Iterator[Self]: ...
>>>>>>> e6165ead
    elif sys.version_info >= (3, 12):
        def glob(self, pattern: str, *, case_sensitive: bool | None = None) -> Generator[Self, None, None]:
            """
            Iterate over this subtree and yield all existing files (of any
            kind, including directories) matching the given relative pattern.
            """
            ...
        def rglob(self, pattern: str, *, case_sensitive: bool | None = None) -> Generator[Self, None, None]:
            """
            Recursively yield all existing files (of any kind, including
            directories) matching the given relative pattern, anywhere in
            this subtree.
            """
            ...
    else:
        def glob(self, pattern: str) -> Generator[Self, None, None]:
            """
            Iterate over this subtree and yield all existing files (of any
            kind, including directories) matching the given relative pattern.
            """
            ...
        def rglob(self, pattern: str) -> Generator[Self, None, None]:
            """
            Recursively yield all existing files (of any kind, including
            directories) matching the given relative pattern, anywhere in
            this subtree.
            """
            ...

    if sys.version_info >= (3, 12):
        def exists(self, *, follow_symlinks: bool = True) -> bool:
            """
            Whether this path exists.

            This method normally follows symlinks; to check whether a symlink exists,
            add the argument follow_symlinks=False.
            """
            ...
    else:
        def exists(self) -> bool:
            """Whether this path exists."""
            ...

    def is_symlink(self) -> bool:
        """Whether this path is a symbolic link."""
        ...
    def is_socket(self) -> bool:
        """Whether this path is a socket."""
        ...
    def is_fifo(self) -> bool:
        """Whether this path is a FIFO."""
        ...
    def is_block_device(self) -> bool:
        """Whether this path is a block device."""
        ...
    def is_char_device(self) -> bool:
        """Whether this path is a character device."""
        ...
    if sys.version_info >= (3, 12):
        def is_junction(self) -> bool:
            """Whether this path is a junction."""
            ...

    def iterdir(self) -> Generator[Self, None, None]:
        """
        Yield path objects of the directory contents.

        The children are yielded in arbitrary order, and the
        special entries '.' and '..' are not included.
        """
        ...
    def lchmod(self, mode: int) -> None:
        """
        Like chmod(), except if the path points to a symlink, the symlink's
        permissions are changed, rather than its target's.
        """
        ...
    def lstat(self) -> stat_result:
        """
        Like stat(), except if the path points to a symlink, the symlink's
        status information is returned, rather than its target's.
        """
        ...
    def mkdir(self, mode: int = 0o777, parents: bool = False, exist_ok: bool = False) -> None:
        """Create a new directory at this given path."""
        ...

    if sys.version_info >= (3, 14):
        def copy(self, target: StrPath, *, follow_symlinks: bool = True, preserve_metadata: bool = False) -> None: ...
        def copytree(
            self,
            target: StrPath,
            *,
            follow_symlinks: bool = True,
            preserve_metadata: bool = False,
            dirs_exist_ok: bool = False,
            ignore: Callable[[Self], bool] | None = None,
            on_error: Callable[[OSError], object] | None = None,
        ) -> None: ...

    # Adapted from builtins.open
    # Text mode: always returns a TextIOWrapper
    # The Traversable .open in stdlib/importlib/abc.pyi should be kept in sync with this.
    @overload
    def open(
        self,
        mode: OpenTextMode = "r",
        buffering: int = -1,
        encoding: str | None = None,
        errors: str | None = None,
        newline: str | None = None,
    ) -> TextIOWrapper:
        """
        Open the file pointed to by this path and return a file object, as
        the built-in open() function does.
        """
        ...
    # Unbuffered binary mode: returns a FileIO
    @overload
    def open(
        self, mode: OpenBinaryMode, buffering: Literal[0], encoding: None = None, errors: None = None, newline: None = None
    ) -> FileIO:
        """
        Open the file pointed to by this path and return a file object, as
        the built-in open() function does.
        """
        ...
    # Buffering is on: return BufferedRandom, BufferedReader, or BufferedWriter
    @overload
    def open(
        self,
        mode: OpenBinaryModeUpdating,
        buffering: Literal[-1, 1] = -1,
        encoding: None = None,
        errors: None = None,
        newline: None = None,
    ) -> BufferedRandom:
        """
        Open the file pointed to by this path and return a file object, as
        the built-in open() function does.
        """
        ...
    @overload
    def open(
        self,
        mode: OpenBinaryModeWriting,
        buffering: Literal[-1, 1] = -1,
        encoding: None = None,
        errors: None = None,
        newline: None = None,
    ) -> BufferedWriter:
        """
        Open the file pointed to by this path and return a file object, as
        the built-in open() function does.
        """
        ...
    @overload
    def open(
        self,
        mode: OpenBinaryModeReading,
        buffering: Literal[-1, 1] = -1,
        encoding: None = None,
        errors: None = None,
        newline: None = None,
    ) -> BufferedReader:
        """
        Open the file pointed to by this path and return a file object, as
        the built-in open() function does.
        """
        ...
    # Buffering cannot be determined: fall back to BinaryIO
    @overload
    def open(
        self, mode: OpenBinaryMode, buffering: int = -1, encoding: None = None, errors: None = None, newline: None = None
    ) -> BinaryIO:
        """
        Open the file pointed to by this path and return a file object, as
        the built-in open() function does.
        """
        ...
    # Fallback if mode is not specified
    @overload
    def open(
        self, mode: str, buffering: int = -1, encoding: str | None = None, errors: str | None = None, newline: str | None = None
    ) -> IO[Any]:
        """
        Open the file pointed to by this path and return a file object, as
        the built-in open() function does.
        """
        ...
    if sys.platform != "win32":
        # These methods do "exist" on Windows, but they always raise NotImplementedError,
        # so it's safer to pretend they don't exist
        if sys.version_info >= (3, 13):
            def owner(self, *, follow_symlinks: bool = True) -> str:
                """Return the login name of the file owner."""
                ...
            def group(self, *, follow_symlinks: bool = True) -> str:
                """Return the group name of the file gid."""
                ...
        else:
            def owner(self) -> str:
                """Return the login name of the file owner."""
                ...
            def group(self) -> str:
                """Return the group name of the file gid."""
                ...

    # This method does "exist" on Windows on <3.12, but always raises NotImplementedError
    # On py312+, it works properly on Windows, as with all other platforms
    if sys.platform != "win32" or sys.version_info >= (3, 12):
        def is_mount(self) -> bool:
            """Check if this path is a mount point"""
            ...

    if sys.version_info >= (3, 9):
        def readlink(self) -> Self:
            """Return the path to which the symbolic link points."""
            ...

    if sys.version_info >= (3, 10):
        def rename(self, target: StrPath) -> Self:
            """
            Rename this path to the target path.

            The target path may be absolute or relative. Relative paths are
            interpreted relative to the current working directory, *not* the
            directory of the Path object.

            Returns the new Path instance pointing to the target path.
            """
            ...
        def replace(self, target: StrPath) -> Self:
            """
            Rename this path to the target path, overwriting if that path exists.

            The target path may be absolute or relative. Relative paths are
            interpreted relative to the current working directory, *not* the
            directory of the Path object.

            Returns the new Path instance pointing to the target path.
            """
            ...
    else:
        def rename(self, target: str | PurePath) -> Self:
            """
            Rename this path to the target path.

            The target path may be absolute or relative. Relative paths are
            interpreted relative to the current working directory, *not* the
            directory of the Path object.

            Returns the new Path instance pointing to the target path.
            """
            ...
        def replace(self, target: str | PurePath) -> Self:
            """
            Rename this path to the target path, overwriting if that path exists.

            The target path may be absolute or relative. Relative paths are
            interpreted relative to the current working directory, *not* the
            directory of the Path object.

            Returns the new Path instance pointing to the target path.
            """
            ...

    def resolve(self, strict: bool = False) -> Self:
        """
        Make the path absolute, resolving all symlinks on the way and also
        normalizing it.
        """
        ...
    def rmdir(self) -> None:
        """Remove this directory.  The directory must be empty."""
        ...
    if sys.version_info >= (3, 14):
        def delete(self, ignore_errors: bool = False, on_error: Callable[[OSError], object] | None = None) -> None: ...

    def symlink_to(self, target: StrOrBytesPath, target_is_directory: bool = False) -> None:
        """
        Make this path a symlink pointing to the target path.
        Note the order of arguments (link, target) is the reverse of os.symlink.
        """
        ...
    if sys.version_info >= (3, 10):
        def hardlink_to(self, target: StrOrBytesPath) -> None:
            """
            Make this path a hard link pointing to the same file as *target*.

            Note the order of arguments (self, target) is the reverse of os.link's.
            """
            ...

    def touch(self, mode: int = 0o666, exist_ok: bool = True) -> None:
        """Create this file with the given access mode, if it doesn't exist."""
        ...
    def unlink(self, missing_ok: bool = False) -> None:
        """
        Remove this file or link.
        If the path is a directory, use rmdir() instead.
        """
        ...
    @classmethod
    def home(cls) -> Self:
        """
        Return a new path pointing to expanduser('~').
        
        """
        ...
    def absolute(self) -> Self:
        """
        Return an absolute version of this path
        No normalization or symlink resolution is performed.

        Use resolve() to resolve symlinks and remove '..' segments.
        """
        ...
    def expanduser(self) -> Self:
        """
        Return a new path with expanded ~ and ~user constructs
        (as returned by os.path.expanduser)
        """
        ...
    def read_bytes(self) -> bytes:
        """Open the file in bytes mode, read it, and close the file."""
        ...
    def samefile(self, other_path: StrPath) -> bool:
        """
        Return whether other_path is the same or not as this file
        (as returned by os.path.samefile()).
        """
        ...
    def write_bytes(self, data: ReadableBuffer) -> int:
        """Open the file in bytes mode, write to it, and close the file."""
        ...
    if sys.version_info >= (3, 10):
        def write_text(
            self, data: str, encoding: str | None = None, errors: str | None = None, newline: str | None = None
        ) -> int:
            """Open the file in text mode, write to it, and close the file."""
            ...
    else:
        def write_text(self, data: str, encoding: str | None = None, errors: str | None = None) -> int:
            """Open the file in text mode, write to it, and close the file."""
            ...
    if sys.version_info < (3, 12):
        if sys.version_info >= (3, 10):
            @deprecated("Deprecated as of Python 3.10 and removed in Python 3.12. Use hardlink_to() instead.")
            def link_to(self, target: StrOrBytesPath) -> None:
                """
                Make the target path a hard link pointing to this path.

                Note this function does not make this path a hard link to *target*,
                despite the implication of the function and argument names. The order
                of arguments (target, link) is the reverse of Path.symlink_to, but
                matches that of os.link.

                Deprecated since Python 3.10 and scheduled for removal in Python 3.12.
                Use `hardlink_to()` instead.
                """
                ...
        else:
            def link_to(self, target: StrOrBytesPath) -> None:
                """
                Make the target path a hard link pointing to this path.

                Note this function does not make this path a hard link to *target*,
                despite the implication of the function and argument names. The order
                of arguments (target, link) is the reverse of Path.symlink_to, but
                matches that of os.link.
                """
                ...
    if sys.version_info >= (3, 12):
        def walk(
            self, top_down: bool = ..., on_error: Callable[[OSError], object] | None = ..., follow_symlinks: bool = ...
        ) -> Iterator[tuple[Self, list[str], list[str]]]:
            """Walk the directory tree from this directory, similar to os.walk()."""
            ...

    if sys.version_info >= (3, 14):
        def rmtree(self, ignore_errors: bool = False, on_error: Callable[[OSError], object] | None = None) -> None: ...

class PosixPath(Path, PurePosixPath):
    """
    Path subclass for non-Windows systems.

    On a POSIX system, instantiating a Path should return this object.
    """
    ...
class WindowsPath(Path, PureWindowsPath):
    """
    Path subclass for Windows systems.

    On a Windows system, instantiating a Path should return this object.
    """
    ...

if sys.version_info >= (3, 13):
    class UnsupportedOperation(NotImplementedError):
        """
        An exception that is raised when an unsupported operation is called on
        a path object.
        """
        ...<|MERGE_RESOLUTION|>--- conflicted
+++ resolved
@@ -334,30 +334,10 @@
             ...
 
     if sys.version_info >= (3, 13):
-<<<<<<< HEAD
-        def glob(
-            self, pattern: str, *, case_sensitive: bool | None = None, recurse_symlinks: bool = False
-        ) -> Generator[Self, None, None]:
-            """
-            Iterate over this subtree and yield all existing files (of any
-            kind, including directories) matching the given relative pattern.
-            """
-            ...
-        def rglob(
-            self, pattern: str, *, case_sensitive: bool | None = None, recurse_symlinks: bool = False
-        ) -> Generator[Self, None, None]:
-            """
-            Recursively yield all existing files (of any kind, including
-            directories) matching the given relative pattern, anywhere in
-            this subtree.
-            """
-            ...
-=======
         def glob(self, pattern: str, *, case_sensitive: bool | None = None, recurse_symlinks: bool = False) -> Iterator[Self]: ...
         def rglob(
             self, pattern: str, *, case_sensitive: bool | None = None, recurse_symlinks: bool = False
         ) -> Iterator[Self]: ...
->>>>>>> e6165ead
     elif sys.version_info >= (3, 12):
         def glob(self, pattern: str, *, case_sensitive: bool | None = None) -> Generator[Self, None, None]:
             """
