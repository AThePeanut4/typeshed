--- conflicted
+++ resolved
@@ -149,25 +149,9 @@
         """
         ...
     if sys.version_info >= (3, 12):
-<<<<<<< HEAD
-        def is_relative_to(self, other: StrPath, /, *_deprecated: StrPath) -> bool:
-            """
-            Return True if the path is relative to another path or False.
-        
-            """
-            ...
-    elif sys.version_info >= (3, 9):
-        def is_relative_to(self, *other: StrPath) -> bool:
-            """
-            Return True if the path is relative to another path or False.
-        
-            """
-            ...
-=======
         def is_relative_to(self, other: StrPath, /, *_deprecated: StrPath) -> bool: ...
     else:
         def is_relative_to(self, *other: StrPath) -> bool: ...
->>>>>>> 1c17cd42
 
     if sys.version_info >= (3, 12):
         def match(self, path_pattern: str, *, case_sensitive: bool | None = None) -> bool:
@@ -190,63 +174,17 @@
             arguments.  If the operation is not possible (because this is not
             related to the other path), raise ValueError.
 
-            The *walk_up* parameter controls whether `..` may be used to resolve
-            the path.
-            """
-            ...
-    else:
-        def relative_to(self, *other: StrPath) -> Self:
-            """
-            Return the relative path to another path identified by the passed
-            arguments.  If the operation is not possible (because this is not
-            a subpath of the other path), raise ValueError.
-            """
-            ...
-
-<<<<<<< HEAD
-    def with_name(self, name: str) -> Self:
-        """Return a new path with the file name changed."""
-        ...
-    if sys.version_info >= (3, 9):
-        def with_stem(self, stem: str) -> Self:
-            """Return a new path with the stem changed."""
-            ...
-
-    def with_suffix(self, suffix: str) -> Self:
-        """
-        Return a new path with the file suffix changed.  If the path
-        has no suffix, add given suffix.  If the given suffix is an empty
-        string, remove the suffix from the path.
-        """
-        ...
-    def joinpath(self, *other: StrPath) -> Self:
-        """
-        Combine this path with one or several arguments, and return a
-        new path representing either a subpath (if all arguments are relative
-        paths) or a totally different path (if one of the arguments is
-        anchored).
-        """
-        ...
-=======
     def with_name(self, name: str) -> Self: ...
     def with_stem(self, stem: str) -> Self: ...
     def with_suffix(self, suffix: str) -> Self: ...
     def joinpath(self, *other: StrPath) -> Self: ...
->>>>>>> 1c17cd42
     @property
     def parents(self) -> Sequence[Self]:
         """A sequence of this path's logical parents."""
         ...
     @property
-<<<<<<< HEAD
-    def parent(self) -> Self:
-        """The logical parent of the path."""
-        ...
-    if sys.version_info >= (3, 9) and sys.version_info < (3, 11):
-=======
     def parent(self) -> Self: ...
     if sys.version_info < (3, 11):
->>>>>>> 1c17cd42
         def __class_getitem__(cls, type: Any) -> GenericAlias: ...
 
     if sys.version_info >= (3, 12):
@@ -585,14 +523,7 @@
             """Check if this path is a mount point"""
             ...
 
-<<<<<<< HEAD
-    if sys.version_info >= (3, 9):
-        def readlink(self) -> Self:
-            """Return the path to which the symbolic link points."""
-            ...
-=======
     def readlink(self) -> Self: ...
->>>>>>> 1c17cd42
 
     if sys.version_info >= (3, 10):
         def rename(self, target: StrPath) -> Self:
