--- conflicted
+++ resolved
@@ -79,18 +79,9 @@
 
 @final
 class dict_keys(KeysView[_KT_co], Generic[_KT_co, _VT_co]):  # undocumented
-<<<<<<< HEAD
-    def __eq__(self, value: object, /) -> bool:
-        """Return self==value."""
-        ...
-    def __reversed__(self) -> Iterator[_KT_co]:
-        """Return a reverse iterator over the dict keys."""
-        ...
-=======
     def __eq__(self, value: object, /) -> bool: ...
     def __reversed__(self) -> Iterator[_KT_co]: ...
     __hash__: ClassVar[None]  # type: ignore[assignment]
->>>>>>> 0d4dd20b
     if sys.version_info >= (3, 13):
         def isdisjoint(self, other: Iterable[_KT_co], /) -> bool:
             """Return True if the view and the given iterable have a null intersection."""
@@ -114,18 +105,9 @@
 
 @final
 class dict_items(ItemsView[_KT_co, _VT_co]):  # undocumented
-<<<<<<< HEAD
-    def __eq__(self, value: object, /) -> bool:
-        """Return self==value."""
-        ...
-    def __reversed__(self) -> Iterator[tuple[_KT_co, _VT_co]]:
-        """Return a reverse iterator over the dict items."""
-        ...
-=======
     def __eq__(self, value: object, /) -> bool: ...
     def __reversed__(self) -> Iterator[tuple[_KT_co, _VT_co]]: ...
     __hash__: ClassVar[None]  # type: ignore[assignment]
->>>>>>> 0d4dd20b
     if sys.version_info >= (3, 13):
         def isdisjoint(self, other: Iterable[tuple[_KT_co, _VT_co]], /) -> bool:
             """Return True if the view and the given iterable have a null intersection."""
