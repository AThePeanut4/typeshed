"""
The io module provides the Python interfaces to stream handling. The
builtin open function is defined in this module.

At the top of the I/O hierarchy is the abstract base class IOBase. It
defines the basic interface to a stream. Note, however, that there is no
separation between reading and writing to streams; implementations are
allowed to raise an OSError if they do not support a given operation.

Extending IOBase is RawIOBase which deals simply with the reading and
writing of raw bytes to a stream. FileIO subclasses RawIOBase to provide
an interface to OS files.

BufferedIOBase deals with buffering on a raw byte stream (RawIOBase). Its
subclasses, BufferedWriter, BufferedReader, and BufferedRWPair buffer
streams that are readable, writable, and both respectively.
BufferedRandom provides a buffered interface to random access
streams. BytesIO is a simple stream of in-memory bytes.

Another IOBase subclass, TextIOBase, deals with the encoding and decoding
of streams into text. TextIOWrapper, which extends it, is a buffered text
interface to a buffered raw stream (`BufferedIOBase`). Finally, StringIO
is an in-memory stream for text.

Argument names are not part of the specification, and only the arguments
of open() are intended to be used as keyword arguments.

data:

DEFAULT_BUFFER_SIZE

   An int containing the default buffer size used by the module's buffered
   I/O classes. open() uses the file's blksize (as obtained by os.stat) if
   possible.
"""

import abc
import sys
from _io import (
    DEFAULT_BUFFER_SIZE as DEFAULT_BUFFER_SIZE,
    BlockingIOError as BlockingIOError,
    BufferedRandom as BufferedRandom,
    BufferedReader as BufferedReader,
    BufferedRWPair as BufferedRWPair,
    BufferedWriter as BufferedWriter,
    BytesIO as BytesIO,
    FileIO as FileIO,
    IncrementalNewlineDecoder as IncrementalNewlineDecoder,
    StringIO as StringIO,
    TextIOWrapper as TextIOWrapper,
    _BufferedIOBase,
    _IOBase,
    _RawIOBase,
    _TextIOBase,
    _WrappedBuffer as _WrappedBuffer,  # used elsewhere in typeshed
    open as open,
    open_code as open_code,
)
from typing import Final, Protocol, TypeVar

__all__ = [
    "BlockingIOError",
    "open",
    "open_code",
    "IOBase",
    "RawIOBase",
    "FileIO",
    "BytesIO",
    "StringIO",
    "BufferedIOBase",
    "BufferedReader",
    "BufferedWriter",
    "BufferedRWPair",
    "BufferedRandom",
    "TextIOBase",
    "TextIOWrapper",
    "UnsupportedOperation",
    "SEEK_SET",
    "SEEK_CUR",
    "SEEK_END",
]

if sys.version_info >= (3, 14):
    __all__ += ["Reader", "Writer"]

if sys.version_info >= (3, 11):
    from _io import text_encoding as text_encoding

    __all__ += ["DEFAULT_BUFFER_SIZE", "IncrementalNewlineDecoder", "text_encoding"]

_T_co = TypeVar("_T_co", covariant=True)
_T_contra = TypeVar("_T_contra", contravariant=True)

SEEK_SET: Final = 0
SEEK_CUR: Final = 1
SEEK_END: Final = 2

class UnsupportedOperation(OSError, ValueError): ...
<<<<<<< HEAD
class IOBase(_IOBase, metaclass=abc.ABCMeta):
    """
    The abstract base class for all I/O classes.

    This class provides dummy implementations for many methods that
    derived classes can override selectively; the default implementations
    represent a file that cannot be read, written or seeked.

    Even though IOBase does not declare read, readinto, or write because
    their signatures will vary, implementations and clients should
    consider those methods part of the interface. Also, implementations
    may raise UnsupportedOperation when operations they do not support are
    called.

    The basic type used for binary data read from or written to a file is
    bytes. Other bytes-like objects are accepted as method arguments too.
    In some cases (such as readinto), a writable object is required. Text
    I/O classes work with str data.

    Note that calling any method (except additional calls to close(),
    which are ignored) on a closed stream should raise a ValueError.

    IOBase (and its subclasses) support the iterator protocol, meaning
    that an IOBase object can be iterated over yielding the lines in a
    stream.

    IOBase also supports the :keyword:`with` statement. In this example,
    fp is closed after the suite of the with statement is complete:

    with open('spam.txt', 'r') as fp:
        fp.write('Spam and eggs!')
    """
    ...
class RawIOBase(_RawIOBase, IOBase):
    """Base class for raw binary I/O."""
    ...
class BufferedIOBase(_BufferedIOBase, IOBase):
    """
    Base class for buffered IO objects.

    The main difference with RawIOBase is that the read() method
    supports omitting the size argument, and does not have a default
    implementation that defers to readinto().

    In addition, read(), readinto() and write() may raise
    BlockingIOError if the underlying raw stream is in non-blocking
    mode and not ready; unlike their raw counterparts, they will never
    return None.

    A typical implementation should not inherit from a RawIOBase
    implementation, but wrap one.
    """
    ...
class TextIOBase(_TextIOBase, IOBase):
    """
    Base class for text I/O.

    This class provides a character and line based interface to stream
    I/O. There is no readinto method because Python's character strings
    are immutable.
    """
    ...
=======
class IOBase(_IOBase, metaclass=abc.ABCMeta): ...
class RawIOBase(_RawIOBase, IOBase): ...
class BufferedIOBase(_BufferedIOBase, IOBase): ...
class TextIOBase(_TextIOBase, IOBase): ...

if sys.version_info >= (3, 14):
    class Reader(Protocol[_T_co]):
        def read(self, size: int = ..., /) -> _T_co: ...

    class Writer(Protocol[_T_contra]):
        def write(self, data: _T_contra, /) -> int: ...
>>>>>>> 30b7b679
<|MERGE_RESOLUTION|>--- conflicted
+++ resolved
@@ -96,70 +96,6 @@
 SEEK_END: Final = 2
 
 class UnsupportedOperation(OSError, ValueError): ...
-<<<<<<< HEAD
-class IOBase(_IOBase, metaclass=abc.ABCMeta):
-    """
-    The abstract base class for all I/O classes.
-
-    This class provides dummy implementations for many methods that
-    derived classes can override selectively; the default implementations
-    represent a file that cannot be read, written or seeked.
-
-    Even though IOBase does not declare read, readinto, or write because
-    their signatures will vary, implementations and clients should
-    consider those methods part of the interface. Also, implementations
-    may raise UnsupportedOperation when operations they do not support are
-    called.
-
-    The basic type used for binary data read from or written to a file is
-    bytes. Other bytes-like objects are accepted as method arguments too.
-    In some cases (such as readinto), a writable object is required. Text
-    I/O classes work with str data.
-
-    Note that calling any method (except additional calls to close(),
-    which are ignored) on a closed stream should raise a ValueError.
-
-    IOBase (and its subclasses) support the iterator protocol, meaning
-    that an IOBase object can be iterated over yielding the lines in a
-    stream.
-
-    IOBase also supports the :keyword:`with` statement. In this example,
-    fp is closed after the suite of the with statement is complete:
-
-    with open('spam.txt', 'r') as fp:
-        fp.write('Spam and eggs!')
-    """
-    ...
-class RawIOBase(_RawIOBase, IOBase):
-    """Base class for raw binary I/O."""
-    ...
-class BufferedIOBase(_BufferedIOBase, IOBase):
-    """
-    Base class for buffered IO objects.
-
-    The main difference with RawIOBase is that the read() method
-    supports omitting the size argument, and does not have a default
-    implementation that defers to readinto().
-
-    In addition, read(), readinto() and write() may raise
-    BlockingIOError if the underlying raw stream is in non-blocking
-    mode and not ready; unlike their raw counterparts, they will never
-    return None.
-
-    A typical implementation should not inherit from a RawIOBase
-    implementation, but wrap one.
-    """
-    ...
-class TextIOBase(_TextIOBase, IOBase):
-    """
-    Base class for text I/O.
-
-    This class provides a character and line based interface to stream
-    I/O. There is no readinto method because Python's character strings
-    are immutable.
-    """
-    ...
-=======
 class IOBase(_IOBase, metaclass=abc.ABCMeta): ...
 class RawIOBase(_RawIOBase, IOBase): ...
 class BufferedIOBase(_BufferedIOBase, IOBase): ...
@@ -170,5 +106,4 @@
         def read(self, size: int = ..., /) -> _T_co: ...
 
     class Writer(Protocol[_T_contra]):
-        def write(self, data: _T_contra, /) -> int: ...
->>>>>>> 30b7b679
+        def write(self, data: _T_contra, /) -> int: ...