"""functools.py - Tools for working with functions and callable objects"""

import sys
import types
from _typeshed import SupportsAllComparisons, SupportsItems
from collections.abc import Callable, Hashable, Iterable, Sized
from typing import Any, Generic, Literal, NamedTuple, TypedDict, TypeVar, final, overload
from typing_extensions import ParamSpec, Self, TypeAlias

if sys.version_info >= (3, 9):
    from types import GenericAlias

__all__ = [
    "update_wrapper",
    "wraps",
    "WRAPPER_ASSIGNMENTS",
    "WRAPPER_UPDATES",
    "total_ordering",
    "cmp_to_key",
    "lru_cache",
    "reduce",
    "partial",
    "partialmethod",
    "singledispatch",
    "cached_property",
    "singledispatchmethod",
]

if sys.version_info >= (3, 9):
    __all__ += ["cache"]

_T = TypeVar("_T")
_T_co = TypeVar("_T_co", covariant=True)
_S = TypeVar("_S")
_PWrapped = ParamSpec("_PWrapped")
_RWrapped = TypeVar("_RWrapped")
_PWrapper = ParamSpec("_PWrapper")
_RWrapper = TypeVar("_RWrapper")

@overload
def reduce(function: Callable[[_T, _S], _T], sequence: Iterable[_S], initial: _T, /) -> _T:
    """
    reduce(function, iterable[, initial], /) -> value

    Apply a function of two arguments cumulatively to the items of a sequence
    or iterable, from left to right, so as to reduce the iterable to a single
    value.  For example, reduce(lambda x, y: x+y, [1, 2, 3, 4, 5]) calculates
    ((((1+2)+3)+4)+5).  If initial is present, it is placed before the items
    of the iterable in the calculation, and serves as a default when the
    iterable is empty.
    """
    ...
@overload
def reduce(function: Callable[[_T, _T], _T], sequence: Iterable[_T], /) -> _T:
    """
    reduce(function, iterable[, initial], /) -> value

    Apply a function of two arguments cumulatively to the items of a sequence
    or iterable, from left to right, so as to reduce the iterable to a single
    value.  For example, reduce(lambda x, y: x+y, [1, 2, 3, 4, 5]) calculates
    ((((1+2)+3)+4)+5).  If initial is present, it is placed before the items
    of the iterable in the calculation, and serves as a default when the
    iterable is empty.
    """
    ...

class _CacheInfo(NamedTuple):
    """CacheInfo(hits, misses, maxsize, currsize)"""
    hits: int
    misses: int
    maxsize: int | None
    currsize: int

if sys.version_info >= (3, 9):
    class _CacheParameters(TypedDict):
        maxsize: int
        typed: bool

@final
class _lru_cache_wrapper(Generic[_T]):
    """
    Create a cached callable that wraps another function.

    user_function:      the function being cached

    maxsize:  0         for no caching
              None      for unlimited cache size
              n         for a bounded cache

    typed:    False     cache f(3) and f(3.0) as identical calls
              True      cache f(3) and f(3.0) as distinct calls

    cache_info_type:    namedtuple class with the fields:
                            hits misses currsize maxsize
    """
    __wrapped__: Callable[..., _T]
    def __call__(self, *args: Hashable, **kwargs: Hashable) -> _T:
        """Call self as a function."""
        ...
    def cache_info(self) -> _CacheInfo:
        """Report cache statistics"""
        ...
    def cache_clear(self) -> None:
        """Clear the cache and cache statistics"""
        ...
    if sys.version_info >= (3, 9):
        def cache_parameters(self) -> _CacheParameters: ...

    def __copy__(self) -> _lru_cache_wrapper[_T]: ...
    def __deepcopy__(self, memo: Any, /) -> _lru_cache_wrapper[_T]: ...

@overload
def lru_cache(maxsize: int | None = 128, typed: bool = False) -> Callable[[Callable[..., _T]], _lru_cache_wrapper[_T]]:
    """
    Least-recently-used cache decorator.

    If *maxsize* is set to None, the LRU features are disabled and the cache
    can grow without bound.

    If *typed* is True, arguments of different types will be cached separately.
    For example, f(decimal.Decimal("3.0")) and f(3.0) will be treated as
    distinct calls with distinct results. Some types such as str and int may
    be cached separately even when typed is false.

    Arguments to the cached function must be hashable.

    View the cache statistics named tuple (hits, misses, maxsize, currsize)
    with f.cache_info().  Clear the cache and statistics with f.cache_clear().
    Access the underlying function with f.__wrapped__.

    See:  https://en.wikipedia.org/wiki/Cache_replacement_policies#Least_recently_used_(LRU)
    """
    ...
@overload
def lru_cache(maxsize: Callable[..., _T], typed: bool = False) -> _lru_cache_wrapper[_T]:
    """
    Least-recently-used cache decorator.

    If *maxsize* is set to None, the LRU features are disabled and the cache
    can grow without bound.

    If *typed* is True, arguments of different types will be cached separately.
    For example, f(decimal.Decimal("3.0")) and f(3.0) will be treated as
    distinct calls with distinct results. Some types such as str and int may
    be cached separately even when typed is false.

    Arguments to the cached function must be hashable.

    View the cache statistics named tuple (hits, misses, maxsize, currsize)
    with f.cache_info().  Clear the cache and statistics with f.cache_clear().
    Access the underlying function with f.__wrapped__.

    See:  https://en.wikipedia.org/wiki/Cache_replacement_policies#Least_recently_used_(LRU)
    """
    ...

if sys.version_info >= (3, 12):
    WRAPPER_ASSIGNMENTS: tuple[
        Literal["__module__"],
        Literal["__name__"],
        Literal["__qualname__"],
        Literal["__doc__"],
        Literal["__annotations__"],
        Literal["__type_params__"],
    ]
else:
    WRAPPER_ASSIGNMENTS: tuple[
        Literal["__module__"], Literal["__name__"], Literal["__qualname__"], Literal["__doc__"], Literal["__annotations__"]
    ]
WRAPPER_UPDATES: tuple[Literal["__dict__"]]

class _Wrapped(Generic[_PWrapped, _RWrapped, _PWrapper, _RWrapper]):
    __wrapped__: Callable[_PWrapped, _RWrapped]
    def __call__(self, *args: _PWrapper.args, **kwargs: _PWrapper.kwargs) -> _RWrapper: ...
    # as with ``Callable``, we'll assume that these attributes exist
    __name__: str
    __qualname__: str

class _Wrapper(Generic[_PWrapped, _RWrapped]):
    def __call__(self, f: Callable[_PWrapper, _RWrapper]) -> _Wrapped[_PWrapped, _RWrapped, _PWrapper, _RWrapper]: ...

if sys.version_info >= (3, 12):
    def update_wrapper(
        wrapper: Callable[_PWrapper, _RWrapper],
        wrapped: Callable[_PWrapped, _RWrapped],
        assigned: Iterable[str] = ("__module__", "__name__", "__qualname__", "__doc__", "__annotations__", "__type_params__"),
        updated: Iterable[str] = ("__dict__",),
    ) -> _Wrapped[_PWrapped, _RWrapped, _PWrapper, _RWrapper]:
        """
        Update a wrapper function to look like the wrapped function

        wrapper is the function to be updated
        wrapped is the original function
        assigned is a tuple naming the attributes assigned directly
        from the wrapped function to the wrapper function (defaults to
        functools.WRAPPER_ASSIGNMENTS)
        updated is a tuple naming the attributes of the wrapper that
        are updated with the corresponding attribute from the wrapped
        function (defaults to functools.WRAPPER_UPDATES)
        """
        ...
    def wraps(
        wrapped: Callable[_PWrapped, _RWrapped],
        assigned: Iterable[str] = ("__module__", "__name__", "__qualname__", "__doc__", "__annotations__", "__type_params__"),
        updated: Iterable[str] = ("__dict__",),
    ) -> _Wrapper[_PWrapped, _RWrapped]:
        """
        Decorator factory to apply update_wrapper() to a wrapper function

        Returns a decorator that invokes update_wrapper() with the decorated
        function as the wrapper argument and the arguments to wraps() as the
        remaining arguments. Default arguments are as for update_wrapper().
        This is a convenience function to simplify applying partial() to
        update_wrapper().
        """
        ...

else:
    def update_wrapper(
        wrapper: Callable[_PWrapper, _RWrapper],
        wrapped: Callable[_PWrapped, _RWrapped],
        assigned: Iterable[str] = ("__module__", "__name__", "__qualname__", "__doc__", "__annotations__"),
        updated: Iterable[str] = ("__dict__",),
    ) -> _Wrapped[_PWrapped, _RWrapped, _PWrapper, _RWrapper]:
        """
        Update a wrapper function to look like the wrapped function

        wrapper is the function to be updated
        wrapped is the original function
        assigned is a tuple naming the attributes assigned directly
        from the wrapped function to the wrapper function (defaults to
        functools.WRAPPER_ASSIGNMENTS)
        updated is a tuple naming the attributes of the wrapper that
        are updated with the corresponding attribute from the wrapped
        function (defaults to functools.WRAPPER_UPDATES)
        """
        ...
    def wraps(
        wrapped: Callable[_PWrapped, _RWrapped],
        assigned: Iterable[str] = ("__module__", "__name__", "__qualname__", "__doc__", "__annotations__"),
        updated: Iterable[str] = ("__dict__",),
    ) -> _Wrapper[_PWrapped, _RWrapped]:
        """
        Decorator factory to apply update_wrapper() to a wrapper function

        Returns a decorator that invokes update_wrapper() with the decorated
        function as the wrapper argument and the arguments to wraps() as the
        remaining arguments. Default arguments are as for update_wrapper().
        This is a convenience function to simplify applying partial() to
        update_wrapper().
        """
        ...

def total_ordering(cls: type[_T]) -> type[_T]:
    """Class decorator that fills in missing ordering methods"""
    ...
def cmp_to_key(mycmp: Callable[[_T, _T], int]) -> Callable[[_T], SupportsAllComparisons]:
    """
    Convert a cmp= function into a key= function.

    mycmp
      Function that compares two objects.
    """
    ...

class partial(Generic[_T]):
    """
    Create a new function with partial application of the given arguments
    and keywords.
    """
    @property
    def func(self) -> Callable[..., _T]:
        """function object to use in future partial calls"""
        ...
    @property
    def args(self) -> tuple[Any, ...]:
        """tuple of arguments to future partial calls"""
        ...
    @property
    def keywords(self) -> dict[str, Any]:
        """dictionary of keyword arguments to future partial calls"""
        ...
    def __new__(cls, func: Callable[..., _T], /, *args: Any, **kwargs: Any) -> Self: ...
    def __call__(self, /, *args: Any, **kwargs: Any) -> _T:
        """Call self as a function."""
        ...
    if sys.version_info >= (3, 9):
        def __class_getitem__(cls, item: Any, /) -> GenericAlias:
            """See PEP 585"""
            ...

# With protocols, this could change into a generic protocol that defines __get__ and returns _T
_Descriptor: TypeAlias = Any

class partialmethod(Generic[_T]):
    """
    Method descriptor with partial application of the given arguments
    and keywords.

    Supports wrapping existing descriptors and handles non-descriptor
    callables as instance methods.
    """
    func: Callable[..., _T] | _Descriptor
    args: tuple[Any, ...]
    keywords: dict[str, Any]
    @overload
    def __init__(self, func: Callable[..., _T], /, *args: Any, **keywords: Any) -> None: ...
    @overload
    def __init__(self, func: _Descriptor, /, *args: Any, **keywords: Any) -> None: ...
    def __get__(self, obj: Any, cls: type[Any] | None = None) -> Callable[..., _T]: ...
    @property
    def __isabstractmethod__(self) -> bool: ...
    if sys.version_info >= (3, 9):
        def __class_getitem__(cls, item: Any, /) -> GenericAlias:
            """
            Represent a PEP 585 generic type

            E.g. for t = list[int], t.__origin__ is list and t.__args__ is (int,).
            """
            ...

if sys.version_info >= (3, 11):
    _RegType: TypeAlias = type[Any] | types.UnionType
else:
    _RegType: TypeAlias = type[Any]

class _SingleDispatchCallable(Generic[_T]):
    registry: types.MappingProxyType[Any, Callable[..., _T]]
    def dispatch(self, cls: Any) -> Callable[..., _T]: ...
    # @fun.register(complex)
    # def _(arg, verbose=False): ...
    @overload
    def register(self, cls: _RegType, func: None = None) -> Callable[[Callable[..., _T]], Callable[..., _T]]: ...
    # @fun.register
    # def _(arg: int, verbose=False):
    @overload
    def register(self, cls: Callable[..., _T], func: None = None) -> Callable[..., _T]: ...
    # fun.register(int, lambda x: x)
    @overload
    def register(self, cls: _RegType, func: Callable[..., _T]) -> Callable[..., _T]: ...
    def _clear_cache(self) -> None: ...
    def __call__(self, /, *args: Any, **kwargs: Any) -> _T: ...

def singledispatch(func: Callable[..., _T]) -> _SingleDispatchCallable[_T]:
    """
    Single-dispatch generic function decorator.

    Transforms a function into a generic function, which can have different
    behaviours depending upon the type of its first argument. The decorated
    function acts as the default implementation, and additional
    implementations can be registered using the register() attribute of the
    generic function.
    """
    ...

class singledispatchmethod(Generic[_T]):
    """
    Single-dispatch generic method descriptor.

    Supports wrapping existing descriptors and handles non-descriptor
    callables as instance methods.
    """
    dispatcher: _SingleDispatchCallable[_T]
    func: Callable[..., _T]
    def __init__(self, func: Callable[..., _T]) -> None: ...
    @property
    def __isabstractmethod__(self) -> bool: ...
    @overload
<<<<<<< HEAD
    def register(self, cls: type[Any], method: None = None) -> Callable[[Callable[..., _T]], Callable[..., _T]]:
        """
        generic_method.register(cls, func) -> func

        Registers a new implementation for the given *cls* on a *generic_method*.
        """
        ...
=======
    def register(self, cls: _RegType, method: None = None) -> Callable[[Callable[..., _T]], Callable[..., _T]]: ...
>>>>>>> 714c99bb
    @overload
    def register(self, cls: Callable[..., _T], method: None = None) -> Callable[..., _T]:
        """
        generic_method.register(cls, func) -> func

        Registers a new implementation for the given *cls* on a *generic_method*.
        """
        ...
    @overload
<<<<<<< HEAD
    def register(self, cls: type[Any], method: Callable[..., _T]) -> Callable[..., _T]:
        """
        generic_method.register(cls, func) -> func

        Registers a new implementation for the given *cls* on a *generic_method*.
        """
        ...
=======
    def register(self, cls: _RegType, method: Callable[..., _T]) -> Callable[..., _T]: ...
>>>>>>> 714c99bb
    def __get__(self, obj: _S, cls: type[_S] | None = None) -> Callable[..., _T]: ...

class cached_property(Generic[_T_co]):
    func: Callable[[Any], _T_co]
    attrname: str | None
    def __init__(self, func: Callable[[Any], _T_co]) -> None: ...
    @overload
    def __get__(self, instance: None, owner: type[Any] | None = None) -> Self: ...
    @overload
    def __get__(self, instance: object, owner: type[Any] | None = None) -> _T_co: ...
    def __set_name__(self, owner: type[Any], name: str) -> None: ...
    # __set__ is not defined at runtime, but @cached_property is designed to be settable
    def __set__(self, instance: object, value: _T_co) -> None: ...  # type: ignore[misc]  # pyright: ignore[reportGeneralTypeIssues]
    if sys.version_info >= (3, 9):
        def __class_getitem__(cls, item: Any, /) -> GenericAlias:
            """
            Represent a PEP 585 generic type

            E.g. for t = list[int], t.__origin__ is list and t.__args__ is (int,).
            """
            ...

if sys.version_info >= (3, 9):
    def cache(user_function: Callable[..., _T], /) -> _lru_cache_wrapper[_T]:
        """Simple lightweight unbounded cache.  Sometimes called "memoize"."""
        ...

def _make_key(
    args: tuple[Hashable, ...],
    kwds: SupportsItems[Any, Any],
    typed: bool,
    kwd_mark: tuple[object, ...] = ...,
    fasttypes: set[type] = ...,
    tuple: type = ...,
    type: Any = ...,
    len: Callable[[Sized], int] = ...,
) -> Hashable:
    """
    Make a cache key from optionally typed positional and keyword arguments

    The key is constructed in a way that is flat as possible rather than
    as a nested structure that would take more memory.

    If there is only a single argument and its data type is known to cache
    its hash value, then that argument is returned without a wrapper.  This
    saves space and improves lookup speed.
    """
    ...<|MERGE_RESOLUTION|>--- conflicted
+++ resolved
@@ -366,37 +366,17 @@
     @property
     def __isabstractmethod__(self) -> bool: ...
     @overload
-<<<<<<< HEAD
-    def register(self, cls: type[Any], method: None = None) -> Callable[[Callable[..., _T]], Callable[..., _T]]:
+    def register(self, cls: _RegType, method: None = None) -> Callable[[Callable[..., _T]], Callable[..., _T]]: ...
+    @overload
+    def register(self, cls: Callable[..., _T], method: None = None) -> Callable[..., _T]:
         """
         generic_method.register(cls, func) -> func
 
         Registers a new implementation for the given *cls* on a *generic_method*.
         """
         ...
-=======
-    def register(self, cls: _RegType, method: None = None) -> Callable[[Callable[..., _T]], Callable[..., _T]]: ...
->>>>>>> 714c99bb
-    @overload
-    def register(self, cls: Callable[..., _T], method: None = None) -> Callable[..., _T]:
-        """
-        generic_method.register(cls, func) -> func
-
-        Registers a new implementation for the given *cls* on a *generic_method*.
-        """
-        ...
-    @overload
-<<<<<<< HEAD
-    def register(self, cls: type[Any], method: Callable[..., _T]) -> Callable[..., _T]:
-        """
-        generic_method.register(cls, func) -> func
-
-        Registers a new implementation for the given *cls* on a *generic_method*.
-        """
-        ...
-=======
+    @overload
     def register(self, cls: _RegType, method: Callable[..., _T]) -> Callable[..., _T]: ...
->>>>>>> 714c99bb
     def __get__(self, obj: _S, cls: type[_S] | None = None) -> Callable[..., _T]: ...
 
 class cached_property(Generic[_T_co]):
