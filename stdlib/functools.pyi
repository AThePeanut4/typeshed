--- conflicted
+++ resolved
@@ -272,32 +272,9 @@
         """
         Decorator factory to apply update_wrapper() to a wrapper function
 
-<<<<<<< HEAD
-        Returns a decorator that invokes update_wrapper() with the decorated
-        function as the wrapper argument and the arguments to wraps() as the
-        remaining arguments. Default arguments are as for update_wrapper().
-        This is a convenience function to simplify applying partial() to
-        update_wrapper().
-        """
-        ...
-
-def total_ordering(cls: type[_T]) -> type[_T]:
-    """Class decorator that fills in missing ordering methods"""
-    ...
-def cmp_to_key(mycmp: Callable[[_T, _T], int]) -> Callable[[_T], SupportsAllComparisons]:
-    """
-    Convert a cmp= function into a key= function.
-
-    mycmp
-      Function that compares two objects.
-    """
-    ...
-
-=======
 def total_ordering(cls: type[_T]) -> type[_T]: ...
 def cmp_to_key(mycmp: Callable[[_T, _T], int]) -> Callable[[_T], SupportsAllComparisons]: ...
 @disjoint_base
->>>>>>> 91e2ed09
 class partial(Generic[_T]):
     """
     Create a new function with partial application of the given arguments
