"""functools.py - Tools for working with functions and callable objects"""

import sys
import types
from _typeshed import SupportsAllComparisons, SupportsItems
from collections.abc import Callable, Hashable, Iterable, Sized
from types import GenericAlias
from typing import Any, Final, Generic, Literal, NamedTuple, TypedDict, TypeVar, final, overload
from typing_extensions import ParamSpec, Self, TypeAlias

__all__ = [
    "update_wrapper",
    "wraps",
    "WRAPPER_ASSIGNMENTS",
    "WRAPPER_UPDATES",
    "total_ordering",
    "cmp_to_key",
    "lru_cache",
    "reduce",
    "partial",
    "partialmethod",
    "singledispatch",
    "cached_property",
    "singledispatchmethod",
    "cache",
]

_T = TypeVar("_T")
_T_co = TypeVar("_T_co", covariant=True)
_S = TypeVar("_S")
_PWrapped = ParamSpec("_PWrapped")
_RWrapped = TypeVar("_RWrapped")
_PWrapper = ParamSpec("_PWrapper")
_RWrapper = TypeVar("_RWrapper")

if sys.version_info >= (3, 14):
    @overload
    def reduce(function: Callable[[_T, _S], _T], iterable: Iterable[_S], /, initial: _T) -> _T: ...

else:
    @overload
    def reduce(function: Callable[[_T, _S], _T], iterable: Iterable[_S], initial: _T, /) -> _T: ...

@overload
<<<<<<< HEAD
def reduce(function: Callable[[_T, _S], _T], sequence: Iterable[_S], initial: _T, /) -> _T:
    """
    reduce(function, iterable[, initial], /) -> value

    Apply a function of two arguments cumulatively to the items of a sequence
    or iterable, from left to right, so as to reduce the iterable to a single
    value.  For example, reduce(lambda x, y: x+y, [1, 2, 3, 4, 5]) calculates
    ((((1+2)+3)+4)+5).  If initial is present, it is placed before the items
    of the iterable in the calculation, and serves as a default when the
    iterable is empty.
    """
    ...
@overload
def reduce(function: Callable[[_T, _T], _T], sequence: Iterable[_T], /) -> _T:
    """
    reduce(function, iterable[, initial], /) -> value

    Apply a function of two arguments cumulatively to the items of a sequence
    or iterable, from left to right, so as to reduce the iterable to a single
    value.  For example, reduce(lambda x, y: x+y, [1, 2, 3, 4, 5]) calculates
    ((((1+2)+3)+4)+5).  If initial is present, it is placed before the items
    of the iterable in the calculation, and serves as a default when the
    iterable is empty.
    """
    ...
=======
def reduce(function: Callable[[_T, _T], _T], iterable: Iterable[_T], /) -> _T: ...
>>>>>>> 30b7b679

class _CacheInfo(NamedTuple):
    """CacheInfo(hits, misses, maxsize, currsize)"""
    hits: int
    misses: int
    maxsize: int | None
    currsize: int

class _CacheParameters(TypedDict):
    maxsize: int
    typed: bool

@final
class _lru_cache_wrapper(Generic[_T]):
    """
    Create a cached callable that wraps another function.

    user_function:      the function being cached

    maxsize:  0         for no caching
              None      for unlimited cache size
              n         for a bounded cache

    typed:    False     cache f(3) and f(3.0) as identical calls
              True      cache f(3) and f(3.0) as distinct calls

    cache_info_type:    namedtuple class with the fields:
                            hits misses currsize maxsize
    """
    __wrapped__: Callable[..., _T]
    def __call__(self, *args: Hashable, **kwargs: Hashable) -> _T:
        """Call self as a function."""
        ...
    def cache_info(self) -> _CacheInfo:
        """Report cache statistics"""
        ...
    def cache_clear(self) -> None:
        """Clear the cache and cache statistics"""
        ...
    def cache_parameters(self) -> _CacheParameters: ...
    def __copy__(self) -> _lru_cache_wrapper[_T]: ...
    def __deepcopy__(self, memo: Any, /) -> _lru_cache_wrapper[_T]: ...

@overload
def lru_cache(maxsize: int | None = 128, typed: bool = False) -> Callable[[Callable[..., _T]], _lru_cache_wrapper[_T]]:
    """
    Least-recently-used cache decorator.

    If *maxsize* is set to None, the LRU features are disabled and the cache
    can grow without bound.

    If *typed* is True, arguments of different types will be cached separately.
    For example, f(decimal.Decimal("3.0")) and f(3.0) will be treated as
    distinct calls with distinct results. Some types such as str and int may
    be cached separately even when typed is false.

    Arguments to the cached function must be hashable.

    View the cache statistics named tuple (hits, misses, maxsize, currsize)
    with f.cache_info().  Clear the cache and statistics with f.cache_clear().
    Access the underlying function with f.__wrapped__.

    See:  https://en.wikipedia.org/wiki/Cache_replacement_policies#Least_recently_used_(LRU)
    """
    ...
@overload
def lru_cache(maxsize: Callable[..., _T], typed: bool = False) -> _lru_cache_wrapper[_T]:
    """
    Least-recently-used cache decorator.

    If *maxsize* is set to None, the LRU features are disabled and the cache
    can grow without bound.

    If *typed* is True, arguments of different types will be cached separately.
    For example, f(decimal.Decimal("3.0")) and f(3.0) will be treated as
    distinct calls with distinct results. Some types such as str and int may
    be cached separately even when typed is false.

    Arguments to the cached function must be hashable.

    View the cache statistics named tuple (hits, misses, maxsize, currsize)
    with f.cache_info().  Clear the cache and statistics with f.cache_clear().
    Access the underlying function with f.__wrapped__.

    See:  https://en.wikipedia.org/wiki/Cache_replacement_policies#Least_recently_used_(LRU)
    """
    ...

if sys.version_info >= (3, 14):
    WRAPPER_ASSIGNMENTS: Final[
        tuple[
            Literal["__module__"],
            Literal["__name__"],
            Literal["__qualname__"],
            Literal["__doc__"],
            Literal["__annotate__"],
            Literal["__type_params__"],
        ]
    ]
elif sys.version_info >= (3, 12):
    WRAPPER_ASSIGNMENTS: Final[
        tuple[
            Literal["__module__"],
            Literal["__name__"],
            Literal["__qualname__"],
            Literal["__doc__"],
            Literal["__annotations__"],
            Literal["__type_params__"],
        ]
    ]
else:
    WRAPPER_ASSIGNMENTS: Final[
        tuple[Literal["__module__"], Literal["__name__"], Literal["__qualname__"], Literal["__doc__"], Literal["__annotations__"]]
    ]

WRAPPER_UPDATES: tuple[Literal["__dict__"]]

class _Wrapped(Generic[_PWrapped, _RWrapped, _PWrapper, _RWrapper]):
    __wrapped__: Callable[_PWrapped, _RWrapped]
    def __call__(self, *args: _PWrapper.args, **kwargs: _PWrapper.kwargs) -> _RWrapper: ...
    # as with ``Callable``, we'll assume that these attributes exist
    __name__: str
    __qualname__: str

class _Wrapper(Generic[_PWrapped, _RWrapped]):
    def __call__(self, f: Callable[_PWrapper, _RWrapper]) -> _Wrapped[_PWrapped, _RWrapped, _PWrapper, _RWrapper]: ...

if sys.version_info >= (3, 14):
    def update_wrapper(
        wrapper: Callable[_PWrapper, _RWrapper],
        wrapped: Callable[_PWrapped, _RWrapped],
        assigned: Iterable[str] = ("__module__", "__name__", "__qualname__", "__doc__", "__annotate__", "__type_params__"),
        updated: Iterable[str] = ("__dict__",),
    ) -> _Wrapped[_PWrapped, _RWrapped, _PWrapper, _RWrapper]: ...
    def wraps(
        wrapped: Callable[_PWrapped, _RWrapped],
        assigned: Iterable[str] = ("__module__", "__name__", "__qualname__", "__doc__", "__annotate__", "__type_params__"),
        updated: Iterable[str] = ("__dict__",),
    ) -> _Wrapper[_PWrapped, _RWrapped]: ...

elif sys.version_info >= (3, 12):
    def update_wrapper(
        wrapper: Callable[_PWrapper, _RWrapper],
        wrapped: Callable[_PWrapped, _RWrapped],
        assigned: Iterable[str] = ("__module__", "__name__", "__qualname__", "__doc__", "__annotations__", "__type_params__"),
        updated: Iterable[str] = ("__dict__",),
    ) -> _Wrapped[_PWrapped, _RWrapped, _PWrapper, _RWrapper]:
        """
        Update a wrapper function to look like the wrapped function

        wrapper is the function to be updated
        wrapped is the original function
        assigned is a tuple naming the attributes assigned directly
        from the wrapped function to the wrapper function (defaults to
        functools.WRAPPER_ASSIGNMENTS)
        updated is a tuple naming the attributes of the wrapper that
        are updated with the corresponding attribute from the wrapped
        function (defaults to functools.WRAPPER_UPDATES)
        """
        ...
    def wraps(
        wrapped: Callable[_PWrapped, _RWrapped],
        assigned: Iterable[str] = ("__module__", "__name__", "__qualname__", "__doc__", "__annotations__", "__type_params__"),
        updated: Iterable[str] = ("__dict__",),
    ) -> _Wrapper[_PWrapped, _RWrapped]:
        """
        Decorator factory to apply update_wrapper() to a wrapper function

        Returns a decorator that invokes update_wrapper() with the decorated
        function as the wrapper argument and the arguments to wraps() as the
        remaining arguments. Default arguments are as for update_wrapper().
        This is a convenience function to simplify applying partial() to
        update_wrapper().
        """
        ...

else:
    def update_wrapper(
        wrapper: Callable[_PWrapper, _RWrapper],
        wrapped: Callable[_PWrapped, _RWrapped],
        assigned: Iterable[str] = ("__module__", "__name__", "__qualname__", "__doc__", "__annotations__"),
        updated: Iterable[str] = ("__dict__",),
    ) -> _Wrapped[_PWrapped, _RWrapped, _PWrapper, _RWrapper]:
        """
        Update a wrapper function to look like the wrapped function

        wrapper is the function to be updated
        wrapped is the original function
        assigned is a tuple naming the attributes assigned directly
        from the wrapped function to the wrapper function (defaults to
        functools.WRAPPER_ASSIGNMENTS)
        updated is a tuple naming the attributes of the wrapper that
        are updated with the corresponding attribute from the wrapped
        function (defaults to functools.WRAPPER_UPDATES)
        """
        ...
    def wraps(
        wrapped: Callable[_PWrapped, _RWrapped],
        assigned: Iterable[str] = ("__module__", "__name__", "__qualname__", "__doc__", "__annotations__"),
        updated: Iterable[str] = ("__dict__",),
    ) -> _Wrapper[_PWrapped, _RWrapped]:
        """
        Decorator factory to apply update_wrapper() to a wrapper function

        Returns a decorator that invokes update_wrapper() with the decorated
        function as the wrapper argument and the arguments to wraps() as the
        remaining arguments. Default arguments are as for update_wrapper().
        This is a convenience function to simplify applying partial() to
        update_wrapper().
        """
        ...

def total_ordering(cls: type[_T]) -> type[_T]:
    """Class decorator that fills in missing ordering methods"""
    ...
def cmp_to_key(mycmp: Callable[[_T, _T], int]) -> Callable[[_T], SupportsAllComparisons]:
    """
    Convert a cmp= function into a key= function.

    mycmp
      Function that compares two objects.
    """
    ...

class partial(Generic[_T]):
    """
    Create a new function with partial application of the given arguments
    and keywords.
    """
    @property
    def func(self) -> Callable[..., _T]:
        """function object to use in future partial calls"""
        ...
    @property
    def args(self) -> tuple[Any, ...]:
        """tuple of arguments to future partial calls"""
        ...
    @property
    def keywords(self) -> dict[str, Any]:
        """dictionary of keyword arguments to future partial calls"""
        ...
    def __new__(cls, func: Callable[..., _T], /, *args: Any, **kwargs: Any) -> Self: ...
    def __call__(self, /, *args: Any, **kwargs: Any) -> _T:
        """Call self as a function."""
        ...
    def __class_getitem__(cls, item: Any, /) -> GenericAlias:
        """See PEP 585"""
        ...

# With protocols, this could change into a generic protocol that defines __get__ and returns _T
_Descriptor: TypeAlias = Any

class partialmethod(Generic[_T]):
    """
    Method descriptor with partial application of the given arguments
    and keywords.

    Supports wrapping existing descriptors and handles non-descriptor
    callables as instance methods.
    """
    func: Callable[..., _T] | _Descriptor
    args: tuple[Any, ...]
    keywords: dict[str, Any]
    @overload
    def __init__(self, func: Callable[..., _T], /, *args: Any, **keywords: Any) -> None: ...
    @overload
    def __init__(self, func: _Descriptor, /, *args: Any, **keywords: Any) -> None: ...
    def __get__(self, obj: Any, cls: type[Any] | None = None) -> Callable[..., _T]: ...
    @property
    def __isabstractmethod__(self) -> bool: ...
    def __class_getitem__(cls, item: Any, /) -> GenericAlias:
        """
        Represent a PEP 585 generic type

        E.g. for t = list[int], t.__origin__ is list and t.__args__ is (int,).
        """
        ...

if sys.version_info >= (3, 11):
    _RegType: TypeAlias = type[Any] | types.UnionType
else:
    _RegType: TypeAlias = type[Any]

class _SingleDispatchCallable(Generic[_T]):
    registry: types.MappingProxyType[Any, Callable[..., _T]]
    def dispatch(self, cls: Any) -> Callable[..., _T]: ...
    # @fun.register(complex)
    # def _(arg, verbose=False): ...
    @overload
    def register(self, cls: _RegType, func: None = None) -> Callable[[Callable[..., _T]], Callable[..., _T]]: ...
    # @fun.register
    # def _(arg: int, verbose=False):
    @overload
    def register(self, cls: Callable[..., _T], func: None = None) -> Callable[..., _T]: ...
    # fun.register(int, lambda x: x)
    @overload
    def register(self, cls: _RegType, func: Callable[..., _T]) -> Callable[..., _T]: ...
    def _clear_cache(self) -> None: ...
    def __call__(self, /, *args: Any, **kwargs: Any) -> _T: ...

def singledispatch(func: Callable[..., _T]) -> _SingleDispatchCallable[_T]:
    """
    Single-dispatch generic function decorator.

    Transforms a function into a generic function, which can have different
    behaviours depending upon the type of its first argument. The decorated
    function acts as the default implementation, and additional
    implementations can be registered using the register() attribute of the
    generic function.
    """
    ...

class singledispatchmethod(Generic[_T]):
    """
    Single-dispatch generic method descriptor.

    Supports wrapping existing descriptors and handles non-descriptor
    callables as instance methods.
    """
    dispatcher: _SingleDispatchCallable[_T]
    func: Callable[..., _T]
    def __init__(self, func: Callable[..., _T]) -> None: ...
    @property
    def __isabstractmethod__(self) -> bool: ...
    @overload
    def register(self, cls: _RegType, method: None = None) -> Callable[[Callable[..., _T]], Callable[..., _T]]:
        """
        generic_method.register(cls, func) -> func

        Registers a new implementation for the given *cls* on a *generic_method*.
        """
        ...
    @overload
    def register(self, cls: Callable[..., _T], method: None = None) -> Callable[..., _T]:
        """
        generic_method.register(cls, func) -> func

        Registers a new implementation for the given *cls* on a *generic_method*.
        """
        ...
    @overload
    def register(self, cls: _RegType, method: Callable[..., _T]) -> Callable[..., _T]:
        """
        generic_method.register(cls, func) -> func

        Registers a new implementation for the given *cls* on a *generic_method*.
        """
        ...
    def __get__(self, obj: _S, cls: type[_S] | None = None) -> Callable[..., _T]: ...

class cached_property(Generic[_T_co]):
    func: Callable[[Any], _T_co]
    attrname: str | None
    def __init__(self, func: Callable[[Any], _T_co]) -> None: ...
    @overload
    def __get__(self, instance: None, owner: type[Any] | None = None) -> Self: ...
    @overload
    def __get__(self, instance: object, owner: type[Any] | None = None) -> _T_co: ...
    def __set_name__(self, owner: type[Any], name: str) -> None: ...
    # __set__ is not defined at runtime, but @cached_property is designed to be settable
    def __set__(self, instance: object, value: _T_co) -> None: ...  # type: ignore[misc]  # pyright: ignore[reportGeneralTypeIssues]
    def __class_getitem__(cls, item: Any, /) -> GenericAlias:
        """
        Represent a PEP 585 generic type

        E.g. for t = list[int], t.__origin__ is list and t.__args__ is (int,).
        """
        ...

def cache(user_function: Callable[..., _T], /) -> _lru_cache_wrapper[_T]:
    """Simple lightweight unbounded cache.  Sometimes called "memoize"."""
    ...
def _make_key(
    args: tuple[Hashable, ...],
    kwds: SupportsItems[Any, Any],
    typed: bool,
    kwd_mark: tuple[object, ...] = ...,
    fasttypes: set[type] = ...,
    tuple: type = ...,
    type: Any = ...,
    len: Callable[[Sized], int] = ...,
<<<<<<< HEAD
) -> Hashable:
    """
    Make a cache key from optionally typed positional and keyword arguments

    The key is constructed in a way that is flat as possible rather than
    as a nested structure that would take more memory.

    If there is only a single argument and its data type is known to cache
    its hash value, then that argument is returned without a wrapper.  This
    saves space and improves lookup speed.
    """
    ...
=======
) -> Hashable: ...

if sys.version_info >= (3, 14):
    @final
    class _PlaceholderType: ...

    Placeholder: Final[_PlaceholderType]

    __all__ += ["Placeholder"]
>>>>>>> 30b7b679
<|MERGE_RESOLUTION|>--- conflicted
+++ resolved
@@ -42,35 +42,7 @@
     def reduce(function: Callable[[_T, _S], _T], iterable: Iterable[_S], initial: _T, /) -> _T: ...
 
 @overload
-<<<<<<< HEAD
-def reduce(function: Callable[[_T, _S], _T], sequence: Iterable[_S], initial: _T, /) -> _T:
-    """
-    reduce(function, iterable[, initial], /) -> value
-
-    Apply a function of two arguments cumulatively to the items of a sequence
-    or iterable, from left to right, so as to reduce the iterable to a single
-    value.  For example, reduce(lambda x, y: x+y, [1, 2, 3, 4, 5]) calculates
-    ((((1+2)+3)+4)+5).  If initial is present, it is placed before the items
-    of the iterable in the calculation, and serves as a default when the
-    iterable is empty.
-    """
-    ...
-@overload
-def reduce(function: Callable[[_T, _T], _T], sequence: Iterable[_T], /) -> _T:
-    """
-    reduce(function, iterable[, initial], /) -> value
-
-    Apply a function of two arguments cumulatively to the items of a sequence
-    or iterable, from left to right, so as to reduce the iterable to a single
-    value.  For example, reduce(lambda x, y: x+y, [1, 2, 3, 4, 5]) calculates
-    ((((1+2)+3)+4)+5).  If initial is present, it is placed before the items
-    of the iterable in the calculation, and serves as a default when the
-    iterable is empty.
-    """
-    ...
-=======
 def reduce(function: Callable[[_T, _T], _T], iterable: Iterable[_T], /) -> _T: ...
->>>>>>> 30b7b679
 
 class _CacheInfo(NamedTuple):
     """CacheInfo(hits, misses, maxsize, currsize)"""
@@ -452,20 +424,6 @@
     tuple: type = ...,
     type: Any = ...,
     len: Callable[[Sized], int] = ...,
-<<<<<<< HEAD
-) -> Hashable:
-    """
-    Make a cache key from optionally typed positional and keyword arguments
-
-    The key is constructed in a way that is flat as possible rather than
-    as a nested structure that would take more memory.
-
-    If there is only a single argument and its data type is known to cache
-    its hash value, then that argument is returned without a wrapper.  This
-    saves space and improves lookup speed.
-    """
-    ...
-=======
 ) -> Hashable: ...
 
 if sys.version_info >= (3, 14):
@@ -474,5 +432,4 @@
 
     Placeholder: Final[_PlaceholderType]
 
-    __all__ += ["Placeholder"]
->>>>>>> 30b7b679
+    __all__ += ["Placeholder"]