--- conflicted
+++ resolved
@@ -183,39 +183,6 @@
     def update_wrapper(
         wrapper: Callable[_PWrapper, _RWrapper],
         wrapped: Callable[_PWrapped, _RWrapped],
-<<<<<<< HEAD
-        assigned: Sequence[str] = ("__module__", "__name__", "__qualname__", "__doc__", "__annotations__", "__type_params__"),
-        updated: Sequence[str] = ("__dict__",),
-    ) -> _Wrapped[_PWrapped, _RWrapped, _PWrapper, _RWrapper]:
-        """
-        Update a wrapper function to look like the wrapped function
-
-        wrapper is the function to be updated
-        wrapped is the original function
-        assigned is a tuple naming the attributes assigned directly
-        from the wrapped function to the wrapper function (defaults to
-        functools.WRAPPER_ASSIGNMENTS)
-        updated is a tuple naming the attributes of the wrapper that
-        are updated with the corresponding attribute from the wrapped
-        function (defaults to functools.WRAPPER_UPDATES)
-        """
-        ...
-    def wraps(
-        wrapped: Callable[_PWrapped, _RWrapped],
-        assigned: Sequence[str] = ("__module__", "__name__", "__qualname__", "__doc__", "__annotations__", "__type_params__"),
-        updated: Sequence[str] = ("__dict__",),
-    ) -> _Wrapper[_PWrapped, _RWrapped]:
-        """
-        Decorator factory to apply update_wrapper() to a wrapper function
-
-        Returns a decorator that invokes update_wrapper() with the decorated
-        function as the wrapper argument and the arguments to wraps() as the
-        remaining arguments. Default arguments are as for update_wrapper().
-        This is a convenience function to simplify applying partial() to
-        update_wrapper().
-        """
-        ...
-=======
         assigned: Iterable[str] = ("__module__", "__name__", "__qualname__", "__doc__", "__annotations__", "__type_params__"),
         updated: Iterable[str] = ("__dict__",),
     ) -> _Wrapped[_PWrapped, _RWrapped, _PWrapper, _RWrapper]: ...
@@ -224,45 +191,11 @@
         assigned: Iterable[str] = ("__module__", "__name__", "__qualname__", "__doc__", "__annotations__", "__type_params__"),
         updated: Iterable[str] = ("__dict__",),
     ) -> _Wrapper[_PWrapped, _RWrapped]: ...
->>>>>>> 62feb28c
 
 else:
     def update_wrapper(
         wrapper: Callable[_PWrapper, _RWrapper],
         wrapped: Callable[_PWrapped, _RWrapped],
-<<<<<<< HEAD
-        assigned: Sequence[str] = ("__module__", "__name__", "__qualname__", "__doc__", "__annotations__"),
-        updated: Sequence[str] = ("__dict__",),
-    ) -> _Wrapped[_PWrapped, _RWrapped, _PWrapper, _RWrapper]:
-        """
-        Update a wrapper function to look like the wrapped function
-
-        wrapper is the function to be updated
-        wrapped is the original function
-        assigned is a tuple naming the attributes assigned directly
-        from the wrapped function to the wrapper function (defaults to
-        functools.WRAPPER_ASSIGNMENTS)
-        updated is a tuple naming the attributes of the wrapper that
-        are updated with the corresponding attribute from the wrapped
-        function (defaults to functools.WRAPPER_UPDATES)
-        """
-        ...
-    def wraps(
-        wrapped: Callable[_PWrapped, _RWrapped],
-        assigned: Sequence[str] = ("__module__", "__name__", "__qualname__", "__doc__", "__annotations__"),
-        updated: Sequence[str] = ("__dict__",),
-    ) -> _Wrapper[_PWrapped, _RWrapped]:
-        """
-        Decorator factory to apply update_wrapper() to a wrapper function
-
-        Returns a decorator that invokes update_wrapper() with the decorated
-        function as the wrapper argument and the arguments to wraps() as the
-        remaining arguments. Default arguments are as for update_wrapper().
-        This is a convenience function to simplify applying partial() to
-        update_wrapper().
-        """
-        ...
-=======
         assigned: Iterable[str] = ("__module__", "__name__", "__qualname__", "__doc__", "__annotations__"),
         updated: Iterable[str] = ("__dict__",),
     ) -> _Wrapped[_PWrapped, _RWrapped, _PWrapper, _RWrapper]: ...
@@ -271,7 +204,14 @@
         assigned: Iterable[str] = ("__module__", "__name__", "__qualname__", "__doc__", "__annotations__"),
         updated: Iterable[str] = ("__dict__",),
     ) -> _Wrapper[_PWrapped, _RWrapped]: ...
->>>>>>> 62feb28c
+
+        Returns a decorator that invokes update_wrapper() with the decorated
+        function as the wrapper argument and the arguments to wraps() as the
+        remaining arguments. Default arguments are as for update_wrapper().
+        This is a convenience function to simplify applying partial() to
+        update_wrapper().
+        """
+        ...
 
 def total_ordering(cls: type[_T]) -> type[_T]:
     """Class decorator that fills in missing ordering methods"""
