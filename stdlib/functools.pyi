--- conflicted
+++ resolved
@@ -89,25 +89,10 @@
                             hits misses currsize maxsize
     """
     __wrapped__: Callable[..., _T]
-<<<<<<< HEAD
-    def __call__(self, *args: Hashable, **kwargs: Hashable) -> _T:
-        """Call self as a function."""
-        ...
-    def cache_info(self) -> _CacheInfo:
-        """Report cache statistics"""
-        ...
-    def cache_clear(self) -> None:
-        """Clear the cache and cache statistics"""
-        ...
-    if sys.version_info >= (3, 9):
-        def cache_parameters(self) -> _CacheParameters: ...
-
-=======
     def __call__(self, *args: Hashable, **kwargs: Hashable) -> _T: ...
     def cache_info(self) -> _CacheInfo: ...
     def cache_clear(self) -> None: ...
     def cache_parameters(self) -> _CacheParameters: ...
->>>>>>> 1c17cd42
     def __copy__(self) -> _lru_cache_wrapper[_T]: ...
     def __deepcopy__(self, memo: Any, /) -> _lru_cache_wrapper[_T]: ...
 
@@ -283,18 +268,8 @@
         """dictionary of keyword arguments to future partial calls"""
         ...
     def __new__(cls, func: Callable[..., _T], /, *args: Any, **kwargs: Any) -> Self: ...
-<<<<<<< HEAD
-    def __call__(self, /, *args: Any, **kwargs: Any) -> _T:
-        """Call self as a function."""
-        ...
-    if sys.version_info >= (3, 9):
-        def __class_getitem__(cls, item: Any, /) -> GenericAlias:
-            """See PEP 585"""
-            ...
-=======
     def __call__(self, /, *args: Any, **kwargs: Any) -> _T: ...
     def __class_getitem__(cls, item: Any, /) -> GenericAlias: ...
->>>>>>> 1c17cd42
 
 # With protocols, this could change into a generic protocol that defines __get__ and returns _T
 _Descriptor: TypeAlias = Any
@@ -317,18 +292,7 @@
     def __get__(self, obj: Any, cls: type[Any] | None = None) -> Callable[..., _T]: ...
     @property
     def __isabstractmethod__(self) -> bool: ...
-<<<<<<< HEAD
-    if sys.version_info >= (3, 9):
-        def __class_getitem__(cls, item: Any, /) -> GenericAlias:
-            """
-            Represent a PEP 585 generic type
-
-            E.g. for t = list[int], t.__origin__ is list and t.__args__ is (int,).
-            """
-            ...
-=======
     def __class_getitem__(cls, item: Any, /) -> GenericAlias: ...
->>>>>>> 1c17cd42
 
 if sys.version_info >= (3, 11):
     _RegType: TypeAlias = type[Any] | types.UnionType
@@ -413,23 +377,7 @@
     def __set_name__(self, owner: type[Any], name: str) -> None: ...
     # __set__ is not defined at runtime, but @cached_property is designed to be settable
     def __set__(self, instance: object, value: _T_co) -> None: ...  # type: ignore[misc]  # pyright: ignore[reportGeneralTypeIssues]
-<<<<<<< HEAD
-    if sys.version_info >= (3, 9):
-        def __class_getitem__(cls, item: Any, /) -> GenericAlias:
-            """
-            Represent a PEP 585 generic type
-
-            E.g. for t = list[int], t.__origin__ is list and t.__args__ is (int,).
-            """
-            ...
-
-if sys.version_info >= (3, 9):
-    def cache(user_function: Callable[..., _T], /) -> _lru_cache_wrapper[_T]:
-        """Simple lightweight unbounded cache.  Sometimes called "memoize"."""
-        ...
-=======
     def __class_getitem__(cls, item: Any, /) -> GenericAlias: ...
->>>>>>> 1c17cd42
 
 def cache(user_function: Callable[..., _T], /) -> _lru_cache_wrapper[_T]: ...
 def _make_key(
