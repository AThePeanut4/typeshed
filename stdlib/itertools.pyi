"""
Functional tools for creating and using iterators.

Infinite iterators:
count(start=0, step=1) --> start, start+step, start+2*step, ...
cycle(p) --> p0, p1, ... plast, p0, p1, ...
repeat(elem [,n]) --> elem, elem, elem, ... endlessly or up to n times

Iterators terminating on the shortest input sequence:
accumulate(p[, func]) --> p0, p0+p1, p0+p1+p2
batched(p, n) --> [p0, p1, ..., p_n-1], [p_n, p_n+1, ..., p_2n-1], ...
chain(p, q, ...) --> p0, p1, ... plast, q0, q1, ...
chain.from_iterable([p, q, ...]) --> p0, p1, ... plast, q0, q1, ...
compress(data, selectors) --> (d[0] if s[0]), (d[1] if s[1]), ...
dropwhile(predicate, seq) --> seq[n], seq[n+1], starting when predicate fails
groupby(iterable[, keyfunc]) --> sub-iterators grouped by value of keyfunc(v)
filterfalse(predicate, seq) --> elements of seq where predicate(elem) is False
islice(seq, [start,] stop [, step]) --> elements from
       seq[start:stop:step]
pairwise(s) --> (s[0],s[1]), (s[1],s[2]), (s[2], s[3]), ...
starmap(fun, seq) --> fun(*seq[0]), fun(*seq[1]), ...
tee(it, n=2) --> (it1, it2 , ... itn) splits one iterator into n
takewhile(predicate, seq) --> seq[0], seq[1], until predicate fails
zip_longest(p, q, ...) --> (p[0], q[0]), (p[1], q[1]), ...

Combinatoric generators:
product(p, q, ... [repeat=1]) --> cartesian product
permutations(p[, r])
combinations(p, r)
combinations_with_replacement(p, r)
"""

import sys
from _typeshed import MaybeNone
from collections.abc import Callable, Iterable, Iterator
from types import GenericAlias
from typing import Any, Generic, Literal, SupportsComplex, SupportsFloat, SupportsIndex, SupportsInt, TypeVar, overload
from typing_extensions import Self, TypeAlias, disjoint_base

_T = TypeVar("_T")
_S = TypeVar("_S")
_N = TypeVar("_N", int, float, SupportsFloat, SupportsInt, SupportsIndex, SupportsComplex)
_T_co = TypeVar("_T_co", covariant=True)
_S_co = TypeVar("_S_co", covariant=True)
_T1 = TypeVar("_T1")
_T2 = TypeVar("_T2")
_T3 = TypeVar("_T3")
_T4 = TypeVar("_T4")
_T5 = TypeVar("_T5")
_T6 = TypeVar("_T6")
_T7 = TypeVar("_T7")
_T8 = TypeVar("_T8")
_T9 = TypeVar("_T9")
_T10 = TypeVar("_T10")

_Step: TypeAlias = SupportsFloat | SupportsInt | SupportsIndex | SupportsComplex

_Predicate: TypeAlias = Callable[[_T], object]

# Technically count can take anything that implements a number protocol and has an add method
# but we can't enforce the add method
@disjoint_base
class count(Generic[_N]):
    """
    Return a count object whose .__next__() method returns consecutive values.

    Equivalent to:
        def count(firstval=0, step=1):
            x = firstval
            while 1:
                yield x
                x += step
    """
    @overload
    def __new__(cls) -> count[int]: ...
    @overload
    def __new__(cls, start: _N, step: _Step = ...) -> count[_N]: ...
    @overload
    def __new__(cls, *, step: _N) -> count[_N]: ...
    def __next__(self) -> _N:
        """Implement next(self)."""
        ...
    def __iter__(self) -> Self:
        """Implement iter(self)."""
        ...

@disjoint_base
class cycle(Generic[_T]):
    """Return elements from the iterable until it is exhausted. Then repeat the sequence indefinitely."""
    def __new__(cls, iterable: Iterable[_T], /) -> Self: ...
    def __next__(self) -> _T:
        """Implement next(self)."""
        ...
    def __iter__(self) -> Self:
        """Implement iter(self)."""
        ...

@disjoint_base
class repeat(Generic[_T]):
    """
    repeat(object [,times]) -> create an iterator which returns the object
    for the specified number of times.  If not specified, returns the object
    endlessly.
    """
    @overload
    def __new__(cls, object: _T) -> Self: ...
    @overload
    def __new__(cls, object: _T, times: int) -> Self: ...
    def __next__(self) -> _T:
        """Implement next(self)."""
        ...
    def __iter__(self) -> Self:
        """Implement iter(self)."""
        ...
    def __length_hint__(self) -> int:
        """Private method returning an estimate of len(list(it))."""
        ...

@disjoint_base
class accumulate(Generic[_T]):
    """Return series of accumulated sums (or other binary function results)."""
    @overload
    def __new__(cls, iterable: Iterable[_T], func: None = None, *, initial: _T | None = ...) -> Self: ...
    @overload
    def __new__(cls, iterable: Iterable[_S], func: Callable[[_T, _S], _T], *, initial: _T | None = ...) -> Self: ...
    def __iter__(self) -> Self:
        """Implement iter(self)."""
        ...
    def __next__(self) -> _T:
        """Implement next(self)."""
        ...

@disjoint_base
class chain(Generic[_T]):
    """
    Return a chain object whose .__next__() method returns elements from the
    first iterable until it is exhausted, then elements from the next
    iterable, until all of the iterables are exhausted.
    """
    def __new__(cls, *iterables: Iterable[_T]) -> Self: ...
    def __next__(self) -> _T:
        """Implement next(self)."""
        ...
    def __iter__(self) -> Self:
        """Implement iter(self)."""
        ...
    @classmethod
    # We use type[Any] and not type[_S] to not lose the type inference from __iterable
    def from_iterable(cls: type[Any], iterable: Iterable[Iterable[_S]], /) -> chain[_S]:
        """Alternative chain() constructor taking a single iterable argument that evaluates lazily."""
        ...
    def __class_getitem__(cls, item: Any, /) -> GenericAlias:
        """See PEP 585"""
        ...

@disjoint_base
class compress(Generic[_T]):
    """
    Return data elements corresponding to true selector elements.

    Forms a shorter iterator from selected data elements using the selectors to
    choose the data elements.
    """
    def __new__(cls, data: Iterable[_T], selectors: Iterable[Any]) -> Self: ...
    def __iter__(self) -> Self:
        """Implement iter(self)."""
        ...
    def __next__(self) -> _T:
        """Implement next(self)."""
        ...

@disjoint_base
class dropwhile(Generic[_T]):
    """
    Drop items from the iterable while predicate(item) is true.

    Afterwards, return every element until the iterable is exhausted.
    """
    def __new__(cls, predicate: _Predicate[_T], iterable: Iterable[_T], /) -> Self: ...
    def __iter__(self) -> Self:
        """Implement iter(self)."""
        ...
    def __next__(self) -> _T:
        """Implement next(self)."""
        ...

@disjoint_base
class filterfalse(Generic[_T]):
    """
    Return those items of iterable for which function(item) is false.

    If function is None, return the items that are false.
    """
    def __new__(cls, function: _Predicate[_T] | None, iterable: Iterable[_T], /) -> Self: ...
    def __iter__(self) -> Self:
        """Implement iter(self)."""
        ...
    def __next__(self) -> _T:
        """Implement next(self)."""
        ...

@disjoint_base
class groupby(Generic[_T_co, _S_co]):
    """
    make an iterator that returns consecutive keys and groups from the iterable

    iterable
      Elements to divide into groups according to the key function.
    key
      A function for computing the group category for each element.
      If the key function is not specified or is None, the element itself
      is used for grouping.
    """
    @overload
    def __new__(cls, iterable: Iterable[_T1], key: None = None) -> groupby[_T1, _T1]: ...
    @overload
    def __new__(cls, iterable: Iterable[_T1], key: Callable[[_T1], _T2]) -> groupby[_T2, _T1]: ...
    def __iter__(self) -> Self:
        """Implement iter(self)."""
        ...
    def __next__(self) -> tuple[_T_co, Iterator[_S_co]]:
        """Implement next(self)."""
        ...

@disjoint_base
class islice(Generic[_T]):
    """
    islice(iterable, stop) --> islice object
    islice(iterable, start, stop[, step]) --> islice object

    Return an iterator whose next() method returns selected values from an
    iterable.  If start is specified, will skip all preceding elements;
    otherwise, start defaults to zero.  Step defaults to one.  If
    specified as another value, step determines how many values are
    skipped between successive calls.  Works like a slice() on a list
    but returns an iterator.
    """
    @overload
    def __new__(cls, iterable: Iterable[_T], stop: int | None, /) -> Self: ...
    @overload
    def __new__(cls, iterable: Iterable[_T], start: int | None, stop: int | None, step: int | None = ..., /) -> Self: ...
    def __iter__(self) -> Self:
        """Implement iter(self)."""
        ...
    def __next__(self) -> _T:
        """Implement next(self)."""
        ...

@disjoint_base
class starmap(Generic[_T_co]):
    """Return an iterator whose values are returned from the function evaluated with an argument tuple taken from the given sequence."""
    def __new__(cls, function: Callable[..., _T], iterable: Iterable[Iterable[Any]], /) -> starmap[_T]: ...
    def __iter__(self) -> Self:
        """Implement iter(self)."""
        ...
    def __next__(self) -> _T_co:
        """Implement next(self)."""
        ...

@disjoint_base
class takewhile(Generic[_T]):
    """Return successive entries from an iterable as long as the predicate evaluates to true for each entry."""
    def __new__(cls, predicate: _Predicate[_T], iterable: Iterable[_T], /) -> Self: ...
    def __iter__(self) -> Self:
        """Implement iter(self)."""
        ...
    def __next__(self) -> _T:
        """Implement next(self)."""
        ...

<<<<<<< HEAD
def tee(iterable: Iterable[_T], n: int = 2, /) -> tuple[Iterator[_T], ...]:
    """Returns a tuple of n independent iterators."""
    ...

=======
def tee(iterable: Iterable[_T], n: int = 2, /) -> tuple[Iterator[_T], ...]: ...
@disjoint_base
>>>>>>> 91e2ed09
class zip_longest(Generic[_T_co]):
    """
    Return a zip_longest object whose .__next__() method returns a tuple where
    the i-th element comes from the i-th iterable argument.  The .__next__()
    method continues until the longest iterable in the argument sequence
    is exhausted and then it raises StopIteration.  When the shorter iterables
    are exhausted, the fillvalue is substituted in their place.  The fillvalue
    defaults to None or can be specified by a keyword argument.
    """
    # one iterable (fillvalue doesn't matter)
    @overload
    def __new__(cls, iter1: Iterable[_T1], /, *, fillvalue: object = ...) -> zip_longest[tuple[_T1]]: ...
    # two iterables
    @overload
    # In the overloads without fillvalue, all of the tuple members could theoretically be None,
    # but we return Any instead to avoid false positives for code where we know one of the iterables
    # is longer.
    def __new__(cls, iter1: Iterable[_T1], iter2: Iterable[_T2], /) -> zip_longest[tuple[_T1 | MaybeNone, _T2 | MaybeNone]]: ...
    @overload
    def __new__(
        cls, iter1: Iterable[_T1], iter2: Iterable[_T2], /, *, fillvalue: _T
    ) -> zip_longest[tuple[_T1 | _T, _T2 | _T]]: ...
    # three iterables
    @overload
    def __new__(
        cls, iter1: Iterable[_T1], iter2: Iterable[_T2], iter3: Iterable[_T3], /
    ) -> zip_longest[tuple[_T1 | MaybeNone, _T2 | MaybeNone, _T3 | MaybeNone]]: ...
    @overload
    def __new__(
        cls, iter1: Iterable[_T1], iter2: Iterable[_T2], iter3: Iterable[_T3], /, *, fillvalue: _T
    ) -> zip_longest[tuple[_T1 | _T, _T2 | _T, _T3 | _T]]: ...
    # four iterables
    @overload
    def __new__(
        cls, iter1: Iterable[_T1], iter2: Iterable[_T2], iter3: Iterable[_T3], iter4: Iterable[_T4], /
    ) -> zip_longest[tuple[_T1 | MaybeNone, _T2 | MaybeNone, _T3 | MaybeNone, _T4 | MaybeNone]]: ...
    @overload
    def __new__(
        cls, iter1: Iterable[_T1], iter2: Iterable[_T2], iter3: Iterable[_T3], iter4: Iterable[_T4], /, *, fillvalue: _T
    ) -> zip_longest[tuple[_T1 | _T, _T2 | _T, _T3 | _T, _T4 | _T]]: ...
    # five iterables
    @overload
    def __new__(
        cls, iter1: Iterable[_T1], iter2: Iterable[_T2], iter3: Iterable[_T3], iter4: Iterable[_T4], iter5: Iterable[_T5], /
    ) -> zip_longest[tuple[_T1 | MaybeNone, _T2 | MaybeNone, _T3 | MaybeNone, _T4 | MaybeNone, _T5 | MaybeNone]]: ...
    @overload
    def __new__(
        cls,
        iter1: Iterable[_T1],
        iter2: Iterable[_T2],
        iter3: Iterable[_T3],
        iter4: Iterable[_T4],
        iter5: Iterable[_T5],
        /,
        *,
        fillvalue: _T,
    ) -> zip_longest[tuple[_T1 | _T, _T2 | _T, _T3 | _T, _T4 | _T, _T5 | _T]]: ...
    # six or more iterables
    @overload
    def __new__(
        cls,
        iter1: Iterable[_T],
        iter2: Iterable[_T],
        iter3: Iterable[_T],
        iter4: Iterable[_T],
        iter5: Iterable[_T],
        iter6: Iterable[_T],
        /,
        *iterables: Iterable[_T],
    ) -> zip_longest[tuple[_T | MaybeNone, ...]]: ...
    @overload
    def __new__(
        cls,
        iter1: Iterable[_T],
        iter2: Iterable[_T],
        iter3: Iterable[_T],
        iter4: Iterable[_T],
        iter5: Iterable[_T],
        iter6: Iterable[_T],
        /,
        *iterables: Iterable[_T],
        fillvalue: _T,
    ) -> zip_longest[tuple[_T, ...]]: ...
    def __iter__(self) -> Self:
        """Implement iter(self)."""
        ...
    def __next__(self) -> _T_co:
        """Implement next(self)."""
        ...

@disjoint_base
class product(Generic[_T_co]):
    """
    Cartesian product of input iterables.  Equivalent to nested for-loops.

    For example, product(A, B) returns the same as:  ((x,y) for x in A for y in B).
    The leftmost iterators are in the outermost for-loop, so the output tuples
    cycle in a manner similar to an odometer (with the rightmost element changing
    on every iteration).

    To compute the product of an iterable with itself, specify the number
    of repetitions with the optional repeat keyword argument. For example,
    product(A, repeat=4) means the same as product(A, A, A, A).

    product('ab', range(3)) --> ('a',0) ('a',1) ('a',2) ('b',0) ('b',1) ('b',2)
    product((0,1), (0,1), (0,1)) --> (0,0,0) (0,0,1) (0,1,0) (0,1,1) (1,0,0) ...
    """
    @overload
    def __new__(cls, iter1: Iterable[_T1], /) -> product[tuple[_T1]]: ...
    @overload
    def __new__(cls, iter1: Iterable[_T1], iter2: Iterable[_T2], /) -> product[tuple[_T1, _T2]]: ...
    @overload
    def __new__(cls, iter1: Iterable[_T1], iter2: Iterable[_T2], iter3: Iterable[_T3], /) -> product[tuple[_T1, _T2, _T3]]: ...
    @overload
    def __new__(
        cls, iter1: Iterable[_T1], iter2: Iterable[_T2], iter3: Iterable[_T3], iter4: Iterable[_T4], /
    ) -> product[tuple[_T1, _T2, _T3, _T4]]: ...
    @overload
    def __new__(
        cls, iter1: Iterable[_T1], iter2: Iterable[_T2], iter3: Iterable[_T3], iter4: Iterable[_T4], iter5: Iterable[_T5], /
    ) -> product[tuple[_T1, _T2, _T3, _T4, _T5]]: ...
    @overload
    def __new__(
        cls,
        iter1: Iterable[_T1],
        iter2: Iterable[_T2],
        iter3: Iterable[_T3],
        iter4: Iterable[_T4],
        iter5: Iterable[_T5],
        iter6: Iterable[_T6],
        /,
    ) -> product[tuple[_T1, _T2, _T3, _T4, _T5, _T6]]: ...
    @overload
    def __new__(
        cls,
        iter1: Iterable[_T1],
        iter2: Iterable[_T2],
        iter3: Iterable[_T3],
        iter4: Iterable[_T4],
        iter5: Iterable[_T5],
        iter6: Iterable[_T6],
        iter7: Iterable[_T7],
        /,
    ) -> product[tuple[_T1, _T2, _T3, _T4, _T5, _T6, _T7]]: ...
    @overload
    def __new__(
        cls,
        iter1: Iterable[_T1],
        iter2: Iterable[_T2],
        iter3: Iterable[_T3],
        iter4: Iterable[_T4],
        iter5: Iterable[_T5],
        iter6: Iterable[_T6],
        iter7: Iterable[_T7],
        iter8: Iterable[_T8],
        /,
    ) -> product[tuple[_T1, _T2, _T3, _T4, _T5, _T6, _T7, _T8]]: ...
    @overload
    def __new__(
        cls,
        iter1: Iterable[_T1],
        iter2: Iterable[_T2],
        iter3: Iterable[_T3],
        iter4: Iterable[_T4],
        iter5: Iterable[_T5],
        iter6: Iterable[_T6],
        iter7: Iterable[_T7],
        iter8: Iterable[_T8],
        iter9: Iterable[_T9],
        /,
    ) -> product[tuple[_T1, _T2, _T3, _T4, _T5, _T6, _T7, _T8, _T9]]: ...
    @overload
    def __new__(
        cls,
        iter1: Iterable[_T1],
        iter2: Iterable[_T2],
        iter3: Iterable[_T3],
        iter4: Iterable[_T4],
        iter5: Iterable[_T5],
        iter6: Iterable[_T6],
        iter7: Iterable[_T7],
        iter8: Iterable[_T8],
        iter9: Iterable[_T9],
        iter10: Iterable[_T10],
        /,
    ) -> product[tuple[_T1, _T2, _T3, _T4, _T5, _T6, _T7, _T8, _T9, _T10]]: ...
    @overload
    def __new__(cls, *iterables: Iterable[_T1], repeat: int = 1) -> product[tuple[_T1, ...]]: ...
    def __iter__(self) -> Self:
        """Implement iter(self)."""
        ...
    def __next__(self) -> _T_co:
        """Implement next(self)."""
        ...

@disjoint_base
class permutations(Generic[_T_co]):
    """
    Return successive r-length permutations of elements in the iterable.

    permutations(range(3), 2) --> (0,1), (0,2), (1,0), (1,2), (2,0), (2,1)
    """
    @overload
    def __new__(cls, iterable: Iterable[_T], r: Literal[2]) -> permutations[tuple[_T, _T]]: ...
    @overload
    def __new__(cls, iterable: Iterable[_T], r: Literal[3]) -> permutations[tuple[_T, _T, _T]]: ...
    @overload
    def __new__(cls, iterable: Iterable[_T], r: Literal[4]) -> permutations[tuple[_T, _T, _T, _T]]: ...
    @overload
    def __new__(cls, iterable: Iterable[_T], r: Literal[5]) -> permutations[tuple[_T, _T, _T, _T, _T]]: ...
    @overload
    def __new__(cls, iterable: Iterable[_T], r: int | None = ...) -> permutations[tuple[_T, ...]]: ...
    def __iter__(self) -> Self:
        """Implement iter(self)."""
        ...
    def __next__(self) -> _T_co:
        """Implement next(self)."""
        ...

@disjoint_base
class combinations(Generic[_T_co]):
    """
    Return successive r-length combinations of elements in the iterable.

    combinations(range(4), 3) --> (0,1,2), (0,1,3), (0,2,3), (1,2,3)
    """
    @overload
    def __new__(cls, iterable: Iterable[_T], r: Literal[2]) -> combinations[tuple[_T, _T]]: ...
    @overload
    def __new__(cls, iterable: Iterable[_T], r: Literal[3]) -> combinations[tuple[_T, _T, _T]]: ...
    @overload
    def __new__(cls, iterable: Iterable[_T], r: Literal[4]) -> combinations[tuple[_T, _T, _T, _T]]: ...
    @overload
    def __new__(cls, iterable: Iterable[_T], r: Literal[5]) -> combinations[tuple[_T, _T, _T, _T, _T]]: ...
    @overload
    def __new__(cls, iterable: Iterable[_T], r: int) -> combinations[tuple[_T, ...]]: ...
    def __iter__(self) -> Self:
        """Implement iter(self)."""
        ...
    def __next__(self) -> _T_co:
        """Implement next(self)."""
        ...

@disjoint_base
class combinations_with_replacement(Generic[_T_co]):
    """
    Return successive r-length combinations of elements in the iterable allowing individual elements to have successive repeats.

    combinations_with_replacement('ABC', 2) --> ('A','A'), ('A','B'), ('A','C'), ('B','B'), ('B','C'), ('C','C')
    """
    @overload
    def __new__(cls, iterable: Iterable[_T], r: Literal[2]) -> combinations_with_replacement[tuple[_T, _T]]: ...
    @overload
    def __new__(cls, iterable: Iterable[_T], r: Literal[3]) -> combinations_with_replacement[tuple[_T, _T, _T]]: ...
    @overload
    def __new__(cls, iterable: Iterable[_T], r: Literal[4]) -> combinations_with_replacement[tuple[_T, _T, _T, _T]]: ...
    @overload
    def __new__(cls, iterable: Iterable[_T], r: Literal[5]) -> combinations_with_replacement[tuple[_T, _T, _T, _T, _T]]: ...
    @overload
    def __new__(cls, iterable: Iterable[_T], r: int) -> combinations_with_replacement[tuple[_T, ...]]: ...
    def __iter__(self) -> Self:
        """Implement iter(self)."""
        ...
    def __next__(self) -> _T_co:
        """Implement next(self)."""
        ...

if sys.version_info >= (3, 10):
    @disjoint_base
    class pairwise(Generic[_T_co]):
        """
        Return an iterator of overlapping pairs taken from the input iterator.

        s -> (s0,s1), (s1,s2), (s2, s3), ...
        """
        def __new__(cls, iterable: Iterable[_T], /) -> pairwise[tuple[_T, _T]]: ...
        def __iter__(self) -> Self:
            """Implement iter(self)."""
            ...
        def __next__(self) -> _T_co:
            """Implement next(self)."""
            ...

if sys.version_info >= (3, 12):
    @disjoint_base
    class batched(Generic[_T_co]):
        """
        Batch data into tuples of length n. The last batch may be shorter than n.

        Loops over the input iterable and accumulates data into tuples
        up to size n.  The input is consumed lazily, just enough to
        fill a batch.  The result is yielded as soon as a batch is full
        or when the input iterable is exhausted.

            >>> for batch in batched('ABCDEFG', 3):
            ...     print(batch)
            ...
            ('A', 'B', 'C')
            ('D', 'E', 'F')
            ('G',)

        If "strict" is True, raises a ValueError if the final batch is shorter
        than n.
        """
        if sys.version_info >= (3, 13):
            def __new__(cls, iterable: Iterable[_T_co], n: int, *, strict: bool = False) -> Self: ...
        else:
            def __new__(cls, iterable: Iterable[_T_co], n: int) -> Self: ...

        def __iter__(self) -> Self:
            """Implement iter(self)."""
            ...
        def __next__(self) -> tuple[_T_co, ...]:
            """Implement next(self)."""
            ...<|MERGE_RESOLUTION|>--- conflicted
+++ resolved
@@ -268,15 +268,8 @@
         """Implement next(self)."""
         ...
 
-<<<<<<< HEAD
-def tee(iterable: Iterable[_T], n: int = 2, /) -> tuple[Iterator[_T], ...]:
-    """Returns a tuple of n independent iterators."""
-    ...
-
-=======
 def tee(iterable: Iterable[_T], n: int = 2, /) -> tuple[Iterator[_T], ...]: ...
 @disjoint_base
->>>>>>> 91e2ed09
 class zip_longest(Generic[_T_co]):
     """
     Return a zip_longest object whose .__next__() method returns a tuple where
