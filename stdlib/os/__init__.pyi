--- conflicted
+++ resolved
@@ -934,11 +934,7 @@
 # on the allowlist for use as a Protocol starting in 3.14.
 @runtime_checkable
 class PathLike(ABC, Protocol[AnyStr_co]):  # type: ignore[misc]  # pyright: ignore[reportGeneralTypeIssues]
-<<<<<<< HEAD
-    """Abstract base class for implementing the file system path protocol."""
-=======
     __slots__ = ()
->>>>>>> ca44e4c4
     @abstractmethod
     def __fspath__(self) -> AnyStr_co:
         """Return the file system path representation of the object."""
@@ -1837,57 +1833,13 @@
     ...
 
 if sys.platform != "win32":
-<<<<<<< HEAD
     def fchdir(fd: FileDescriptorLike) -> None:
         """
         Change to the directory of the given file descriptor.
-
-        fd must be opened on a directory, not a file.
-        Equivalent to os.chdir(fd).
-        """
-        ...
-
-def getcwd() -> str:
-    """Return a unicode string representing the current working directory."""
-    ...
-def getcwdb() -> bytes:
-    """Return a bytes string representing the current working directory."""
-    ...
-def chmod(path: FileDescriptorOrPath, mode: int, *, dir_fd: int | None = None, follow_symlinks: bool = ...) -> None:
-    """
-    Change the access permissions of a file.
-
-      path
-        Path to be modified.  May always be specified as a str, bytes, or a path-like object.
-        On some platforms, path may also be specified as an open file descriptor.
-        If this functionality is unavailable, using it raises an exception.
-      mode
-        Operating-system mode bitfield.
-        Be careful when using number literals for *mode*. The conventional UNIX notation for
-        numeric modes uses an octal base, which needs to be indicated with a ``0o`` prefix in
-        Python.
-      dir_fd
-        If not None, it should be a file descriptor open to a directory,
-        and path should be relative; path will then be relative to that
-        directory.
-      follow_symlinks
-        If False, and the last element of the path is a symbolic link,
-        chmod will modify the symbolic link itself instead of the file
-        the link points to.
-
-    It is an error to use dir_fd or follow_symlinks when specifying path as
-      an open file descriptor.
-    dir_fd and follow_symlinks may not be implemented on your platform.
-      If they are unavailable, using them will raise a NotImplementedError.
-    """
-    ...
-=======
-    def fchdir(fd: FileDescriptorLike) -> None: ...
 
 def getcwd() -> str: ...
 def getcwdb() -> bytes: ...
 def chmod(path: FileDescriptorOrPath, mode: int, *, dir_fd: int | None = None, follow_symlinks: bool = True) -> None: ...
->>>>>>> ca44e4c4
 
 if sys.platform != "win32" and sys.platform != "linux":
     def chflags(path: StrOrBytesPath, flags: int, follow_symlinks: bool = True) -> None:
