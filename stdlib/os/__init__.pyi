--- conflicted
+++ resolved
@@ -2627,53 +2627,6 @@
     def write(self, s: str, /) -> int: ...
     def writelines(self, lines: Iterable[str], /) -> None: ...
 
-<<<<<<< HEAD
-def popen(cmd: str, mode: str = "r", buffering: int = -1) -> _wrap_close: ...
-def spawnl(mode: int, file: StrOrBytesPath, arg0: StrOrBytesPath, *args: StrOrBytesPath) -> int:
-    """
-    spawnl(mode, file, *args) -> integer
-
-    Execute file with arguments from args in a subprocess.
-    If mode == P_NOWAIT return the pid of the process.
-    If mode == P_WAIT return the process's exit code if it exits normally;
-    otherwise return -SIG, where SIG is the signal that killed it. 
-    """
-    ...
-def spawnle(mode: int, file: StrOrBytesPath, arg0: StrOrBytesPath, *args: Any) -> int:
-    """
-    spawnle(mode, file, *args, env) -> integer
-
-    Execute file with arguments from args in a subprocess with the
-    supplied environment.
-    If mode == P_NOWAIT return the pid of the process.
-    If mode == P_WAIT return the process's exit code if it exits normally;
-    otherwise return -SIG, where SIG is the signal that killed it. 
-    """
-    ...
-
-if sys.platform != "win32":
-    def spawnv(mode: int, file: StrOrBytesPath, args: _ExecVArgs) -> int:
-        """
-        spawnv(mode, file, args) -> integer
-
-        Execute file with arguments from args in a subprocess.
-        If mode == P_NOWAIT return the pid of the process.
-        If mode == P_WAIT return the process's exit code if it exits normally;
-        otherwise return -SIG, where SIG is the signal that killed it. 
-        """
-        ...
-    def spawnve(mode: int, file: StrOrBytesPath, args: _ExecVArgs, env: _ExecEnv) -> int:
-        """
-        spawnve(mode, file, args, env) -> integer
-
-        Execute file with arguments from args in a subprocess with the
-        specified environment.
-        If mode == P_NOWAIT return the pid of the process.
-        If mode == P_WAIT return the process's exit code if it exits normally;
-        otherwise return -SIG, where SIG is the signal that killed it. 
-        """
-        ...
-=======
 if sys.version_info >= (3, 14):
     @deprecated("Soft deprecated. Use the subprocess module instead.")
     def popen(cmd: str, mode: str = "r", buffering: int = -1) -> _wrap_close: ...
@@ -2712,17 +2665,10 @@
 if sys.version_info >= (3, 14):
     @deprecated("Soft deprecated. Use the subprocess module instead.")
     def system(command: StrOrBytesPath) -> int: ...
->>>>>>> 6b4691d0
 
 else:
     def system(command: StrOrBytesPath) -> int: ...
 
-<<<<<<< HEAD
-def system(command: StrOrBytesPath) -> int:
-    """Execute the command in a subshell."""
-    ...
-=======
->>>>>>> 6b4691d0
 @final
 class times_result(structseq[float], tuple[float, float, float, float, float]):
     """
@@ -2792,60 +2738,6 @@
         def startfile(filepath: StrOrBytesPath, operation: str = ...) -> None: ...
 
 else:
-<<<<<<< HEAD
-    def spawnlp(mode: int, file: StrOrBytesPath, arg0: StrOrBytesPath, *args: StrOrBytesPath) -> int:
-        """
-        spawnlp(mode, file, *args) -> integer
-
-        Execute file (which is looked for along $PATH) with arguments from
-        args in a subprocess with the supplied environment.
-        If mode == P_NOWAIT return the pid of the process.
-        If mode == P_WAIT return the process's exit code if it exits normally;
-        otherwise return -SIG, where SIG is the signal that killed it. 
-        """
-        ...
-    def spawnlpe(mode: int, file: StrOrBytesPath, arg0: StrOrBytesPath, *args: Any) -> int:
-        """
-        spawnlpe(mode, file, *args, env) -> integer
-
-        Execute file (which is looked for along $PATH) with arguments from
-        args in a subprocess with the supplied environment.
-        If mode == P_NOWAIT return the pid of the process.
-        If mode == P_WAIT return the process's exit code if it exits normally;
-        otherwise return -SIG, where SIG is the signal that killed it. 
-        """
-        ...
-    def spawnvp(mode: int, file: StrOrBytesPath, args: _ExecVArgs) -> int:
-        """
-        spawnvp(mode, file, args) -> integer
-
-        Execute file (which is looked for along $PATH) with arguments from
-        args in a subprocess.
-        If mode == P_NOWAIT return the pid of the process.
-        If mode == P_WAIT return the process's exit code if it exits normally;
-        otherwise return -SIG, where SIG is the signal that killed it. 
-        """
-        ...
-    def spawnvpe(mode: int, file: StrOrBytesPath, args: _ExecVArgs, env: _ExecEnv) -> int:
-        """
-        spawnvpe(mode, file, args, env) -> integer
-
-        Execute file (which is looked for along $PATH) with arguments from
-        args in a subprocess with the supplied environment.
-        If mode == P_NOWAIT return the pid of the process.
-        If mode == P_WAIT return the process's exit code if it exits normally;
-        otherwise return -SIG, where SIG is the signal that killed it. 
-        """
-        ...
-    def wait() -> tuple[int, int]:
-        """
-        Wait for completion of a child process.
-
-        Returns a tuple of information about the child process:
-            (pid, status)
-        """
-        ...
-=======
     if sys.version_info >= (3, 14):
         @deprecated("Soft deprecated. Use the subprocess module instead.")
         def spawnlp(mode: int, file: StrOrBytesPath, arg0: StrOrBytesPath, *args: StrOrBytesPath) -> int: ...
@@ -2863,7 +2755,6 @@
         def spawnvpe(mode: int, file: StrOrBytesPath, args: _ExecVArgs, env: _ExecEnv) -> int: ...
 
     def wait() -> tuple[int, int]: ...  # Unix only
->>>>>>> 6b4691d0
     # Added to MacOS in 3.13
     if sys.platform != "darwin" or sys.version_info >= (3, 13):
         @final
