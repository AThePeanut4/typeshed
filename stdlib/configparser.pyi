"""
Configuration file parser.

A configuration file consists of sections, lead by a "[section]" header,
and followed by "name: value" entries, with continuations and such in
the style of RFC 822.

Intrinsic defaults can be specified by passing them into the
ConfigParser constructor as a dictionary.

class:

ConfigParser -- responsible for parsing a list of
                    configuration files, and managing the parsed database.

    methods:

    __init__(defaults=None, dict_type=_default_dict, allow_no_value=False,
             delimiters=('=', ':'), comment_prefixes=('#', ';'),
             inline_comment_prefixes=None, strict=True,
             empty_lines_in_values=True, default_section='DEFAULT',
             interpolation=<unset>, converters=<unset>,
             allow_unnamed_section=False):
        Create the parser. When `defaults` is given, it is initialized into the
        dictionary or intrinsic defaults. The keys must be strings, the values
        must be appropriate for %()s string interpolation.

        When `dict_type` is given, it will be used to create the dictionary
        objects for the list of sections, for the options within a section, and
        for the default values.

        When `delimiters` is given, it will be used as the set of substrings
        that divide keys from values.

        When `comment_prefixes` is given, it will be used as the set of
        substrings that prefix comments in empty lines. Comments can be
        indented.

        When `inline_comment_prefixes` is given, it will be used as the set of
        substrings that prefix comments in non-empty lines.

        When `strict` is True, the parser won't allow for any section or option
        duplicates while reading from a single source (file, string or
        dictionary). Default is True.

        When `empty_lines_in_values` is False (default: True), each empty line
        marks the end of an option. Otherwise, internal empty lines of
        a multiline option are kept as part of the value.

        When `allow_no_value` is True (default: False), options without
        values are accepted; the value presented for these is None.

        When `default_section` is given, the name of the special section is
        named accordingly. By default it is called ``"DEFAULT"`` but this can
        be customized to point to any other valid section name. Its current
        value can be retrieved using the ``parser_instance.default_section``
        attribute and may be modified at runtime.

        When `interpolation` is given, it should be an Interpolation subclass
        instance. It will be used as the handler for option value
        pre-processing when using getters. RawConfigParser objects don't do
        any sort of interpolation, whereas ConfigParser uses an instance of
        BasicInterpolation. The library also provides a ``zc.buildout``
        inspired ExtendedInterpolation implementation.

        When `converters` is given, it should be a dictionary where each key
        represents the name of a type converter and each value is a callable
        implementing the conversion from string to the desired datatype. Every
        converter gets its corresponding get*() method on the parser object and
        section proxies.

        When `allow_unnamed_section` is True (default: False), options
        without section are accepted: the section for these is
        ``configparser.UNNAMED_SECTION``.

    sections()
        Return all the configuration section names, sans DEFAULT.

    has_section(section)
        Return whether the given section exists.

    has_option(section, option)
        Return whether the given option exists in the given section.

    options(section)
        Return list of configuration options for the named section.

    read(filenames, encoding=None)
        Read and parse the iterable of named configuration files, given by
        name.  A single filename is also allowed.  Non-existing files
        are ignored.  Return list of successfully read files.

    read_file(f, filename=None)
        Read and parse one configuration file, given as a file object.
        The filename defaults to f.name; it is only used in error
        messages (if f has no `name` attribute, the string `<???>` is used).

    read_string(string)
        Read configuration from a given string.

    read_dict(dictionary)
        Read configuration from a dictionary. Keys are section names,
        values are dictionaries with keys and values that should be present
        in the section. If the used dictionary type preserves order, sections
        and their keys will be added in order. Values are automatically
        converted to strings.

    get(section, option, raw=False, vars=None, fallback=_UNSET)
        Return a string value for the named option.  All % interpolations are
        expanded in the return values, based on the defaults passed into the
        constructor and the DEFAULT section.  Additional substitutions may be
        provided using the `vars` argument, which must be a dictionary whose
        contents override any pre-existing defaults. If `option` is a key in
        `vars`, the value from `vars` is used.

    getint(section, options, raw=False, vars=None, fallback=_UNSET)
        Like get(), but convert value to an integer.

    getfloat(section, options, raw=False, vars=None, fallback=_UNSET)
        Like get(), but convert value to a float.

    getboolean(section, options, raw=False, vars=None, fallback=_UNSET)
        Like get(), but convert value to a boolean (currently case
        insensitively defined as 0, false, no, off for False, and 1, true,
        yes, on for True).  Returns False or True.

    items(section=_UNSET, raw=False, vars=None)
        If section is given, return a list of tuples with (name, value) for
        each option in the section. Otherwise, return a list of tuples with
        (section_name, section_proxy) for each section, including DEFAULTSECT.

    remove_section(section)
        Remove the given file section and all its options.

    remove_option(section, option)
        Remove the given option from the given section.

    set(section, option, value)
        Set the given option.

    write(fp, space_around_delimiters=True)
        Write the configuration state in .ini format. If
        `space_around_delimiters` is True (the default), delimiters
        between keys and values are surrounded by spaces.
"""

import sys
from _typeshed import MaybeNone, StrOrBytesPath, SupportsWrite
from collections.abc import Callable, ItemsView, Iterable, Iterator, Mapping, MutableMapping, Sequence
from re import Pattern
from typing import Any, ClassVar, Final, Literal, TypeVar, overload
from typing_extensions import TypeAlias

if sys.version_info >= (3, 13):
    __all__ = (
        "NoSectionError",
        "DuplicateOptionError",
        "DuplicateSectionError",
        "NoOptionError",
        "InterpolationError",
        "InterpolationDepthError",
        "InterpolationMissingOptionError",
        "InterpolationSyntaxError",
        "ParsingError",
        "MissingSectionHeaderError",
        "ConfigParser",
        "RawConfigParser",
        "Interpolation",
        "BasicInterpolation",
        "ExtendedInterpolation",
        "SectionProxy",
        "ConverterMapping",
        "DEFAULTSECT",
        "MAX_INTERPOLATION_DEPTH",
        "UNNAMED_SECTION",
        "MultilineContinuationError",
    )
elif sys.version_info >= (3, 12):
    __all__ = (
        "NoSectionError",
        "DuplicateOptionError",
        "DuplicateSectionError",
        "NoOptionError",
        "InterpolationError",
        "InterpolationDepthError",
        "InterpolationMissingOptionError",
        "InterpolationSyntaxError",
        "ParsingError",
        "MissingSectionHeaderError",
        "ConfigParser",
        "RawConfigParser",
        "Interpolation",
        "BasicInterpolation",
        "ExtendedInterpolation",
        "LegacyInterpolation",
        "SectionProxy",
        "ConverterMapping",
        "DEFAULTSECT",
        "MAX_INTERPOLATION_DEPTH",
    )
else:
    __all__ = [
        "NoSectionError",
        "DuplicateOptionError",
        "DuplicateSectionError",
        "NoOptionError",
        "InterpolationError",
        "InterpolationDepthError",
        "InterpolationMissingOptionError",
        "InterpolationSyntaxError",
        "ParsingError",
        "MissingSectionHeaderError",
        "ConfigParser",
        "SafeConfigParser",
        "RawConfigParser",
        "Interpolation",
        "BasicInterpolation",
        "ExtendedInterpolation",
        "LegacyInterpolation",
        "SectionProxy",
        "ConverterMapping",
        "DEFAULTSECT",
        "MAX_INTERPOLATION_DEPTH",
    ]

if sys.version_info >= (3, 13):
    class _UNNAMED_SECTION: ...
    UNNAMED_SECTION: _UNNAMED_SECTION

    _SectionName: TypeAlias = str | _UNNAMED_SECTION
    # A list of sections can only include an unnamed section if the parser was initialized with
    # allow_unnamed_section=True. Any prevents users from having to use explicit
    # type checks if allow_unnamed_section is False (the default).
    _SectionNameList: TypeAlias = list[Any]
else:
    _SectionName: TypeAlias = str
    _SectionNameList: TypeAlias = list[str]

_Section: TypeAlias = Mapping[str, str]
_Parser: TypeAlias = MutableMapping[str, _Section]
_ConverterCallback: TypeAlias = Callable[[str], Any]
_ConvertersMap: TypeAlias = dict[str, _ConverterCallback]
_T = TypeVar("_T")

DEFAULTSECT: Final = "DEFAULT"
MAX_INTERPOLATION_DEPTH: Final = 10

class Interpolation:
<<<<<<< HEAD
    """Dummy interpolation that passes the value through with no changes."""
    def before_get(self, parser: _Parser, section: str, option: str, value: str, defaults: _Section) -> str: ...
    def before_set(self, parser: _Parser, section: str, option: str, value: str) -> str: ...
    def before_read(self, parser: _Parser, section: str, option: str, value: str) -> str: ...
    def before_write(self, parser: _Parser, section: str, option: str, value: str) -> str: ...
=======
    def before_get(self, parser: _Parser, section: _SectionName, option: str, value: str, defaults: _Section) -> str: ...
    def before_set(self, parser: _Parser, section: _SectionName, option: str, value: str) -> str: ...
    def before_read(self, parser: _Parser, section: _SectionName, option: str, value: str) -> str: ...
    def before_write(self, parser: _Parser, section: _SectionName, option: str, value: str) -> str: ...
>>>>>>> b0c6fffe

class BasicInterpolation(Interpolation):
    """
    Interpolation as implemented in the classic ConfigParser.

    The option values can contain format strings which refer to other values in
    the same section, or values in the special default section.

    For example:

        something: %(dir)s/whatever

    would resolve the "%(dir)s" to the value of dir.  All reference
    expansions are done late, on demand. If a user needs to use a bare % in
    a configuration file, she can escape it by writing %%. Other % usage
    is considered a user error and raises `InterpolationSyntaxError`.
    """
    ...
class ExtendedInterpolation(Interpolation):
    """
    Advanced variant of interpolation, supports the syntax used by
    `zc.buildout`. Enables interpolation between sections.
    """
    ...

if sys.version_info < (3, 13):
    class LegacyInterpolation(Interpolation):
<<<<<<< HEAD
        """
        Deprecated interpolation used in old versions of ConfigParser.
        Use BasicInterpolation or ExtendedInterpolation instead.
        """
        def before_get(self, parser: _Parser, section: str, option: str, value: str, vars: _Section) -> str: ...
=======
        def before_get(self, parser: _Parser, section: _SectionName, option: str, value: str, vars: _Section) -> str: ...
>>>>>>> b0c6fffe

class RawConfigParser(_Parser):
    """ConfigParser that does not do interpolation."""
    _SECT_TMPL: ClassVar[str]  # undocumented
    _OPT_TMPL: ClassVar[str]  # undocumented
    _OPT_NV_TMPL: ClassVar[str]  # undocumented

    SECTCRE: Pattern[str]
    OPTCRE: ClassVar[Pattern[str]]
    OPTCRE_NV: ClassVar[Pattern[str]]  # undocumented
    NONSPACECRE: ClassVar[Pattern[str]]  # undocumented

    BOOLEAN_STATES: ClassVar[Mapping[str, bool]]  # undocumented
    default_section: str
    if sys.version_info >= (3, 13):
        @overload
        def __init__(
            self,
            defaults: Mapping[str, str | None] | None = None,
            dict_type: type[Mapping[str, str]] = ...,
            *,
            allow_no_value: Literal[True],
            delimiters: Sequence[str] = ("=", ":"),
            comment_prefixes: Sequence[str] = ("#", ";"),
            inline_comment_prefixes: Sequence[str] | None = None,
            strict: bool = True,
            empty_lines_in_values: bool = True,
            default_section: str = "DEFAULT",
            interpolation: Interpolation | None = ...,
            converters: _ConvertersMap = ...,
            allow_unnamed_section: bool = False,
        ) -> None: ...
        @overload
        def __init__(
            self,
            defaults: Mapping[str, str | None] | None,
            dict_type: type[Mapping[str, str]],
            allow_no_value: Literal[True],
            *,
            delimiters: Sequence[str] = ("=", ":"),
            comment_prefixes: Sequence[str] = ("#", ";"),
            inline_comment_prefixes: Sequence[str] | None = None,
            strict: bool = True,
            empty_lines_in_values: bool = True,
            default_section: str = "DEFAULT",
            interpolation: Interpolation | None = ...,
            converters: _ConvertersMap = ...,
            allow_unnamed_section: bool = False,
        ) -> None: ...
        @overload
        def __init__(
            self,
            defaults: _Section | None = None,
            dict_type: type[Mapping[str, str]] = ...,
            allow_no_value: bool = False,
            *,
            delimiters: Sequence[str] = ("=", ":"),
            comment_prefixes: Sequence[str] = ("#", ";"),
            inline_comment_prefixes: Sequence[str] | None = None,
            strict: bool = True,
            empty_lines_in_values: bool = True,
            default_section: str = "DEFAULT",
            interpolation: Interpolation | None = ...,
            converters: _ConvertersMap = ...,
            allow_unnamed_section: bool = False,
        ) -> None: ...
    else:
        @overload
        def __init__(
            self,
            defaults: Mapping[str, str | None] | None = None,
            dict_type: type[Mapping[str, str]] = ...,
            *,
            allow_no_value: Literal[True],
            delimiters: Sequence[str] = ("=", ":"),
            comment_prefixes: Sequence[str] = ("#", ";"),
            inline_comment_prefixes: Sequence[str] | None = None,
            strict: bool = True,
            empty_lines_in_values: bool = True,
            default_section: str = "DEFAULT",
            interpolation: Interpolation | None = ...,
            converters: _ConvertersMap = ...,
        ) -> None: ...
        @overload
        def __init__(
            self,
            defaults: Mapping[str, str | None] | None,
            dict_type: type[Mapping[str, str]],
            allow_no_value: Literal[True],
            *,
            delimiters: Sequence[str] = ("=", ":"),
            comment_prefixes: Sequence[str] = ("#", ";"),
            inline_comment_prefixes: Sequence[str] | None = None,
            strict: bool = True,
            empty_lines_in_values: bool = True,
            default_section: str = "DEFAULT",
            interpolation: Interpolation | None = ...,
            converters: _ConvertersMap = ...,
        ) -> None: ...
        @overload
        def __init__(
            self,
            defaults: _Section | None = None,
            dict_type: type[Mapping[str, str]] = ...,
            allow_no_value: bool = False,
            *,
            delimiters: Sequence[str] = ("=", ":"),
            comment_prefixes: Sequence[str] = ("#", ";"),
            inline_comment_prefixes: Sequence[str] | None = None,
            strict: bool = True,
            empty_lines_in_values: bool = True,
            default_section: str = "DEFAULT",
            interpolation: Interpolation | None = ...,
            converters: _ConvertersMap = ...,
        ) -> None: ...

    def __len__(self) -> int: ...
    def __getitem__(self, key: str) -> SectionProxy: ...
    def __setitem__(self, key: str, value: _Section) -> None: ...
    def __delitem__(self, key: str) -> None: ...
    def __iter__(self) -> Iterator[str]: ...
    def __contains__(self, key: object) -> bool: ...
    def defaults(self) -> _Section: ...
<<<<<<< HEAD
    def sections(self) -> list[str]:
        """Return a list of section names, excluding [DEFAULT]"""
        ...
    def add_section(self, section: str) -> None:
        """
        Create a new section in the configuration.

        Raise DuplicateSectionError if a section by the specified name
        already exists. Raise ValueError if name is DEFAULT.
        """
        ...
    def has_section(self, section: str) -> bool:
        """
        Indicate whether the named section is present in the configuration.

        The DEFAULT section is not acknowledged.
        """
        ...
    def options(self, section: str) -> list[str]:
        """Return a list of option names for the given section name."""
        ...
    def has_option(self, section: str, option: str) -> bool:
        """
        Check for the existence of a given option in a given section.
        If the specified `section` is None or an empty string, DEFAULT is
        assumed. If the specified `section` does not exist, returns False.
        """
        ...
    def read(self, filenames: StrOrBytesPath | Iterable[StrOrBytesPath], encoding: str | None = None) -> list[str]:
        """
        Read and parse a filename or an iterable of filenames.

        Files that cannot be opened are silently ignored; this is
        designed so that you can specify an iterable of potential
        configuration file locations (e.g. current directory, user's
        home directory, systemwide directory), and all existing
        configuration files in the iterable will be read.  A single
        filename may also be given.

        Return list of successfully read files.
        """
        ...
    def read_file(self, f: Iterable[str], source: str | None = None) -> None:
        """
        Like read() but the argument must be a file-like object.

        The `f` argument must be iterable, returning one line at a time.
        Optional second argument is the `source` specifying the name of the
        file being read. If not given, it is taken from f.name. If `f` has no
        `name` attribute, `<???>` is used.
        """
        ...
    def read_string(self, string: str, source: str = "<string>") -> None:
        """Read configuration from a given string."""
        ...
    def read_dict(self, dictionary: Mapping[str, Mapping[str, Any]], source: str = "<dict>") -> None:
        """
        Read configuration from a dictionary.

        Keys are section names, values are dictionaries with keys and values
        that should be present in the section. If the used dictionary type
        preserves order, sections and their keys will be added in order.

        All types held in the dictionary are converted to strings during
        reading, including section names, option names and keys.

        Optional second argument is the `source` specifying the name of the
        dictionary being read.
        """
        ...
=======
    def sections(self) -> _SectionNameList: ...
    def add_section(self, section: _SectionName) -> None: ...
    def has_section(self, section: _SectionName) -> bool: ...
    def options(self, section: _SectionName) -> list[str]: ...
    def has_option(self, section: _SectionName, option: str) -> bool: ...
    def read(self, filenames: StrOrBytesPath | Iterable[StrOrBytesPath], encoding: str | None = None) -> list[str]: ...
    def read_file(self, f: Iterable[str], source: str | None = None) -> None: ...
    def read_string(self, string: str, source: str = "<string>") -> None: ...
    def read_dict(self, dictionary: Mapping[str, Mapping[str, Any]], source: str = "<dict>") -> None: ...
>>>>>>> b0c6fffe
    if sys.version_info < (3, 12):
        def readfp(self, fp: Iterable[str], filename: str | None = None) -> None:
            """Deprecated, use read_file instead."""
            ...
    # These get* methods are partially applied (with the same names) in
    # SectionProxy; the stubs should be kept updated together
    @overload
    def getint(self, section: _SectionName, option: str, *, raw: bool = False, vars: _Section | None = None) -> int: ...
    @overload
    def getint(
        self, section: _SectionName, option: str, *, raw: bool = False, vars: _Section | None = None, fallback: _T = ...
    ) -> int | _T: ...
    @overload
    def getfloat(self, section: _SectionName, option: str, *, raw: bool = False, vars: _Section | None = None) -> float: ...
    @overload
    def getfloat(
        self, section: _SectionName, option: str, *, raw: bool = False, vars: _Section | None = None, fallback: _T = ...
    ) -> float | _T: ...
    @overload
    def getboolean(self, section: _SectionName, option: str, *, raw: bool = False, vars: _Section | None = None) -> bool: ...
    @overload
    def getboolean(
        self, section: _SectionName, option: str, *, raw: bool = False, vars: _Section | None = None, fallback: _T = ...
    ) -> bool | _T: ...
    def _get_conv(
        self,
        section: _SectionName,
        option: str,
        conv: Callable[[str], _T],
        *,
        raw: bool = False,
        vars: _Section | None = None,
        fallback: _T = ...,
    ) -> _T: ...
    # This is incompatible with MutableMapping so we ignore the type
    @overload  # type: ignore[override]
<<<<<<< HEAD
    def get(self, section: str, option: str, *, raw: bool = False, vars: _Section | None = None) -> str | MaybeNone:
        """
        Get an option value for a given section.

        If `vars` is provided, it must be a dictionary. The option is looked up
        in `vars` (if provided), `section`, and in `DEFAULTSECT` in that order.
        If the key is not found and `fallback` is provided, it is used as
        a fallback value. `None` can be provided as a `fallback` value.

        If interpolation is enabled and the optional argument `raw` is False,
        all interpolations are expanded in the return values.

        Arguments `raw`, `vars`, and `fallback` are keyword only.

        The section DEFAULT is special.
        """
        ...
    @overload
    def get(
        self, section: str, option: str, *, raw: bool = False, vars: _Section | None = None, fallback: _T
    ) -> str | _T | MaybeNone:
        """
        Get an option value for a given section.

        If `vars` is provided, it must be a dictionary. The option is looked up
        in `vars` (if provided), `section`, and in `DEFAULTSECT` in that order.
        If the key is not found and `fallback` is provided, it is used as
        a fallback value. `None` can be provided as a `fallback` value.

        If interpolation is enabled and the optional argument `raw` is False,
        all interpolations are expanded in the return values.

        Arguments `raw`, `vars`, and `fallback` are keyword only.

        The section DEFAULT is special.
        """
        ...
=======
    def get(self, section: _SectionName, option: str, *, raw: bool = False, vars: _Section | None = None) -> str | MaybeNone: ...
    @overload
    def get(
        self, section: _SectionName, option: str, *, raw: bool = False, vars: _Section | None = None, fallback: _T
    ) -> str | _T | MaybeNone: ...
>>>>>>> b0c6fffe
    @overload
    def items(self, *, raw: bool = False, vars: _Section | None = None) -> ItemsView[str, SectionProxy]:
        """
        Return a list of (name, value) tuples for each option in a section.

        All % interpolations are expanded in the return values, based on the
        defaults passed into the constructor, unless the optional argument
        `raw` is true.  Additional substitutions may be provided using the
        `vars` argument, which must be a dictionary whose contents overrides
        any pre-existing defaults.

        The section DEFAULT is special.
        """
        ...
    @overload
<<<<<<< HEAD
    def items(self, section: str, raw: bool = False, vars: _Section | None = None) -> list[tuple[str, str]]:
        """
        Return a list of (name, value) tuples for each option in a section.

        All % interpolations are expanded in the return values, based on the
        defaults passed into the constructor, unless the optional argument
        `raw` is true.  Additional substitutions may be provided using the
        `vars` argument, which must be a dictionary whose contents overrides
        any pre-existing defaults.

        The section DEFAULT is special.
        """
        ...
    def set(self, section: str, option: str, value: str | None = None) -> None:
        """Set an option."""
        ...
    def write(self, fp: SupportsWrite[str], space_around_delimiters: bool = True) -> None:
        """
        Write an .ini-format representation of the configuration state.

        If `space_around_delimiters` is True (the default), delimiters
        between keys and values are surrounded by spaces.

        Please note that comments in the original configuration file are not
        preserved when writing the configuration back.
        """
        ...
    def remove_option(self, section: str, option: str) -> bool:
        """Remove an option."""
        ...
    def remove_section(self, section: str) -> bool:
        """Remove a file section."""
        ...
=======
    def items(self, section: _SectionName, raw: bool = False, vars: _Section | None = None) -> list[tuple[str, str]]: ...
    def set(self, section: _SectionName, option: str, value: str | None = None) -> None: ...
    def write(self, fp: SupportsWrite[str], space_around_delimiters: bool = True) -> None: ...
    def remove_option(self, section: _SectionName, option: str) -> bool: ...
    def remove_section(self, section: _SectionName) -> bool: ...
>>>>>>> b0c6fffe
    def optionxform(self, optionstr: str) -> str: ...
    @property
    def converters(self) -> ConverterMapping: ...

class ConfigParser(RawConfigParser):
    """ConfigParser implementing interpolation."""
    # This is incompatible with MutableMapping so we ignore the type
    @overload  # type: ignore[override]
<<<<<<< HEAD
    def get(self, section: str, option: str, *, raw: bool = False, vars: _Section | None = None) -> str:
        """
        Get an option value for a given section.

        If `vars` is provided, it must be a dictionary. The option is looked up
        in `vars` (if provided), `section`, and in `DEFAULTSECT` in that order.
        If the key is not found and `fallback` is provided, it is used as
        a fallback value. `None` can be provided as a `fallback` value.

        If interpolation is enabled and the optional argument `raw` is False,
        all interpolations are expanded in the return values.

        Arguments `raw`, `vars`, and `fallback` are keyword only.

        The section DEFAULT is special.
        """
        ...
    @overload
    def get(self, section: str, option: str, *, raw: bool = False, vars: _Section | None = None, fallback: _T) -> str | _T:
        """
        Get an option value for a given section.

        If `vars` is provided, it must be a dictionary. The option is looked up
        in `vars` (if provided), `section`, and in `DEFAULTSECT` in that order.
        If the key is not found and `fallback` is provided, it is used as
        a fallback value. `None` can be provided as a `fallback` value.

        If interpolation is enabled and the optional argument `raw` is False,
        all interpolations are expanded in the return values.

        Arguments `raw`, `vars`, and `fallback` are keyword only.

        The section DEFAULT is special.
        """
        ...
=======
    def get(self, section: _SectionName, option: str, *, raw: bool = False, vars: _Section | None = None) -> str: ...
    @overload
    def get(
        self, section: _SectionName, option: str, *, raw: bool = False, vars: _Section | None = None, fallback: _T
    ) -> str | _T: ...
>>>>>>> b0c6fffe

if sys.version_info < (3, 12):
    class SafeConfigParser(ConfigParser):
        """ConfigParser alias for backwards compatibility purposes."""
        ...

class SectionProxy(MutableMapping[str, str]):
    """A proxy for a single section from a parser."""
    def __init__(self, parser: RawConfigParser, name: str) -> None:
        """Creates a view on a section of the specified `name` in `parser`."""
        ...
    def __getitem__(self, key: str) -> str: ...
    def __setitem__(self, key: str, value: str) -> None: ...
    def __delitem__(self, key: str) -> None: ...
    def __contains__(self, key: object) -> bool: ...
    def __len__(self) -> int: ...
    def __iter__(self) -> Iterator[str]: ...
    @property
    def parser(self) -> RawConfigParser: ...
    @property
    def name(self) -> str: ...
    # This is incompatible with MutableMapping so we ignore the type
    @overload  # type: ignore[override]
    def get(
        self, option: str, *, raw: bool = False, vars: _Section | None = None, _impl: Any | None = None, **kwargs: Any
    ) -> str | None:
        """
        Get an option value.

        Unless `fallback` is provided, `None` will be returned if the option
        is not found.
        """
        ...
    @overload
    def get(
        self,
        option: str,
        fallback: _T,
        *,
        raw: bool = False,
        vars: _Section | None = None,
        _impl: Any | None = None,
        **kwargs: Any,
    ) -> str | _T:
        """
        Get an option value.

        Unless `fallback` is provided, `None` will be returned if the option
        is not found.
        """
        ...
    # These are partially-applied version of the methods with the same names in
    # RawConfigParser; the stubs should be kept updated together
    @overload
    def getint(self, option: str, *, raw: bool = ..., vars: _Section | None = ...) -> int | None: ...
    @overload
    def getint(self, option: str, fallback: _T = ..., *, raw: bool = ..., vars: _Section | None = ...) -> int | _T: ...
    @overload
    def getfloat(self, option: str, *, raw: bool = ..., vars: _Section | None = ...) -> float | None: ...
    @overload
    def getfloat(self, option: str, fallback: _T = ..., *, raw: bool = ..., vars: _Section | None = ...) -> float | _T: ...
    @overload
    def getboolean(self, option: str, *, raw: bool = ..., vars: _Section | None = ...) -> bool | None: ...
    @overload
    def getboolean(self, option: str, fallback: _T = ..., *, raw: bool = ..., vars: _Section | None = ...) -> bool | _T: ...
    # SectionProxy can have arbitrary attributes when custom converters are used
    def __getattr__(self, key: str) -> Callable[..., Any]: ...

class ConverterMapping(MutableMapping[str, _ConverterCallback | None]):
    """
    Enables reuse of get*() methods between the parser and section proxies.

    If a parser class implements a getter directly, the value for the given
    key will be ``None``. The presence of the converter name here enables
    section proxies to find and use the implementation on the parser class.
    """
    GETTERCRE: ClassVar[Pattern[Any]]
    def __init__(self, parser: RawConfigParser) -> None: ...
    def __getitem__(self, key: str) -> _ConverterCallback: ...
    def __setitem__(self, key: str, value: _ConverterCallback | None) -> None: ...
    def __delitem__(self, key: str) -> None: ...
    def __iter__(self) -> Iterator[str]: ...
    def __len__(self) -> int: ...

class Error(Exception):
    """Base class for ConfigParser exceptions."""
    message: str
    def __init__(self, msg: str = "") -> None: ...

class NoSectionError(Error):
<<<<<<< HEAD
    """Raised when no section matches a requested option."""
    section: str
    def __init__(self, section: str) -> None: ...

class DuplicateSectionError(Error):
    """
    Raised when a section is repeated in an input source.

    Possible repetitions that raise this exception are: multiple creation
    using the API or in strict parsers when a section is found more than once
    in a single input file, string or dictionary.
    """
    section: str
=======
    section: _SectionName
    def __init__(self, section: _SectionName) -> None: ...

class DuplicateSectionError(Error):
    section: _SectionName
>>>>>>> b0c6fffe
    source: str | None
    lineno: int | None
    def __init__(self, section: _SectionName, source: str | None = None, lineno: int | None = None) -> None: ...

class DuplicateOptionError(Error):
<<<<<<< HEAD
    """
    Raised by strict parsers when an option is repeated in an input source.

    Current implementation raises this exception only when an option is found
    more than once in a single file, string or dictionary.
    """
    section: str
=======
    section: _SectionName
>>>>>>> b0c6fffe
    option: str
    source: str | None
    lineno: int | None
    def __init__(self, section: _SectionName, option: str, source: str | None = None, lineno: int | None = None) -> None: ...

class NoOptionError(Error):
<<<<<<< HEAD
    """A requested option was not found."""
    section: str
=======
    section: _SectionName
>>>>>>> b0c6fffe
    option: str
    def __init__(self, option: str, section: _SectionName) -> None: ...

class InterpolationError(Error):
<<<<<<< HEAD
    """Base class for interpolation-related exceptions."""
    section: str
=======
    section: _SectionName
>>>>>>> b0c6fffe
    option: str
    def __init__(self, option: str, section: _SectionName, msg: str) -> None: ...

class InterpolationDepthError(InterpolationError):
<<<<<<< HEAD
    """Raised when substitutions are nested too deeply."""
    def __init__(self, option: str, section: str, rawval: object) -> None: ...
=======
    def __init__(self, option: str, section: _SectionName, rawval: object) -> None: ...
>>>>>>> b0c6fffe

class InterpolationMissingOptionError(InterpolationError):
    """A string substitution required a setting which was not available."""
    reference: str
    def __init__(self, option: str, section: _SectionName, rawval: object, reference: str) -> None: ...

class InterpolationSyntaxError(InterpolationError):
    """
    Raised when the source text contains invalid syntax.

    Current implementation raises this exception when the source text into
    which substitutions are made does not conform to the required syntax.
    """
    ...

class ParsingError(Error):
    """Raised when a configuration file does not follow legal syntax."""
    source: str
    errors: list[tuple[int, str]]
    if sys.version_info >= (3, 13):
        def __init__(self, source: str, *args: object) -> None: ...
        def combine(self, others: Iterable[ParsingError]) -> ParsingError: ...
    elif sys.version_info >= (3, 12):
        def __init__(self, source: str) -> None: ...
    else:
        def __init__(self, source: str | None = None, filename: str | None = None) -> None: ...

    def append(self, lineno: int, line: str) -> None: ...

class MissingSectionHeaderError(ParsingError):
    """Raised when a key-value pair is found before any section header."""
    lineno: int
    line: str
    def __init__(self, filename: str, lineno: int, line: str) -> None: ...

if sys.version_info >= (3, 13):
    class MultilineContinuationError(ParsingError):
        """Raised when a key without value is followed by continuation line"""
        lineno: int
        line: str
        def __init__(self, filename: str, lineno: int, line: str) -> None: ...<|MERGE_RESOLUTION|>--- conflicted
+++ resolved
@@ -246,18 +246,10 @@
 MAX_INTERPOLATION_DEPTH: Final = 10
 
 class Interpolation:
-<<<<<<< HEAD
-    """Dummy interpolation that passes the value through with no changes."""
-    def before_get(self, parser: _Parser, section: str, option: str, value: str, defaults: _Section) -> str: ...
-    def before_set(self, parser: _Parser, section: str, option: str, value: str) -> str: ...
-    def before_read(self, parser: _Parser, section: str, option: str, value: str) -> str: ...
-    def before_write(self, parser: _Parser, section: str, option: str, value: str) -> str: ...
-=======
     def before_get(self, parser: _Parser, section: _SectionName, option: str, value: str, defaults: _Section) -> str: ...
     def before_set(self, parser: _Parser, section: _SectionName, option: str, value: str) -> str: ...
     def before_read(self, parser: _Parser, section: _SectionName, option: str, value: str) -> str: ...
     def before_write(self, parser: _Parser, section: _SectionName, option: str, value: str) -> str: ...
->>>>>>> b0c6fffe
 
 class BasicInterpolation(Interpolation):
     """
@@ -285,15 +277,7 @@
 
 if sys.version_info < (3, 13):
     class LegacyInterpolation(Interpolation):
-<<<<<<< HEAD
-        """
-        Deprecated interpolation used in old versions of ConfigParser.
-        Use BasicInterpolation or ExtendedInterpolation instead.
-        """
-        def before_get(self, parser: _Parser, section: str, option: str, value: str, vars: _Section) -> str: ...
-=======
         def before_get(self, parser: _Parser, section: _SectionName, option: str, value: str, vars: _Section) -> str: ...
->>>>>>> b0c6fffe
 
 class RawConfigParser(_Parser):
     """ConfigParser that does not do interpolation."""
@@ -417,78 +401,6 @@
     def __iter__(self) -> Iterator[str]: ...
     def __contains__(self, key: object) -> bool: ...
     def defaults(self) -> _Section: ...
-<<<<<<< HEAD
-    def sections(self) -> list[str]:
-        """Return a list of section names, excluding [DEFAULT]"""
-        ...
-    def add_section(self, section: str) -> None:
-        """
-        Create a new section in the configuration.
-
-        Raise DuplicateSectionError if a section by the specified name
-        already exists. Raise ValueError if name is DEFAULT.
-        """
-        ...
-    def has_section(self, section: str) -> bool:
-        """
-        Indicate whether the named section is present in the configuration.
-
-        The DEFAULT section is not acknowledged.
-        """
-        ...
-    def options(self, section: str) -> list[str]:
-        """Return a list of option names for the given section name."""
-        ...
-    def has_option(self, section: str, option: str) -> bool:
-        """
-        Check for the existence of a given option in a given section.
-        If the specified `section` is None or an empty string, DEFAULT is
-        assumed. If the specified `section` does not exist, returns False.
-        """
-        ...
-    def read(self, filenames: StrOrBytesPath | Iterable[StrOrBytesPath], encoding: str | None = None) -> list[str]:
-        """
-        Read and parse a filename or an iterable of filenames.
-
-        Files that cannot be opened are silently ignored; this is
-        designed so that you can specify an iterable of potential
-        configuration file locations (e.g. current directory, user's
-        home directory, systemwide directory), and all existing
-        configuration files in the iterable will be read.  A single
-        filename may also be given.
-
-        Return list of successfully read files.
-        """
-        ...
-    def read_file(self, f: Iterable[str], source: str | None = None) -> None:
-        """
-        Like read() but the argument must be a file-like object.
-
-        The `f` argument must be iterable, returning one line at a time.
-        Optional second argument is the `source` specifying the name of the
-        file being read. If not given, it is taken from f.name. If `f` has no
-        `name` attribute, `<???>` is used.
-        """
-        ...
-    def read_string(self, string: str, source: str = "<string>") -> None:
-        """Read configuration from a given string."""
-        ...
-    def read_dict(self, dictionary: Mapping[str, Mapping[str, Any]], source: str = "<dict>") -> None:
-        """
-        Read configuration from a dictionary.
-
-        Keys are section names, values are dictionaries with keys and values
-        that should be present in the section. If the used dictionary type
-        preserves order, sections and their keys will be added in order.
-
-        All types held in the dictionary are converted to strings during
-        reading, including section names, option names and keys.
-
-        Optional second argument is the `source` specifying the name of the
-        dictionary being read.
-        """
-        ...
-=======
     def sections(self) -> _SectionNameList: ...
     def add_section(self, section: _SectionName) -> None: ...
     def has_section(self, section: _SectionName) -> bool: ...
@@ -498,7 +410,6 @@
     def read_file(self, f: Iterable[str], source: str | None = None) -> None: ...
     def read_string(self, string: str, source: str = "<string>") -> None: ...
     def read_dict(self, dictionary: Mapping[str, Mapping[str, Any]], source: str = "<dict>") -> None: ...
->>>>>>> b0c6fffe
     if sys.version_info < (3, 12):
         def readfp(self, fp: Iterable[str], filename: str | None = None) -> None:
             """Deprecated, use read_file instead."""
@@ -535,51 +446,11 @@
     ) -> _T: ...
     # This is incompatible with MutableMapping so we ignore the type
     @overload  # type: ignore[override]
-<<<<<<< HEAD
-    def get(self, section: str, option: str, *, raw: bool = False, vars: _Section | None = None) -> str | MaybeNone:
-        """
-        Get an option value for a given section.
-
-        If `vars` is provided, it must be a dictionary. The option is looked up
-        in `vars` (if provided), `section`, and in `DEFAULTSECT` in that order.
-        If the key is not found and `fallback` is provided, it is used as
-        a fallback value. `None` can be provided as a `fallback` value.
-
-        If interpolation is enabled and the optional argument `raw` is False,
-        all interpolations are expanded in the return values.
-
-        Arguments `raw`, `vars`, and `fallback` are keyword only.
-
-        The section DEFAULT is special.
-        """
-        ...
-    @overload
-    def get(
-        self, section: str, option: str, *, raw: bool = False, vars: _Section | None = None, fallback: _T
-    ) -> str | _T | MaybeNone:
-        """
-        Get an option value for a given section.
-
-        If `vars` is provided, it must be a dictionary. The option is looked up
-        in `vars` (if provided), `section`, and in `DEFAULTSECT` in that order.
-        If the key is not found and `fallback` is provided, it is used as
-        a fallback value. `None` can be provided as a `fallback` value.
-
-        If interpolation is enabled and the optional argument `raw` is False,
-        all interpolations are expanded in the return values.
-
-        Arguments `raw`, `vars`, and `fallback` are keyword only.
-
-        The section DEFAULT is special.
-        """
-        ...
-=======
     def get(self, section: _SectionName, option: str, *, raw: bool = False, vars: _Section | None = None) -> str | MaybeNone: ...
     @overload
     def get(
         self, section: _SectionName, option: str, *, raw: bool = False, vars: _Section | None = None, fallback: _T
     ) -> str | _T | MaybeNone: ...
->>>>>>> b0c6fffe
     @overload
     def items(self, *, raw: bool = False, vars: _Section | None = None) -> ItemsView[str, SectionProxy]:
         """
@@ -595,47 +466,11 @@
         """
         ...
     @overload
-<<<<<<< HEAD
-    def items(self, section: str, raw: bool = False, vars: _Section | None = None) -> list[tuple[str, str]]:
-        """
-        Return a list of (name, value) tuples for each option in a section.
-
-        All % interpolations are expanded in the return values, based on the
-        defaults passed into the constructor, unless the optional argument
-        `raw` is true.  Additional substitutions may be provided using the
-        `vars` argument, which must be a dictionary whose contents overrides
-        any pre-existing defaults.
-
-        The section DEFAULT is special.
-        """
-        ...
-    def set(self, section: str, option: str, value: str | None = None) -> None:
-        """Set an option."""
-        ...
-    def write(self, fp: SupportsWrite[str], space_around_delimiters: bool = True) -> None:
-        """
-        Write an .ini-format representation of the configuration state.
-
-        If `space_around_delimiters` is True (the default), delimiters
-        between keys and values are surrounded by spaces.
-
-        Please note that comments in the original configuration file are not
-        preserved when writing the configuration back.
-        """
-        ...
-    def remove_option(self, section: str, option: str) -> bool:
-        """Remove an option."""
-        ...
-    def remove_section(self, section: str) -> bool:
-        """Remove a file section."""
-        ...
-=======
     def items(self, section: _SectionName, raw: bool = False, vars: _Section | None = None) -> list[tuple[str, str]]: ...
     def set(self, section: _SectionName, option: str, value: str | None = None) -> None: ...
     def write(self, fp: SupportsWrite[str], space_around_delimiters: bool = True) -> None: ...
     def remove_option(self, section: _SectionName, option: str) -> bool: ...
     def remove_section(self, section: _SectionName) -> bool: ...
->>>>>>> b0c6fffe
     def optionxform(self, optionstr: str) -> str: ...
     @property
     def converters(self) -> ConverterMapping: ...
@@ -644,49 +479,11 @@
     """ConfigParser implementing interpolation."""
     # This is incompatible with MutableMapping so we ignore the type
     @overload  # type: ignore[override]
-<<<<<<< HEAD
-    def get(self, section: str, option: str, *, raw: bool = False, vars: _Section | None = None) -> str:
-        """
-        Get an option value for a given section.
-
-        If `vars` is provided, it must be a dictionary. The option is looked up
-        in `vars` (if provided), `section`, and in `DEFAULTSECT` in that order.
-        If the key is not found and `fallback` is provided, it is used as
-        a fallback value. `None` can be provided as a `fallback` value.
-
-        If interpolation is enabled and the optional argument `raw` is False,
-        all interpolations are expanded in the return values.
-
-        Arguments `raw`, `vars`, and `fallback` are keyword only.
-
-        The section DEFAULT is special.
-        """
-        ...
-    @overload
-    def get(self, section: str, option: str, *, raw: bool = False, vars: _Section | None = None, fallback: _T) -> str | _T:
-        """
-        Get an option value for a given section.
-
-        If `vars` is provided, it must be a dictionary. The option is looked up
-        in `vars` (if provided), `section`, and in `DEFAULTSECT` in that order.
-        If the key is not found and `fallback` is provided, it is used as
-        a fallback value. `None` can be provided as a `fallback` value.
-
-        If interpolation is enabled and the optional argument `raw` is False,
-        all interpolations are expanded in the return values.
-
-        Arguments `raw`, `vars`, and `fallback` are keyword only.
-
-        The section DEFAULT is special.
-        """
-        ...
-=======
     def get(self, section: _SectionName, option: str, *, raw: bool = False, vars: _Section | None = None) -> str: ...
     @overload
     def get(
         self, section: _SectionName, option: str, *, raw: bool = False, vars: _Section | None = None, fallback: _T
     ) -> str | _T: ...
->>>>>>> b0c6fffe
 
 if sys.version_info < (3, 12):
     class SafeConfigParser(ConfigParser):
@@ -777,75 +574,34 @@
     def __init__(self, msg: str = "") -> None: ...
 
 class NoSectionError(Error):
-<<<<<<< HEAD
-    """Raised when no section matches a requested option."""
-    section: str
-    def __init__(self, section: str) -> None: ...
-
-class DuplicateSectionError(Error):
-    """
-    Raised when a section is repeated in an input source.
-
-    Possible repetitions that raise this exception are: multiple creation
-    using the API or in strict parsers when a section is found more than once
-    in a single input file, string or dictionary.
-    """
-    section: str
-=======
     section: _SectionName
     def __init__(self, section: _SectionName) -> None: ...
 
 class DuplicateSectionError(Error):
     section: _SectionName
->>>>>>> b0c6fffe
     source: str | None
     lineno: int | None
     def __init__(self, section: _SectionName, source: str | None = None, lineno: int | None = None) -> None: ...
 
 class DuplicateOptionError(Error):
-<<<<<<< HEAD
-    """
-    Raised by strict parsers when an option is repeated in an input source.
-
-    Current implementation raises this exception only when an option is found
-    more than once in a single file, string or dictionary.
-    """
-    section: str
-=======
     section: _SectionName
->>>>>>> b0c6fffe
     option: str
     source: str | None
     lineno: int | None
     def __init__(self, section: _SectionName, option: str, source: str | None = None, lineno: int | None = None) -> None: ...
 
 class NoOptionError(Error):
-<<<<<<< HEAD
-    """A requested option was not found."""
-    section: str
-=======
     section: _SectionName
->>>>>>> b0c6fffe
     option: str
     def __init__(self, option: str, section: _SectionName) -> None: ...
 
 class InterpolationError(Error):
-<<<<<<< HEAD
-    """Base class for interpolation-related exceptions."""
-    section: str
-=======
     section: _SectionName
->>>>>>> b0c6fffe
     option: str
     def __init__(self, option: str, section: _SectionName, msg: str) -> None: ...
 
 class InterpolationDepthError(InterpolationError):
-<<<<<<< HEAD
-    """Raised when substitutions are nested too deeply."""
-    def __init__(self, option: str, section: str, rawval: object) -> None: ...
-=======
     def __init__(self, option: str, section: _SectionName, rawval: object) -> None: ...
->>>>>>> b0c6fffe
 
 class InterpolationMissingOptionError(InterpolationError):
     """A string substitution required a setting which was not available."""
