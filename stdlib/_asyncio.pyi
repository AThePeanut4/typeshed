"""Accelerator module for asyncio"""

import sys
from asyncio.events import AbstractEventLoop
from collections.abc import Awaitable, Callable, Coroutine, Generator
from contextvars import Context
from types import FrameType, GenericAlias
from typing import Any, Literal, TextIO, TypeVar
from typing_extensions import Self, TypeAlias

_T = TypeVar("_T")
_T_co = TypeVar("_T_co", covariant=True)
_TaskYieldType: TypeAlias = Future[object] | None

class Future(Awaitable[_T]):
    """
    This class is *almost* compatible with concurrent.futures.Future.

    Differences:

    - result() and exception() do not take a timeout argument and
      raise an exception when the future isn't done yet.

    - Callbacks registered with add_done_callback() are always called
      via the event loop's call_soon_threadsafe().

    - This class is not compatible with the wait() and as_completed()
      methods in the concurrent.futures package.
    """
    _state: str
    @property
    def _exception(self) -> BaseException | None: ...
    _blocking: bool
    @property
    def _log_traceback(self) -> bool: ...
    @_log_traceback.setter
    def _log_traceback(self, val: Literal[False]) -> None: ...
    _asyncio_future_blocking: bool  # is a part of duck-typing contract for `Future`
    def __init__(self, *, loop: AbstractEventLoop | None = ...) -> None: ...
    def __del__(self) -> None:
        """Called when the instance is about to be destroyed."""
        ...
    def get_loop(self) -> AbstractEventLoop:
        """Return the event loop the Future is bound to."""
        ...
    @property
    def _callbacks(self) -> list[tuple[Callable[[Self], Any], Context]]: ...
<<<<<<< HEAD
    def add_done_callback(self, fn: Callable[[Self], object], /, *, context: Context | None = None) -> None:
        """
        Add a callback to be run when the future becomes done.

        The callback is called with a single argument - the future object. If
        the future is already done when this is called, the callback is
        scheduled with call_soon.
        """
        ...
    if sys.version_info >= (3, 9):
        def cancel(self, msg: Any | None = None) -> bool:
            """
            Cancel the future and schedule callbacks.

            If the future is already done or cancelled, return False.  Otherwise,
            change the future's state to cancelled, schedule the callbacks and
            return True.
            """
            ...
    else:
        def cancel(self) -> bool: ...

    def cancelled(self) -> bool:
        """Return True if the future was cancelled."""
        ...
    def done(self) -> bool:
        """
        Return True if the future is done.

        Done means either that a result / exception are available, or that the
        future was cancelled.
        """
        ...
    def result(self) -> _T:
        """
        Return the result this future represents.

        If the future has been cancelled, raises CancelledError.  If the
        future's result isn't yet available, raises InvalidStateError.  If
        the future is done and has an exception set, this exception is raised.
        """
        ...
    def exception(self) -> BaseException | None:
        """
        Return the exception that was set on this future.

        The exception (or None if no exception was set) is returned only if
        the future is done.  If the future has been cancelled, raises
        CancelledError.  If the future isn't done yet, raises
        InvalidStateError.
        """
        ...
    def remove_done_callback(self, fn: Callable[[Self], object], /) -> int:
        """
        Remove all instances of a callback from the "call when done" list.

        Returns the number of callbacks removed.
        """
        ...
    def set_result(self, result: _T, /) -> None:
        """
        Mark the future done and set its result.

        If the future is already done when this method is called, raises
        InvalidStateError.
        """
        ...
    def set_exception(self, exception: type | BaseException, /) -> None:
        """
        Mark the future done and set an exception.

        If the future is already done when this method is called, raises
        InvalidStateError.
        """
        ...
    def __iter__(self) -> Generator[Any, None, _T]:
        """Implement iter(self)."""
        ...
    def __await__(self) -> Generator[Any, None, _T]:
        """Return an iterator to be used in await expression."""
        ...
    @property
    def _loop(self) -> AbstractEventLoop: ...
    if sys.version_info >= (3, 9):
        def __class_getitem__(cls, item: Any, /) -> GenericAlias:
            """See PEP 585"""
            ...
=======
    def add_done_callback(self, fn: Callable[[Self], object], /, *, context: Context | None = None) -> None: ...
    def cancel(self, msg: Any | None = None) -> bool: ...
    def cancelled(self) -> bool: ...
    def done(self) -> bool: ...
    def result(self) -> _T: ...
    def exception(self) -> BaseException | None: ...
    def remove_done_callback(self, fn: Callable[[Self], object], /) -> int: ...
    def set_result(self, result: _T, /) -> None: ...
    def set_exception(self, exception: type | BaseException, /) -> None: ...
    def __iter__(self) -> Generator[Any, None, _T]: ...
    def __await__(self) -> Generator[Any, None, _T]: ...
    @property
    def _loop(self) -> AbstractEventLoop: ...
    def __class_getitem__(cls, item: Any, /) -> GenericAlias: ...
>>>>>>> 23488363

if sys.version_info >= (3, 12):
    _TaskCompatibleCoro: TypeAlias = Coroutine[Any, Any, _T_co]
else:
    _TaskCompatibleCoro: TypeAlias = Generator[_TaskYieldType, None, _T_co] | Coroutine[Any, Any, _T_co]

# mypy and pyright complain that a subclass of an invariant class shouldn't be covariant.
# While this is true in general, here it's sort-of okay to have a covariant subclass,
# since the only reason why `asyncio.Future` is invariant is the `set_result()` method,
# and `asyncio.Task.set_result()` always raises.
class Task(Future[_T_co]):  # type: ignore[type-var]  # pyright: ignore[reportInvalidTypeArguments]
    """A coroutine wrapped in a Future."""
    if sys.version_info >= (3, 12):
        def __init__(
            self,
            coro: _TaskCompatibleCoro[_T_co],
            *,
            loop: AbstractEventLoop | None = None,
            name: str | None = ...,
            context: Context | None = None,
            eager_start: bool = False,
        ) -> None: ...
    elif sys.version_info >= (3, 11):
        def __init__(
            self,
            coro: _TaskCompatibleCoro[_T_co],
            *,
            loop: AbstractEventLoop | None = None,
            name: str | None = ...,
            context: Context | None = None,
        ) -> None: ...
    else:
        def __init__(
            self, coro: _TaskCompatibleCoro[_T_co], *, loop: AbstractEventLoop | None = None, name: str | None = ...
        ) -> None: ...

    if sys.version_info >= (3, 12):
        def get_coro(self) -> _TaskCompatibleCoro[_T_co] | None: ...
    else:
        def get_coro(self) -> _TaskCompatibleCoro[_T_co]: ...

    def get_name(self) -> str: ...
    def set_name(self, value: object, /) -> None: ...
    if sys.version_info >= (3, 12):
        def get_context(self) -> Context: ...

    def get_stack(self, *, limit: int | None = None) -> list[FrameType]:
        """
        Return the list of stack frames for this task's coroutine.

        If the coroutine is not done, this returns the stack where it is
        suspended.  If the coroutine has completed successfully or was
        cancelled, this returns an empty list.  If the coroutine was
        terminated by an exception, this returns the list of traceback
        frames.

        The frames are always ordered from oldest to newest.

        The optional limit gives the maximum number of frames to
        return; by default all available frames are returned.  Its
        meaning differs depending on whether a stack or a traceback is
        returned: the newest frames of a stack are returned, but the
        oldest frames of a traceback are returned.  (This matches the
        behavior of the traceback module.)

        For reasons beyond our control, only one stack frame is
        returned for a suspended coroutine.
        """
        ...
    def print_stack(self, *, limit: int | None = None, file: TextIO | None = None) -> None:
        """
        Print the stack or traceback for this task's coroutine.

        This produces output similar to that of the traceback module,
        for the frames retrieved by get_stack().  The limit argument
        is passed to get_stack().  The file argument is an I/O stream
        to which the output is written; by default output is written
        to sys.stderr.
        """
        ...
    if sys.version_info >= (3, 11):
<<<<<<< HEAD
        def cancelling(self) -> int:
            """
            Return the count of the task's cancellation requests.

            This count is incremented when .cancel() is called
            and may be decremented using .uncancel().
            """
            ...
        def uncancel(self) -> int:
            """
            Decrement the task's count of cancellation requests.

            This should be used by tasks that catch CancelledError
            and wish to continue indefinitely until they are cancelled again.

            Returns the remaining number of cancellation requests.
            """
            ...
    if sys.version_info < (3, 9):
        @classmethod
        def current_task(cls, loop: AbstractEventLoop | None = None) -> Task[Any] | None: ...
        @classmethod
        def all_tasks(cls, loop: AbstractEventLoop | None = None) -> set[Task[Any]]: ...
    if sys.version_info >= (3, 9):
        def __class_getitem__(cls, item: Any, /) -> GenericAlias:
            """See PEP 585"""
            ...

def get_event_loop() -> AbstractEventLoop:
    """
    Return an asyncio event loop.

    When called from a coroutine or a callback (e.g. scheduled with
    call_soon or similar API), this function will always return the
    running event loop.

    If there is no running event loop set, the function will return
    the result of `get_event_loop_policy().get_event_loop()` call.
    """
    ...
def get_running_loop() -> AbstractEventLoop:
    """
    Return the running event loop.  Raise a RuntimeError if there is none.

    This function is thread-specific.
    """
    ...
def _set_running_loop(loop: AbstractEventLoop | None, /) -> None:
    """
    Set the running event loop.

    This is a low-level function intended to be used by event loops.
    This function is thread-specific.
    """
    ...
def _get_running_loop() -> AbstractEventLoop:
    """
    Return the running event loop or None.

    This is a low-level function intended to be used by event loops.
    This function is thread-specific.
    """
    ...
def _register_task(task: Task[Any]) -> None:
    """
    Register a new task in asyncio as executed by loop.

    Returns None.
    """
    ...
def _unregister_task(task: Task[Any]) -> None:
    """
    Unregister a task.

    Returns None.
    """
    ...
def _enter_task(loop: AbstractEventLoop, task: Task[Any]) -> None:
    """
    Enter into task execution or resume suspended task.

    Task belongs to loop.

    Returns None.
    """
    ...
def _leave_task(loop: AbstractEventLoop, task: Task[Any]) -> None:
    """
    Leave task execution or suspend a task.

    Task belongs to loop.
=======
        def cancelling(self) -> int: ...
        def uncancel(self) -> int: ...

    def __class_getitem__(cls, item: Any, /) -> GenericAlias: ...
>>>>>>> 23488363

    Returns None.
    """
    ...

if sys.version_info >= (3, 12):
    def current_task(loop: AbstractEventLoop | None = None) -> Task[Any] | None:
        """Return a currently executed task."""
        ...<|MERGE_RESOLUTION|>--- conflicted
+++ resolved
@@ -45,95 +45,6 @@
         ...
     @property
     def _callbacks(self) -> list[tuple[Callable[[Self], Any], Context]]: ...
-<<<<<<< HEAD
-    def add_done_callback(self, fn: Callable[[Self], object], /, *, context: Context | None = None) -> None:
-        """
-        Add a callback to be run when the future becomes done.
-
-        The callback is called with a single argument - the future object. If
-        the future is already done when this is called, the callback is
-        scheduled with call_soon.
-        """
-        ...
-    if sys.version_info >= (3, 9):
-        def cancel(self, msg: Any | None = None) -> bool:
-            """
-            Cancel the future and schedule callbacks.
-
-            If the future is already done or cancelled, return False.  Otherwise,
-            change the future's state to cancelled, schedule the callbacks and
-            return True.
-            """
-            ...
-    else:
-        def cancel(self) -> bool: ...
-
-    def cancelled(self) -> bool:
-        """Return True if the future was cancelled."""
-        ...
-    def done(self) -> bool:
-        """
-        Return True if the future is done.
-
-        Done means either that a result / exception are available, or that the
-        future was cancelled.
-        """
-        ...
-    def result(self) -> _T:
-        """
-        Return the result this future represents.
-
-        If the future has been cancelled, raises CancelledError.  If the
-        future's result isn't yet available, raises InvalidStateError.  If
-        the future is done and has an exception set, this exception is raised.
-        """
-        ...
-    def exception(self) -> BaseException | None:
-        """
-        Return the exception that was set on this future.
-
-        The exception (or None if no exception was set) is returned only if
-        the future is done.  If the future has been cancelled, raises
-        CancelledError.  If the future isn't done yet, raises
-        InvalidStateError.
-        """
-        ...
-    def remove_done_callback(self, fn: Callable[[Self], object], /) -> int:
-        """
-        Remove all instances of a callback from the "call when done" list.
-
-        Returns the number of callbacks removed.
-        """
-        ...
-    def set_result(self, result: _T, /) -> None:
-        """
-        Mark the future done and set its result.
-
-        If the future is already done when this method is called, raises
-        InvalidStateError.
-        """
-        ...
-    def set_exception(self, exception: type | BaseException, /) -> None:
-        """
-        Mark the future done and set an exception.
-
-        If the future is already done when this method is called, raises
-        InvalidStateError.
-        """
-        ...
-    def __iter__(self) -> Generator[Any, None, _T]:
-        """Implement iter(self)."""
-        ...
-    def __await__(self) -> Generator[Any, None, _T]:
-        """Return an iterator to be used in await expression."""
-        ...
-    @property
-    def _loop(self) -> AbstractEventLoop: ...
-    if sys.version_info >= (3, 9):
-        def __class_getitem__(cls, item: Any, /) -> GenericAlias:
-            """See PEP 585"""
-            ...
-=======
     def add_done_callback(self, fn: Callable[[Self], object], /, *, context: Context | None = None) -> None: ...
     def cancel(self, msg: Any | None = None) -> bool: ...
     def cancelled(self) -> bool: ...
@@ -148,7 +59,6 @@
     @property
     def _loop(self) -> AbstractEventLoop: ...
     def __class_getitem__(cls, item: Any, /) -> GenericAlias: ...
->>>>>>> 23488363
 
 if sys.version_info >= (3, 12):
     _TaskCompatibleCoro: TypeAlias = Coroutine[Any, Any, _T_co]
@@ -230,34 +140,10 @@
         """
         ...
     if sys.version_info >= (3, 11):
-<<<<<<< HEAD
-        def cancelling(self) -> int:
-            """
-            Return the count of the task's cancellation requests.
-
-            This count is incremented when .cancel() is called
-            and may be decremented using .uncancel().
-            """
-            ...
-        def uncancel(self) -> int:
-            """
-            Decrement the task's count of cancellation requests.
-
-            This should be used by tasks that catch CancelledError
-            and wish to continue indefinitely until they are cancelled again.
-
-            Returns the remaining number of cancellation requests.
-            """
-            ...
-    if sys.version_info < (3, 9):
-        @classmethod
-        def current_task(cls, loop: AbstractEventLoop | None = None) -> Task[Any] | None: ...
-        @classmethod
-        def all_tasks(cls, loop: AbstractEventLoop | None = None) -> set[Task[Any]]: ...
-    if sys.version_info >= (3, 9):
-        def __class_getitem__(cls, item: Any, /) -> GenericAlias:
-            """See PEP 585"""
-            ...
+        def cancelling(self) -> int: ...
+        def uncancel(self) -> int: ...
+
+    def __class_getitem__(cls, item: Any, /) -> GenericAlias: ...
 
 def get_event_loop() -> AbstractEventLoop:
     """
@@ -322,12 +208,6 @@
     Leave task execution or suspend a task.
 
     Task belongs to loop.
-=======
-        def cancelling(self) -> int: ...
-        def uncancel(self) -> int: ...
-
-    def __class_getitem__(cls, item: Any, /) -> GenericAlias: ...
->>>>>>> 23488363
 
     Returns None.
     """
