"""
This module provides some more Pythonic support for SSL.

Object types:

  SSLSocket -- subtype of socket.socket which does SSL over the socket

Exceptions:

  SSLError -- exception raised for I/O errors

Functions:

  cert_time_to_seconds -- convert time string used for certificate
                          notBefore and notAfter functions to integer
                          seconds past the Epoch (the time values
                          returned from time.time())

  get_server_certificate (addr, ssl_version, ca_certs, timeout) -- Retrieve the
                          certificate from the server at the specified
                          address and return it as a PEM-encoded string


Integer constants:

SSL_ERROR_ZERO_RETURN
SSL_ERROR_WANT_READ
SSL_ERROR_WANT_WRITE
SSL_ERROR_WANT_X509_LOOKUP
SSL_ERROR_SYSCALL
SSL_ERROR_SSL
SSL_ERROR_WANT_CONNECT

SSL_ERROR_EOF
SSL_ERROR_INVALID_ERROR_CODE

The following group define certificate requirements that one side is
allowing/requiring from the other side:

CERT_NONE - no certificates from the other side are required (or will
            be looked at if provided)
CERT_OPTIONAL - certificates are not required, but if provided will be
                validated, and if validation fails, the connection will
                also fail
CERT_REQUIRED - certificates are required, and will be validated, and
                if validation fails, the connection will also fail

The following constants identify various SSL protocol variants:

PROTOCOL_SSLv2
PROTOCOL_SSLv3
PROTOCOL_SSLv23
PROTOCOL_TLS
PROTOCOL_TLS_CLIENT
PROTOCOL_TLS_SERVER
PROTOCOL_TLSv1
PROTOCOL_TLSv1_1
PROTOCOL_TLSv1_2

The following constants identify various SSL alert message descriptions as per
http://www.iana.org/assignments/tls-parameters/tls-parameters.xml#tls-parameters-6

ALERT_DESCRIPTION_CLOSE_NOTIFY
ALERT_DESCRIPTION_UNEXPECTED_MESSAGE
ALERT_DESCRIPTION_BAD_RECORD_MAC
ALERT_DESCRIPTION_RECORD_OVERFLOW
ALERT_DESCRIPTION_DECOMPRESSION_FAILURE
ALERT_DESCRIPTION_HANDSHAKE_FAILURE
ALERT_DESCRIPTION_BAD_CERTIFICATE
ALERT_DESCRIPTION_UNSUPPORTED_CERTIFICATE
ALERT_DESCRIPTION_CERTIFICATE_REVOKED
ALERT_DESCRIPTION_CERTIFICATE_EXPIRED
ALERT_DESCRIPTION_CERTIFICATE_UNKNOWN
ALERT_DESCRIPTION_ILLEGAL_PARAMETER
ALERT_DESCRIPTION_UNKNOWN_CA
ALERT_DESCRIPTION_ACCESS_DENIED
ALERT_DESCRIPTION_DECODE_ERROR
ALERT_DESCRIPTION_DECRYPT_ERROR
ALERT_DESCRIPTION_PROTOCOL_VERSION
ALERT_DESCRIPTION_INSUFFICIENT_SECURITY
ALERT_DESCRIPTION_INTERNAL_ERROR
ALERT_DESCRIPTION_USER_CANCELLED
ALERT_DESCRIPTION_NO_RENEGOTIATION
ALERT_DESCRIPTION_UNSUPPORTED_EXTENSION
ALERT_DESCRIPTION_CERTIFICATE_UNOBTAINABLE
ALERT_DESCRIPTION_UNRECOGNIZED_NAME
ALERT_DESCRIPTION_BAD_CERTIFICATE_STATUS_RESPONSE
ALERT_DESCRIPTION_BAD_CERTIFICATE_HASH_VALUE
ALERT_DESCRIPTION_UNKNOWN_PSK_IDENTITY
"""

import enum
import socket
import sys
from _ssl import (
    _DEFAULT_CIPHERS as _DEFAULT_CIPHERS,
    _OPENSSL_API_VERSION as _OPENSSL_API_VERSION,
    HAS_ALPN as HAS_ALPN,
    HAS_ECDH as HAS_ECDH,
    HAS_NPN as HAS_NPN,
    HAS_SNI as HAS_SNI,
    OPENSSL_VERSION as OPENSSL_VERSION,
    OPENSSL_VERSION_INFO as OPENSSL_VERSION_INFO,
    OPENSSL_VERSION_NUMBER as OPENSSL_VERSION_NUMBER,
    HAS_SSLv2 as HAS_SSLv2,
    HAS_SSLv3 as HAS_SSLv3,
    HAS_TLSv1 as HAS_TLSv1,
    HAS_TLSv1_1 as HAS_TLSv1_1,
    HAS_TLSv1_2 as HAS_TLSv1_2,
    HAS_TLSv1_3 as HAS_TLSv1_3,
    MemoryBIO as MemoryBIO,
    RAND_add as RAND_add,
    RAND_bytes as RAND_bytes,
    RAND_status as RAND_status,
    SSLSession as SSLSession,
    _PasswordType as _PasswordType,  # typeshed only, but re-export for other type stubs to use
    _SSLContext,
)
from _typeshed import ReadableBuffer, StrOrBytesPath, WriteableBuffer
from collections.abc import Callable, Iterable
from typing import Any, Literal, NamedTuple, TypedDict, overload, type_check_only
from typing_extensions import Never, Self, TypeAlias, deprecated

if sys.version_info >= (3, 13):
    from _ssl import HAS_PSK as HAS_PSK

if sys.version_info < (3, 12):
    from _ssl import RAND_pseudo_bytes as RAND_pseudo_bytes

if sys.version_info < (3, 10):
    from _ssl import RAND_egd as RAND_egd

if sys.platform == "win32":
    from _ssl import enum_certificates as enum_certificates, enum_crls as enum_crls

_PCTRTT: TypeAlias = tuple[tuple[str, str], ...]
_PCTRTTT: TypeAlias = tuple[_PCTRTT, ...]
_PeerCertRetDictType: TypeAlias = dict[str, str | _PCTRTTT | _PCTRTT]
_PeerCertRetType: TypeAlias = _PeerCertRetDictType | bytes | None
_SrvnmeCbType: TypeAlias = Callable[[SSLSocket | SSLObject, str | None, SSLSocket], int | None]

socket_error = OSError

class _Cipher(TypedDict):
    aead: bool
    alg_bits: int
    auth: str
    description: str
    digest: str | None
    id: int
    kea: str
    name: str
    protocol: str
    strength_bits: int
    symmetric: str

class SSLError(OSError):
    """An error occurred in the SSL implementation."""
    library: str
    reason: str

class SSLZeroReturnError(SSLError):
    """SSL/TLS session closed cleanly."""
    ...
class SSLWantReadError(SSLError):
    """
    Non-blocking SSL socket needs to read more data
    before the requested operation can be completed.
    """
    ...
class SSLWantWriteError(SSLError):
    """
    Non-blocking SSL socket needs to write more data
    before the requested operation can be completed.
    """
    ...
class SSLSyscallError(SSLError):
    """System error when attempting SSL operation."""
    ...
class SSLEOFError(SSLError):
    """SSL/TLS connection terminated abruptly."""
    ...

class SSLCertVerificationError(SSLError, ValueError):
    """A certificate could not be verified."""
    verify_code: int
    verify_message: str

CertificateError = SSLCertVerificationError

if sys.version_info < (3, 12):
    @deprecated("Deprecated since Python 3.7. Removed in Python 3.12. Use `SSLContext.wrap_socket()` instead.")
    def wrap_socket(
        sock: socket.socket,
        keyfile: StrOrBytesPath | None = None,
        certfile: StrOrBytesPath | None = None,
        server_side: bool = False,
        cert_reqs: int = ...,
        ssl_version: int = ...,
        ca_certs: str | None = None,
        do_handshake_on_connect: bool = True,
        suppress_ragged_eofs: bool = True,
        ciphers: str | None = None,
    ) -> SSLSocket: ...

def create_default_context(
    purpose: Purpose = ...,
    *,
    cafile: StrOrBytesPath | None = None,
    capath: StrOrBytesPath | None = None,
    cadata: str | ReadableBuffer | None = None,
) -> SSLContext:
    """
    Create a SSLContext object with default settings.

    NOTE: The protocol and settings may change anytime without prior
          deprecation. The values represent a fair balance between maximum
          compatibility and security.
    """
    ...

if sys.version_info >= (3, 10):
    def _create_unverified_context(
        protocol: int | None = None,
        *,
        cert_reqs: int = ...,
        check_hostname: bool = False,
        purpose: Purpose = ...,
        certfile: StrOrBytesPath | None = None,
        keyfile: StrOrBytesPath | None = None,
        cafile: StrOrBytesPath | None = None,
        capath: StrOrBytesPath | None = None,
        cadata: str | ReadableBuffer | None = None,
    ) -> SSLContext:
        """
        Create a SSLContext object for Python stdlib modules

        All Python stdlib modules shall use this function to create SSLContext
        objects in order to keep common settings in one place. The configuration
        is less restrict than create_default_context()'s to increase backward
        compatibility.
        """
        ...

else:
    def _create_unverified_context(
        protocol: int = ...,
        *,
        cert_reqs: int = ...,
        check_hostname: bool = False,
        purpose: Purpose = ...,
        certfile: StrOrBytesPath | None = None,
        keyfile: StrOrBytesPath | None = None,
        cafile: StrOrBytesPath | None = None,
        capath: StrOrBytesPath | None = None,
        cadata: str | ReadableBuffer | None = None,
    ) -> SSLContext:
        """
        Create a SSLContext object for Python stdlib modules

        All Python stdlib modules shall use this function to create SSLContext
        objects in order to keep common settings in one place. The configuration
        is less restrict than create_default_context()'s to increase backward
        compatibility.
        """
        ...

_create_default_https_context: Callable[..., SSLContext]

if sys.version_info < (3, 12):
<<<<<<< HEAD
    def match_hostname(cert: _PeerCertRetDictType, hostname: str) -> None:
        """
        Verify that *cert* (in decoded format as returned by
        SSLSocket.getpeercert()) matches the *hostname*.  RFC 2818 and RFC 6125
        rules are followed.

        The function matches IP addresses rather than dNSNames if hostname is a
        valid ipaddress string. IPv4 addresses are supported on all platforms.
        IPv6 addresses are supported on platforms with IPv6 support (AF_INET6
        and inet_pton).

        CertificateError is raised on failure. On success, the function
        returns nothing.
        """
        ...
=======
    @deprecated("Deprecated since Python 3.7. Removed in Python 3.12.")
    def match_hostname(cert: _PeerCertRetDictType, hostname: str) -> None: ...
>>>>>>> df8de9e5

def cert_time_to_seconds(cert_time: str) -> int:
    """
    Return the time in seconds since the Epoch, given the timestring
    representing the "notBefore" or "notAfter" date from a certificate
    in ``"%b %d %H:%M:%S %Y %Z"`` strptime format (C locale).

    "notBefore" or "notAfter" dates must use UTC (RFC 5280).

    Month is one of: Jan Feb Mar Apr May Jun Jul Aug Sep Oct Nov Dec
    UTC should be specified as GMT (see ASN1_TIME_print())
    """
    ...

if sys.version_info >= (3, 10):
    def get_server_certificate(
        addr: tuple[str, int], ssl_version: int = ..., ca_certs: str | None = None, timeout: float = ...
    ) -> str:
        """
        Retrieve the certificate from the server at the specified address,
        and return it as a PEM-encoded string.
        If 'ca_certs' is specified, validate the server cert against it.
        If 'ssl_version' is specified, use it in the connection attempt.
        If 'timeout' is specified, use it in the connection attempt.
        """
        ...

else:
    def get_server_certificate(addr: tuple[str, int], ssl_version: int = ..., ca_certs: str | None = None) -> str:
        """
        Retrieve the certificate from the server at the specified address,
        and return it as a PEM-encoded string.
        If 'ca_certs' is specified, validate the server cert against it.
        If 'ssl_version' is specified, use it in the connection attempt.
        """
        ...

def DER_cert_to_PEM_cert(der_cert_bytes: ReadableBuffer) -> str:
    """
    Takes a certificate in binary DER format and returns the
    PEM version of it as a string.
    """
    ...
def PEM_cert_to_DER_cert(pem_cert_string: str) -> bytes:
    """
    Takes a certificate in ASCII PEM format and returns the
    DER-encoded version of it as a byte sequence
    """
    ...

class DefaultVerifyPaths(NamedTuple):
    """DefaultVerifyPaths(cafile, capath, openssl_cafile_env, openssl_cafile, openssl_capath_env, openssl_capath)"""
    cafile: str
    capath: str
    openssl_cafile_env: str
    openssl_cafile: str
    openssl_capath_env: str
    openssl_capath: str

def get_default_verify_paths() -> DefaultVerifyPaths:
    """
    Return paths to default cafile and capath.
    
    """
    ...

class VerifyMode(enum.IntEnum):
    """An enumeration."""
    CERT_NONE = 0
    CERT_OPTIONAL = 1
    CERT_REQUIRED = 2

CERT_NONE: VerifyMode
CERT_OPTIONAL: VerifyMode
CERT_REQUIRED: VerifyMode

class VerifyFlags(enum.IntFlag):
    """An enumeration."""
    VERIFY_DEFAULT = 0
    VERIFY_CRL_CHECK_LEAF = 4
    VERIFY_CRL_CHECK_CHAIN = 12
    VERIFY_X509_STRICT = 32
    VERIFY_X509_TRUSTED_FIRST = 32768
    if sys.version_info >= (3, 10):
        VERIFY_ALLOW_PROXY_CERTS = 64
        VERIFY_X509_PARTIAL_CHAIN = 524288

VERIFY_DEFAULT: VerifyFlags
VERIFY_CRL_CHECK_LEAF: VerifyFlags
VERIFY_CRL_CHECK_CHAIN: VerifyFlags
VERIFY_X509_STRICT: VerifyFlags
VERIFY_X509_TRUSTED_FIRST: VerifyFlags

if sys.version_info >= (3, 10):
    VERIFY_ALLOW_PROXY_CERTS: VerifyFlags
    VERIFY_X509_PARTIAL_CHAIN: VerifyFlags

class _SSLMethod(enum.IntEnum):
    """An enumeration."""
    PROTOCOL_SSLv23 = 2
    PROTOCOL_SSLv2 = ...
    PROTOCOL_SSLv3 = ...
    PROTOCOL_TLSv1 = 3
    PROTOCOL_TLSv1_1 = 4
    PROTOCOL_TLSv1_2 = 5
    PROTOCOL_TLS = 2
    PROTOCOL_TLS_CLIENT = 16
    PROTOCOL_TLS_SERVER = 17

PROTOCOL_SSLv23: _SSLMethod
PROTOCOL_SSLv2: _SSLMethod
PROTOCOL_SSLv3: _SSLMethod
PROTOCOL_TLSv1: _SSLMethod
PROTOCOL_TLSv1_1: _SSLMethod
PROTOCOL_TLSv1_2: _SSLMethod
PROTOCOL_TLS: _SSLMethod
PROTOCOL_TLS_CLIENT: _SSLMethod
PROTOCOL_TLS_SERVER: _SSLMethod

class Options(enum.IntFlag):
    """An enumeration."""
    OP_ALL = 2147483728
    OP_NO_SSLv2 = 0
    OP_NO_SSLv3 = 33554432
    OP_NO_TLSv1 = 67108864
    OP_NO_TLSv1_1 = 268435456
    OP_NO_TLSv1_2 = 134217728
    OP_NO_TLSv1_3 = 536870912
    OP_CIPHER_SERVER_PREFERENCE = 4194304
    OP_SINGLE_DH_USE = 0
    OP_SINGLE_ECDH_USE = 0
    OP_NO_COMPRESSION = 131072
    OP_NO_TICKET = 16384
    OP_NO_RENEGOTIATION = 1073741824
    OP_ENABLE_MIDDLEBOX_COMPAT = 1048576
    if sys.version_info >= (3, 12):
        OP_LEGACY_SERVER_CONNECT = 4
        OP_ENABLE_KTLS = 8
    if sys.version_info >= (3, 11) or sys.platform == "linux":
        OP_IGNORE_UNEXPECTED_EOF = 128

OP_ALL: Options
OP_NO_SSLv2: Options
OP_NO_SSLv3: Options
OP_NO_TLSv1: Options
OP_NO_TLSv1_1: Options
OP_NO_TLSv1_2: Options
OP_NO_TLSv1_3: Options
OP_CIPHER_SERVER_PREFERENCE: Options
OP_SINGLE_DH_USE: Options
OP_SINGLE_ECDH_USE: Options
OP_NO_COMPRESSION: Options
OP_NO_TICKET: Options
OP_NO_RENEGOTIATION: Options
OP_ENABLE_MIDDLEBOX_COMPAT: Options
if sys.version_info >= (3, 12):
    OP_LEGACY_SERVER_CONNECT: Options
    OP_ENABLE_KTLS: Options
if sys.version_info >= (3, 11) or sys.platform == "linux":
    OP_IGNORE_UNEXPECTED_EOF: Options

HAS_NEVER_CHECK_COMMON_NAME: bool

CHANNEL_BINDING_TYPES: list[str]

class AlertDescription(enum.IntEnum):
    """An enumeration."""
    ALERT_DESCRIPTION_ACCESS_DENIED = 49
    ALERT_DESCRIPTION_BAD_CERTIFICATE = 42
    ALERT_DESCRIPTION_BAD_CERTIFICATE_HASH_VALUE = 114
    ALERT_DESCRIPTION_BAD_CERTIFICATE_STATUS_RESPONSE = 113
    ALERT_DESCRIPTION_BAD_RECORD_MAC = 20
    ALERT_DESCRIPTION_CERTIFICATE_EXPIRED = 45
    ALERT_DESCRIPTION_CERTIFICATE_REVOKED = 44
    ALERT_DESCRIPTION_CERTIFICATE_UNKNOWN = 46
    ALERT_DESCRIPTION_CERTIFICATE_UNOBTAINABLE = 111
    ALERT_DESCRIPTION_CLOSE_NOTIFY = 0
    ALERT_DESCRIPTION_DECODE_ERROR = 50
    ALERT_DESCRIPTION_DECOMPRESSION_FAILURE = 30
    ALERT_DESCRIPTION_DECRYPT_ERROR = 51
    ALERT_DESCRIPTION_HANDSHAKE_FAILURE = 40
    ALERT_DESCRIPTION_ILLEGAL_PARAMETER = 47
    ALERT_DESCRIPTION_INSUFFICIENT_SECURITY = 71
    ALERT_DESCRIPTION_INTERNAL_ERROR = 80
    ALERT_DESCRIPTION_NO_RENEGOTIATION = 100
    ALERT_DESCRIPTION_PROTOCOL_VERSION = 70
    ALERT_DESCRIPTION_RECORD_OVERFLOW = 22
    ALERT_DESCRIPTION_UNEXPECTED_MESSAGE = 10
    ALERT_DESCRIPTION_UNKNOWN_CA = 48
    ALERT_DESCRIPTION_UNKNOWN_PSK_IDENTITY = 115
    ALERT_DESCRIPTION_UNRECOGNIZED_NAME = 112
    ALERT_DESCRIPTION_UNSUPPORTED_CERTIFICATE = 43
    ALERT_DESCRIPTION_UNSUPPORTED_EXTENSION = 110
    ALERT_DESCRIPTION_USER_CANCELLED = 90

ALERT_DESCRIPTION_HANDSHAKE_FAILURE: AlertDescription
ALERT_DESCRIPTION_INTERNAL_ERROR: AlertDescription
ALERT_DESCRIPTION_ACCESS_DENIED: AlertDescription
ALERT_DESCRIPTION_BAD_CERTIFICATE: AlertDescription
ALERT_DESCRIPTION_BAD_CERTIFICATE_HASH_VALUE: AlertDescription
ALERT_DESCRIPTION_BAD_CERTIFICATE_STATUS_RESPONSE: AlertDescription
ALERT_DESCRIPTION_BAD_RECORD_MAC: AlertDescription
ALERT_DESCRIPTION_CERTIFICATE_EXPIRED: AlertDescription
ALERT_DESCRIPTION_CERTIFICATE_REVOKED: AlertDescription
ALERT_DESCRIPTION_CERTIFICATE_UNKNOWN: AlertDescription
ALERT_DESCRIPTION_CERTIFICATE_UNOBTAINABLE: AlertDescription
ALERT_DESCRIPTION_CLOSE_NOTIFY: AlertDescription
ALERT_DESCRIPTION_DECODE_ERROR: AlertDescription
ALERT_DESCRIPTION_DECOMPRESSION_FAILURE: AlertDescription
ALERT_DESCRIPTION_DECRYPT_ERROR: AlertDescription
ALERT_DESCRIPTION_ILLEGAL_PARAMETER: AlertDescription
ALERT_DESCRIPTION_INSUFFICIENT_SECURITY: AlertDescription
ALERT_DESCRIPTION_NO_RENEGOTIATION: AlertDescription
ALERT_DESCRIPTION_PROTOCOL_VERSION: AlertDescription
ALERT_DESCRIPTION_RECORD_OVERFLOW: AlertDescription
ALERT_DESCRIPTION_UNEXPECTED_MESSAGE: AlertDescription
ALERT_DESCRIPTION_UNKNOWN_CA: AlertDescription
ALERT_DESCRIPTION_UNKNOWN_PSK_IDENTITY: AlertDescription
ALERT_DESCRIPTION_UNRECOGNIZED_NAME: AlertDescription
ALERT_DESCRIPTION_UNSUPPORTED_CERTIFICATE: AlertDescription
ALERT_DESCRIPTION_UNSUPPORTED_EXTENSION: AlertDescription
ALERT_DESCRIPTION_USER_CANCELLED: AlertDescription

# This class is not exposed. It calls itself ssl._ASN1Object.
@type_check_only
class _ASN1ObjectBase(NamedTuple):
    nid: int
    shortname: str
    longname: str
    oid: str

class _ASN1Object(_ASN1ObjectBase):
    """
    ASN.1 object identifier lookup
    
    """
    def __new__(cls, oid: str) -> Self: ...
    @classmethod
    def fromnid(cls, nid: int) -> Self:
        """
        Create _ASN1Object from OpenSSL numeric ID
        
        """
        ...
    @classmethod
    def fromname(cls, name: str) -> Self:
        """
        Create _ASN1Object from short name, long name or OID
        
        """
        ...

class Purpose(_ASN1Object, enum.Enum):
    """
    SSLContext purpose flags with X509v3 Extended Key Usage objects
    
    """
    # Normally this class would inherit __new__ from _ASN1Object, but
    # because this is an enum, the inherited __new__ is replaced at runtime with
    # Enum.__new__.
    def __new__(cls, value: object) -> Self: ...
    SERVER_AUTH = (129, "serverAuth", "TLS Web Server Authentication", "1.3.6.1.5.5.7.3.2")  # pyright: ignore[reportCallIssue]
    CLIENT_AUTH = (130, "clientAuth", "TLS Web Client Authentication", "1.3.6.1.5.5.7.3.1")  # pyright: ignore[reportCallIssue]

class SSLSocket(socket.socket):
    """
    This class implements a subtype of socket.socket that wraps
    the underlying OS socket in an SSL context when necessary, and
    provides read and write methods over that channel. 
    """
    context: SSLContext
    server_side: bool
    server_hostname: str | None
    session: SSLSession | None
    @property
    def session_reused(self) -> bool | None:
        """Was the client session reused during handshake"""
        ...
    def __init__(self, *args: Any, **kwargs: Any) -> None: ...
    def connect(self, addr: socket._Address) -> None:
        """
        Connects to remote ADDR, and then wraps the connection in
        an SSL channel.
        """
        ...
    def connect_ex(self, addr: socket._Address) -> int:
        """
        Connects to remote ADDR, and then wraps the connection in
        an SSL channel.
        """
        ...
    def recv(self, buflen: int = 1024, flags: int = 0) -> bytes: ...
    def recv_into(self, buffer: WriteableBuffer, nbytes: int | None = None, flags: int = 0) -> int: ...
    def recvfrom(self, buflen: int = 1024, flags: int = 0) -> tuple[bytes, socket._RetAddress]: ...
    def recvfrom_into(
        self, buffer: WriteableBuffer, nbytes: int | None = None, flags: int = 0
    ) -> tuple[int, socket._RetAddress]: ...
    def send(self, data: ReadableBuffer, flags: int = 0) -> int: ...
    def sendall(self, data: ReadableBuffer, flags: int = 0) -> None: ...
    @overload
    def sendto(self, data: ReadableBuffer, flags_or_addr: socket._Address, addr: None = None) -> int: ...
    @overload
    def sendto(self, data: ReadableBuffer, flags_or_addr: int, addr: socket._Address) -> int: ...
    def shutdown(self, how: int) -> None: ...
    def read(self, len: int = 1024, buffer: bytearray | None = None) -> bytes:
        """
        Read up to LEN bytes and return them.
        Return zero-length string on EOF.
        """
        ...
    def write(self, data: ReadableBuffer) -> int:
        """
        Write DATA to the underlying SSL channel.  Returns
        number of bytes of DATA actually transmitted.
        """
        ...
    def do_handshake(self, block: bool = False) -> None:
        """Start the SSL/TLS handshake."""
        ...
    @overload
    def getpeercert(self, binary_form: Literal[False] = False) -> _PeerCertRetDictType | None:
        """
        Returns a formatted version of the data in the certificate provided
        by the other end of the SSL channel.

        Return None if no certificate was provided, {} if a certificate was
        provided, but not validated.
        """
        ...
    @overload
    def getpeercert(self, binary_form: Literal[True]) -> bytes | None:
        """
        Returns a formatted version of the data in the certificate provided
        by the other end of the SSL channel.

        Return None if no certificate was provided, {} if a certificate was
        provided, but not validated.
        """
        ...
    @overload
    def getpeercert(self, binary_form: bool) -> _PeerCertRetType:
        """
        Returns a formatted version of the data in the certificate provided
        by the other end of the SSL channel.

        Return None if no certificate was provided, {} if a certificate was
        provided, but not validated.
        """
        ...
    def cipher(self) -> tuple[str, str, int] | None:
        """
        Return the currently selected cipher as a 3-tuple ``(name,
        ssl_version, secret_bits)``.
        """
        ...
    def shared_ciphers(self) -> list[tuple[str, str, int]] | None:
        """
        Return a list of ciphers shared by the client during the handshake or
        None if this is not a valid server connection.
        """
        ...
    def compression(self) -> str | None:
        """
        Return the current compression algorithm in use, or ``None`` if
        compression was not negotiated or not supported by one of the peers.
        """
        ...
    def get_channel_binding(self, cb_type: str = "tls-unique") -> bytes | None:
        """
        Get channel binding data for current connection.  Raise ValueError
        if the requested `cb_type` is not supported.  Return bytes of the data
        or None if the data is not available (e.g. before the handshake).
        """
        ...
    def selected_alpn_protocol(self) -> str | None:
        """
        Return the currently selected ALPN protocol as a string, or ``None``
        if a next protocol was not negotiated or if ALPN is not supported by one
        of the peers.
        """
        ...
    if sys.version_info >= (3, 10):
        @deprecated("Deprecated in 3.10. Use ALPN instead.")
        def selected_npn_protocol(self) -> str | None:
            """
            Return the currently selected NPN protocol as a string, or ``None``
            if a next protocol was not negotiated or if NPN is not supported by one
            of the peers.
            """
            ...
    else:
        def selected_npn_protocol(self) -> str | None:
            """
            Return the currently selected NPN protocol as a string, or ``None``
            if a next protocol was not negotiated or if NPN is not supported by one
            of the peers.
            """
            ...

    def accept(self) -> tuple[SSLSocket, socket._RetAddress]:
        """
        Accepts a new connection from a remote client, and returns
        a tuple containing that new connection wrapped with a server-side
        SSL channel, and the address of the remote client.
        """
        ...
    def unwrap(self) -> socket.socket:
        """Start the SSL shutdown handshake."""
        ...
    def version(self) -> str | None:
        """
        Return a string identifying the protocol version used by the
        current SSL channel. 
        """
        ...
    def pending(self) -> int:
        """Return the number of bytes that can be read immediately."""
        ...
    def verify_client_post_handshake(self) -> None: ...
    # These methods always raise `NotImplementedError`:
    def recvmsg(self, *args: Never, **kwargs: Never) -> Never: ...  # type: ignore[override]
    def recvmsg_into(self, *args: Never, **kwargs: Never) -> Never: ...  # type: ignore[override]
    def sendmsg(self, *args: Never, **kwargs: Never) -> Never: ...  # type: ignore[override]
    if sys.version_info >= (3, 13):
        def get_verified_chain(self) -> list[bytes]:
            """
            Returns verified certificate chain provided by the other
            end of the SSL channel as a list of DER-encoded bytes.

            If certificate verification was disabled method acts the same as
            ``SSLSocket.get_unverified_chain``.
            """
            ...
        def get_unverified_chain(self) -> list[bytes]:
            """
            Returns raw certificate chain provided by the other
            end of the SSL channel as a list of DER-encoded bytes.
            """
            ...

class TLSVersion(enum.IntEnum):
    """An enumeration."""
    MINIMUM_SUPPORTED = -2
    MAXIMUM_SUPPORTED = -1
    SSLv3 = 768
    TLSv1 = 769
    TLSv1_1 = 770
    TLSv1_2 = 771
    TLSv1_3 = 772

class SSLContext(_SSLContext):
    """
    An SSLContext holds various SSL-related configuration options and
    data, such as certificates and possibly a private key.
    """
    options: Options
    verify_flags: VerifyFlags
    verify_mode: VerifyMode
    @property
    def protocol(self) -> _SSLMethod: ...  # type: ignore[override]
    hostname_checks_common_name: bool
    maximum_version: TLSVersion
    minimum_version: TLSVersion
    # The following two attributes have class-level defaults.
    # However, the docs explicitly state that it's OK to override these attributes on instances,
    # so making these ClassVars wouldn't be appropriate
    sslobject_class: type[SSLObject]
    sslsocket_class: type[SSLSocket]
    keylog_filename: str
    post_handshake_auth: bool
    if sys.version_info >= (3, 10):
        security_level: int
    if sys.version_info >= (3, 10):
        @overload
        def __new__(cls, protocol: int, *args: Any, **kwargs: Any) -> Self: ...
        @overload
        @deprecated("Deprecated since Python 3.10. Use a specific version of the SSL protocol.")
        def __new__(cls, protocol: None = None, *args: Any, **kwargs: Any) -> Self: ...
    else:
        def __new__(cls, protocol: int = ..., *args: Any, **kwargs: Any) -> Self: ...

    def load_default_certs(self, purpose: Purpose = ...) -> None: ...
    def load_verify_locations(
        self,
        cafile: StrOrBytesPath | None = None,
        capath: StrOrBytesPath | None = None,
        cadata: str | ReadableBuffer | None = None,
    ) -> None: ...
    @overload
    def get_ca_certs(self, binary_form: Literal[False] = False) -> list[_PeerCertRetDictType]:
        """
        Returns a list of dicts with information of loaded CA certs.

        If the optional argument is True, returns a DER-encoded copy of the CA
        certificate.

        NOTE: Certificates in a capath directory aren't loaded unless they have
        been used at least once.
        """
        ...
    @overload
    def get_ca_certs(self, binary_form: Literal[True]) -> list[bytes]:
        """
        Returns a list of dicts with information of loaded CA certs.

        If the optional argument is True, returns a DER-encoded copy of the CA
        certificate.

        NOTE: Certificates in a capath directory aren't loaded unless they have
        been used at least once.
        """
        ...
    @overload
    def get_ca_certs(self, binary_form: bool = False) -> Any:
        """
        Returns a list of dicts with information of loaded CA certs.

        If the optional argument is True, returns a DER-encoded copy of the CA
        certificate.

        NOTE: Certificates in a capath directory aren't loaded unless they have
        been used at least once.
        """
        ...
    def get_ciphers(self) -> list[_Cipher]: ...
    def set_default_verify_paths(self) -> None: ...
    def set_ciphers(self, cipherlist: str, /) -> None: ...
    def set_alpn_protocols(self, alpn_protocols: Iterable[str]) -> None: ...
    if sys.version_info >= (3, 10):
        @deprecated("Deprecated in 3.10. Use ALPN instead.")
        def set_npn_protocols(self, npn_protocols: Iterable[str]) -> None: ...
    else:
        def set_npn_protocols(self, npn_protocols: Iterable[str]) -> None: ...

    def set_servername_callback(self, server_name_callback: _SrvnmeCbType | None) -> None: ...
    def load_dh_params(self, path: str, /) -> None: ...
    def set_ecdh_curve(self, name: str, /) -> None: ...
    def wrap_socket(
        self,
        sock: socket.socket,
        server_side: bool = False,
        do_handshake_on_connect: bool = True,
        suppress_ragged_eofs: bool = True,
        server_hostname: str | bytes | None = None,
        session: SSLSession | None = None,
    ) -> SSLSocket: ...
    def wrap_bio(
        self,
        incoming: MemoryBIO,
        outgoing: MemoryBIO,
        server_side: bool = False,
        server_hostname: str | bytes | None = None,
        session: SSLSession | None = None,
    ) -> SSLObject: ...

class SSLObject:
    """
    This class implements an interface on top of a low-level SSL object as
    implemented by OpenSSL. This object captures the state of an SSL connection
    but does not provide any network IO itself. IO needs to be performed
    through separate "BIO" objects which are OpenSSL's IO abstraction layer.

    This class does not have a public constructor. Instances are returned by
    ``SSLContext.wrap_bio``. This class is typically used by framework authors
    that want to implement asynchronous IO for SSL through memory buffers.

    When compared to ``SSLSocket``, this object lacks the following features:

     * Any form of network IO, including methods such as ``recv`` and ``send``.
     * The ``do_handshake_on_connect`` and ``suppress_ragged_eofs`` machinery.
    """
    context: SSLContext
    @property
    def server_side(self) -> bool:
        """Whether this is a server-side socket."""
        ...
    @property
    def server_hostname(self) -> str | None:
        """
        The currently set server hostname (for SNI), or ``None`` if no
        server hostname is set.
        """
        ...
    session: SSLSession | None
    @property
    def session_reused(self) -> bool:
        """Was the client session reused during handshake"""
        ...
    def __init__(self, *args: Any, **kwargs: Any) -> None: ...
    def read(self, len: int = 1024, buffer: bytearray | None = None) -> bytes:
        """
        Read up to 'len' bytes from the SSL object and return them.

        If 'buffer' is provided, read into this buffer and return the number of
        bytes read.
        """
        ...
    def write(self, data: ReadableBuffer) -> int:
        """
        Write 'data' to the SSL object and return the number of bytes
        written.

        The 'data' argument must support the buffer interface.
        """
        ...
    @overload
    def getpeercert(self, binary_form: Literal[False] = False) -> _PeerCertRetDictType | None:
        """
        Returns a formatted version of the data in the certificate provided
        by the other end of the SSL channel.

        Return None if no certificate was provided, {} if a certificate was
        provided, but not validated.
        """
        ...
    @overload
    def getpeercert(self, binary_form: Literal[True]) -> bytes | None:
        """
        Returns a formatted version of the data in the certificate provided
        by the other end of the SSL channel.

        Return None if no certificate was provided, {} if a certificate was
        provided, but not validated.
        """
        ...
    @overload
    def getpeercert(self, binary_form: bool) -> _PeerCertRetType:
        """
        Returns a formatted version of the data in the certificate provided
        by the other end of the SSL channel.

        Return None if no certificate was provided, {} if a certificate was
        provided, but not validated.
        """
        ...
    def selected_alpn_protocol(self) -> str | None:
        """
        Return the currently selected ALPN protocol as a string, or ``None``
        if a next protocol was not negotiated or if ALPN is not supported by one
        of the peers.
        """
        ...
    if sys.version_info >= (3, 10):
        @deprecated("Deprecated in 3.10. Use ALPN instead.")
        def selected_npn_protocol(self) -> str | None:
            """
            Return the currently selected NPN protocol as a string, or ``None``
            if a next protocol was not negotiated or if NPN is not supported by one
            of the peers.
            """
            ...
    else:
        def selected_npn_protocol(self) -> str | None:
            """
            Return the currently selected NPN protocol as a string, or ``None``
            if a next protocol was not negotiated or if NPN is not supported by one
            of the peers.
            """
            ...

    def cipher(self) -> tuple[str, str, int] | None:
        """
        Return the currently selected cipher as a 3-tuple ``(name,
        ssl_version, secret_bits)``.
        """
        ...
    def shared_ciphers(self) -> list[tuple[str, str, int]] | None:
        """
        Return a list of ciphers shared by the client during the handshake or
        None if this is not a valid server connection.
        """
        ...
    def compression(self) -> str | None:
        """
        Return the current compression algorithm in use, or ``None`` if
        compression was not negotiated or not supported by one of the peers.
        """
        ...
    def pending(self) -> int:
        """Return the number of bytes that can be read immediately."""
        ...
    def do_handshake(self) -> None:
        """Start the SSL/TLS handshake."""
        ...
    def unwrap(self) -> None:
        """Start the SSL shutdown handshake."""
        ...
    def version(self) -> str | None:
        """
        Return a string identifying the protocol version used by the
        current SSL channel. 
        """
        ...
    def get_channel_binding(self, cb_type: str = "tls-unique") -> bytes | None:
        """
        Get channel binding data for current connection.  Raise ValueError
        if the requested `cb_type` is not supported.  Return bytes of the data
        or None if the data is not available (e.g. before the handshake).
        """
        ...
    def verify_client_post_handshake(self) -> None: ...
    if sys.version_info >= (3, 13):
        def get_verified_chain(self) -> list[bytes]:
            """
            Returns verified certificate chain provided by the other
            end of the SSL channel as a list of DER-encoded bytes.

            If certificate verification was disabled method acts the same as
            ``SSLSocket.get_unverified_chain``.
            """
            ...
        def get_unverified_chain(self) -> list[bytes]:
            """
            Returns raw certificate chain provided by the other
            end of the SSL channel as a list of DER-encoded bytes.
            """
            ...

class SSLErrorNumber(enum.IntEnum):
    """An enumeration."""
    SSL_ERROR_EOF = 8
    SSL_ERROR_INVALID_ERROR_CODE = 10
    SSL_ERROR_SSL = 1
    SSL_ERROR_SYSCALL = 5
    SSL_ERROR_WANT_CONNECT = 7
    SSL_ERROR_WANT_READ = 2
    SSL_ERROR_WANT_WRITE = 3
    SSL_ERROR_WANT_X509_LOOKUP = 4
    SSL_ERROR_ZERO_RETURN = 6

SSL_ERROR_EOF: SSLErrorNumber  # undocumented
SSL_ERROR_INVALID_ERROR_CODE: SSLErrorNumber  # undocumented
SSL_ERROR_SSL: SSLErrorNumber  # undocumented
SSL_ERROR_SYSCALL: SSLErrorNumber  # undocumented
SSL_ERROR_WANT_CONNECT: SSLErrorNumber  # undocumented
SSL_ERROR_WANT_READ: SSLErrorNumber  # undocumented
SSL_ERROR_WANT_WRITE: SSLErrorNumber  # undocumented
SSL_ERROR_WANT_X509_LOOKUP: SSLErrorNumber  # undocumented
SSL_ERROR_ZERO_RETURN: SSLErrorNumber  # undocumented

def get_protocol_name(protocol_code: int) -> str: ...

PEM_FOOTER: str
PEM_HEADER: str
SOCK_STREAM: int
SOL_SOCKET: int
SO_TYPE: int<|MERGE_RESOLUTION|>--- conflicted
+++ resolved
@@ -268,12 +268,8 @@
 _create_default_https_context: Callable[..., SSLContext]
 
 if sys.version_info < (3, 12):
-<<<<<<< HEAD
-    def match_hostname(cert: _PeerCertRetDictType, hostname: str) -> None:
-        """
-        Verify that *cert* (in decoded format as returned by
-        SSLSocket.getpeercert()) matches the *hostname*.  RFC 2818 and RFC 6125
-        rules are followed.
+    @deprecated("Deprecated since Python 3.7. Removed in Python 3.12.")
+    def match_hostname(cert: _PeerCertRetDictType, hostname: str) -> None: ...
 
         The function matches IP addresses rather than dNSNames if hostname is a
         valid ipaddress string. IPv4 addresses are supported on all platforms.
@@ -284,10 +280,6 @@
         returns nothing.
         """
         ...
-=======
-    @deprecated("Deprecated since Python 3.7. Removed in Python 3.12.")
-    def match_hostname(cert: _PeerCertRetDictType, hostname: str) -> None: ...
->>>>>>> df8de9e5
 
 def cert_time_to_seconds(cert_time: str) -> int:
     """
