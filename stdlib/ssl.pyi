--- conflicted
+++ resolved
@@ -202,75 +202,6 @@
         suppress_ragged_eofs: bool = True,
         ciphers: str | None = None,
     ) -> SSLSocket: ...
-<<<<<<< HEAD
-
-def create_default_context(
-    purpose: Purpose = ...,
-    *,
-    cafile: StrOrBytesPath | None = None,
-    capath: StrOrBytesPath | None = None,
-    cadata: str | ReadableBuffer | None = None,
-) -> SSLContext:
-    """
-    Create a SSLContext object with default settings.
-
-    NOTE: The protocol and settings may change anytime without prior
-          deprecation. The values represent a fair balance between maximum
-          compatibility and security.
-    """
-    ...
-
-if sys.version_info >= (3, 10):
-    def _create_unverified_context(
-        protocol: int | None = None,
-        *,
-        cert_reqs: int = ...,
-        check_hostname: bool = False,
-        purpose: Purpose = ...,
-        certfile: StrOrBytesPath | None = None,
-        keyfile: StrOrBytesPath | None = None,
-        cafile: StrOrBytesPath | None = None,
-        capath: StrOrBytesPath | None = None,
-        cadata: str | ReadableBuffer | None = None,
-    ) -> SSLContext:
-        """
-        Create a SSLContext object for Python stdlib modules
-
-        All Python stdlib modules shall use this function to create SSLContext
-        objects in order to keep common settings in one place. The configuration
-        is less restrict than create_default_context()'s to increase backward
-        compatibility.
-        """
-        ...
-
-else:
-    def _create_unverified_context(
-        protocol: int = ...,
-        *,
-        cert_reqs: int = ...,
-        check_hostname: bool = False,
-        purpose: Purpose = ...,
-        certfile: StrOrBytesPath | None = None,
-        keyfile: StrOrBytesPath | None = None,
-        cafile: StrOrBytesPath | None = None,
-        capath: StrOrBytesPath | None = None,
-        cadata: str | ReadableBuffer | None = None,
-    ) -> SSLContext:
-        """
-        Create a SSLContext object for Python stdlib modules
-
-        All Python stdlib modules shall use this function to create SSLContext
-        objects in order to keep common settings in one place. The configuration
-        is less restrict than create_default_context()'s to increase backward
-        compatibility.
-        """
-        ...
-
-_create_default_https_context: Callable[..., SSLContext]
-
-if sys.version_info < (3, 12):
-=======
->>>>>>> 9f13289b
     @deprecated("Deprecated since Python 3.7. Removed in Python 3.12.")
     def match_hostname(cert: _PeerCertRetDictType, hostname: str) -> None:
         """
@@ -669,19 +600,8 @@
         """
         ...
     if sys.version_info >= (3, 10):
-<<<<<<< HEAD
-        @deprecated("Deprecated in 3.10. Use ALPN instead.")
-        def selected_npn_protocol(self) -> str | None:
-            """
-            Return the currently selected NPN protocol as a string, or ``None``
-            if a next protocol was not negotiated or if NPN is not supported by one
-            of the peers.
-            """
-            ...
-=======
         @deprecated("Deprecated since Python 3.10. Use ALPN instead.")
         def selected_npn_protocol(self) -> str | None: ...
->>>>>>> 9f13289b
     else:
         def selected_npn_protocol(self) -> str | None:
             """
@@ -973,19 +893,8 @@
         """
         ...
     if sys.version_info >= (3, 10):
-<<<<<<< HEAD
-        @deprecated("Deprecated in 3.10. Use ALPN instead.")
-        def selected_npn_protocol(self) -> str | None:
-            """
-            Return the currently selected NPN protocol as a string, or ``None``
-            if a next protocol was not negotiated or if NPN is not supported by one
-            of the peers.
-            """
-            ...
-=======
         @deprecated("Deprecated since Python 3.10. Use ALPN instead.")
         def selected_npn_protocol(self) -> str | None: ...
->>>>>>> 9f13289b
     else:
         def selected_npn_protocol(self) -> str | None:
             """
