--- conflicted
+++ resolved
@@ -535,17 +535,10 @@
         ...
 
 class Purpose(_ASN1Object, enum.Enum):
-<<<<<<< HEAD
-    """
-    SSLContext purpose flags with X509v3 Extended Key Usage objects
-    
-    """
-=======
     # Normally this class would inherit __new__ from _ASN1Object, but
     # because this is an enum, the inherited __new__ is replaced at runtime with
     # Enum.__new__.
     def __new__(cls, value: object) -> Self: ...
->>>>>>> 0d4dd20b
     SERVER_AUTH = (129, "serverAuth", "TLS Web Server Authentication", "1.3.6.1.5.5.7.3.2")  # pyright: ignore[reportCallIssue]
     CLIENT_AUTH = (130, "clientAuth", "TLS Web Client Authentication", "1.3.6.1.5.5.7.3.1")  # pyright: ignore[reportCallIssue]
 
