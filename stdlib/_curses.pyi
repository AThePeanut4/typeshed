--- conflicted
+++ resolved
@@ -1037,64 +1037,12 @@
         """
         ...
     @overload
-<<<<<<< HEAD
-    def addstr(self, y: int, x: int, str: str, attr: int = ...) -> None:
-        """
-        addstr([y, x,] str, [attr])
-        Paint the string.
-
-          y
-            Y-coordinate.
-          x
-            X-coordinate.
-          str
-            String to add.
-          attr
-            Attributes for characters.
-
-        Paint the string str at (y, x) with attributes attr,
-        overwriting anything previously on the display.
-        By default, the character position and attributes are the
-        current settings for the window object.
-        """
-        ...
-    def attroff(self, attr: int, /) -> None:
-        """Remove attribute attr from the "background" set."""
-        ...
-    def attron(self, attr: int, /) -> None:
-        """Add attribute attr from the "background" set."""
-        ...
-    def attrset(self, attr: int, /) -> None:
-        """Set the "background" set of attributes."""
-        ...
-    def bkgd(self, ch: _ChType, attr: int = ..., /) -> None:
-        """
-        Set the background property of the window.
-
-        ch
-          Background character.
-        attr
-          Background attributes.
-        """
-        ...
-    def bkgdset(self, ch: _ChType, attr: int = ..., /) -> None:
-        """
-        Set the window's background.
-
-        ch
-          Background character.
-        attr
-          Background attributes.
-        """
-        ...
-=======
     def addstr(self, y: int, x: int, str: str, attr: int = ...) -> None: ...
     def attroff(self, attr: int, /) -> None: ...
     def attron(self, attr: int, /) -> None: ...
     def attrset(self, attr: int, /) -> None: ...
     def bkgd(self, ch: _ChType, attr: int = 0, /) -> None: ...
     def bkgdset(self, ch: _ChType, attr: int = 0, /) -> None: ...
->>>>>>> ca44e4c4
     def border(
         self,
         ls: _ChType = ...,
@@ -1221,51 +1169,9 @@
         """
         ...
     @overload
-<<<<<<< HEAD
-    def derwin(self, nlines: int, ncols: int, begin_y: int, begin_x: int) -> window:
-        """
-        derwin([nlines=0, ncols=0,] begin_y, begin_x)
-        Create a sub-window (window-relative coordinates).
-
-          nlines
-            Height.
-          ncols
-            Width.
-          begin_y
-            Top side y-coordinate.
-          begin_x
-            Left side x-coordinate.
-
-        derwin() is the same as calling subwin(), except that begin_y and begin_x
-        are relative to the origin of the window, rather than relative to the entire
-        screen.
-        """
-        ...
-    def echochar(self, ch: _ChType, attr: int = ..., /) -> None:
-        """
-        Add character ch with attribute attr, and refresh.
-
-        ch
-          Character to add.
-        attr
-          Attributes for the character.
-        """
-        ...
-    def enclose(self, y: int, x: int, /) -> bool:
-        """
-        Return True if the screen-relative coordinates are enclosed by the window.
-
-        y
-          Y-coordinate.
-        x
-          X-coordinate.
-        """
-        ...
-=======
     def derwin(self, nlines: int, ncols: int, begin_y: int, begin_x: int) -> window: ...
     def echochar(self, ch: _ChType, attr: int = 0, /) -> None: ...
     def enclose(self, y: int, x: int, /) -> bool: ...
->>>>>>> ca44e4c4
     def erase(self) -> None: ...
     def getbegyx(self) -> tuple[int, int]: ...
     def getbkgd(self) -> tuple[int, int]:
