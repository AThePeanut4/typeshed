"""Disassembler of Python byte code into mnemonics."""

import sys
import types
from collections.abc import Callable, Iterator
from opcode import *  # `dis` re-exports it as a part of public API
from typing import IO, Any, NamedTuple
from typing_extensions import Self, TypeAlias

__all__ = [
    "code_info",
    "dis",
    "disassemble",
    "distb",
    "disco",
    "findlinestarts",
    "findlabels",
    "show_code",
    "get_instructions",
    "Instruction",
    "Bytecode",
    "cmp_op",
    "hasconst",
    "hasname",
    "hasjrel",
    "hasjabs",
    "haslocal",
    "hascompare",
    "hasfree",
    "opname",
    "opmap",
    "HAVE_ARGUMENT",
    "EXTENDED_ARG",
    "stack_effect",
]
if sys.version_info >= (3, 13):
    __all__ += ["hasjump"]

if sys.version_info >= (3, 12):
    __all__ += ["hasarg", "hasexc"]
else:
    __all__ += ["hasnargs"]

# Strictly this should not have to include Callable, but mypy doesn't use FunctionType
# for functions (python/mypy#3171)
_HaveCodeType: TypeAlias = types.MethodType | types.FunctionType | types.CodeType | type | Callable[..., Any]

if sys.version_info >= (3, 11):
    class Positions(NamedTuple):
        """Positions(lineno, end_lineno, col_offset, end_col_offset)"""
        lineno: int | None = None
        end_lineno: int | None = None
        col_offset: int | None = None
        end_col_offset: int | None = None

if sys.version_info >= (3, 13):
    class _Instruction(NamedTuple):
        """_Instruction(opname, opcode, arg, argval, argrepr, offset, start_offset, starts_line, line_number, label, positions, cache_info)"""
        opname: str
        opcode: int
        arg: int | None
        argval: Any
        argrepr: str
        offset: int
        start_offset: int
        starts_line: bool
        line_number: int | None
        label: int | None = None
        positions: Positions | None = None
        cache_info: list[tuple[str, int, Any]] | None = None

elif sys.version_info >= (3, 11):
    class _Instruction(NamedTuple):
        """_Instruction(opname, opcode, arg, argval, argrepr, offset, starts_line, is_jump_target, positions)"""
        opname: str
        opcode: int
        arg: int | None
        argval: Any
        argrepr: str
        offset: int
        starts_line: int | None
        is_jump_target: bool
        positions: Positions | None = None

else:
    class _Instruction(NamedTuple):
        """_Instruction(opname, opcode, arg, argval, argrepr, offset, starts_line, is_jump_target)"""
        opname: str
        opcode: int
        arg: int | None
        argval: Any
        argrepr: str
        offset: int
        starts_line: int | None
        is_jump_target: bool

class Instruction(_Instruction):
    """
    Details for a bytecode operation.

    Defined fields:
      opname - human readable name for operation
      opcode - numeric code for operation
      arg - numeric argument to operation (if any), otherwise None
      argval - resolved arg value (if known), otherwise same as arg
      argrepr - human readable description of operation argument
      offset - start index of operation within bytecode sequence
      start_offset - start index of operation within bytecode sequence including extended args if present;
                     otherwise equal to Instruction.offset
      starts_line - True if this opcode starts a source line, otherwise False
      line_number - source line number associated with this opcode (if any), otherwise None
      label - A label if this instruction is a jump target, otherwise None
      positions - Optional dis.Positions object holding the span of source code
                  covered by this instruction
      cache_info - information about the format and content of the instruction's cache
                     entries (if any)
    """
    if sys.version_info < (3, 13):
        def _disassemble(self, lineno_width: int = 3, mark_as_current: bool = False, offset_width: int = 4) -> str:
            """
            Format instruction details for inclusion in disassembly output

            *lineno_width* sets the width of the line number field (0 omits it)
            *mark_as_current* inserts a '-->' marker arrow as part of the line
            *offset_width* sets the width of the instruction offset field
            """
            ...
    if sys.version_info >= (3, 13):
        @property
        def oparg(self) -> int:
            """Alias for Instruction.arg."""
            ...
        @property
        def baseopcode(self) -> int:
            """
            Numeric code for the base operation if operation is specialized.

            Otherwise equal to Instruction.opcode.
            """
            ...
        @property
        def baseopname(self) -> str:
            """
            Human readable name for the base operation if operation is specialized.

            Otherwise equal to Instruction.opname.
            """
            ...
        @property
        def cache_offset(self) -> int:
            """Start index of the cache entries following the operation."""
            ...
        @property
        def end_offset(self) -> int:
            """End index of the cache entries following the operation."""
            ...
        @property
        def jump_target(self) -> int:
            """
            Bytecode index of the jump target if this is a jump operation.

            Otherwise return None.
            """
            ...
        @property
        def is_jump_target(self) -> bool:
            """True if other code jumps to here, otherwise False"""
            ...

class Bytecode:
    """
    The bytecode operations of a piece of code

    Instantiate this with a function, method, other compiled object, string of
    code, or a code object (as returned by compile()).

    Iterating over this yields the bytecode operations as Instruction instances.
    """
    codeobj: types.CodeType
    first_line: int
    if sys.version_info >= (3, 14):
        show_positions: bool
        # 3.14 added `show_positions`
        def __init__(
            self,
            x: _HaveCodeType | str,
            *,
            first_line: int | None = None,
            current_offset: int | None = None,
            show_caches: bool = False,
            adaptive: bool = False,
            show_offsets: bool = False,
            show_positions: bool = False,
        ) -> None: ...
    elif sys.version_info >= (3, 13):
        show_offsets: bool
        # 3.13 added `show_offsets`
        def __init__(
            self,
            x: _HaveCodeType | str,
            *,
            first_line: int | None = None,
            current_offset: int | None = None,
            show_caches: bool = False,
            adaptive: bool = False,
            show_offsets: bool = False,
        ) -> None: ...
    elif sys.version_info >= (3, 11):
        def __init__(
            self,
            x: _HaveCodeType | str,
            *,
            first_line: int | None = None,
            current_offset: int | None = None,
            show_caches: bool = False,
            adaptive: bool = False,
        ) -> None: ...
    else:
        def __init__(
            self, x: _HaveCodeType | str, *, first_line: int | None = None, current_offset: int | None = None
        ) -> None: ...

    if sys.version_info >= (3, 11):
        @classmethod
        def from_traceback(cls, tb: types.TracebackType, *, show_caches: bool = False, adaptive: bool = False) -> Self:
            """Construct a Bytecode from the given traceback """
            ...
    else:
        @classmethod
        def from_traceback(cls, tb: types.TracebackType) -> Self:
            """Construct a Bytecode from the given traceback """
            ...

    def __iter__(self) -> Iterator[Instruction]: ...
    def info(self) -> str:
        """Return formatted information about the code object."""
        ...
    def dis(self) -> str:
        """Return a formatted view of the bytecode operations."""
        ...

COMPILER_FLAG_NAMES: dict[int, str]

def findlabels(code: _HaveCodeType) -> list[int]:
    """
    Detect all offsets in a byte code which are jump targets.

    Return the list of offsets.
    """
    ...
def findlinestarts(code: _HaveCodeType) -> Iterator[tuple[int, int]]:
    """
    Find the offsets in a byte code which are start of lines in the source.

    Generate pairs (offset, lineno)
    lineno will be an integer or None the offset does not have a source line.
    """
    ...
def pretty_flags(flags: int) -> str:
    """Return pretty representation of code flags."""
    ...
def code_info(x: _HaveCodeType | str) -> str:
    """Formatted details of methods, functions, or code."""
    ...

if sys.version_info >= (3, 14):
    # 3.14 added `show_positions`
    def dis(
        x: _HaveCodeType | str | bytes | bytearray | None = None,
        *,
        file: IO[str] | None = None,
        depth: int | None = None,
        show_caches: bool = False,
        adaptive: bool = False,
        show_offsets: bool = False,
        show_positions: bool = False,
    ) -> None: ...
    def disassemble(
        co: _HaveCodeType,
        lasti: int = -1,
        *,
        file: IO[str] | None = None,
        show_caches: bool = False,
        adaptive: bool = False,
        show_offsets: bool = False,
        show_positions: bool = False,
    ) -> None: ...
    def distb(
        tb: types.TracebackType | None = None,
        *,
        file: IO[str] | None = None,
        show_caches: bool = False,
        adaptive: bool = False,
        show_offsets: bool = False,
        show_positions: bool = False,
    ) -> None: ...

elif sys.version_info >= (3, 13):
    # 3.13 added `show_offsets`
    def dis(
        x: _HaveCodeType | str | bytes | bytearray | None = None,
        *,
        file: IO[str] | None = None,
        depth: int | None = None,
        show_caches: bool = False,
        adaptive: bool = False,
        show_offsets: bool = False,
    ) -> None:
        """
        Disassemble classes, methods, functions, and other compiled objects.

        With no argument, disassemble the last traceback.

        Compiled objects currently include generator objects, async generator
        objects, and coroutine objects, all of which store their code object
        in a special attribute.
        """
        ...
    def disassemble(
        co: _HaveCodeType,
        lasti: int = -1,
        *,
        file: IO[str] | None = None,
        show_caches: bool = False,
        adaptive: bool = False,
        show_offsets: bool = False,
    ) -> None:
        """Disassemble a code object."""
        ...
    def distb(
        tb: types.TracebackType | None = None,
        *,
        file: IO[str] | None = None,
        show_caches: bool = False,
        adaptive: bool = False,
        show_offsets: bool = False,
<<<<<<< HEAD
    ) -> None:
        """Disassemble a traceback (default: last traceback)."""
        ...
    # 3.13 made `show_cache` `None` by default
    def get_instructions(
        x: _HaveCodeType, *, first_line: int | None = None, show_caches: bool | None = None, adaptive: bool = False
    ) -> Iterator[Instruction]:
        """
        Iterator for the opcodes in methods, functions or code

        Generates a series of Instruction named tuples giving the details of
        each operations in the supplied code.

        If *first_line* is not None, it indicates the line number that should
        be reported for the first source line in the disassembled code.
        Otherwise, the source line information (if any) is taken directly from
        the disassembled code object.
        """
        ...
=======
    ) -> None: ...
>>>>>>> 30b7b679

elif sys.version_info >= (3, 11):
    # 3.11 added `show_caches` and `adaptive`
    def dis(
        x: _HaveCodeType | str | bytes | bytearray | None = None,
        *,
        file: IO[str] | None = None,
        depth: int | None = None,
        show_caches: bool = False,
        adaptive: bool = False,
    ) -> None:
        """
        Disassemble classes, methods, functions, and other compiled objects.

        With no argument, disassemble the last traceback.

        Compiled objects currently include generator objects, async generator
        objects, and coroutine objects, all of which store their code object
        in a special attribute.
        """
        ...
    def disassemble(
        co: _HaveCodeType, lasti: int = -1, *, file: IO[str] | None = None, show_caches: bool = False, adaptive: bool = False
    ) -> None:
        """Disassemble a code object."""
        ...
    def distb(
        tb: types.TracebackType | None = None, *, file: IO[str] | None = None, show_caches: bool = False, adaptive: bool = False
<<<<<<< HEAD
    ) -> None:
        """Disassemble a traceback (default: last traceback)."""
        ...
    def get_instructions(
        x: _HaveCodeType, *, first_line: int | None = None, show_caches: bool = False, adaptive: bool = False
    ) -> Iterator[Instruction]:
        """
        Iterator for the opcodes in methods, functions or code

        Generates a series of Instruction named tuples giving the details of
        each operations in the supplied code.

        If *first_line* is not None, it indicates the line number that should
        be reported for the first source line in the disassembled code.
        Otherwise, the source line information (if any) is taken directly from
        the disassembled code object.
        """
        ...
=======
    ) -> None: ...
>>>>>>> 30b7b679

else:
    def dis(
        x: _HaveCodeType | str | bytes | bytearray | None = None, *, file: IO[str] | None = None, depth: int | None = None
<<<<<<< HEAD
    ) -> None:
        """
        Disassemble classes, methods, functions, and other compiled objects.

        With no argument, disassemble the last traceback.

        Compiled objects currently include generator objects, async generator
        objects, and coroutine objects, all of which store their code object
        in a special attribute.
        """
        ...
    def disassemble(co: _HaveCodeType, lasti: int = -1, *, file: IO[str] | None = None) -> None:
        """Disassemble a code object."""
        ...
    def distb(tb: types.TracebackType | None = None, *, file: IO[str] | None = None) -> None:
        """Disassemble a traceback (default: last traceback)."""
        ...
    def get_instructions(x: _HaveCodeType, *, first_line: int | None = None) -> Iterator[Instruction]:
        """
        Iterator for the opcodes in methods, functions or code

        Generates a series of Instruction named tuples giving the details of
        each operations in the supplied code.

        If *first_line* is not None, it indicates the line number that should
        be reported for the first source line in the disassembled code.
        Otherwise, the source line information (if any) is taken directly from
        the disassembled code object.
        """
        ...

def show_code(co: _HaveCodeType, *, file: IO[str] | None = None) -> None:
    """
    Print details of methods, functions, or code to *file*.
=======
    ) -> None: ...
    def disassemble(co: _HaveCodeType, lasti: int = -1, *, file: IO[str] | None = None) -> None: ...
    def distb(tb: types.TracebackType | None = None, *, file: IO[str] | None = None) -> None: ...

if sys.version_info >= (3, 13):
    # 3.13 made `show_cache` `None` by default
    def get_instructions(
        x: _HaveCodeType, *, first_line: int | None = None, show_caches: bool | None = None, adaptive: bool = False
    ) -> Iterator[Instruction]: ...

elif sys.version_info >= (3, 11):
    def get_instructions(
        x: _HaveCodeType, *, first_line: int | None = None, show_caches: bool = False, adaptive: bool = False
    ) -> Iterator[Instruction]: ...

else:
    def get_instructions(x: _HaveCodeType, *, first_line: int | None = None) -> Iterator[Instruction]: ...
>>>>>>> 30b7b679

    If *file* is not provided, the output is printed on stdout.
    """
    ...

disco = disassemble<|MERGE_RESOLUTION|>--- conflicted
+++ resolved
@@ -334,29 +334,7 @@
         show_caches: bool = False,
         adaptive: bool = False,
         show_offsets: bool = False,
-<<<<<<< HEAD
-    ) -> None:
-        """Disassemble a traceback (default: last traceback)."""
-        ...
-    # 3.13 made `show_cache` `None` by default
-    def get_instructions(
-        x: _HaveCodeType, *, first_line: int | None = None, show_caches: bool | None = None, adaptive: bool = False
-    ) -> Iterator[Instruction]:
-        """
-        Iterator for the opcodes in methods, functions or code
-
-        Generates a series of Instruction named tuples giving the details of
-        each operations in the supplied code.
-
-        If *first_line* is not None, it indicates the line number that should
-        be reported for the first source line in the disassembled code.
-        Otherwise, the source line information (if any) is taken directly from
-        the disassembled code object.
-        """
-        ...
-=======
-    ) -> None: ...
->>>>>>> 30b7b679
+    ) -> None: ...
 
 elif sys.version_info >= (3, 11):
     # 3.11 added `show_caches` and `adaptive`
@@ -385,68 +363,11 @@
         ...
     def distb(
         tb: types.TracebackType | None = None, *, file: IO[str] | None = None, show_caches: bool = False, adaptive: bool = False
-<<<<<<< HEAD
-    ) -> None:
-        """Disassemble a traceback (default: last traceback)."""
-        ...
-    def get_instructions(
-        x: _HaveCodeType, *, first_line: int | None = None, show_caches: bool = False, adaptive: bool = False
-    ) -> Iterator[Instruction]:
-        """
-        Iterator for the opcodes in methods, functions or code
-
-        Generates a series of Instruction named tuples giving the details of
-        each operations in the supplied code.
-
-        If *first_line* is not None, it indicates the line number that should
-        be reported for the first source line in the disassembled code.
-        Otherwise, the source line information (if any) is taken directly from
-        the disassembled code object.
-        """
-        ...
-=======
-    ) -> None: ...
->>>>>>> 30b7b679
+    ) -> None: ...
 
 else:
     def dis(
         x: _HaveCodeType | str | bytes | bytearray | None = None, *, file: IO[str] | None = None, depth: int | None = None
-<<<<<<< HEAD
-    ) -> None:
-        """
-        Disassemble classes, methods, functions, and other compiled objects.
-
-        With no argument, disassemble the last traceback.
-
-        Compiled objects currently include generator objects, async generator
-        objects, and coroutine objects, all of which store their code object
-        in a special attribute.
-        """
-        ...
-    def disassemble(co: _HaveCodeType, lasti: int = -1, *, file: IO[str] | None = None) -> None:
-        """Disassemble a code object."""
-        ...
-    def distb(tb: types.TracebackType | None = None, *, file: IO[str] | None = None) -> None:
-        """Disassemble a traceback (default: last traceback)."""
-        ...
-    def get_instructions(x: _HaveCodeType, *, first_line: int | None = None) -> Iterator[Instruction]:
-        """
-        Iterator for the opcodes in methods, functions or code
-
-        Generates a series of Instruction named tuples giving the details of
-        each operations in the supplied code.
-
-        If *first_line* is not None, it indicates the line number that should
-        be reported for the first source line in the disassembled code.
-        Otherwise, the source line information (if any) is taken directly from
-        the disassembled code object.
-        """
-        ...
-
-def show_code(co: _HaveCodeType, *, file: IO[str] | None = None) -> None:
-    """
-    Print details of methods, functions, or code to *file*.
-=======
     ) -> None: ...
     def disassemble(co: _HaveCodeType, lasti: int = -1, *, file: IO[str] | None = None) -> None: ...
     def distb(tb: types.TracebackType | None = None, *, file: IO[str] | None = None) -> None: ...
@@ -464,7 +385,37 @@
 
 else:
     def get_instructions(x: _HaveCodeType, *, first_line: int | None = None) -> Iterator[Instruction]: ...
->>>>>>> 30b7b679
+
+        With no argument, disassemble the last traceback.
+
+        Compiled objects currently include generator objects, async generator
+        objects, and coroutine objects, all of which store their code object
+        in a special attribute.
+        """
+        ...
+    def disassemble(co: _HaveCodeType, lasti: int = -1, *, file: IO[str] | None = None) -> None:
+        """Disassemble a code object."""
+        ...
+    def distb(tb: types.TracebackType | None = None, *, file: IO[str] | None = None) -> None:
+        """Disassemble a traceback (default: last traceback)."""
+        ...
+    def get_instructions(x: _HaveCodeType, *, first_line: int | None = None) -> Iterator[Instruction]:
+        """
+        Iterator for the opcodes in methods, functions or code
+
+        Generates a series of Instruction named tuples giving the details of
+        each operations in the supplied code.
+
+        If *first_line* is not None, it indicates the line number that should
+        be reported for the first source line in the disassembled code.
+        Otherwise, the source line information (if any) is taken directly from
+        the disassembled code object.
+        """
+        ...
+
+def show_code(co: _HaveCodeType, *, file: IO[str] | None = None) -> None:
+    """
+    Print details of methods, functions, or code to *file*.
 
     If *file* is not provided, the output is printed on stdout.
     """
