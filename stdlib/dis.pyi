--- conflicted
+++ resolved
@@ -163,11 +163,6 @@
             """
             ...
         @property
-<<<<<<< HEAD
-        def is_jump_target(self) -> bool:
-            """True if other code jumps to here, otherwise False"""
-            ...
-=======
         def is_jump_target(self) -> bool: ...
     if sys.version_info >= (3, 14):
         @staticmethod
@@ -184,7 +179,6 @@
             positions: Positions | None = None,
             cache_info: list[tuple[str, int, Any]] | None = None,
         ) -> Instruction: ...
->>>>>>> 9589e369
 
 class Bytecode:
     """
