"""
Weak reference support for Python.

This module is an implementation of PEP 205:

https://peps.python.org/pep-0205/
"""

from _typeshed import SupportsKeysAndGetItem
from _weakref import getweakrefcount as getweakrefcount, getweakrefs as getweakrefs, proxy as proxy
from _weakrefset import WeakSet as WeakSet
from collections.abc import Callable, Iterable, Iterator, Mapping, MutableMapping
from types import GenericAlias
from typing import Any, ClassVar, Generic, TypeVar, final, overload
from typing_extensions import ParamSpec, Self

__all__ = [
    "ref",
    "proxy",
    "getweakrefcount",
    "getweakrefs",
    "WeakKeyDictionary",
    "ReferenceType",
    "ProxyType",
    "CallableProxyType",
    "ProxyTypes",
    "WeakValueDictionary",
    "WeakSet",
    "WeakMethod",
    "finalize",
]

_T = TypeVar("_T")
_T1 = TypeVar("_T1")
_T2 = TypeVar("_T2")
_KT = TypeVar("_KT")
_VT = TypeVar("_VT")
_CallableT = TypeVar("_CallableT", bound=Callable[..., Any])
_P = ParamSpec("_P")

ProxyTypes: tuple[type[Any], ...]

# These classes are implemented in C and imported from _weakref at runtime. However,
# they consider themselves to live in the weakref module for sys.version_info >= (3, 11),
# so defining their stubs here means we match their __module__ value.
# Prior to 3.11 they did not declare a module for themselves and ended up looking like they
# came from the builtin module at runtime, which was just wrong, and we won't attempt to
# duplicate that.

@final
class CallableProxyType(Generic[_CallableT]):  # "weakcallableproxy"
    def __eq__(self, value: object, /) -> bool:
        """Return self==value."""
        ...
    def __getattr__(self, attr: str) -> Any: ...
    __call__: _CallableT
    __hash__: ClassVar[None]  # type: ignore[assignment]

@final
class ProxyType(Generic[_T]):  # "weakproxy"
    def __eq__(self, value: object, /) -> bool:
        """Return self==value."""
        ...
    def __getattr__(self, attr: str) -> Any: ...
    __hash__: ClassVar[None]  # type: ignore[assignment]

class ReferenceType(Generic[_T]):  # "weakref"
    __callback__: Callable[[Self], Any]
    def __new__(cls, o: _T, callback: Callable[[Self], Any] | None = ..., /) -> Self: ...
    def __call__(self) -> _T | None:
        """Call self as a function."""
        ...
    def __eq__(self, value: object, /) -> bool:
        """Return self==value."""
        ...
    def __hash__(self) -> int:
        """Return hash(self)."""
        ...
    def __class_getitem__(cls, item: Any, /) -> GenericAlias:
        """See PEP 585"""
        ...

ref = ReferenceType

# everything below here is implemented in weakref.py

class WeakMethod(ref[_CallableT]):
<<<<<<< HEAD
    """
    A custom `weakref.ref` subclass which simulates a weak reference to
    a bound method, working around the lifetime problem of bound methods.
    """
=======
    __slots__ = ("_func_ref", "_meth_type", "_alive", "__weakref__")
>>>>>>> ca44e4c4
    def __new__(cls, meth: _CallableT, callback: Callable[[Self], Any] | None = None) -> Self: ...
    def __call__(self) -> _CallableT | None: ...
    def __eq__(self, other: object) -> bool: ...
    def __ne__(self, other: object) -> bool: ...
    def __hash__(self) -> int:
        """Return hash(self)."""
        ...

class WeakValueDictionary(MutableMapping[_KT, _VT]):
    """
    Mapping class that references values weakly.

    Entries in the dictionary will be discarded when no strong
    reference to the value exists anymore
    """
    @overload
    def __init__(self) -> None: ...
    @overload
    def __init__(
        self: WeakValueDictionary[_KT, _VT],  # pyright: ignore[reportInvalidTypeVarUse]  #11780
        other: Mapping[_KT, _VT] | Iterable[tuple[_KT, _VT]],
        /,
    ) -> None: ...
    @overload
    def __init__(
        self: WeakValueDictionary[str, _VT],  # pyright: ignore[reportInvalidTypeVarUse]  #11780
        other: Mapping[str, _VT] | Iterable[tuple[str, _VT]] = (),
        /,
        **kwargs: _VT,
    ) -> None: ...
    def __len__(self) -> int: ...
    def __getitem__(self, key: _KT) -> _VT: ...
    def __setitem__(self, key: _KT, value: _VT) -> None: ...
    def __delitem__(self, key: _KT) -> None: ...
    def __contains__(self, key: object) -> bool: ...
    def __iter__(self) -> Iterator[_KT]: ...
    def copy(self) -> WeakValueDictionary[_KT, _VT]: ...
    __copy__ = copy
    def __deepcopy__(self, memo: Any) -> Self: ...
    @overload
    def get(self, key: _KT, default: None = None) -> _VT | None: ...
    @overload
    def get(self, key: _KT, default: _VT) -> _VT: ...
    @overload
    def get(self, key: _KT, default: _T) -> _VT | _T: ...
    # These are incompatible with Mapping
    def keys(self) -> Iterator[_KT]: ...  # type: ignore[override]
    def values(self) -> Iterator[_VT]: ...  # type: ignore[override]
    def items(self) -> Iterator[tuple[_KT, _VT]]: ...  # type: ignore[override]
    def itervaluerefs(self) -> Iterator[KeyedRef[_KT, _VT]]:
        """
        Return an iterator that yields the weak references to the values.

        The references are not guaranteed to be 'live' at the time
        they are used, so the result of calling the references needs
        to be checked before being used.  This can be used to avoid
        creating references that will cause the garbage collector to
        keep the values around longer than needed.
        """
        ...
    def valuerefs(self) -> list[KeyedRef[_KT, _VT]]:
        """
        Return a list of weak references to the values.

        The references are not guaranteed to be 'live' at the time
        they are used, so the result of calling the references needs
        to be checked before being used.  This can be used to avoid
        creating references that will cause the garbage collector to
        keep the values around longer than needed.
        """
        ...
    def setdefault(self, key: _KT, default: _VT) -> _VT: ...
    @overload
    def pop(self, key: _KT) -> _VT: ...
    @overload
    def pop(self, key: _KT, default: _VT) -> _VT: ...
    @overload
    def pop(self, key: _KT, default: _T) -> _VT | _T: ...
    @overload
    def update(self, other: SupportsKeysAndGetItem[_KT, _VT], /, **kwargs: _VT) -> None: ...
    @overload
    def update(self, other: Iterable[tuple[_KT, _VT]], /, **kwargs: _VT) -> None: ...
    @overload
    def update(self, other: None = None, /, **kwargs: _VT) -> None: ...
    def __or__(self, other: Mapping[_T1, _T2]) -> WeakValueDictionary[_KT | _T1, _VT | _T2]: ...
    def __ror__(self, other: Mapping[_T1, _T2]) -> WeakValueDictionary[_KT | _T1, _VT | _T2]: ...
    # WeakValueDictionary.__ior__ should be kept roughly in line with MutableMapping.update()
    @overload  # type: ignore[misc]
    def __ior__(self, other: SupportsKeysAndGetItem[_KT, _VT]) -> Self: ...
    @overload
    def __ior__(self, other: Iterable[tuple[_KT, _VT]]) -> Self: ...

class KeyedRef(ref[_T], Generic[_KT, _T]):
<<<<<<< HEAD
    """
    Specialized reference that includes a key corresponding to the value.

    This is used in the WeakValueDictionary to avoid having to create
    a function object for each key stored in the mapping.  A shared
    callback object can use the 'key' attribute of a KeyedRef instead
    of getting a reference to the key from an enclosing scope.
    """
=======
    __slots__ = ("key",)
>>>>>>> ca44e4c4
    key: _KT
    def __new__(type, ob: _T, callback: Callable[[Self], Any], key: _KT) -> Self: ...
    def __init__(self, ob: _T, callback: Callable[[Self], Any], key: _KT) -> None: ...

class WeakKeyDictionary(MutableMapping[_KT, _VT]):
    """
    Mapping class that references keys weakly.

    Entries in the dictionary will be discarded when there is no
    longer a strong reference to the key. This can be used to
    associate additional data with an object owned by other parts of
    an application without adding attributes to those objects. This
    can be especially useful with objects that override attribute
    accesses.
    """
    @overload
    def __init__(self, dict: None = None) -> None: ...
    @overload
    def __init__(self, dict: Mapping[_KT, _VT] | Iterable[tuple[_KT, _VT]]) -> None: ...
    def __len__(self) -> int: ...
    def __getitem__(self, key: _KT) -> _VT: ...
    def __setitem__(self, key: _KT, value: _VT) -> None: ...
    def __delitem__(self, key: _KT) -> None: ...
    def __contains__(self, key: object) -> bool: ...
    def __iter__(self) -> Iterator[_KT]: ...
    def copy(self) -> WeakKeyDictionary[_KT, _VT]: ...
    __copy__ = copy
    def __deepcopy__(self, memo: Any) -> Self: ...
    @overload
    def get(self, key: _KT, default: None = None) -> _VT | None: ...
    @overload
    def get(self, key: _KT, default: _VT) -> _VT: ...
    @overload
    def get(self, key: _KT, default: _T) -> _VT | _T: ...
    # These are incompatible with Mapping
    def keys(self) -> Iterator[_KT]: ...  # type: ignore[override]
    def values(self) -> Iterator[_VT]: ...  # type: ignore[override]
    def items(self) -> Iterator[tuple[_KT, _VT]]: ...  # type: ignore[override]
    def keyrefs(self) -> list[ref[_KT]]:
        """
        Return a list of weak references to the keys.

        The references are not guaranteed to be 'live' at the time
        they are used, so the result of calling the references needs
        to be checked before being used.  This can be used to avoid
        creating references that will cause the garbage collector to
        keep the keys around longer than needed.
        """
        ...
    # Keep WeakKeyDictionary.setdefault in line with MutableMapping.setdefault, modulo positional-only differences
    @overload
    def setdefault(self: WeakKeyDictionary[_KT, _VT | None], key: _KT, default: None = None) -> _VT: ...
    @overload
    def setdefault(self, key: _KT, default: _VT) -> _VT: ...
    @overload
    def pop(self, key: _KT) -> _VT: ...
    @overload
    def pop(self, key: _KT, default: _VT) -> _VT: ...
    @overload
    def pop(self, key: _KT, default: _T) -> _VT | _T: ...
    @overload
    def update(self, dict: SupportsKeysAndGetItem[_KT, _VT], /, **kwargs: _VT) -> None: ...
    @overload
    def update(self, dict: Iterable[tuple[_KT, _VT]], /, **kwargs: _VT) -> None: ...
    @overload
    def update(self, dict: None = None, /, **kwargs: _VT) -> None: ...
    def __or__(self, other: Mapping[_T1, _T2]) -> WeakKeyDictionary[_KT | _T1, _VT | _T2]: ...
    def __ror__(self, other: Mapping[_T1, _T2]) -> WeakKeyDictionary[_KT | _T1, _VT | _T2]: ...
    # WeakKeyDictionary.__ior__ should be kept roughly in line with MutableMapping.update()
    @overload  # type: ignore[misc]
    def __ior__(self, other: SupportsKeysAndGetItem[_KT, _VT]) -> Self: ...
    @overload
    def __ior__(self, other: Iterable[tuple[_KT, _VT]]) -> Self: ...

class finalize(Generic[_P, _T]):
<<<<<<< HEAD
    """
    Class for finalization of weakrefable objects

    finalize(obj, func, *args, **kwargs) returns a callable finalizer
    object which will be called when obj is garbage collected. The
    first time the finalizer is called it evaluates func(*arg, **kwargs)
    and returns the result. After this the finalizer is dead, and
    calling it just returns None.

    When the program exits any remaining finalizers for which the
    atexit attribute is true will be run in reverse order of creation.
    By default atexit is true.
    """
=======
    __slots__ = ()
>>>>>>> ca44e4c4
    def __init__(self, obj: _T, func: Callable[_P, Any], /, *args: _P.args, **kwargs: _P.kwargs) -> None: ...
    def __call__(self, _: Any = None) -> Any | None:
        """
        If alive then mark as dead and return func(*args, **kwargs);
        otherwise return None
        """
        ...
    def detach(self) -> tuple[_T, Callable[_P, Any], tuple[Any, ...], dict[str, Any]] | None:
        """
        If alive then mark as dead and return (obj, func, args, kwargs);
        otherwise return None
        """
        ...
    def peek(self) -> tuple[_T, Callable[_P, Any], tuple[Any, ...], dict[str, Any]] | None:
        """
        If alive then return (obj, func, args, kwargs);
        otherwise return None
        """
        ...
    @property
    def alive(self) -> bool:
        """Whether finalizer is alive"""
        ...
    atexit: bool<|MERGE_RESOLUTION|>--- conflicted
+++ resolved
@@ -85,14 +85,7 @@
 # everything below here is implemented in weakref.py
 
 class WeakMethod(ref[_CallableT]):
-<<<<<<< HEAD
-    """
-    A custom `weakref.ref` subclass which simulates a weak reference to
-    a bound method, working around the lifetime problem of bound methods.
-    """
-=======
     __slots__ = ("_func_ref", "_meth_type", "_alive", "__weakref__")
->>>>>>> ca44e4c4
     def __new__(cls, meth: _CallableT, callback: Callable[[Self], Any] | None = None) -> Self: ...
     def __call__(self) -> _CallableT | None: ...
     def __eq__(self, other: object) -> bool: ...
@@ -186,18 +179,7 @@
     def __ior__(self, other: Iterable[tuple[_KT, _VT]]) -> Self: ...
 
 class KeyedRef(ref[_T], Generic[_KT, _T]):
-<<<<<<< HEAD
-    """
-    Specialized reference that includes a key corresponding to the value.
-
-    This is used in the WeakValueDictionary to avoid having to create
-    a function object for each key stored in the mapping.  A shared
-    callback object can use the 'key' attribute of a KeyedRef instead
-    of getting a reference to the key from an enclosing scope.
-    """
-=======
     __slots__ = ("key",)
->>>>>>> ca44e4c4
     key: _KT
     def __new__(type, ob: _T, callback: Callable[[Self], Any], key: _KT) -> Self: ...
     def __init__(self, ob: _T, callback: Callable[[Self], Any], key: _KT) -> None: ...
@@ -273,23 +255,7 @@
     def __ior__(self, other: Iterable[tuple[_KT, _VT]]) -> Self: ...
 
 class finalize(Generic[_P, _T]):
-<<<<<<< HEAD
-    """
-    Class for finalization of weakrefable objects
-
-    finalize(obj, func, *args, **kwargs) returns a callable finalizer
-    object which will be called when obj is garbage collected. The
-    first time the finalizer is called it evaluates func(*arg, **kwargs)
-    and returns the result. After this the finalizer is dead, and
-    calling it just returns None.
-
-    When the program exits any remaining finalizers for which the
-    atexit attribute is true will be run in reverse order of creation.
-    By default atexit is true.
-    """
-=======
     __slots__ = ()
->>>>>>> ca44e4c4
     def __init__(self, obj: _T, func: Callable[_P, Any], /, *args: _P.args, **kwargs: _P.kwargs) -> None: ...
     def __call__(self, _: Any = None) -> Any | None:
         """
