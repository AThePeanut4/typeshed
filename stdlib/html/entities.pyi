<<<<<<< HEAD
"""HTML character entity references."""
=======
from typing import Final
>>>>>>> 85a787bb

__all__ = ["html5", "name2codepoint", "codepoint2name", "entitydefs"]

name2codepoint: Final[dict[str, int]]
html5: Final[dict[str, str]]
codepoint2name: Final[dict[int, str]]
entitydefs: Final[dict[str, str]]<|MERGE_RESOLUTION|>--- conflicted
+++ resolved
@@ -1,8 +1,4 @@
-<<<<<<< HEAD
-"""HTML character entity references."""
-=======
 from typing import Final
->>>>>>> 85a787bb
 
 __all__ = ["html5", "name2codepoint", "codepoint2name", "entitydefs"]
 
