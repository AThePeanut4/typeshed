--- conflicted
+++ resolved
@@ -158,136 +158,11 @@
 
 # This can possibly be generic at some point:
 class BaseServer:
-<<<<<<< HEAD
-    """
-    Base class for server classes.
-
-    Methods for the caller:
-
-    - __init__(server_address, RequestHandlerClass)
-    - serve_forever(poll_interval=0.5)
-    - shutdown()
-    - handle_request()  # if you do not use serve_forever()
-    - fileno() -> int   # for selector
-
-    Methods that may be overridden:
-
-    - server_bind()
-    - server_activate()
-    - get_request() -> request, client_address
-    - handle_timeout()
-    - verify_request(request, client_address)
-    - server_close()
-    - process_request(request, client_address)
-    - shutdown_request(request)
-    - close_request(request)
-    - service_actions()
-    - handle_error()
-
-    Methods for derived classes:
-
-    - finish_request(request, client_address)
-
-    Class variables that may be overridden by derived classes or
-    instances:
-
-    - timeout
-    - address_family
-    - socket_type
-    - allow_reuse_address
-    - allow_reuse_port
-
-    Instance variables:
-
-    - RequestHandlerClass
-    - socket
-    """
-    address_family: int
-=======
->>>>>>> a3a17b0f
     server_address: _Address
     timeout: float | None
     RequestHandlerClass: Callable[[Any, _RetAddress, Self], BaseRequestHandler]
     def __init__(
         self, server_address: _Address, RequestHandlerClass: Callable[[Any, _RetAddress, Self], BaseRequestHandler]
-<<<<<<< HEAD
-    ) -> None:
-        """Constructor.  May be extended, do not override."""
-        ...
-    def fileno(self) -> int: ...
-    def handle_request(self) -> None:
-        """
-        Handle one request, possibly blocking.
-
-        Respects self.timeout.
-        """
-        ...
-    def serve_forever(self, poll_interval: float = 0.5) -> None:
-        """
-        Handle one request at a time until shutdown.
-
-        Polls for shutdown every poll_interval seconds. Ignores
-        self.timeout. If you need to do periodic tasks, do them in
-        another thread.
-        """
-        ...
-    def shutdown(self) -> None:
-        """
-        Stops the serve_forever loop.
-
-        Blocks until the loop has finished. This must be called while
-        serve_forever() is running in another thread, or it will
-        deadlock.
-        """
-        ...
-    def server_close(self) -> None:
-        """
-        Called to clean-up the server.
-
-        May be overridden.
-        """
-        ...
-    def finish_request(self, request: _RequestType, client_address: _RetAddress) -> None:
-        """Finish one request by instantiating RequestHandlerClass."""
-        ...
-    def get_request(self) -> tuple[Any, Any]: ...
-    def handle_error(self, request: _RequestType, client_address: _RetAddress) -> None:
-        """
-        Handle an error gracefully.  May be overridden.
-
-        The default is to print a traceback and continue.
-        """
-        ...
-    def handle_timeout(self) -> None:
-        """
-        Called if no new request arrives within self.timeout.
-
-        Overridden by ForkingMixIn.
-        """
-        ...
-    def process_request(self, request: _RequestType, client_address: _RetAddress) -> None:
-        """
-        Call finish_request.
-
-        Overridden by ForkingMixIn and ThreadingMixIn.
-        """
-        ...
-    def server_activate(self) -> None:
-        """
-        Called by constructor to activate the server.
-
-        May be overridden.
-        """
-        ...
-    def server_bind(self) -> None: ...
-    def verify_request(self, request: _RequestType, client_address: _RetAddress) -> bool:
-        """
-        Verify the request.  May be overridden.
-
-        Return True if we should proceed with this request.
-        """
-        ...
-=======
     ) -> None: ...
     def handle_request(self) -> None: ...
     def serve_forever(self, poll_interval: float = 0.5) -> None: ...
@@ -300,7 +175,6 @@
     def process_request(self, request: _RequestType, client_address: _RetAddress) -> None: ...
     def server_activate(self) -> None: ...
     def verify_request(self, request: _RequestType, client_address: _RetAddress) -> bool: ...
->>>>>>> a3a17b0f
     def __enter__(self) -> Self: ...
     def __exit__(
         self, exc_type: type[BaseException] | None, exc_val: BaseException | None, exc_tb: types.TracebackType | None
@@ -321,59 +195,11 @@
         ...
 
 class TCPServer(BaseServer):
-<<<<<<< HEAD
-    """
-    Base class for various socket-based server classes.
-
-    Defaults to synchronous IP stream (i.e., TCP).
-
-    Methods for the caller:
-
-    - __init__(server_address, RequestHandlerClass, bind_and_activate=True)
-    - serve_forever(poll_interval=0.5)
-    - shutdown()
-    - handle_request()  # if you don't use serve_forever()
-    - fileno() -> int   # for selector
-
-    Methods that may be overridden:
-
-    - server_bind()
-    - server_activate()
-    - get_request() -> request, client_address
-    - handle_timeout()
-    - verify_request(request, client_address)
-    - process_request(request, client_address)
-    - shutdown_request(request)
-    - close_request(request)
-    - handle_error()
-
-    Methods for derived classes:
-
-    - finish_request(request, client_address)
-
-    Class variables that may be overridden by derived classes or
-    instances:
-
-    - timeout
-    - address_family
-    - socket_type
-    - request_queue_size (only for stream sockets)
-    - allow_reuse_address
-    - allow_reuse_port
-
-    Instance variables:
-
-    - server_address
-    - RequestHandlerClass
-    - socket
-    """
-=======
     address_family: int
     socket: _socket
     allow_reuse_address: bool
     request_queue_size: int
     socket_type: int
->>>>>>> a3a17b0f
     if sys.version_info >= (3, 11):
         allow_reuse_port: bool
     server_address: _AfInetAddress
@@ -382,23 +208,10 @@
         server_address: _AfInetAddress,
         RequestHandlerClass: Callable[[Any, _RetAddress, Self], BaseRequestHandler],
         bind_and_activate: bool = True,
-<<<<<<< HEAD
-    ) -> None:
-        """Constructor.  May be extended, do not override."""
-        ...
-    def get_request(self) -> tuple[_socket, _RetAddress]:
-        """
-        Get the request and client address from the socket.
-
-        May be overridden.
-        """
-        ...
-=======
     ) -> None: ...
     def fileno(self) -> int: ...
     def get_request(self) -> tuple[_socket, _RetAddress]: ...
     def server_bind(self) -> None: ...
->>>>>>> a3a17b0f
 
 class UDPServer(TCPServer):
     """UDP server class."""
