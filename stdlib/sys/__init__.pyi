"""
This module provides access to some objects used or maintained by the
interpreter and to functions that interact strongly with the interpreter.

Dynamic objects:

argv -- command line arguments; argv[0] is the script pathname if known
path -- module search path; path[0] is the script directory, else ''
modules -- dictionary of loaded modules

displayhook -- called to show results in an interactive session
excepthook -- called to handle any uncaught exception other than SystemExit
  To customize printing in an interactive session or to install a custom
  top-level exception handler, assign other functions to replace these.

stdin -- standard input file object; used by input()
stdout -- standard output file object; used by print()
stderr -- standard error object; used for error messages
  By assigning other file objects (or objects that behave like files)
  to these, it is possible to redirect all of the interpreter's I/O.

last_exc - the last uncaught exception
  Only available in an interactive session after a
  traceback has been printed.
last_type -- type of last uncaught exception
last_value -- value of last uncaught exception
last_traceback -- traceback of last uncaught exception
  These three are the (deprecated) legacy representation of last_exc.

Static objects:

builtin_module_names -- tuple of module names built into this interpreter
copyright -- copyright notice pertaining to this interpreter
exec_prefix -- prefix used to find the machine-specific Python library
executable -- absolute path of the executable binary of the Python interpreter
float_info -- a named tuple with information about the float implementation.
float_repr_style -- string indicating the style of repr() output for floats
hash_info -- a named tuple with information about the hash algorithm.
hexversion -- version information encoded as a single integer
implementation -- Python implementation information.
int_info -- a named tuple with information about the int implementation.
maxsize -- the largest supported length of containers.
maxunicode -- the value of the largest Unicode code point
platform -- platform identifier
prefix -- prefix used to find the Python library
thread_info -- a named tuple with information about the thread implementation.
version -- the version of this interpreter as a string
version_info -- version information as a named tuple
__stdin__ -- the original stdin; don't touch!
__stdout__ -- the original stdout; don't touch!
__stderr__ -- the original stderr; don't touch!
__displayhook__ -- the original displayhook; don't touch!
__excepthook__ -- the original excepthook; don't touch!

Functions:

displayhook() -- print an object to the screen, and save it in builtins._
excepthook() -- print an exception and its traceback to sys.stderr
exception() -- return the current thread's active exception
exc_info() -- return information about the current thread's active exception
exit() -- exit the interpreter by raising SystemExit
getdlopenflags() -- returns flags to be used for dlopen() calls
getprofile() -- get the global profiling function
getrefcount() -- return the reference count for an object (plus one :-)
getrecursionlimit() -- return the max recursion depth for the interpreter
getsizeof() -- return the size of an object in bytes
gettrace() -- get the global debug tracing function
setdlopenflags() -- set the flags to be used for dlopen() calls
setprofile() -- set the global profiling function
setrecursionlimit() -- set the max recursion depth for the interpreter
settrace() -- set the global debug tracing function
"""

import sys
from _typeshed import MaybeNone, OptExcInfo, ProfileFunction, StrOrBytesPath, TraceFunction, structseq
from _typeshed.importlib import MetaPathFinderProtocol, PathEntryFinderProtocol
from builtins import object as _object
from collections.abc import AsyncGenerator, Callable, Sequence
from io import TextIOWrapper
from types import FrameType, ModuleType, TracebackType
from typing import Any, Final, Literal, NoReturn, Protocol, TextIO, TypeVar, final, type_check_only
from typing_extensions import LiteralString, TypeAlias, deprecated

_T = TypeVar("_T")

# see https://github.com/python/typeshed/issues/8513#issue-1333671093 for the rationale behind this alias
_ExitCode: TypeAlias = str | int | None

# ----- sys variables -----
if sys.platform != "win32":
    abiflags: str
argv: list[str]
base_exec_prefix: str
base_prefix: str
byteorder: Literal["little", "big"]
builtin_module_names: Sequence[str]  # actually a tuple of strings
copyright: str
if sys.platform == "win32":
    dllhandle: int
dont_write_bytecode: bool
displayhook: Callable[[object], Any]
excepthook: Callable[[type[BaseException], BaseException, TracebackType | None], Any]
exec_prefix: str
executable: str
float_repr_style: Literal["short", "legacy"]
hexversion: int
last_type: type[BaseException] | None
last_value: BaseException | None
last_traceback: TracebackType | None
if sys.version_info >= (3, 12):
    last_exc: BaseException  # or undefined.
maxsize: int
maxunicode: int
meta_path: list[MetaPathFinderProtocol]
modules: dict[str, ModuleType]
if sys.version_info >= (3, 10):
    orig_argv: list[str]
path: list[str]
path_hooks: list[Callable[[str], PathEntryFinderProtocol]]
path_importer_cache: dict[str, PathEntryFinderProtocol | None]
platform: LiteralString
platlibdir: str
prefix: str
pycache_prefix: str | None
ps1: object
ps2: object

# TextIO is used instead of more specific types for the standard streams,
# since they are often monkeypatched at runtime. At startup, the objects
# are initialized to instances of TextIOWrapper, but can also be None under
# some circumstances.
#
# To use methods from TextIOWrapper, use an isinstance check to ensure that
# the streams have not been overridden:
#
# if isinstance(sys.stdout, io.TextIOWrapper):
#    sys.stdout.reconfigure(...)
stdin: TextIO | MaybeNone
stdout: TextIO | MaybeNone
stderr: TextIO | MaybeNone

if sys.version_info >= (3, 10):
    stdlib_module_names: frozenset[str]

__stdin__: Final[TextIOWrapper | None]  # Contains the original value of stdin
__stdout__: Final[TextIOWrapper | None]  # Contains the original value of stdout
__stderr__: Final[TextIOWrapper | None]  # Contains the original value of stderr
tracebacklimit: int | None
version: str
api_version: int
warnoptions: Any
#  Each entry is a tuple of the form (action, message, category, module,
#    lineno)
if sys.platform == "win32":
    winver: str
_xoptions: dict[Any, Any]

# Type alias used as a mixin for structseq classes that cannot be instantiated at runtime
# This can't be represented in the type system, so we just use `structseq[Any]`
_UninstantiableStructseq: TypeAlias = structseq[Any]

flags: _flags

# This class is not exposed at runtime. It calls itself sys.flags.
# As a tuple, it can have a length between 15 and 18. We don't model
# the exact length here because that varies by patch version due to
# the backported security fix int_max_str_digits. The exact length shouldn't
# be relied upon. See #13031
# This can be re-visited when typeshed drops support for 3.10,
# at which point all supported versions will include int_max_str_digits
# in all patch versions.
# 3.9 is 15 or 16-tuple
# 3.10 is 16 or 17-tuple
# 3.11+ is an 18-tuple.
@final
@type_check_only
class _flags(_UninstantiableStructseq, tuple[int, ...]):
    # `safe_path` was added in py311
    if sys.version_info >= (3, 11):
        __match_args__: Final = (
            "debug",
            "inspect",
            "interactive",
            "optimize",
            "dont_write_bytecode",
            "no_user_site",
            "no_site",
            "ignore_environment",
            "verbose",
            "bytes_warning",
            "quiet",
            "hash_randomization",
            "isolated",
            "dev_mode",
            "utf8_mode",
            "warn_default_encoding",
            "safe_path",
            "int_max_str_digits",
        )
    elif sys.version_info >= (3, 10):
        __match_args__: Final = (
            "debug",
            "inspect",
            "interactive",
            "optimize",
            "dont_write_bytecode",
            "no_user_site",
            "no_site",
            "ignore_environment",
            "verbose",
            "bytes_warning",
            "quiet",
            "hash_randomization",
            "isolated",
            "dev_mode",
            "utf8_mode",
            "warn_default_encoding",
            "int_max_str_digits",
        )

    @property
    def debug(self) -> int: ...
    @property
    def inspect(self) -> int: ...
    @property
    def interactive(self) -> int: ...
    @property
    def optimize(self) -> int: ...
    @property
    def dont_write_bytecode(self) -> int: ...
    @property
    def no_user_site(self) -> int: ...
    @property
    def no_site(self) -> int: ...
    @property
    def ignore_environment(self) -> int: ...
    @property
    def verbose(self) -> int: ...
    @property
    def bytes_warning(self) -> int: ...
    @property
    def quiet(self) -> int: ...
    @property
    def hash_randomization(self) -> int: ...
    @property
    def isolated(self) -> int: ...
    @property
    def dev_mode(self) -> bool: ...
    @property
    def utf8_mode(self) -> int: ...
    if sys.version_info >= (3, 10):
        @property
        def warn_default_encoding(self) -> int: ...
    if sys.version_info >= (3, 11):
        @property
        def safe_path(self) -> bool: ...
    # Whether or not this exists on lower versions of Python
    # may depend on which patch release you're using
    # (it was backported to all Python versions on 3.8+ as a security fix)
    # Added in: 3.9.14, 3.10.7
    # and present in all versions of 3.11 and later.
    @property
    def int_max_str_digits(self) -> int: ...

float_info: _float_info

# This class is not exposed at runtime. It calls itself sys.float_info.
@final
@type_check_only
class _float_info(structseq[float], tuple[float, int, int, float, int, int, int, int, float, int, int]):
    if sys.version_info >= (3, 10):
        __match_args__: Final = (
            "max",
            "max_exp",
            "max_10_exp",
            "min",
            "min_exp",
            "min_10_exp",
            "dig",
            "mant_dig",
            "epsilon",
            "radix",
            "rounds",
        )

    @property
    def max(self) -> float: ...  # DBL_MAX
    @property
    def max_exp(self) -> int: ...  # DBL_MAX_EXP
    @property
    def max_10_exp(self) -> int: ...  # DBL_MAX_10_EXP
    @property
    def min(self) -> float: ...  # DBL_MIN
    @property
    def min_exp(self) -> int: ...  # DBL_MIN_EXP
    @property
    def min_10_exp(self) -> int: ...  # DBL_MIN_10_EXP
    @property
    def dig(self) -> int: ...  # DBL_DIG
    @property
    def mant_dig(self) -> int: ...  # DBL_MANT_DIG
    @property
    def epsilon(self) -> float: ...  # DBL_EPSILON
    @property
    def radix(self) -> int: ...  # FLT_RADIX
    @property
    def rounds(self) -> int: ...  # FLT_ROUNDS

hash_info: _hash_info

# This class is not exposed at runtime. It calls itself sys.hash_info.
@final
@type_check_only
class _hash_info(structseq[Any | int], tuple[int, int, int, int, int, str, int, int, int]):
    if sys.version_info >= (3, 10):
        __match_args__: Final = ("width", "modulus", "inf", "nan", "imag", "algorithm", "hash_bits", "seed_bits", "cutoff")

    @property
    def width(self) -> int: ...
    @property
    def modulus(self) -> int: ...
    @property
    def inf(self) -> int: ...
    @property
    def nan(self) -> int: ...
    @property
    def imag(self) -> int: ...
    @property
    def algorithm(self) -> str: ...
    @property
    def hash_bits(self) -> int: ...
    @property
    def seed_bits(self) -> int: ...
    @property
    def cutoff(self) -> int: ...  # undocumented

implementation: _implementation

# This class isn't really a thing. At runtime, implementation is an instance
# of types.SimpleNamespace. This allows for better typing.
@type_check_only
class _implementation:
    name: str
    version: _version_info
    hexversion: int
    cache_tag: str
    # Define __getattr__, as the documentation states:
    # > sys.implementation may contain additional attributes specific to the Python implementation.
    # > These non-standard attributes must start with an underscore, and are not described here.
    def __getattr__(self, name: str) -> Any: ...

int_info: _int_info

# This class is not exposed at runtime. It calls itself sys.int_info.
@final
@type_check_only
class _int_info(structseq[int], tuple[int, int, int, int]):
    if sys.version_info >= (3, 10):
        __match_args__: Final = ("bits_per_digit", "sizeof_digit", "default_max_str_digits", "str_digits_check_threshold")

    @property
    def bits_per_digit(self) -> int: ...
    @property
    def sizeof_digit(self) -> int: ...
    @property
    def default_max_str_digits(self) -> int: ...
    @property
    def str_digits_check_threshold(self) -> int: ...

_ThreadInfoName: TypeAlias = Literal["nt", "pthread", "pthread-stubs", "solaris"]
_ThreadInfoLock: TypeAlias = Literal["semaphore", "mutex+cond"] | None

# This class is not exposed at runtime. It calls itself sys.thread_info.
@final
@type_check_only
class _thread_info(_UninstantiableStructseq, tuple[_ThreadInfoName, _ThreadInfoLock, str | None]):
    if sys.version_info >= (3, 10):
        __match_args__: Final = ("name", "lock", "version")

    @property
    def name(self) -> _ThreadInfoName: ...
    @property
    def lock(self) -> _ThreadInfoLock: ...
    @property
    def version(self) -> str | None: ...

thread_info: _thread_info
_ReleaseLevel: TypeAlias = Literal["alpha", "beta", "candidate", "final"]

# This class is not exposed at runtime. It calls itself sys.version_info.
@final
@type_check_only
class _version_info(_UninstantiableStructseq, tuple[int, int, int, _ReleaseLevel, int]):
    if sys.version_info >= (3, 10):
        __match_args__: Final = ("major", "minor", "micro", "releaselevel", "serial")

    @property
    def major(self) -> int: ...
    @property
    def minor(self) -> int: ...
    @property
    def micro(self) -> int: ...
    @property
    def releaselevel(self) -> _ReleaseLevel: ...
    @property
    def serial(self) -> int: ...

version_info: _version_info

<<<<<<< HEAD
def call_tracing(func: Callable[..., _T], args: Any, /) -> _T:
    """
    Call func(*args), while tracing is enabled.

    The tracing state is saved, and restored afterwards.  This is intended
    to be called from a debugger from a checkpoint, to recursively debug
    some other code.
    """
    ...
def _clear_type_cache() -> None:
    """Clear the internal type lookup cache."""
    ...
def _current_frames() -> dict[int, FrameType]:
    """
    Return a dict mapping each thread's thread id to its current stack frame.

    This function should be used for specialized purposes only.
    """
    ...
def _getframe(depth: int = 0, /) -> FrameType:
    """
    Return a frame object from the call stack.

    If optional integer depth is given, return the frame object that many
    calls below the top of the stack.  If that is deeper than the call
    stack, ValueError is raised.  The default for depth is zero, returning
    the frame at the top of the call stack.

    This function should be used for internal and specialized purposes
    only.
    """
    ...
def _debugmallocstats() -> None:
    """
    Print summary info to stderr about the state of pymalloc's structures.

    In Py_DEBUG mode, also perform some expensive internal consistency
    checks.
    """
    ...
def __displayhook__(object: object, /) -> None:
    """Print an object to sys.stdout and also save it in builtins._"""
    ...
def __excepthook__(exctype: type[BaseException], value: BaseException, traceback: TracebackType | None, /) -> None:
    """Handle an exception by displaying it with a traceback on sys.stderr."""
    ...
def exc_info() -> OptExcInfo:
    """
    Return current exception information: (type, value, traceback).

    Return information about the most recent exception caught by an except
    clause in the current stack frame or in an older stack frame.
    """
    ...
=======
def call_tracing(func: Callable[..., _T], args: Any, /) -> _T: ...

if sys.version_info >= (3, 13):
    @deprecated("Deprecated in Python 3.13; use _clear_internal_caches() instead.")
    def _clear_type_cache() -> None: ...

else:
    def _clear_type_cache() -> None: ...

def _current_frames() -> dict[int, FrameType]: ...
def _getframe(depth: int = 0, /) -> FrameType: ...
def _debugmallocstats() -> None: ...
def __displayhook__(object: object, /) -> None: ...
def __excepthook__(exctype: type[BaseException], value: BaseException, traceback: TracebackType | None, /) -> None: ...
def exc_info() -> OptExcInfo: ...
>>>>>>> b98b6c37

if sys.version_info >= (3, 11):
    def exception() -> BaseException | None:
        """
        Return the current exception.

        Return the most recent exception caught by an except clause
        in the current stack frame or in an older stack frame, or None
        if no such exception exists.
        """
        ...

def exit(status: _ExitCode = None, /) -> NoReturn:
    """
    Exit the interpreter by raising SystemExit(status).

    If the status is omitted or None, it defaults to zero (i.e., success).
    If the status is an integer, it will be used as the system exit status.
    If it is another kind of object, it will be printed and the system
    exit status will be one (i.e., failure).
    """
    ...
def getallocatedblocks() -> int:
    """Return the number of memory blocks currently allocated."""
    ...
def getdefaultencoding() -> str:
    """Return the current default encoding used by the Unicode implementation."""
    ...

if sys.platform != "win32":
    def getdlopenflags() -> int:
        """
        Return the current value of the flags that are used for dlopen calls.

        The flag constants are defined in the os module.
        """
        ...

def getfilesystemencoding() -> str:
    """Return the encoding used to convert Unicode filenames to OS filenames."""
    ...
def getfilesystemencodeerrors() -> str:
    """Return the error mode used Unicode to OS filename conversion."""
    ...
def getrefcount(object: Any, /) -> int:
    """
    Return the reference count of object.

    The count returned is generally one higher than you might expect,
    because it includes the (temporary) reference as an argument to
    getrefcount().
    """
    ...
def getrecursionlimit() -> int:
    """
    Return the current value of the recursion limit.

    The recursion limit is the maximum depth of the Python interpreter
    stack.  This limit prevents infinite recursion from causing an overflow
    of the C stack and crashing Python.
    """
    ...
def getsizeof(obj: object, default: int = ...) -> int:
    """
    getsizeof(object [, default]) -> int

    Return the size of object in bytes.
    """
    ...
def getswitchinterval() -> float:
    """Return the current thread switch interval; see sys.setswitchinterval()."""
    ...
def getprofile() -> ProfileFunction | None:
    """
    Return the profiling function set with sys.setprofile.

    See the profiler chapter in the library manual.
    """
    ...
def setprofile(function: ProfileFunction | None, /) -> None:
    """
    Set the profiling function.

    It will be called on each function call and return.  See the profiler
    chapter in the library manual.
    """
    ...
def gettrace() -> TraceFunction | None:
    """
    Return the global debug tracing function set with sys.settrace.

    See the debugger chapter in the library manual.
    """
    ...
def settrace(function: TraceFunction | None, /) -> None:
    """
    Set the global debug tracing function.

    It will be called on each function call.  See the debugger chapter
    in the library manual.
    """
    ...

if sys.platform == "win32":
    # A tuple of length 5, even though it has more than 5 attributes.
    @final
    class _WinVersion(_UninstantiableStructseq, tuple[int, int, int, int, str]):
        @property
        def major(self) -> int: ...
        @property
        def minor(self) -> int: ...
        @property
        def build(self) -> int: ...
        @property
        def platform(self) -> int: ...
        @property
        def service_pack(self) -> str: ...
        @property
        def service_pack_minor(self) -> int: ...
        @property
        def service_pack_major(self) -> int: ...
        @property
        def suite_mask(self) -> int: ...
        @property
        def product_type(self) -> int: ...
        @property
        def platform_version(self) -> tuple[int, int, int]: ...

    def getwindowsversion() -> _WinVersion: ...

def intern(string: str, /) -> str:
    """
    ``Intern'' the given string.

    This enters the string in the (global) table of interned strings whose
    purpose is to speed up dictionary lookups. Return the string itself or
    the previously interned string object with the same value.
    """
    ...

if sys.version_info >= (3, 13):
    def _is_gil_enabled() -> bool:
        """Return True if the GIL is currently enabled and False otherwise."""
        ...
    def _clear_internal_caches() -> None:
        """Clear all internal performance-related caches."""
        ...
    def _is_interned(string: str, /) -> bool:
        """Return True if the given string is "interned"."""
        ...

def is_finalizing() -> bool:
    """Return True if Python is exiting."""
    ...
def breakpointhook(*args: Any, **kwargs: Any) -> Any:
    """This hook function is called by built-in breakpoint()."""
    ...

__breakpointhook__ = breakpointhook  # Contains the original value of breakpointhook

if sys.platform != "win32":
    def setdlopenflags(flags: int, /) -> None:
        """
        Set the flags used by the interpreter for dlopen calls.

        This is used, for example, when the interpreter loads extension
        modules. Among other things, this will enable a lazy resolving of
        symbols when importing a module, if called as sys.setdlopenflags(0).
        To share symbols across extension modules, call as
        sys.setdlopenflags(os.RTLD_GLOBAL).  Symbolic names for the flag
        modules can be found in the os module (RTLD_xxx constants, e.g.
        os.RTLD_LAZY).
        """
        ...

def setrecursionlimit(limit: int, /) -> None:
    """
    Set the maximum depth of the Python interpreter stack to n.

    This limit prevents infinite recursion from causing an overflow of the C
    stack and crashing Python.  The highest possible limit is platform-
    dependent.
    """
    ...
def setswitchinterval(interval: float, /) -> None:
    """
    Set the ideal thread switching delay inside the Python interpreter.

    The actual frequency of switching threads can be lower if the
    interpreter executes long sequences of uninterruptible code
    (this is implementation-specific and workload-dependent).

    The parameter must represent the desired switching delay in seconds
    A typical value is 0.005 (5 milliseconds).
    """
    ...
def gettotalrefcount() -> int: ...  # Debug builds only

# Doesn't exist at runtime, but exported in the stubs so pytest etc. can annotate their code more easily.
@type_check_only
class UnraisableHookArgs(Protocol):
    exc_type: type[BaseException]
    exc_value: BaseException | None
    exc_traceback: TracebackType | None
    err_msg: str | None
    object: _object

unraisablehook: Callable[[UnraisableHookArgs], Any]

def __unraisablehook__(unraisable: UnraisableHookArgs, /) -> Any:
    """
    Handle an unraisable exception.

    The unraisable argument has the following attributes:

    * exc_type: Exception type.
    * exc_value: Exception value, can be None.
    * exc_traceback: Exception traceback, can be None.
    * err_msg: Error message, can be None.
    * object: Object causing the exception, can be None.
    """
    ...
def addaudithook(hook: Callable[[str, tuple[Any, ...]], Any]) -> None:
    """Adds a new audit hook callback."""
    ...
def audit(event: str, /, *args: Any) -> None:
    """Passes the event to any audit hooks that are attached."""
    ...

_AsyncgenHook: TypeAlias = Callable[[AsyncGenerator[Any, Any]], None] | None

# This class is not exposed at runtime. It calls itself builtins.asyncgen_hooks.
@final
@type_check_only
class _asyncgen_hooks(structseq[_AsyncgenHook], tuple[_AsyncgenHook, _AsyncgenHook]):
    if sys.version_info >= (3, 10):
        __match_args__: Final = ("firstiter", "finalizer")

    @property
    def firstiter(self) -> _AsyncgenHook: ...
    @property
    def finalizer(self) -> _AsyncgenHook: ...

def get_asyncgen_hooks() -> _asyncgen_hooks:
    """
    Return the installed asynchronous generators hooks.

    This returns a namedtuple of the form (firstiter, finalizer).
    """
    ...
def set_asyncgen_hooks(firstiter: _AsyncgenHook = ..., finalizer: _AsyncgenHook = ...) -> None:
    """
    set_asyncgen_hooks([firstiter] [, finalizer])

    Set a finalizer for async generators objects.
    """
    ...

if sys.platform == "win32":
    def _enablelegacywindowsfsencoding() -> None: ...

def get_coroutine_origin_tracking_depth() -> int:
    """Check status of origin tracking for coroutine objects in this thread."""
    ...
def set_coroutine_origin_tracking_depth(depth: int) -> None:
    """
    Enable or disable origin tracking for coroutine objects in this thread.

    Coroutine objects will track 'depth' frames of traceback information
    about where they came from, available in their cr_origin attribute.

    Set a depth of 0 to disable.
    """
    ...

# The following two functions were added in 3.11.0, 3.10.7, and 3.9.14,
# as part of the response to CVE-2020-10735
def set_int_max_str_digits(maxdigits: int) -> None:
    """Set the maximum string digits limit for non-binary int<->str conversions."""
    ...
def get_int_max_str_digits() -> int:
    """Return the maximum string digits limit for non-binary int<->str conversions."""
    ...

if sys.version_info >= (3, 12):
    if sys.version_info >= (3, 13):
        def getunicodeinternedsize(*, _only_immortal: bool = False) -> int:
            """Return the number of elements of the unicode interned dictionary"""
            ...
    else:
        def getunicodeinternedsize() -> int:
            """Return the number of elements of the unicode interned dictionary"""
            ...

    def deactivate_stack_trampoline() -> None:
        """
        Deactivate the current stack profiler trampoline backend.

        If no stack profiler is activated, this function has no effect.
        """
        ...
    def is_stack_trampoline_active() -> bool:
        """Return *True* if a stack profiler trampoline is active."""
        ...
    # It always exists, but raises on non-linux platforms:
    if sys.platform == "linux":
        def activate_stack_trampoline(backend: str, /) -> None: ...
    else:
        def activate_stack_trampoline(backend: str, /) -> NoReturn:
            """Activate stack profiler trampoline *backend*."""
            ...

    from . import _monitoring

    monitoring = _monitoring

if sys.version_info >= (3, 14):
    def is_remote_debug_enabled() -> bool: ...
    def remote_exec(pid: int, script: StrOrBytesPath) -> None: ...<|MERGE_RESOLUTION|>--- conflicted
+++ resolved
@@ -407,62 +407,6 @@
 
 version_info: _version_info
 
-<<<<<<< HEAD
-def call_tracing(func: Callable[..., _T], args: Any, /) -> _T:
-    """
-    Call func(*args), while tracing is enabled.
-
-    The tracing state is saved, and restored afterwards.  This is intended
-    to be called from a debugger from a checkpoint, to recursively debug
-    some other code.
-    """
-    ...
-def _clear_type_cache() -> None:
-    """Clear the internal type lookup cache."""
-    ...
-def _current_frames() -> dict[int, FrameType]:
-    """
-    Return a dict mapping each thread's thread id to its current stack frame.
-
-    This function should be used for specialized purposes only.
-    """
-    ...
-def _getframe(depth: int = 0, /) -> FrameType:
-    """
-    Return a frame object from the call stack.
-
-    If optional integer depth is given, return the frame object that many
-    calls below the top of the stack.  If that is deeper than the call
-    stack, ValueError is raised.  The default for depth is zero, returning
-    the frame at the top of the call stack.
-
-    This function should be used for internal and specialized purposes
-    only.
-    """
-    ...
-def _debugmallocstats() -> None:
-    """
-    Print summary info to stderr about the state of pymalloc's structures.
-
-    In Py_DEBUG mode, also perform some expensive internal consistency
-    checks.
-    """
-    ...
-def __displayhook__(object: object, /) -> None:
-    """Print an object to sys.stdout and also save it in builtins._"""
-    ...
-def __excepthook__(exctype: type[BaseException], value: BaseException, traceback: TracebackType | None, /) -> None:
-    """Handle an exception by displaying it with a traceback on sys.stderr."""
-    ...
-def exc_info() -> OptExcInfo:
-    """
-    Return current exception information: (type, value, traceback).
-
-    Return information about the most recent exception caught by an except
-    clause in the current stack frame or in an older stack frame.
-    """
-    ...
-=======
 def call_tracing(func: Callable[..., _T], args: Any, /) -> _T: ...
 
 if sys.version_info >= (3, 13):
@@ -478,7 +422,6 @@
 def __displayhook__(object: object, /) -> None: ...
 def __excepthook__(exctype: type[BaseException], value: BaseException, traceback: TracebackType | None, /) -> None: ...
 def exc_info() -> OptExcInfo: ...
->>>>>>> b98b6c37
 
 if sys.version_info >= (3, 11):
     def exception() -> BaseException | None:
