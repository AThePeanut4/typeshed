"""
This module provides access to some objects used or maintained by the
interpreter and to functions that interact strongly with the interpreter.

Dynamic objects:

argv -- command line arguments; argv[0] is the script pathname if known
path -- module search path; path[0] is the script directory, else ''
modules -- dictionary of loaded modules

displayhook -- called to show results in an interactive session
excepthook -- called to handle any uncaught exception other than SystemExit
  To customize printing in an interactive session or to install a custom
  top-level exception handler, assign other functions to replace these.

stdin -- standard input file object; used by input()
stdout -- standard output file object; used by print()
stderr -- standard error object; used for error messages
  By assigning other file objects (or objects that behave like files)
  to these, it is possible to redirect all of the interpreter's I/O.

last_exc - the last uncaught exception
  Only available in an interactive session after a
  traceback has been printed.
last_type -- type of last uncaught exception
last_value -- value of last uncaught exception
last_traceback -- traceback of last uncaught exception
  These three are the (deprecated) legacy representation of last_exc.

Static objects:

builtin_module_names -- tuple of module names built into this interpreter
copyright -- copyright notice pertaining to this interpreter
exec_prefix -- prefix used to find the machine-specific Python library
executable -- absolute path of the executable binary of the Python interpreter
float_info -- a named tuple with information about the float implementation.
float_repr_style -- string indicating the style of repr() output for floats
hash_info -- a named tuple with information about the hash algorithm.
hexversion -- version information encoded as a single integer
implementation -- Python implementation information.
int_info -- a named tuple with information about the int implementation.
maxsize -- the largest supported length of containers.
maxunicode -- the value of the largest Unicode code point
platform -- platform identifier
prefix -- prefix used to find the Python library
thread_info -- a named tuple with information about the thread implementation.
version -- the version of this interpreter as a string
version_info -- version information as a named tuple
__stdin__ -- the original stdin; don't touch!
__stdout__ -- the original stdout; don't touch!
__stderr__ -- the original stderr; don't touch!
__displayhook__ -- the original displayhook; don't touch!
__excepthook__ -- the original excepthook; don't touch!

Functions:

displayhook() -- print an object to the screen, and save it in builtins._
excepthook() -- print an exception and its traceback to sys.stderr
exception() -- return the current thread's active exception
exc_info() -- return information about the current thread's active exception
exit() -- exit the interpreter by raising SystemExit
getdlopenflags() -- returns flags to be used for dlopen() calls
getprofile() -- get the global profiling function
getrefcount() -- return the reference count for an object (plus one :-)
getrecursionlimit() -- return the max recursion depth for the interpreter
getsizeof() -- return the size of an object in bytes
gettrace() -- get the global debug tracing function
setdlopenflags() -- set the flags to be used for dlopen() calls
setprofile() -- set the global profiling function
setrecursionlimit() -- set the max recursion depth for the interpreter
settrace() -- set the global debug tracing function
"""

import sys
from _typeshed import MaybeNone, OptExcInfo, ProfileFunction, TraceFunction, structseq
from _typeshed.importlib import MetaPathFinderProtocol, PathEntryFinderProtocol
from builtins import object as _object
from collections.abc import AsyncGenerator, Callable, Sequence
from io import TextIOWrapper
from types import FrameType, ModuleType, TracebackType
from typing import Any, Final, Literal, NoReturn, Protocol, TextIO, TypeVar, final, type_check_only
from typing_extensions import LiteralString, TypeAlias

_T = TypeVar("_T")

# see https://github.com/python/typeshed/issues/8513#issue-1333671093 for the rationale behind this alias
_ExitCode: TypeAlias = str | int | None

# ----- sys variables -----
if sys.platform != "win32":
    abiflags: str
argv: list[str]
base_exec_prefix: str
base_prefix: str
byteorder: Literal["little", "big"]
builtin_module_names: Sequence[str]  # actually a tuple of strings
copyright: str
if sys.platform == "win32":
    dllhandle: int
dont_write_bytecode: bool
displayhook: Callable[[object], Any]
excepthook: Callable[[type[BaseException], BaseException, TracebackType | None], Any]
exec_prefix: str
executable: str
float_repr_style: Literal["short", "legacy"]
hexversion: int
last_type: type[BaseException] | None
last_value: BaseException | None
last_traceback: TracebackType | None
if sys.version_info >= (3, 12):
    last_exc: BaseException  # or undefined.
maxsize: int
maxunicode: int
meta_path: list[MetaPathFinderProtocol]
modules: dict[str, ModuleType]
if sys.version_info >= (3, 10):
    orig_argv: list[str]
path: list[str]
path_hooks: list[Callable[[str], PathEntryFinderProtocol]]
path_importer_cache: dict[str, PathEntryFinderProtocol | None]
platform: LiteralString
platlibdir: str
prefix: str
pycache_prefix: str | None
ps1: object
ps2: object

# TextIO is used instead of more specific types for the standard streams,
# since they are often monkeypatched at runtime. At startup, the objects
# are initialized to instances of TextIOWrapper, but can also be None under
# some circumstances.
#
# To use methods from TextIOWrapper, use an isinstance check to ensure that
# the streams have not been overridden:
#
# if isinstance(sys.stdout, io.TextIOWrapper):
#    sys.stdout.reconfigure(...)
stdin: TextIO | MaybeNone
stdout: TextIO | MaybeNone
stderr: TextIO | MaybeNone

if sys.version_info >= (3, 10):
    stdlib_module_names: frozenset[str]

__stdin__: Final[TextIOWrapper | None]  # Contains the original value of stdin
__stdout__: Final[TextIOWrapper | None]  # Contains the original value of stdout
__stderr__: Final[TextIOWrapper | None]  # Contains the original value of stderr
tracebacklimit: int | None
version: str
api_version: int
warnoptions: Any
#  Each entry is a tuple of the form (action, message, category, module,
#    lineno)
if sys.platform == "win32":
    winver: str
_xoptions: dict[Any, Any]

# Type alias used as a mixin for structseq classes that cannot be instantiated at runtime
# This can't be represented in the type system, so we just use `structseq[Any]`
_UninstantiableStructseq: TypeAlias = structseq[Any]

flags: _flags

# This class is not exposed at runtime. It calls itself sys.flags.
# As a tuple, it can have a length between 15 and 18. We don't model
# the exact length here because that varies by patch version due to
# the backported security fix int_max_str_digits. The exact length shouldn't
# be relied upon. See #13031
# This can be re-visited when typeshed drops support for 3.10,
# at which point all supported versions will include int_max_str_digits
# in all patch versions.
# 3.8 and 3.9 are 15 or 16-tuple
# 3.10 is 16 or 17-tuple
# 3.11+ is an 18-tuple.
@final
@type_check_only
class _flags(_UninstantiableStructseq, tuple[int, ...]):
    # `safe_path` was added in py311
    if sys.version_info >= (3, 11):
        __match_args__: Final = (
            "debug",
            "inspect",
            "interactive",
            "optimize",
            "dont_write_bytecode",
            "no_user_site",
            "no_site",
            "ignore_environment",
            "verbose",
            "bytes_warning",
            "quiet",
            "hash_randomization",
            "isolated",
            "dev_mode",
            "utf8_mode",
            "warn_default_encoding",
            "safe_path",
            "int_max_str_digits",
        )
    elif sys.version_info >= (3, 10):
        __match_args__: Final = (
            "debug",
            "inspect",
            "interactive",
            "optimize",
            "dont_write_bytecode",
            "no_user_site",
            "no_site",
            "ignore_environment",
            "verbose",
            "bytes_warning",
            "quiet",
            "hash_randomization",
            "isolated",
            "dev_mode",
            "utf8_mode",
            "warn_default_encoding",
            "int_max_str_digits",
        )

    @property
    def debug(self) -> int: ...
    @property
    def inspect(self) -> int: ...
    @property
    def interactive(self) -> int: ...
    @property
    def optimize(self) -> int: ...
    @property
    def dont_write_bytecode(self) -> int: ...
    @property
    def no_user_site(self) -> int: ...
    @property
    def no_site(self) -> int: ...
    @property
    def ignore_environment(self) -> int: ...
    @property
    def verbose(self) -> int: ...
    @property
    def bytes_warning(self) -> int: ...
    @property
    def quiet(self) -> int: ...
    @property
    def hash_randomization(self) -> int: ...
    @property
    def isolated(self) -> int: ...
    @property
    def dev_mode(self) -> bool: ...
    @property
    def utf8_mode(self) -> int: ...
    if sys.version_info >= (3, 10):
        @property
        def warn_default_encoding(self) -> int: ...
    if sys.version_info >= (3, 11):
        @property
        def safe_path(self) -> bool: ...
    # Whether or not this exists on lower versions of Python
    # may depend on which patch release you're using
    # (it was backported to all Python versions on 3.8+ as a security fix)
    # Added in: 3.8.14, 3.9.14, 3.10.7
    # and present in all versions of 3.11 and later.
    @property
    def int_max_str_digits(self) -> int: ...

float_info: _float_info

# This class is not exposed at runtime. It calls itself sys.float_info.
@final
@type_check_only
class _float_info(structseq[float], tuple[float, int, int, float, int, int, int, int, float, int, int]):
    if sys.version_info >= (3, 10):
        __match_args__: Final = (
            "max",
            "max_exp",
            "max_10_exp",
            "min",
            "min_exp",
            "min_10_exp",
            "dig",
            "mant_dig",
            "epsilon",
            "radix",
            "rounds",
        )

    @property
    def max(self) -> float: ...  # DBL_MAX
    @property
    def max_exp(self) -> int: ...  # DBL_MAX_EXP
    @property
    def max_10_exp(self) -> int: ...  # DBL_MAX_10_EXP
    @property
    def min(self) -> float: ...  # DBL_MIN
    @property
    def min_exp(self) -> int: ...  # DBL_MIN_EXP
    @property
    def min_10_exp(self) -> int: ...  # DBL_MIN_10_EXP
    @property
    def dig(self) -> int: ...  # DBL_DIG
    @property
    def mant_dig(self) -> int: ...  # DBL_MANT_DIG
    @property
    def epsilon(self) -> float: ...  # DBL_EPSILON
    @property
    def radix(self) -> int: ...  # FLT_RADIX
    @property
    def rounds(self) -> int: ...  # FLT_ROUNDS

hash_info: _hash_info

# This class is not exposed at runtime. It calls itself sys.hash_info.
@final
@type_check_only
class _hash_info(structseq[Any | int], tuple[int, int, int, int, int, str, int, int, int]):
    if sys.version_info >= (3, 10):
        __match_args__: Final = ("width", "modulus", "inf", "nan", "imag", "algorithm", "hash_bits", "seed_bits", "cutoff")

    @property
    def width(self) -> int: ...
    @property
    def modulus(self) -> int: ...
    @property
    def inf(self) -> int: ...
    @property
    def nan(self) -> int: ...
    @property
    def imag(self) -> int: ...
    @property
    def algorithm(self) -> str: ...
    @property
    def hash_bits(self) -> int: ...
    @property
    def seed_bits(self) -> int: ...
    @property
    def cutoff(self) -> int: ...  # undocumented

implementation: _implementation

# This class isn't really a thing. At runtime, implementation is an instance
# of types.SimpleNamespace. This allows for better typing.
@type_check_only
class _implementation:
    name: str
    version: _version_info
    hexversion: int
    cache_tag: str
    # Define __getattr__, as the documentation states:
    # > sys.implementation may contain additional attributes specific to the Python implementation.
    # > These non-standard attributes must start with an underscore, and are not described here.
    def __getattr__(self, name: str) -> Any: ...

int_info: _int_info

# This class is not exposed at runtime. It calls itself sys.int_info.
@final
@type_check_only
class _int_info(structseq[int], tuple[int, int, int, int]):
    if sys.version_info >= (3, 10):
        __match_args__: Final = ("bits_per_digit", "sizeof_digit", "default_max_str_digits", "str_digits_check_threshold")

    @property
    def bits_per_digit(self) -> int: ...
    @property
    def sizeof_digit(self) -> int: ...
    @property
    def default_max_str_digits(self) -> int: ...
    @property
    def str_digits_check_threshold(self) -> int: ...

_ThreadInfoName: TypeAlias = Literal["nt", "pthread", "pthread-stubs", "solaris"]
_ThreadInfoLock: TypeAlias = Literal["semaphore", "mutex+cond"] | None

# This class is not exposed at runtime. It calls itself sys.thread_info.
@final
@type_check_only
class _thread_info(_UninstantiableStructseq, tuple[_ThreadInfoName, _ThreadInfoLock, str | None]):
    if sys.version_info >= (3, 10):
        __match_args__: Final = ("name", "lock", "version")

    @property
    def name(self) -> _ThreadInfoName: ...
    @property
    def lock(self) -> _ThreadInfoLock: ...
    @property
    def version(self) -> str | None: ...

thread_info: _thread_info
_ReleaseLevel: TypeAlias = Literal["alpha", "beta", "candidate", "final"]

# This class is not exposed at runtime. It calls itself sys.version_info.
@final
@type_check_only
class _version_info(_UninstantiableStructseq, tuple[int, int, int, _ReleaseLevel, int]):
    if sys.version_info >= (3, 10):
        __match_args__: Final = ("major", "minor", "micro", "releaselevel", "serial")

    @property
    def major(self) -> int: ...
    @property
    def minor(self) -> int: ...
    @property
    def micro(self) -> int: ...
    @property
    def releaselevel(self) -> _ReleaseLevel: ...
    @property
    def serial(self) -> int: ...

version_info: _version_info

def call_tracing(func: Callable[..., _T], args: Any, /) -> _T:
    """
    Call func(*args), while tracing is enabled.

    The tracing state is saved, and restored afterwards.  This is intended
    to be called from a debugger from a checkpoint, to recursively debug
    some other code.
    """
    ...
def _clear_type_cache() -> None:
    """Clear the internal type lookup cache."""
    ...
def _current_frames() -> dict[int, FrameType]:
    """
    Return a dict mapping each thread's thread id to its current stack frame.

    This function should be used for specialized purposes only.
    """
    ...
def _getframe(depth: int = 0, /) -> FrameType:
    """
    Return a frame object from the call stack.

    If optional integer depth is given, return the frame object that many
    calls below the top of the stack.  If that is deeper than the call
    stack, ValueError is raised.  The default for depth is zero, returning
    the frame at the top of the call stack.

    This function should be used for internal and specialized purposes
    only.
    """
    ...
def _debugmallocstats() -> None:
    """
    Print summary info to stderr about the state of pymalloc's structures.

    In Py_DEBUG mode, also perform some expensive internal consistency
    checks.
    """
    ...
def __displayhook__(object: object, /) -> None:
    """Print an object to sys.stdout and also save it in builtins._"""
    ...
def __excepthook__(exctype: type[BaseException], value: BaseException, traceback: TracebackType | None, /) -> None:
    """Handle an exception by displaying it with a traceback on sys.stderr."""
    ...
def exc_info() -> OptExcInfo:
    """
    Return current exception information: (type, value, traceback).

    Return information about the most recent exception caught by an except
    clause in the current stack frame or in an older stack frame.
    """
    ...

if sys.version_info >= (3, 11):
    def exception() -> BaseException | None:
        """
        Return the current exception.

        Return the most recent exception caught by an except clause
        in the current stack frame or in an older stack frame, or None
        if no such exception exists.
        """
        ...

def exit(status: _ExitCode = None, /) -> NoReturn:
    """
    Exit the interpreter by raising SystemExit(status).

    If the status is omitted or None, it defaults to zero (i.e., success).
    If the status is an integer, it will be used as the system exit status.
    If it is another kind of object, it will be printed and the system
    exit status will be one (i.e., failure).
    """
    ...
def getallocatedblocks() -> int:
    """Return the number of memory blocks currently allocated."""
    ...
def getdefaultencoding() -> str:
    """Return the current default encoding used by the Unicode implementation."""
    ...

if sys.platform != "win32":
    def getdlopenflags() -> int:
        """
        Return the current value of the flags that are used for dlopen calls.

        The flag constants are defined in the os module.
        """
        ...

def getfilesystemencoding() -> str:
    """Return the encoding used to convert Unicode filenames to OS filenames."""
    ...
def getfilesystemencodeerrors() -> str:
    """Return the error mode used Unicode to OS filename conversion."""
    ...
def getrefcount(object: Any, /) -> int:
    """
    Return the reference count of object.

    The count returned is generally one higher than you might expect,
    because it includes the (temporary) reference as an argument to
    getrefcount().
    """
    ...
def getrecursionlimit() -> int:
    """
    Return the current value of the recursion limit.

    The recursion limit is the maximum depth of the Python interpreter
    stack.  This limit prevents infinite recursion from causing an overflow
    of the C stack and crashing Python.
    """
    ...
def getsizeof(obj: object, default: int = ...) -> int:
    """
    getsizeof(object [, default]) -> int

    Return the size of object in bytes.
    """
    ...
def getswitchinterval() -> float:
    """Return the current thread switch interval; see sys.setswitchinterval()."""
    ...
def getprofile() -> ProfileFunction | None:
    """
    Return the profiling function set with sys.setprofile.

    See the profiler chapter in the library manual.
    """
    ...
def setprofile(function: ProfileFunction | None, /) -> None:
    """
    Set the profiling function.

    It will be called on each function call and return.  See the profiler
    chapter in the library manual.
    """
    ...
def gettrace() -> TraceFunction | None:
    """
    Return the global debug tracing function set with sys.settrace.

    See the debugger chapter in the library manual.
    """
    ...
def settrace(function: TraceFunction | None, /) -> None:
    """
    Set the global debug tracing function.

    It will be called on each function call.  See the debugger chapter
    in the library manual.
    """
    ...

if sys.platform == "win32":
    # A tuple of length 5, even though it has more than 5 attributes.
    @final
    class _WinVersion(_UninstantiableStructseq, tuple[int, int, int, int, str]):
        @property
        def major(self) -> int: ...
        @property
        def minor(self) -> int: ...
        @property
        def build(self) -> int: ...
        @property
        def platform(self) -> int: ...
        @property
        def service_pack(self) -> str: ...
        @property
        def service_pack_minor(self) -> int: ...
        @property
        def service_pack_major(self) -> int: ...
        @property
        def suite_mask(self) -> int: ...
        @property
        def product_type(self) -> int: ...
        @property
        def platform_version(self) -> tuple[int, int, int]: ...

    def getwindowsversion() -> _WinVersion: ...

def intern(string: str, /) -> str:
    """
    ``Intern'' the given string.

<<<<<<< HEAD
    This enters the string in the (global) table of interned strings whose
    purpose is to speed up dictionary lookups. Return the string itself or
    the previously interned string object with the same value.
    """
    ...
=======
if sys.version_info >= (3, 13):
    def _is_gil_enabled() -> bool: ...
    def _clear_internal_caches() -> None: ...
    def _is_interned(string: str, /) -> bool: ...
>>>>>>> 23488363

if sys.version_info >= (3, 13):
    def _is_gil_enabled() -> bool:
        """Return True if the GIL is currently enabled and False otherwise."""
        ...
    def _clear_internal_caches() -> None:
        """Clear all internal performance-related caches."""
        ...

def is_finalizing() -> bool:
    """Return True if Python is exiting."""
    ...
def breakpointhook(*args: Any, **kwargs: Any) -> Any:
    """This hook function is called by built-in breakpoint()."""
    ...

__breakpointhook__ = breakpointhook  # Contains the original value of breakpointhook

if sys.platform != "win32":
    def setdlopenflags(flags: int, /) -> None:
        """
        Set the flags used by the interpreter for dlopen calls.

        This is used, for example, when the interpreter loads extension
        modules. Among other things, this will enable a lazy resolving of
        symbols when importing a module, if called as sys.setdlopenflags(0).
        To share symbols across extension modules, call as
        sys.setdlopenflags(os.RTLD_GLOBAL).  Symbolic names for the flag
        modules can be found in the os module (RTLD_xxx constants, e.g.
        os.RTLD_LAZY).
        """
        ...

def setrecursionlimit(limit: int, /) -> None:
    """
    Set the maximum depth of the Python interpreter stack to n.

    This limit prevents infinite recursion from causing an overflow of the C
    stack and crashing Python.  The highest possible limit is platform-
    dependent.
    """
    ...
def setswitchinterval(interval: float, /) -> None:
    """
    Set the ideal thread switching delay inside the Python interpreter.

    The actual frequency of switching threads can be lower if the
    interpreter executes long sequences of uninterruptible code
    (this is implementation-specific and workload-dependent).

    The parameter must represent the desired switching delay in seconds
    A typical value is 0.005 (5 milliseconds).
    """
    ...
def gettotalrefcount() -> int: ...  # Debug builds only

# Doesn't exist at runtime, but exported in the stubs so pytest etc. can annotate their code more easily.
@type_check_only
class UnraisableHookArgs(Protocol):
    exc_type: type[BaseException]
    exc_value: BaseException | None
    exc_traceback: TracebackType | None
    err_msg: str | None
    object: _object

unraisablehook: Callable[[UnraisableHookArgs], Any]

def __unraisablehook__(unraisable: UnraisableHookArgs, /) -> Any:
    """
    Handle an unraisable exception.

    The unraisable argument has the following attributes:

    * exc_type: Exception type.
    * exc_value: Exception value, can be None.
    * exc_traceback: Exception traceback, can be None.
    * err_msg: Error message, can be None.
    * object: Object causing the exception, can be None.
    """
    ...
def addaudithook(hook: Callable[[str, tuple[Any, ...]], Any]) -> None:
    """Adds a new audit hook callback."""
    ...
def audit(event: str, /, *args: Any) -> None:
    """Passes the event to any audit hooks that are attached."""
    ...

_AsyncgenHook: TypeAlias = Callable[[AsyncGenerator[Any, Any]], None] | None

# This class is not exposed at runtime. It calls itself builtins.asyncgen_hooks.
@final
@type_check_only
class _asyncgen_hooks(structseq[_AsyncgenHook], tuple[_AsyncgenHook, _AsyncgenHook]):
    if sys.version_info >= (3, 10):
        __match_args__: Final = ("firstiter", "finalizer")

    @property
    def firstiter(self) -> _AsyncgenHook: ...
    @property
    def finalizer(self) -> _AsyncgenHook: ...

def get_asyncgen_hooks() -> _asyncgen_hooks:
    """
    Return the installed asynchronous generators hooks.

    This returns a namedtuple of the form (firstiter, finalizer).
    """
    ...
def set_asyncgen_hooks(firstiter: _AsyncgenHook = ..., finalizer: _AsyncgenHook = ...) -> None:
    """
    set_asyncgen_hooks([firstiter] [, finalizer])

    Set a finalizer for async generators objects.
    """
    ...

if sys.platform == "win32":
    def _enablelegacywindowsfsencoding() -> None: ...

def get_coroutine_origin_tracking_depth() -> int:
    """Check status of origin tracking for coroutine objects in this thread."""
    ...
def set_coroutine_origin_tracking_depth(depth: int) -> None:
    """
    Enable or disable origin tracking for coroutine objects in this thread.

    Coroutine objects will track 'depth' frames of traceback information
    about where they came from, available in their cr_origin attribute.

    Set a depth of 0 to disable.
    """
    ...

# The following two functions were added in 3.11.0, 3.10.7, 3.9.14, and 3.8.14,
# as part of the response to CVE-2020-10735
def set_int_max_str_digits(maxdigits: int) -> None:
    """Set the maximum string digits limit for non-binary int<->str conversions."""
    ...
def get_int_max_str_digits() -> int:
    """Return the maximum string digits limit for non-binary int<->str conversions."""
    ...

if sys.version_info >= (3, 12):
    if sys.version_info >= (3, 13):
        def getunicodeinternedsize(*, _only_immortal: bool = False) -> int:
            """Return the number of elements of the unicode interned dictionary"""
            ...
    else:
        def getunicodeinternedsize() -> int:
            """Return the number of elements of the unicode interned dictionary"""
            ...

    def deactivate_stack_trampoline() -> None:
        """
        Deactivate the current stack profiler trampoline backend.

        If no stack profiler is activated, this function has no effect.
        """
        ...
    def is_stack_trampoline_active() -> bool:
        """Return *True* if a stack profiler trampoline is active."""
        ...
    # It always exists, but raises on non-linux platforms:
    if sys.platform == "linux":
        def activate_stack_trampoline(backend: str, /) -> None: ...
    else:
        def activate_stack_trampoline(backend: str, /) -> NoReturn:
            """Activate stack profiler trampoline *backend*."""
            ...

    from . import _monitoring

    monitoring = _monitoring<|MERGE_RESOLUTION|>--- conflicted
+++ resolved
@@ -595,26 +595,16 @@
     """
     ``Intern'' the given string.
 
-<<<<<<< HEAD
     This enters the string in the (global) table of interned strings whose
     purpose is to speed up dictionary lookups. Return the string itself or
     the previously interned string object with the same value.
     """
     ...
-=======
+
 if sys.version_info >= (3, 13):
     def _is_gil_enabled() -> bool: ...
     def _clear_internal_caches() -> None: ...
     def _is_interned(string: str, /) -> bool: ...
->>>>>>> 23488363
-
-if sys.version_info >= (3, 13):
-    def _is_gil_enabled() -> bool:
-        """Return True if the GIL is currently enabled and False otherwise."""
-        ...
-    def _clear_internal_caches() -> None:
-        """Clear all internal performance-related caches."""
-        ...
 
 def is_finalizing() -> bool:
     """Return True if Python is exiting."""
