--- conflicted
+++ resolved
@@ -603,14 +603,8 @@
     ...
 
 if sys.version_info >= (3, 13):
-<<<<<<< HEAD
-    def _is_gil_enabled() -> bool:
-        """Return True if the GIL is currently enabled and False otherwise."""
-        ...
-=======
     def _is_gil_enabled() -> bool: ...
     def _clear_internal_caches() -> None: ...
->>>>>>> c01e731d
 
 def is_finalizing() -> bool:
     """Return True if Python is exiting."""
