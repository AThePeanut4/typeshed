--- conflicted
+++ resolved
@@ -650,20 +650,13 @@
     """
     ``Intern'' the given string.
 
-<<<<<<< HEAD
     This enters the string in the (global) table of interned strings whose
     purpose is to speed up dictionary lookups. Return the string itself or
     the previously interned string object with the same value.
     """
     ...
-=======
+
 __interactivehook__: Callable[[], object]
-
-if sys.version_info >= (3, 13):
-    def _is_gil_enabled() -> bool: ...
-    def _clear_internal_caches() -> None: ...
-    def _is_interned(string: str, /) -> bool: ...
->>>>>>> f8cdc0bd
 
 if sys.version_info >= (3, 13):
     def _is_gil_enabled() -> bool:
