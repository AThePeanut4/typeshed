--- conflicted
+++ resolved
@@ -537,93 +537,13 @@
 if sys.platform == "android":  # noqa: Y008
     def getandroidapilevel() -> int: ...
 
-<<<<<<< HEAD
-def getallocatedblocks() -> int:
-    """Return the number of memory blocks currently allocated."""
-    ...
-def getdefaultencoding() -> str:
-    """Return the current default encoding used by the Unicode implementation."""
-    ...
+def getallocatedblocks() -> int: ...
+def getdefaultencoding() -> Literal["utf-8"]: ...
 
 if sys.platform != "win32":
     def getdlopenflags() -> int:
         """
         Return the current value of the flags that are used for dlopen calls.
-
-        The flag constants are defined in the os module.
-        """
-        ...
-
-def getfilesystemencoding() -> str:
-    """Return the encoding used to convert Unicode filenames to OS filenames."""
-    ...
-def getfilesystemencodeerrors() -> str:
-    """Return the error mode used Unicode to OS filename conversion."""
-    ...
-def getrefcount(object: Any, /) -> int:
-    """
-    Return the reference count of object.
-
-    The count returned is generally one higher than you might expect,
-    because it includes the (temporary) reference as an argument to
-    getrefcount().
-    """
-    ...
-def getrecursionlimit() -> int:
-    """
-    Return the current value of the recursion limit.
-
-    The recursion limit is the maximum depth of the Python interpreter
-    stack.  This limit prevents infinite recursion from causing an overflow
-    of the C stack and crashing Python.
-    """
-    ...
-def getsizeof(obj: object, default: int = ...) -> int:
-    """
-    getsizeof(object [, default]) -> int
-
-    Return the size of object in bytes.
-    """
-    ...
-def getswitchinterval() -> float:
-    """Return the current thread switch interval; see sys.setswitchinterval()."""
-    ...
-def getprofile() -> ProfileFunction | None:
-    """
-    Return the profiling function set with sys.setprofile.
-
-    See the profiler chapter in the library manual.
-    """
-    ...
-def setprofile(function: ProfileFunction | None, /) -> None:
-    """
-    Set the profiling function.
-
-    It will be called on each function call and return.  See the profiler
-    chapter in the library manual.
-    """
-    ...
-def gettrace() -> TraceFunction | None:
-    """
-    Return the global debug tracing function set with sys.settrace.
-
-    See the debugger chapter in the library manual.
-    """
-    ...
-def settrace(function: TraceFunction | None, /) -> None:
-    """
-    Set the global debug tracing function.
-
-    It will be called on each function call.  See the debugger chapter
-    in the library manual.
-    """
-    ...
-=======
-def getallocatedblocks() -> int: ...
-def getdefaultencoding() -> Literal["utf-8"]: ...
-
-if sys.platform != "win32":
-    def getdlopenflags() -> int: ...
 
 def getfilesystemencoding() -> LiteralString: ...
 def getfilesystemencodeerrors() -> LiteralString: ...
@@ -635,7 +555,6 @@
 def setprofile(function: ProfileFunction | None, /) -> None: ...
 def gettrace() -> TraceFunction | None: ...
 def settrace(function: TraceFunction | None, /) -> None: ...
->>>>>>> ebce8d76
 
 if sys.platform == "win32":
     # A tuple of length 5, even though it has more than 5 attributes.
@@ -665,22 +584,10 @@
 
     def getwindowsversion() -> _WinVersion: ...
 
-<<<<<<< HEAD
-def intern(string: str, /) -> str:
-    """
-    ``Intern'' the given string.
-
-    This enters the string in the (global) table of interned strings whose
-    purpose is to speed up dictionary lookups. Return the string itself or
-    the previously interned string object with the same value.
-    """
-    ...
-=======
 @overload
 def intern(string: LiteralString, /) -> LiteralString: ...
 @overload
 def intern(string: str, /) -> str: ...  # type: ignore[misc]
->>>>>>> ebce8d76
 
 __interactivehook__: Callable[[], object]
 
