"""
This module provides access to some objects used or maintained by the
interpreter and to functions that interact strongly with the interpreter.

Dynamic objects:

argv -- command line arguments; argv[0] is the script pathname if known
path -- module search path; path[0] is the script directory, else ''
modules -- dictionary of loaded modules

displayhook -- called to show results in an interactive session
excepthook -- called to handle any uncaught exception other than SystemExit
  To customize printing in an interactive session or to install a custom
  top-level exception handler, assign other functions to replace these.

stdin -- standard input file object; used by input()
stdout -- standard output file object; used by print()
stderr -- standard error object; used for error messages
  By assigning other file objects (or objects that behave like files)
  to these, it is possible to redirect all of the interpreter's I/O.

last_exc - the last uncaught exception
  Only available in an interactive session after a
  traceback has been printed.
last_type -- type of last uncaught exception
last_value -- value of last uncaught exception
last_traceback -- traceback of last uncaught exception
  These three are the (deprecated) legacy representation of last_exc.

Static objects:

builtin_module_names -- tuple of module names built into this interpreter
copyright -- copyright notice pertaining to this interpreter
exec_prefix -- prefix used to find the machine-specific Python library
executable -- absolute path of the executable binary of the Python interpreter
float_info -- a named tuple with information about the float implementation.
float_repr_style -- string indicating the style of repr() output for floats
hash_info -- a named tuple with information about the hash algorithm.
hexversion -- version information encoded as a single integer
implementation -- Python implementation information.
int_info -- a named tuple with information about the int implementation.
maxsize -- the largest supported length of containers.
maxunicode -- the value of the largest Unicode code point
platform -- platform identifier
prefix -- prefix used to find the Python library
thread_info -- a named tuple with information about the thread implementation.
version -- the version of this interpreter as a string
version_info -- version information as a named tuple
__stdin__ -- the original stdin; don't touch!
__stdout__ -- the original stdout; don't touch!
__stderr__ -- the original stderr; don't touch!
__displayhook__ -- the original displayhook; don't touch!
__excepthook__ -- the original excepthook; don't touch!

Functions:

displayhook() -- print an object to the screen, and save it in builtins._
excepthook() -- print an exception and its traceback to sys.stderr
exception() -- return the current thread's active exception
exc_info() -- return information about the current thread's active exception
exit() -- exit the interpreter by raising SystemExit
getdlopenflags() -- returns flags to be used for dlopen() calls
getprofile() -- get the global profiling function
getrefcount() -- return the reference count for an object (plus one :-)
getrecursionlimit() -- return the max recursion depth for the interpreter
getsizeof() -- return the size of an object in bytes
gettrace() -- get the global debug tracing function
setdlopenflags() -- set the flags to be used for dlopen() calls
setprofile() -- set the global profiling function
setrecursionlimit() -- set the max recursion depth for the interpreter
settrace() -- set the global debug tracing function
"""

import sys
from _typeshed import MaybeNone, OptExcInfo, ProfileFunction, TraceFunction, structseq
from _typeshed.importlib import MetaPathFinderProtocol, PathEntryFinderProtocol
from builtins import object as _object
from collections.abc import AsyncGenerator, Callable, Sequence
from io import TextIOWrapper
from types import FrameType, ModuleType, TracebackType
from typing import Any, Final, Literal, NoReturn, Protocol, TextIO, TypeVar, final, type_check_only
from typing_extensions import TypeAlias

_T = TypeVar("_T")

# see https://github.com/python/typeshed/issues/8513#issue-1333671093 for the rationale behind this alias
_ExitCode: TypeAlias = str | int | None

# ----- sys variables -----
if sys.platform != "win32":
    abiflags: str
argv: list[str]
base_exec_prefix: str
base_prefix: str
byteorder: Literal["little", "big"]
builtin_module_names: Sequence[str]  # actually a tuple of strings
copyright: str
if sys.platform == "win32":
    dllhandle: int
dont_write_bytecode: bool
displayhook: Callable[[object], Any]
excepthook: Callable[[type[BaseException], BaseException, TracebackType | None], Any]
exec_prefix: str
executable: str
float_repr_style: Literal["short", "legacy"]
hexversion: int
last_type: type[BaseException] | None
last_value: BaseException | None
last_traceback: TracebackType | None
if sys.version_info >= (3, 12):
    last_exc: BaseException  # or undefined.
maxsize: int
maxunicode: int
meta_path: list[MetaPathFinderProtocol]
modules: dict[str, ModuleType]
if sys.version_info >= (3, 10):
    orig_argv: list[str]
path: list[str]
path_hooks: list[Callable[[str], PathEntryFinderProtocol]]
path_importer_cache: dict[str, PathEntryFinderProtocol | None]
platform: str
if sys.version_info >= (3, 9):
    platlibdir: str
prefix: str
pycache_prefix: str | None
ps1: object
ps2: object

# TextIO is used instead of more specific types for the standard streams,
# since they are often monkeypatched at runtime. At startup, the objects
# are initialized to instances of TextIOWrapper, but can also be None under
# some circumstances.
#
# To use methods from TextIOWrapper, use an isinstance check to ensure that
# the streams have not been overridden:
#
# if isinstance(sys.stdout, io.TextIOWrapper):
#    sys.stdout.reconfigure(...)
stdin: TextIO | MaybeNone
stdout: TextIO | MaybeNone
stderr: TextIO | MaybeNone

if sys.version_info >= (3, 10):
    stdlib_module_names: frozenset[str]

__stdin__: Final[TextIOWrapper | None]  # Contains the original value of stdin
__stdout__: Final[TextIOWrapper | None]  # Contains the original value of stdout
__stderr__: Final[TextIOWrapper | None]  # Contains the original value of stderr
tracebacklimit: int | None
version: str
api_version: int
warnoptions: Any
#  Each entry is a tuple of the form (action, message, category, module,
#    lineno)
if sys.platform == "win32":
    winver: str
_xoptions: dict[Any, Any]

# Type alias used as a mixin for structseq classes that cannot be instantiated at runtime
# This can't be represented in the type system, so we just use `structseq[Any]`
_UninstantiableStructseq: TypeAlias = structseq[Any]

flags: _flags

# This class is not exposed at runtime. It calls itself sys.flags.
# As a tuple, it can have a length between 15 and 18. We don't model
# the exact length here because that varies by patch version due to
# the backported security fix int_max_str_digits. The exact length shouldn't
# be relied upon. See #13031
# This can be re-visited when typeshed drops support for 3.10,
# at which point all supported versions will include int_max_str_digits
# in all patch versions.
# 3.8 and 3.9 are 15 or 16-tuple
# 3.10 is 16 or 17-tuple
# 3.11+ is an 18-tuple.
@final
@type_check_only
class _flags(_UninstantiableStructseq, tuple[int, ...]):
    # `safe_path` was added in py311
    if sys.version_info >= (3, 11):
        __match_args__: Final = (
            "debug",
            "inspect",
            "interactive",
            "optimize",
            "dont_write_bytecode",
            "no_user_site",
            "no_site",
            "ignore_environment",
            "verbose",
            "bytes_warning",
            "quiet",
            "hash_randomization",
            "isolated",
            "dev_mode",
            "utf8_mode",
            "warn_default_encoding",
            "safe_path",
            "int_max_str_digits",
        )
    elif sys.version_info >= (3, 10):
        __match_args__: Final = (
            "debug",
            "inspect",
            "interactive",
            "optimize",
            "dont_write_bytecode",
            "no_user_site",
            "no_site",
            "ignore_environment",
            "verbose",
            "bytes_warning",
            "quiet",
            "hash_randomization",
            "isolated",
            "dev_mode",
            "utf8_mode",
            "warn_default_encoding",
            "int_max_str_digits",
        )

    @property
    def debug(self) -> int: ...
    @property
    def inspect(self) -> int: ...
    @property
    def interactive(self) -> int: ...
    @property
    def optimize(self) -> int: ...
    @property
    def dont_write_bytecode(self) -> int: ...
    @property
    def no_user_site(self) -> int: ...
    @property
    def no_site(self) -> int: ...
    @property
    def ignore_environment(self) -> int: ...
    @property
    def verbose(self) -> int: ...
    @property
    def bytes_warning(self) -> int: ...
    @property
    def quiet(self) -> int: ...
    @property
    def hash_randomization(self) -> int: ...
    @property
    def isolated(self) -> int: ...
    @property
    def dev_mode(self) -> bool: ...
    @property
    def utf8_mode(self) -> int: ...
    if sys.version_info >= (3, 10):
        @property
        def warn_default_encoding(self) -> int: ...
    if sys.version_info >= (3, 11):
        @property
        def safe_path(self) -> bool: ...
    # Whether or not this exists on lower versions of Python
    # may depend on which patch release you're using
    # (it was backported to all Python versions on 3.8+ as a security fix)
    # Added in: 3.8.14, 3.9.14, 3.10.7
    # and present in all versions of 3.11 and later.
    @property
    def int_max_str_digits(self) -> int: ...

float_info: _float_info

# This class is not exposed at runtime. It calls itself sys.float_info.
@final
@type_check_only
class _float_info(structseq[float], tuple[float, int, int, float, int, int, int, int, float, int, int]):
    if sys.version_info >= (3, 10):
        __match_args__: Final = (
            "max",
            "max_exp",
            "max_10_exp",
            "min",
            "min_exp",
            "min_10_exp",
            "dig",
            "mant_dig",
            "epsilon",
            "radix",
            "rounds",
        )

    @property
    def max(self) -> float: ...  # DBL_MAX
    @property
    def max_exp(self) -> int: ...  # DBL_MAX_EXP
    @property
    def max_10_exp(self) -> int: ...  # DBL_MAX_10_EXP
    @property
    def min(self) -> float: ...  # DBL_MIN
    @property
    def min_exp(self) -> int: ...  # DBL_MIN_EXP
    @property
    def min_10_exp(self) -> int: ...  # DBL_MIN_10_EXP
    @property
    def dig(self) -> int: ...  # DBL_DIG
    @property
    def mant_dig(self) -> int: ...  # DBL_MANT_DIG
    @property
    def epsilon(self) -> float: ...  # DBL_EPSILON
    @property
    def radix(self) -> int: ...  # FLT_RADIX
    @property
    def rounds(self) -> int: ...  # FLT_ROUNDS

hash_info: _hash_info

# This class is not exposed at runtime. It calls itself sys.hash_info.
@final
@type_check_only
class _hash_info(structseq[Any | int], tuple[int, int, int, int, int, str, int, int, int]):
    if sys.version_info >= (3, 10):
        __match_args__: Final = ("width", "modulus", "inf", "nan", "imag", "algorithm", "hash_bits", "seed_bits", "cutoff")

    @property
    def width(self) -> int: ...
    @property
    def modulus(self) -> int: ...
    @property
    def inf(self) -> int: ...
    @property
    def nan(self) -> int: ...
    @property
    def imag(self) -> int: ...
    @property
    def algorithm(self) -> str: ...
    @property
    def hash_bits(self) -> int: ...
    @property
    def seed_bits(self) -> int: ...
    @property
    def cutoff(self) -> int: ...  # undocumented

implementation: _implementation

# This class isn't really a thing. At runtime, implementation is an instance
# of types.SimpleNamespace. This allows for better typing.
@type_check_only
class _implementation:
    name: str
    version: _version_info
    hexversion: int
    cache_tag: str
    # Define __getattr__, as the documentation states:
    # > sys.implementation may contain additional attributes specific to the Python implementation.
    # > These non-standard attributes must start with an underscore, and are not described here.
    def __getattr__(self, name: str) -> Any: ...

int_info: _int_info

# This class is not exposed at runtime. It calls itself sys.int_info.
@final
@type_check_only
class _int_info(structseq[int], tuple[int, int, int, int]):
    if sys.version_info >= (3, 10):
        __match_args__: Final = ("bits_per_digit", "sizeof_digit", "default_max_str_digits", "str_digits_check_threshold")

    @property
    def bits_per_digit(self) -> int: ...
    @property
    def sizeof_digit(self) -> int: ...
    @property
    def default_max_str_digits(self) -> int: ...
    @property
    def str_digits_check_threshold(self) -> int: ...

_ThreadInfoName: TypeAlias = Literal["nt", "pthread", "pthread-stubs", "solaris"]
_ThreadInfoLock: TypeAlias = Literal["semaphore", "mutex+cond"] | None

# This class is not exposed at runtime. It calls itself sys.thread_info.
@final
@type_check_only
class _thread_info(_UninstantiableStructseq, tuple[_ThreadInfoName, _ThreadInfoLock, str | None]):
    if sys.version_info >= (3, 10):
        __match_args__: Final = ("name", "lock", "version")

    @property
    def name(self) -> _ThreadInfoName: ...
    @property
    def lock(self) -> _ThreadInfoLock: ...
    @property
    def version(self) -> str | None: ...

thread_info: _thread_info
_ReleaseLevel: TypeAlias = Literal["alpha", "beta", "candidate", "final"]

# This class is not exposed at runtime. It calls itself sys.version_info.
@final
@type_check_only
class _version_info(_UninstantiableStructseq, tuple[int, int, int, _ReleaseLevel, int]):
    if sys.version_info >= (3, 10):
        __match_args__: Final = ("major", "minor", "micro", "releaselevel", "serial")

    @property
    def major(self) -> int: ...
    @property
    def minor(self) -> int: ...
    @property
    def micro(self) -> int: ...
    @property
    def releaselevel(self) -> _ReleaseLevel: ...
    @property
    def serial(self) -> int: ...

version_info: _version_info

def call_tracing(func: Callable[..., _T], args: Any, /) -> _T:
    """
    Call func(*args), while tracing is enabled.

    The tracing state is saved, and restored afterwards.  This is intended
    to be called from a debugger from a checkpoint, to recursively debug
    some other code.
    """
    ...
def _clear_type_cache() -> None:
    """Clear the internal type lookup cache."""
    ...
def _current_frames() -> dict[int, FrameType]:
    """
    Return a dict mapping each thread's thread id to its current stack frame.

    This function should be used for specialized purposes only.
    """
    ...
def _getframe(depth: int = 0, /) -> FrameType:
    """
    Return a frame object from the call stack.

    If optional integer depth is given, return the frame object that many
    calls below the top of the stack.  If that is deeper than the call
    stack, ValueError is raised.  The default for depth is zero, returning
    the frame at the top of the call stack.

    This function should be used for internal and specialized purposes
    only.
    """
    ...
def _debugmallocstats() -> None:
    """
    Print summary info to stderr about the state of pymalloc's structures.

    In Py_DEBUG mode, also perform some expensive internal consistency
    checks.
    """
    ...
def __displayhook__(object: object, /) -> None:
    """Print an object to sys.stdout and also save it in builtins._"""
    ...
def __excepthook__(exctype: type[BaseException], value: BaseException, traceback: TracebackType | None, /) -> None:
    """Handle an exception by displaying it with a traceback on sys.stderr."""
    ...
def exc_info() -> OptExcInfo:
    """
    Return current exception information: (type, value, traceback).

    Return information about the most recent exception caught by an except
    clause in the current stack frame or in an older stack frame.
    """
    ...

if sys.version_info >= (3, 11):
    def exception() -> BaseException | None:
        """
        Return the current exception.

        Return the most recent exception caught by an except clause
        in the current stack frame or in an older stack frame, or None
        if no such exception exists.
        """
        ...

def exit(status: _ExitCode = None, /) -> NoReturn:
    """
    Exit the interpreter by raising SystemExit(status).

    If the status is omitted or None, it defaults to zero (i.e., success).
    If the status is an integer, it will be used as the system exit status.
    If it is another kind of object, it will be printed and the system
    exit status will be one (i.e., failure).
    """
    ...
def getallocatedblocks() -> int:
    """Return the number of memory blocks currently allocated."""
    ...
def getdefaultencoding() -> str:
    """Return the current default encoding used by the Unicode implementation."""
    ...

if sys.platform != "win32":
    def getdlopenflags() -> int:
        """
        Return the current value of the flags that are used for dlopen calls.

        The flag constants are defined in the os module.
        """
        ...

def getfilesystemencoding() -> str:
    """Return the encoding used to convert Unicode filenames to OS filenames."""
    ...
def getfilesystemencodeerrors() -> str:
    """Return the error mode used Unicode to OS filename conversion."""
    ...
def getrefcount(object: Any, /) -> int:
    """
    Return the reference count of object.

    The count returned is generally one higher than you might expect,
    because it includes the (temporary) reference as an argument to
    getrefcount().
    """
    ...
def getrecursionlimit() -> int:
    """
    Return the current value of the recursion limit.

    The recursion limit is the maximum depth of the Python interpreter
    stack.  This limit prevents infinite recursion from causing an overflow
    of the C stack and crashing Python.
    """
    ...
def getsizeof(obj: object, default: int = ...) -> int:
    """
    getsizeof(object [, default]) -> int

    Return the size of object in bytes.
    """
    ...
def getswitchinterval() -> float:
    """Return the current thread switch interval; see sys.setswitchinterval()."""
    ...
def getprofile() -> ProfileFunction | None:
    """
    Return the profiling function set with sys.setprofile.

    See the profiler chapter in the library manual.
    """
    ...
def setprofile(function: ProfileFunction | None, /) -> None:
    """
    Set the profiling function.

    It will be called on each function call and return.  See the profiler
    chapter in the library manual.
    """
    ...
def gettrace() -> TraceFunction | None:
    """
    Return the global debug tracing function set with sys.settrace.

    See the debugger chapter in the library manual.
    """
    ...
def settrace(function: TraceFunction | None, /) -> None:
    """
    Set the global debug tracing function.

    It will be called on each function call.  See the debugger chapter
    in the library manual.
    """
    ...

if sys.platform == "win32":
    # A tuple of length 5, even though it has more than 5 attributes.
    @final
    class _WinVersion(_UninstantiableStructseq, tuple[int, int, int, int, str]):
        @property
        def major(self) -> int: ...
        @property
        def minor(self) -> int: ...
        @property
        def build(self) -> int: ...
        @property
        def platform(self) -> int: ...
        @property
        def service_pack(self) -> str: ...
        @property
        def service_pack_minor(self) -> int: ...
        @property
        def service_pack_major(self) -> int: ...
        @property
        def suite_mask(self) -> int: ...
        @property
        def product_type(self) -> int: ...
        @property
        def platform_version(self) -> tuple[int, int, int]: ...

    def getwindowsversion() -> _WinVersion: ...

<<<<<<< HEAD
def intern(string: str, /) -> str:
    """
    ``Intern'' the given string.

    This enters the string in the (global) table of interned strings whose
    purpose is to speed up dictionary lookups. Return the string itself or
    the previously interned string object with the same value.
    """
    ...
def is_finalizing() -> bool:
    """Return True if Python is exiting."""
    ...
def breakpointhook(*args: Any, **kwargs: Any) -> Any:
    """This hook function is called by built-in breakpoint()."""
    ...
=======
def intern(string: str, /) -> str: ...

if sys.version_info >= (3, 13):
    def _is_gil_enabled() -> bool: ...

def is_finalizing() -> bool: ...
def breakpointhook(*args: Any, **kwargs: Any) -> Any: ...
>>>>>>> 33d1b169

__breakpointhook__ = breakpointhook  # Contains the original value of breakpointhook

if sys.platform != "win32":
    def setdlopenflags(flags: int, /) -> None:
        """
        Set the flags used by the interpreter for dlopen calls.

        This is used, for example, when the interpreter loads extension
        modules. Among other things, this will enable a lazy resolving of
        symbols when importing a module, if called as sys.setdlopenflags(0).
        To share symbols across extension modules, call as
        sys.setdlopenflags(os.RTLD_GLOBAL).  Symbolic names for the flag
        modules can be found in the os module (RTLD_xxx constants, e.g.
        os.RTLD_LAZY).
        """
        ...

def setrecursionlimit(limit: int, /) -> None:
    """
    Set the maximum depth of the Python interpreter stack to n.

    This limit prevents infinite recursion from causing an overflow of the C
    stack and crashing Python.  The highest possible limit is platform-
    dependent.
    """
    ...
def setswitchinterval(interval: float, /) -> None:
    """
    Set the ideal thread switching delay inside the Python interpreter.

    The actual frequency of switching threads can be lower if the
    interpreter executes long sequences of uninterruptible code
    (this is implementation-specific and workload-dependent).

    The parameter must represent the desired switching delay in seconds
    A typical value is 0.005 (5 milliseconds).
    """
    ...
def gettotalrefcount() -> int: ...  # Debug builds only

if sys.version_info < (3, 9):
    def getcheckinterval() -> int: ...  # deprecated
    def setcheckinterval(n: int, /) -> None: ...  # deprecated

if sys.version_info < (3, 9):
    # An 11-tuple or None
    def callstats() -> tuple[int, int, int, int, int, int, int, int, int, int, int] | None: ...

# Doesn't exist at runtime, but exported in the stubs so pytest etc. can annotate their code more easily.
@type_check_only
class UnraisableHookArgs(Protocol):
    exc_type: type[BaseException]
    exc_value: BaseException | None
    exc_traceback: TracebackType | None
    err_msg: str | None
    object: _object

unraisablehook: Callable[[UnraisableHookArgs], Any]

def __unraisablehook__(unraisable: UnraisableHookArgs, /) -> Any:
    """
    Handle an unraisable exception.

    The unraisable argument has the following attributes:

    * exc_type: Exception type.
    * exc_value: Exception value, can be None.
    * exc_traceback: Exception traceback, can be None.
    * err_msg: Error message, can be None.
    * object: Object causing the exception, can be None.
    """
    ...
def addaudithook(hook: Callable[[str, tuple[Any, ...]], Any]) -> None:
    """Adds a new audit hook callback."""
    ...
def audit(event: str, /, *args: Any) -> None:
    """Passes the event to any audit hooks that are attached."""
    ...

_AsyncgenHook: TypeAlias = Callable[[AsyncGenerator[Any, Any]], None] | None

# This class is not exposed at runtime. It calls itself builtins.asyncgen_hooks.
@final
@type_check_only
class _asyncgen_hooks(structseq[_AsyncgenHook], tuple[_AsyncgenHook, _AsyncgenHook]):
    if sys.version_info >= (3, 10):
        __match_args__: Final = ("firstiter", "finalizer")

    @property
    def firstiter(self) -> _AsyncgenHook: ...
    @property
    def finalizer(self) -> _AsyncgenHook: ...

def get_asyncgen_hooks() -> _asyncgen_hooks:
    """
    Return the installed asynchronous generators hooks.

    This returns a namedtuple of the form (firstiter, finalizer).
    """
    ...
def set_asyncgen_hooks(firstiter: _AsyncgenHook = ..., finalizer: _AsyncgenHook = ...) -> None:
    """
    set_asyncgen_hooks([firstiter] [, finalizer])

    Set a finalizer for async generators objects.
    """
    ...

if sys.platform == "win32":
    def _enablelegacywindowsfsencoding() -> None: ...

def get_coroutine_origin_tracking_depth() -> int:
    """Check status of origin tracking for coroutine objects in this thread."""
    ...
def set_coroutine_origin_tracking_depth(depth: int) -> None:
    """
    Enable or disable origin tracking for coroutine objects in this thread.

    Coroutine objects will track 'depth' frames of traceback information
    about where they came from, available in their cr_origin attribute.

    Set a depth of 0 to disable.
    """
    ...

# The following two functions were added in 3.11.0, 3.10.7, 3.9.14, and 3.8.14,
# as part of the response to CVE-2020-10735
def set_int_max_str_digits(maxdigits: int) -> None:
    """Set the maximum string digits limit for non-binary int<->str conversions."""
    ...
def get_int_max_str_digits() -> int:
    """Return the maximum string digits limit for non-binary int<->str conversions."""
    ...

if sys.version_info >= (3, 12):
    if sys.version_info >= (3, 13):
        def getunicodeinternedsize(*, _only_immortal: bool = False) -> int:
            """Return the number of elements of the unicode interned dictionary"""
            ...
    else:
        def getunicodeinternedsize() -> int:
            """Return the number of elements of the unicode interned dictionary"""
            ...

    def deactivate_stack_trampoline() -> None:
        """
        Deactivate the current stack profiler trampoline backend.

        If no stack profiler is activated, this function has no effect.
        """
        ...
    def is_stack_trampoline_active() -> bool:
        """Return *True* if a stack profiler trampoline is active."""
        ...
    # It always exists, but raises on non-linux platforms:
    if sys.platform == "linux":
        def activate_stack_trampoline(backend: str, /) -> None: ...
    else:
        def activate_stack_trampoline(backend: str, /) -> NoReturn:
            """Activate stack profiler trampoline *backend*."""
            ...

    from . import _monitoring

    monitoring = _monitoring<|MERGE_RESOLUTION|>--- conflicted
+++ resolved
@@ -592,23 +592,6 @@
 
     def getwindowsversion() -> _WinVersion: ...
 
-<<<<<<< HEAD
-def intern(string: str, /) -> str:
-    """
-    ``Intern'' the given string.
-
-    This enters the string in the (global) table of interned strings whose
-    purpose is to speed up dictionary lookups. Return the string itself or
-    the previously interned string object with the same value.
-    """
-    ...
-def is_finalizing() -> bool:
-    """Return True if Python is exiting."""
-    ...
-def breakpointhook(*args: Any, **kwargs: Any) -> Any:
-    """This hook function is called by built-in breakpoint()."""
-    ...
-=======
 def intern(string: str, /) -> str: ...
 
 if sys.version_info >= (3, 13):
@@ -616,7 +599,6 @@
 
 def is_finalizing() -> bool: ...
 def breakpointhook(*args: Any, **kwargs: Any) -> Any: ...
->>>>>>> 33d1b169
 
 __breakpointhook__ = breakpointhook  # Contains the original value of breakpointhook
 
