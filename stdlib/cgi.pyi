--- conflicted
+++ resolved
@@ -1,9 +1,4 @@
-<<<<<<< HEAD
-"""exec$(dirname $0)/python3.12$0$@"""
-
-=======
 import os
->>>>>>> 91e2ed09
 from _typeshed import SupportsContainsAndGetItem, SupportsGetItem, SupportsItemAccess, Unused
 from builtins import list as _list, type as _type
 from collections.abc import Iterable, Iterator, Mapping
@@ -80,42 +75,12 @@
     def __getitem__(self, k: str, /) -> str: ...
     def keys(self) -> Iterable[str]: ...
 
-<<<<<<< HEAD
-def parse_header(line: str) -> tuple[str, dict[str, str]]:
-    """
-    Parse a Content-type like header.
-
-    Return the main content-type and a dictionary of options.
-    """
-    ...
-def test(environ: _Environ = ...) -> None:
-    """
-    Robust test CGI script, usable as main program.
-
-    Write minimal HTTP headers and dump all information provided to
-    the script in HTML form.
-    """
-    ...
-def print_environ(environ: _Environ = ...) -> None:
-    """Dump the shell environment as HTML."""
-    ...
-def print_form(form: dict[str, Any]) -> None:
-    """Dump the contents of a form as HTML."""
-    ...
-def print_directory() -> None:
-    """Dump the current directory as HTML."""
-    ...
-def print_environ_usage() -> None:
-    """Dump a list of environment variables used by CGI as HTML."""
-    ...
-=======
 def parse_header(line: str) -> tuple[str, dict[str, str]]: ...
 def test(environ: _Environ = os.environ) -> None: ...
 def print_environ(environ: _Environ = os.environ) -> None: ...
 def print_form(form: dict[str, Any]) -> None: ...
 def print_directory() -> None: ...
 def print_environ_usage() -> None: ...
->>>>>>> 91e2ed09
 
 class MiniFieldStorage:
     """Like FieldStorage, for use when no file uploads are possible."""
