"""exec$(dirname $0)/python3.12$0$@"""

from _typeshed import SupportsContainsAndGetItem, SupportsGetItem, SupportsItemAccess, Unused
from builtins import list as _list, type as _type
from collections.abc import Iterable, Iterator, Mapping
from email.message import Message
from types import TracebackType
from typing import IO, Any, Protocol, type_check_only
from typing_extensions import Self

__all__ = [
    "MiniFieldStorage",
    "FieldStorage",
    "parse",
    "parse_multipart",
    "parse_header",
    "test",
    "print_exception",
    "print_environ",
    "print_form",
    "print_directory",
    "print_arguments",
    "print_environ_usage",
]

def parse(
    fp: IO[Any] | None = None,
    environ: SupportsItemAccess[str, str] = ...,
    keep_blank_values: bool = ...,
    strict_parsing: bool = ...,
    separator: str = "&",
) -> dict[str, list[str]]:
    """
    Parse a query in the environment or from a file (default stdin)

    Arguments, all optional:

    fp              : file pointer; default: sys.stdin.buffer

    environ         : environment dictionary; default: os.environ

    keep_blank_values: flag indicating whether blank values in
        percent-encoded forms should be treated as blank strings.
        A true value indicates that blanks should be retained as
        blank strings.  The default false value indicates that
        blank values are to be ignored and treated as if they were
        not included.

    strict_parsing: flag indicating what to do with parsing errors.
        If false (the default), errors are silently ignored.
        If true, errors raise a ValueError exception.

    separator: str. The symbol to use for separating the query arguments.
        Defaults to &.
    """
    ...
def parse_multipart(
    fp: IO[Any], pdict: SupportsGetItem[str, bytes], encoding: str = "utf-8", errors: str = "replace", separator: str = "&"
<<<<<<< HEAD
) -> dict[str, list[Any]]:
    """
    Parse multipart input.

    Arguments:
    fp   : input file
    pdict: dictionary containing other parameters of content-type header
    encoding, errors: request encoding and error handler, passed to
        FieldStorage

    Returns a dictionary just like parse_qs(): keys are the field names, each
    value is a list of values for that field. For non-file fields, the value
    is a list of strings.
    """
    ...

=======
) -> dict[str, list[Any]]: ...
@type_check_only
>>>>>>> df8de9e5
class _Environ(Protocol):
    def __getitem__(self, k: str, /) -> str: ...
    def keys(self) -> Iterable[str]: ...

def parse_header(line: str) -> tuple[str, dict[str, str]]:
    """
    Parse a Content-type like header.

    Return the main content-type and a dictionary of options.
    """
    ...
def test(environ: _Environ = ...) -> None:
    """
    Robust test CGI script, usable as main program.

    Write minimal HTTP headers and dump all information provided to
    the script in HTML form.
    """
    ...
def print_environ(environ: _Environ = ...) -> None:
    """Dump the shell environment as HTML."""
    ...
def print_form(form: dict[str, Any]) -> None:
    """Dump the contents of a form as HTML."""
    ...
def print_directory() -> None:
    """Dump the current directory as HTML."""
    ...
def print_environ_usage() -> None:
    """Dump a list of environment variables used by CGI as HTML."""
    ...

class MiniFieldStorage:
    """Like FieldStorage, for use when no file uploads are possible."""
    # The first five "Any" attributes here are always None, but mypy doesn't support that
    filename: Any
    list: Any
    type: Any
    file: IO[bytes] | None
    type_options: dict[Any, Any]
    disposition: Any
    disposition_options: dict[Any, Any]
    headers: dict[Any, Any]
    name: Any
    value: Any
    def __init__(self, name: Any, value: Any) -> None:
        """Constructor from field name and value."""
        ...

class FieldStorage:
    """
    Store a sequence of fields, reading multipart/form-data.

    This class provides naming, typing, files stored on disk, and
    more.  At the top level, it is accessible like a dictionary, whose
    keys are the field names.  (Note: None can occur as a field name.)
    The items are either a Python list (if there's multiple values) or
    another FieldStorage or MiniFieldStorage object.  If it's a single
    object, it has the following attributes:

    name: the field name, if specified; otherwise None

    filename: the filename, if specified; otherwise None; this is the
        client side filename, *not* the file name on which it is
        stored (that's a temporary file you don't deal with)

    value: the value as a *string*; for file uploads, this
        transparently reads the file every time you request the value
        and returns *bytes*

    file: the file(-like) object from which you can read the data *as
        bytes* ; None if the data is stored a simple string

    type: the content-type, or None if not specified

    type_options: dictionary of options specified on the content-type
        line

    disposition: content-disposition, or None if not specified

    disposition_options: dictionary of corresponding options

    headers: a dictionary(-like) object (sometimes email.message.Message or a
        subclass thereof) containing *all* headers

    The class is subclassable, mostly for the purpose of overriding
    the make_file() method, which is called internally to come up with
    a file open for reading and writing.  This makes it possible to
    override the default choice of storing all files in a temporary
    directory and unlinking them as soon as they have been opened.
    """
    FieldStorageClass: _type | None
    keep_blank_values: int
    strict_parsing: int
    qs_on_post: str | None
    headers: Mapping[str, str] | Message
    fp: IO[bytes]
    encoding: str
    errors: str
    outerboundary: bytes
    bytes_read: int
    limit: int | None
    disposition: str
    disposition_options: dict[str, str]
    filename: str | None
    file: IO[bytes] | None
    type: str
    type_options: dict[str, str]
    innerboundary: bytes
    length: int
    done: int
    list: _list[Any] | None
    value: None | bytes | _list[Any]
    def __init__(
        self,
        fp: IO[Any] | None = None,
        headers: Mapping[str, str] | Message | None = None,
        outerboundary: bytes = b"",
        environ: SupportsContainsAndGetItem[str, str] = ...,
        keep_blank_values: int = 0,
        strict_parsing: int = 0,
        limit: int | None = None,
        encoding: str = "utf-8",
        errors: str = "replace",
        max_num_fields: int | None = None,
        separator: str = "&",
    ) -> None:
        """
        Constructor.  Read multipart/* until last part.

        Arguments, all optional:

        fp              : file pointer; default: sys.stdin.buffer
            (not used when the request method is GET)
            Can be :
            1. a TextIOWrapper object
            2. an object whose read() and readline() methods return bytes

        headers         : header dictionary-like object; default:
            taken from environ as per CGI spec

        outerboundary   : terminating multipart boundary
            (for internal use only)

        environ         : environment dictionary; default: os.environ

        keep_blank_values: flag indicating whether blank values in
            percent-encoded forms should be treated as blank strings.
            A true value indicates that blanks should be retained as
            blank strings.  The default false value indicates that
            blank values are to be ignored and treated as if they were
            not included.

        strict_parsing: flag indicating what to do with parsing errors.
            If false (the default), errors are silently ignored.
            If true, errors raise a ValueError exception.

        limit : used internally to read parts of multipart/form-data forms,
            to exit from the reading loop when reached. It is the difference
            between the form content-length and the number of bytes already
            read

        encoding, errors : the encoding and error handler used to decode the
            binary stream to strings. Must be the same as the charset defined
            for the page sending the form (content-type : meta http-equiv or
            header)

        max_num_fields: int. If set, then __init__ throws a ValueError
            if there are more than n fields read by parse_qsl().
        """
        ...
    def __enter__(self) -> Self: ...
    def __exit__(self, *args: Unused) -> None: ...
    def __iter__(self) -> Iterator[str]: ...
    def __getitem__(self, key: str) -> Any:
        """Dictionary style indexing."""
        ...
    def getvalue(self, key: str, default: Any = None) -> Any:
        """Dictionary style get() method, including 'value' lookup."""
        ...
    def getfirst(self, key: str, default: Any = None) -> Any:
        """Return the first value received."""
        ...
    def getlist(self, key: str) -> _list[Any]:
        """Return list of received values."""
        ...
    def keys(self) -> _list[str]:
        """Dictionary style keys() method."""
        ...
    def __contains__(self, key: str) -> bool:
        """Dictionary style __contains__ method."""
        ...
    def __len__(self) -> int:
        """Dictionary style len(x) support."""
        ...
    def __bool__(self) -> bool: ...
    def __del__(self) -> None: ...
    # Returns bytes or str IO depending on an internal flag
    def make_file(self) -> IO[Any]:
        """
        Overridable: return a readable & writable file.

        The file will be used as follows:
        - data is written to it
        - seek(0)
        - data is read from it

        The file is opened in binary mode for files, in text mode
        for other fields

        This version opens a temporary file for reading and writing,
        and immediately deletes (unlinks) it.  The trick (on Unix!) is
        that the file can still be used, but it can't be opened by
        another process, and it will automatically be deleted when it
        is closed or when the current process terminates.

        If you want a more permanent file, you derive a class which
        overrides this method.  If you want a visible temporary file
        that is nevertheless automatically deleted when the script
        terminates, try defining a __del__ method in a derived class
        which unlinks the temporary files you have created.
        """
        ...

def print_exception(
    type: type[BaseException] | None = None,
    value: BaseException | None = None,
    tb: TracebackType | None = None,
    limit: int | None = None,
) -> None: ...
def print_arguments() -> None: ...<|MERGE_RESOLUTION|>--- conflicted
+++ resolved
@@ -56,27 +56,8 @@
     ...
 def parse_multipart(
     fp: IO[Any], pdict: SupportsGetItem[str, bytes], encoding: str = "utf-8", errors: str = "replace", separator: str = "&"
-<<<<<<< HEAD
-) -> dict[str, list[Any]]:
-    """
-    Parse multipart input.
-
-    Arguments:
-    fp   : input file
-    pdict: dictionary containing other parameters of content-type header
-    encoding, errors: request encoding and error handler, passed to
-        FieldStorage
-
-    Returns a dictionary just like parse_qs(): keys are the field names, each
-    value is a list of values for that field. For non-file fields, the value
-    is a list of strings.
-    """
-    ...
-
-=======
 ) -> dict[str, list[Any]]: ...
 @type_check_only
->>>>>>> df8de9e5
 class _Environ(Protocol):
     def __getitem__(self, k: str, /) -> str: ...
     def keys(self) -> Iterable[str]: ...
