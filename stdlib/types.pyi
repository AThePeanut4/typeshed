--- conflicted
+++ resolved
@@ -107,19 +107,6 @@
         __type_params__: tuple[TypeVar | ParamSpec | TypeVarTuple, ...]
 
     __module__: str
-<<<<<<< HEAD
-    def __new__(
-        cls,
-        code: CodeType,
-        globals: dict[str, Any],
-        name: str | None = ...,
-        argdefs: tuple[object, ...] | None = ...,
-        closure: tuple[CellType, ...] | None = ...,
-    ) -> Self: ...
-    def __call__(self, *args: Any, **kwargs: Any) -> Any:
-        """Call self as a function."""
-        ...
-=======
     if sys.version_info >= (3, 13):
         def __new__(
             cls,
@@ -141,7 +128,6 @@
         ) -> Self: ...
 
     def __call__(self, *args: Any, **kwargs: Any) -> Any: ...
->>>>>>> 17408ee5
     @overload
     def __get__(self, instance: None, owner: type, /) -> FunctionType:
         """Return an attribute of instance, which is of type owner."""
@@ -654,23 +640,10 @@
     def __name__(self) -> str: ...  # inherited from the added function
     @property
     def __qualname__(self) -> str: ...  # inherited from the added function
-<<<<<<< HEAD
-    def __new__(cls, func: Callable[..., Any], obj: object, /) -> Self: ...
-    def __call__(self, *args: Any, **kwargs: Any) -> Any:
-        """Call self as a function."""
-        ...
-    def __eq__(self, value: object, /) -> bool:
-        """Return self==value."""
-        ...
-    def __hash__(self) -> int:
-        """Return hash(self)."""
-        ...
-=======
     def __new__(cls, func: Callable[..., Any], instance: object, /) -> Self: ...
     def __call__(self, *args: Any, **kwargs: Any) -> Any: ...
     def __eq__(self, value: object, /) -> bool: ...
     def __hash__(self) -> int: ...
->>>>>>> 17408ee5
 
 @final
 class BuiltinFunctionType:
@@ -915,27 +888,11 @@
         @property
         def __args__(self) -> tuple[Any, ...]: ...
         @property
-<<<<<<< HEAD
-        def __parameters__(self) -> tuple[Any, ...]:
-            """Type variables in the GenericAlias."""
-            ...
-        def __new__(cls, origin: type, args: Any) -> Self: ...
-        def __getitem__(self, typeargs: Any, /) -> GenericAlias:
-            """Return self[key]."""
-            ...
-        def __eq__(self, value: object, /) -> bool:
-            """Return self==value."""
-            ...
-        def __hash__(self) -> int:
-            """Return hash(self)."""
-            ...
-=======
         def __parameters__(self) -> tuple[Any, ...]: ...
         def __new__(cls, origin: type, args: Any, /) -> Self: ...
         def __getitem__(self, typeargs: Any, /) -> GenericAlias: ...
         def __eq__(self, value: object, /) -> bool: ...
         def __hash__(self) -> int: ...
->>>>>>> 17408ee5
         if sys.version_info >= (3, 11):
             @property
             def __unpacked__(self) -> bool: ...
