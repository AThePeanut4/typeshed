"""Define names for built-in types that aren't directly accessible as a builtin."""

import sys
from _typeshed import AnnotationForm, MaybeNone, SupportsKeysAndGetItem
from _typeshed.importlib import LoaderProtocol
from collections.abc import (
    AsyncGenerator,
    Awaitable,
    Callable,
    Coroutine,
    Generator,
    ItemsView,
    Iterable,
    Iterator,
    KeysView,
    Mapping,
    MutableSequence,
    ValuesView,
)
from importlib.machinery import ModuleSpec
from typing import Any, ClassVar, Literal, TypeVar, final, overload
from typing_extensions import ParamSpec, Self, TypeAliasType, TypeVarTuple, deprecated

if sys.version_info >= (3, 14):
    from _typeshed import AnnotateFunc

__all__ = [
    "FunctionType",
    "LambdaType",
    "CodeType",
    "MappingProxyType",
    "SimpleNamespace",
    "GeneratorType",
    "CoroutineType",
    "AsyncGeneratorType",
    "MethodType",
    "BuiltinFunctionType",
    "ModuleType",
    "TracebackType",
    "FrameType",
    "GetSetDescriptorType",
    "MemberDescriptorType",
    "new_class",
    "prepare_class",
    "DynamicClassAttribute",
    "coroutine",
    "BuiltinMethodType",
    "ClassMethodDescriptorType",
    "MethodDescriptorType",
    "MethodWrapperType",
    "WrapperDescriptorType",
    "resolve_bases",
    "CellType",
    "GenericAlias",
]

if sys.version_info >= (3, 10):
    __all__ += ["EllipsisType", "NoneType", "NotImplementedType", "UnionType"]

if sys.version_info >= (3, 12):
    __all__ += ["get_original_bases"]

if sys.version_info >= (3, 13):
    __all__ += ["CapsuleType"]

# Note, all classes "defined" here require special handling.

_T1 = TypeVar("_T1")
_T2 = TypeVar("_T2")
_KT = TypeVar("_KT")
_VT_co = TypeVar("_VT_co", covariant=True)

# Make sure this class definition stays roughly in line with `builtins.function`
@final
class FunctionType:
    """
    Create a function object.

    code
      a code object
    globals
      the globals dictionary
    name
      a string that overrides the name from the code object
    argdefs
      a tuple that specifies the default argument values
    closure
      a tuple that supplies the bindings for free variables
    kwdefaults
      a dictionary that specifies the default keyword argument values
    """
    @property
    def __closure__(self) -> tuple[CellType, ...] | None: ...
    __code__: CodeType
    __defaults__: tuple[Any, ...] | None
    __dict__: dict[str, Any]
    @property
    def __globals__(self) -> dict[str, Any]: ...
    __name__: str
    __qualname__: str
    __annotations__: dict[str, AnnotationForm]
    if sys.version_info >= (3, 14):
        __annotate__: AnnotateFunc | None
    __kwdefaults__: dict[str, Any] | None
    if sys.version_info >= (3, 10):
        @property
        def __builtins__(self) -> dict[str, Any]: ...
    if sys.version_info >= (3, 12):
        __type_params__: tuple[TypeVar | ParamSpec | TypeVarTuple, ...]

    __module__: str
    if sys.version_info >= (3, 13):
        def __new__(
            cls,
            code: CodeType,
            globals: dict[str, Any],
            name: str | None = None,
            argdefs: tuple[object, ...] | None = None,
            closure: tuple[CellType, ...] | None = None,
            kwdefaults: dict[str, object] | None = None,
        ) -> Self: ...
    else:
        def __new__(
            cls,
            code: CodeType,
            globals: dict[str, Any],
            name: str | None = None,
            argdefs: tuple[object, ...] | None = None,
            closure: tuple[CellType, ...] | None = None,
        ) -> Self: ...

    def __call__(self, *args: Any, **kwargs: Any) -> Any:
        """Call self as a function."""
        ...
    @overload
    def __get__(self, instance: None, owner: type, /) -> FunctionType:
        """Return an attribute of instance, which is of type owner."""
        ...
    @overload
    def __get__(self, instance: object, owner: type | None = None, /) -> MethodType:
        """Return an attribute of instance, which is of type owner."""
        ...

LambdaType = FunctionType

@final
class CodeType:
    """Create a code object.  Not for the faint of heart."""
    def __eq__(self, value: object, /) -> bool:
        """Return self==value."""
        ...
    def __hash__(self) -> int:
        """Return hash(self)."""
        ...
    @property
    def co_argcount(self) -> int: ...
    @property
    def co_posonlyargcount(self) -> int: ...
    @property
    def co_kwonlyargcount(self) -> int: ...
    @property
    def co_nlocals(self) -> int: ...
    @property
    def co_stacksize(self) -> int: ...
    @property
    def co_flags(self) -> int: ...
    @property
    def co_code(self) -> bytes: ...
    @property
    def co_consts(self) -> tuple[Any, ...]: ...
    @property
    def co_names(self) -> tuple[str, ...]: ...
    @property
    def co_varnames(self) -> tuple[str, ...]: ...
    @property
    def co_filename(self) -> str: ...
    @property
    def co_name(self) -> str: ...
    @property
    def co_firstlineno(self) -> int: ...
    if sys.version_info >= (3, 10):
        @property
        @deprecated("Will be removed in Python 3.15. Use the co_lines() method instead.")
        def co_lnotab(self) -> bytes: ...
    else:
        @property
        def co_lnotab(self) -> bytes: ...

    @property
    def co_freevars(self) -> tuple[str, ...]: ...
    @property
    def co_cellvars(self) -> tuple[str, ...]: ...
    if sys.version_info >= (3, 10):
        @property
        def co_linetable(self) -> bytes: ...
        def co_lines(self) -> Iterator[tuple[int, int, int | None]]: ...
    if sys.version_info >= (3, 11):
        @property
        def co_exceptiontable(self) -> bytes: ...
        @property
        def co_qualname(self) -> str: ...
        def co_positions(self) -> Iterable[tuple[int | None, int | None, int | None, int | None]]: ...
    if sys.version_info >= (3, 14):
        def co_branches(self) -> Iterator[tuple[int, int, int]]: ...

    if sys.version_info >= (3, 11):
        def __new__(
            cls,
            argcount: int,
            posonlyargcount: int,
            kwonlyargcount: int,
            nlocals: int,
            stacksize: int,
            flags: int,
            codestring: bytes,
            constants: tuple[object, ...],
            names: tuple[str, ...],
            varnames: tuple[str, ...],
            filename: str,
            name: str,
            qualname: str,
            firstlineno: int,
            linetable: bytes,
            exceptiontable: bytes,
            freevars: tuple[str, ...] = ...,
            cellvars: tuple[str, ...] = ...,
            /,
        ) -> Self: ...
    elif sys.version_info >= (3, 10):
        def __new__(
            cls,
            argcount: int,
            posonlyargcount: int,
            kwonlyargcount: int,
            nlocals: int,
            stacksize: int,
            flags: int,
            codestring: bytes,
            constants: tuple[object, ...],
            names: tuple[str, ...],
            varnames: tuple[str, ...],
            filename: str,
            name: str,
            firstlineno: int,
            linetable: bytes,
            freevars: tuple[str, ...] = ...,
            cellvars: tuple[str, ...] = ...,
            /,
        ) -> Self: ...
    else:
        def __new__(
            cls,
            argcount: int,
            posonlyargcount: int,
            kwonlyargcount: int,
            nlocals: int,
            stacksize: int,
            flags: int,
            codestring: bytes,
            constants: tuple[object, ...],
            names: tuple[str, ...],
            varnames: tuple[str, ...],
            filename: str,
            name: str,
            firstlineno: int,
            lnotab: bytes,
            freevars: tuple[str, ...] = ...,
            cellvars: tuple[str, ...] = ...,
            /,
        ) -> Self: ...
    if sys.version_info >= (3, 11):
        def replace(
            self,
            *,
            co_argcount: int = -1,
            co_posonlyargcount: int = -1,
            co_kwonlyargcount: int = -1,
            co_nlocals: int = -1,
            co_stacksize: int = -1,
            co_flags: int = -1,
            co_firstlineno: int = -1,
            co_code: bytes = ...,
            co_consts: tuple[object, ...] = ...,
            co_names: tuple[str, ...] = ...,
            co_varnames: tuple[str, ...] = ...,
            co_freevars: tuple[str, ...] = ...,
            co_cellvars: tuple[str, ...] = ...,
            co_filename: str = ...,
            co_name: str = ...,
            co_qualname: str = ...,
            co_linetable: bytes = ...,
            co_exceptiontable: bytes = ...,
        ) -> Self:
            """Return a copy of the code object with new values for the specified fields."""
            ...
    elif sys.version_info >= (3, 10):
        def replace(
            self,
            *,
            co_argcount: int = -1,
            co_posonlyargcount: int = -1,
            co_kwonlyargcount: int = -1,
            co_nlocals: int = -1,
            co_stacksize: int = -1,
            co_flags: int = -1,
            co_firstlineno: int = -1,
            co_code: bytes = ...,
            co_consts: tuple[object, ...] = ...,
            co_names: tuple[str, ...] = ...,
            co_varnames: tuple[str, ...] = ...,
            co_freevars: tuple[str, ...] = ...,
            co_cellvars: tuple[str, ...] = ...,
            co_filename: str = ...,
            co_name: str = ...,
            co_linetable: bytes = ...,
        ) -> Self:
            """Return a copy of the code object with new values for the specified fields."""
            ...
    else:
        def replace(
            self,
            *,
            co_argcount: int = -1,
            co_posonlyargcount: int = -1,
            co_kwonlyargcount: int = -1,
            co_nlocals: int = -1,
            co_stacksize: int = -1,
            co_flags: int = -1,
            co_firstlineno: int = -1,
            co_code: bytes = ...,
            co_consts: tuple[object, ...] = ...,
            co_names: tuple[str, ...] = ...,
            co_varnames: tuple[str, ...] = ...,
            co_freevars: tuple[str, ...] = ...,
            co_cellvars: tuple[str, ...] = ...,
            co_filename: str = ...,
            co_name: str = ...,
            co_lnotab: bytes = ...,
        ) -> Self:
            """Return a copy of the code object with new values for the specified fields."""
            ...

    if sys.version_info >= (3, 13):
        __replace__ = replace

@final
class MappingProxyType(Mapping[_KT, _VT_co]):
    """Read-only proxy of a mapping."""
    __hash__: ClassVar[None]  # type: ignore[assignment]
    def __new__(cls, mapping: SupportsKeysAndGetItem[_KT, _VT_co]) -> Self: ...
    def __getitem__(self, key: _KT, /) -> _VT_co:
        """Return self[key]."""
        ...
    def __iter__(self) -> Iterator[_KT]:
        """Implement iter(self)."""
        ...
    def __len__(self) -> int:
        """Return len(self)."""
        ...
    def __eq__(self, value: object, /) -> bool:
        """Return self==value."""
        ...
    def copy(self) -> dict[_KT, _VT_co]:
        """D.copy() -> a shallow copy of D"""
        ...
    def keys(self) -> KeysView[_KT]:
        """D.keys() -> a set-like object providing a view on D's keys"""
        ...
    def values(self) -> ValuesView[_VT_co]:
        """D.values() -> an object providing a view on D's values"""
        ...
    def items(self) -> ItemsView[_KT, _VT_co]:
        """D.items() -> a set-like object providing a view on D's items"""
        ...
    @overload
    def get(self, key: _KT, /) -> _VT_co | None:
        """Return the value for key if key is in the mapping, else default."""
        ...
    @overload
    def get(self, key: _KT, default: _VT_co | _T2, /) -> _VT_co | _T2:
        """Return the value for key if key is in the mapping, else default."""
        ...
    def __class_getitem__(cls, item: Any, /) -> GenericAlias:
        """See PEP 585"""
        ...
    def __reversed__(self) -> Iterator[_KT]:
        """D.__reversed__() -> reverse iterator"""
        ...
    def __or__(self, value: Mapping[_T1, _T2], /) -> dict[_KT | _T1, _VT_co | _T2]:
        """Return self|value."""
        ...
    def __ror__(self, value: Mapping[_T1, _T2], /) -> dict[_KT | _T1, _VT_co | _T2]:
        """Return value|self."""
        ...

class SimpleNamespace:
    """A simple attribute-based namespace."""
    __hash__: ClassVar[None]  # type: ignore[assignment]
    if sys.version_info >= (3, 13):
        def __init__(self, mapping_or_iterable: Mapping[str, Any] | Iterable[tuple[str, Any]] = (), /, **kwargs: Any) -> None: ...
    else:
        def __init__(self, **kwargs: Any) -> None: ...

    def __eq__(self, value: object, /) -> bool:
        """Return self==value."""
        ...
    def __getattribute__(self, name: str, /) -> Any:
        """Return getattr(self, name)."""
        ...
    def __setattr__(self, name: str, value: Any, /) -> None:
        """Implement setattr(self, name, value)."""
        ...
    def __delattr__(self, name: str, /) -> None:
        """Implement delattr(self, name)."""
        ...
    if sys.version_info >= (3, 13):
        def __replace__(self, **kwargs: Any) -> Self:
            """Return a copy of the namespace object with new values for the specified attributes."""
            ...

class ModuleType:
    """
    Create a module object.

    The name must be a string; the optional doc argument can have any type.
    """
    __name__: str
    __file__: str | None
    @property
    def __dict__(self) -> dict[str, Any]: ...  # type: ignore[override]
    __loader__: LoaderProtocol | None
    __package__: str | None
    __path__: MutableSequence[str]
    __spec__: ModuleSpec | None
    # N.B. Although this is the same type as `builtins.object.__doc__`,
    # it is deliberately redeclared here. Most symbols declared in the namespace
    # of `types.ModuleType` are available as "implicit globals" within a module's
    # namespace, but this is not true for symbols declared in the namespace of `builtins.object`.
    # Redeclaring `__doc__` here helps some type checkers understand that `__doc__` is available
    # as an implicit global in all modules, similar to `__name__`, `__file__`, `__spec__`, etc.
    __doc__: str | None
    __annotations__: dict[str, AnnotationForm]
    if sys.version_info >= (3, 14):
        __annotate__: AnnotateFunc | None

    def __init__(self, name: str, doc: str | None = ...) -> None: ...
    # __getattr__ doesn't exist at runtime,
    # but having it here in typeshed makes dynamic imports
    # using `builtins.__import__` or `importlib.import_module` less painful
    def __getattr__(self, name: str) -> Any: ...

@final
class CellType:
    """
    Create a new cell object.

     contents
       the contents of the cell. If not specified, the cell will be empty,
       and 
    further attempts to access its cell_contents attribute will
       raise a ValueError.
    """
    def __new__(cls, contents: object = ..., /) -> Self: ...
    __hash__: ClassVar[None]  # type: ignore[assignment]
    cell_contents: Any

_YieldT_co = TypeVar("_YieldT_co", covariant=True)
_SendT_contra = TypeVar("_SendT_contra", contravariant=True)
_ReturnT_co = TypeVar("_ReturnT_co", covariant=True)

@final
class GeneratorType(Generator[_YieldT_co, _SendT_contra, _ReturnT_co]):
    @property
    def gi_code(self) -> CodeType: ...
    @property
    def gi_frame(self) -> FrameType: ...
    @property
    def gi_running(self) -> bool: ...
    @property
    def gi_yieldfrom(self) -> GeneratorType[_YieldT_co, _SendT_contra, Any] | None:
        """object being iterated by yield from, or None"""
        ...
    if sys.version_info >= (3, 11):
        @property
        def gi_suspended(self) -> bool: ...
    __name__: str
    __qualname__: str
    def __iter__(self) -> Self:
        """Implement iter(self)."""
        ...
    def __next__(self) -> _YieldT_co:
        """Implement next(self)."""
        ...
    def send(self, arg: _SendT_contra, /) -> _YieldT_co:
        """
        send(arg) -> send 'arg' into generator,
        return next yielded value or raise StopIteration.
        """
        ...
    @overload
    def throw(
        self, typ: type[BaseException], val: BaseException | object = ..., tb: TracebackType | None = ..., /
    ) -> _YieldT_co:
        """
        throw(value)
        throw(type[,value[,tb]])

        Raise exception in generator, return next yielded value or raise
        StopIteration.
        the (type, val, tb) signature is deprecated, 
        and may be removed in a future version of Python.
        """
        ...
    @overload
    def throw(self, typ: BaseException, val: None = None, tb: TracebackType | None = ..., /) -> _YieldT_co:
        """
        throw(value)
        throw(type[,value[,tb]])

        Raise exception in generator, return next yielded value or raise
        StopIteration.
        the (type, val, tb) signature is deprecated, 
        and may be removed in a future version of Python.
        """
        ...
    if sys.version_info >= (3, 13):
        def __class_getitem__(cls, item: Any, /) -> Any:
            """See PEP 585"""
            ...

@final
class AsyncGeneratorType(AsyncGenerator[_YieldT_co, _SendT_contra]):
    @property
    def ag_await(self) -> Awaitable[Any] | None:
        """object being awaited on, or None"""
        ...
    @property
    def ag_code(self) -> CodeType: ...
    @property
    def ag_frame(self) -> FrameType: ...
    @property
    def ag_running(self) -> bool: ...
    __name__: str
    __qualname__: str
    if sys.version_info >= (3, 12):
        @property
        def ag_suspended(self) -> bool: ...

    def __aiter__(self) -> Self:
        """Return an awaitable, that resolves in asynchronous iterator."""
        ...
    def __anext__(self) -> Coroutine[Any, Any, _YieldT_co]:
        """Return a value or raise StopAsyncIteration."""
        ...
    def asend(self, val: _SendT_contra, /) -> Coroutine[Any, Any, _YieldT_co]:
        """asend(v) -> send 'v' in generator."""
        ...
    @overload
    async def athrow(
        self, typ: type[BaseException], val: BaseException | object = ..., tb: TracebackType | None = ..., /
    ) -> _YieldT_co:
        """
        athrow(value)
        athrow(type[,value[,tb]])

        raise exception in generator.
        the (type, val, tb) signature is deprecated, 
        and may be removed in a future version of Python.
        """
        ...
    @overload
    async def athrow(self, typ: BaseException, val: None = None, tb: TracebackType | None = ..., /) -> _YieldT_co:
        """
        athrow(value)
        athrow(type[,value[,tb]])

        raise exception in generator.
        the (type, val, tb) signature is deprecated, 
        and may be removed in a future version of Python.
        """
        ...
    def aclose(self) -> Coroutine[Any, Any, None]:
        """aclose() -> raise GeneratorExit inside generator."""
        ...
    def __class_getitem__(cls, item: Any, /) -> GenericAlias:
        """See PEP 585"""
        ...

@final
class CoroutineType(Coroutine[_YieldT_co, _SendT_contra, _ReturnT_co]):
    __name__: str
    __qualname__: str
    @property
    def cr_await(self) -> Any | None:
        """object being awaited on, or None"""
        ...
    @property
    def cr_code(self) -> CodeType: ...
    @property
    def cr_frame(self) -> FrameType: ...
    @property
    def cr_running(self) -> bool: ...
    @property
    def cr_origin(self) -> tuple[tuple[str, int, str], ...] | None: ...
    if sys.version_info >= (3, 11):
        @property
        def cr_suspended(self) -> bool: ...

    def close(self) -> None:
        """close() -> raise GeneratorExit inside coroutine."""
        ...
    def __await__(self) -> Generator[Any, None, _ReturnT_co]:
        """Return an iterator to be used in await expression."""
        ...
    def send(self, arg: _SendT_contra, /) -> _YieldT_co:
        """
        send(arg) -> send 'arg' into coroutine,
        return next iterated value or raise StopIteration.
        """
        ...
    @overload
    def throw(
        self, typ: type[BaseException], val: BaseException | object = ..., tb: TracebackType | None = ..., /
    ) -> _YieldT_co:
        """
        throw(value)
        throw(type[,value[,traceback]])

        Raise exception in coroutine, return next iterated value or raise
        StopIteration.
        the (type, val, tb) signature is deprecated, 
        and may be removed in a future version of Python.
        """
        ...
    @overload
    def throw(self, typ: BaseException, val: None = None, tb: TracebackType | None = ..., /) -> _YieldT_co:
        """
        throw(value)
        throw(type[,value[,traceback]])

        Raise exception in coroutine, return next iterated value or raise
        StopIteration.
        the (type, val, tb) signature is deprecated, 
        and may be removed in a future version of Python.
        """
        ...
    if sys.version_info >= (3, 13):
        def __class_getitem__(cls, item: Any, /) -> Any:
            """See PEP 585"""
            ...

@final
class MethodType:
    """Create a bound instance method object."""
    @property
    def __closure__(self) -> tuple[CellType, ...] | None: ...  # inherited from the added function
    @property
    def __code__(self) -> CodeType: ...  # inherited from the added function
    @property
    def __defaults__(self) -> tuple[Any, ...] | None: ...  # inherited from the added function
    @property
    def __func__(self) -> Callable[..., Any]:
        """the function (or other callable) implementing a method"""
        ...
    @property
    def __self__(self) -> object:
        """the instance to which a method is bound"""
        ...
    @property
    def __name__(self) -> str: ...  # inherited from the added function
    @property
    def __qualname__(self) -> str: ...  # inherited from the added function
    def __new__(cls, func: Callable[..., Any], instance: object, /) -> Self: ...
    def __call__(self, *args: Any, **kwargs: Any) -> Any:
        """Call self as a function."""
        ...
    def __eq__(self, value: object, /) -> bool:
        """Return self==value."""
        ...
    def __hash__(self) -> int:
        """Return hash(self)."""
        ...

@final
class BuiltinFunctionType:
    @property
    def __self__(self) -> object | ModuleType: ...
    @property
    def __name__(self) -> str: ...
    @property
    def __qualname__(self) -> str: ...
    def __call__(self, *args: Any, **kwargs: Any) -> Any:
        """Call self as a function."""
        ...
    def __eq__(self, value: object, /) -> bool:
        """Return self==value."""
        ...
    def __hash__(self) -> int:
        """Return hash(self)."""
        ...

BuiltinMethodType = BuiltinFunctionType

@final
class WrapperDescriptorType:
    @property
    def __name__(self) -> str: ...
    @property
    def __qualname__(self) -> str: ...
    @property
    def __objclass__(self) -> type: ...
    def __call__(self, *args: Any, **kwargs: Any) -> Any:
        """Call self as a function."""
        ...
    def __get__(self, instance: Any, owner: type | None = None, /) -> Any:
        """Return an attribute of instance, which is of type owner."""
        ...

@final
class MethodWrapperType:
    @property
    def __self__(self) -> object: ...
    @property
    def __name__(self) -> str: ...
    @property
    def __qualname__(self) -> str: ...
    @property
    def __objclass__(self) -> type: ...
    def __call__(self, *args: Any, **kwargs: Any) -> Any:
        """Call self as a function."""
        ...
    def __eq__(self, value: object, /) -> bool:
        """Return self==value."""
        ...
    def __ne__(self, value: object, /) -> bool:
        """Return self!=value."""
        ...
    def __hash__(self) -> int:
        """Return hash(self)."""
        ...

@final
class MethodDescriptorType:
    @property
    def __name__(self) -> str: ...
    @property
    def __qualname__(self) -> str: ...
    @property
    def __objclass__(self) -> type: ...
    def __call__(self, *args: Any, **kwargs: Any) -> Any:
        """Call self as a function."""
        ...
    def __get__(self, instance: Any, owner: type | None = None, /) -> Any:
        """Return an attribute of instance, which is of type owner."""
        ...

@final
class ClassMethodDescriptorType:
    @property
    def __name__(self) -> str: ...
    @property
    def __qualname__(self) -> str: ...
    @property
    def __objclass__(self) -> type: ...
    def __call__(self, *args: Any, **kwargs: Any) -> Any:
        """Call self as a function."""
        ...
    def __get__(self, instance: Any, owner: type | None = None, /) -> Any:
        """Return an attribute of instance, which is of type owner."""
        ...

@final
class TracebackType:
    """Create a new traceback object."""
    def __new__(cls, tb_next: TracebackType | None, tb_frame: FrameType, tb_lasti: int, tb_lineno: int) -> Self: ...
    tb_next: TracebackType | None
    # the rest are read-only
    @property
    def tb_frame(self) -> FrameType: ...
    @property
    def tb_lasti(self) -> int: ...
    @property
    def tb_lineno(self) -> int: ...

@final
class FrameType:
    @property
    def f_back(self) -> FrameType | None: ...
    @property
    def f_builtins(self) -> dict[str, Any]: ...
    @property
    def f_code(self) -> CodeType: ...
    @property
    def f_globals(self) -> dict[str, Any]: ...
    @property
    def f_lasti(self) -> int: ...
    # see discussion in #6769: f_lineno *can* sometimes be None,
    # but you should probably file a bug report with CPython if you encounter it being None in the wild.
    # An `int | None` annotation here causes too many false-positive errors, so applying `int | Any`.
    @property
    def f_lineno(self) -> int | MaybeNone: ...
    @property
    def f_locals(self) -> dict[str, Any]: ...
    f_trace: Callable[[FrameType, str, Any], Any] | None
    f_trace_lines: bool
    f_trace_opcodes: bool
<<<<<<< HEAD
    def clear(self) -> None:
        """F.clear(): clear most references held by the frame"""
        ...
=======
    def clear(self) -> None: ...
    if sys.version_info >= (3, 14):
        @property
        def f_generator(self) -> GeneratorType[Any, Any, Any] | CoroutineType[Any, Any, Any] | None: ...
>>>>>>> d574139e

@final
class GetSetDescriptorType:
    @property
    def __name__(self) -> str: ...
    @property
    def __qualname__(self) -> str: ...
    @property
    def __objclass__(self) -> type: ...
    def __get__(self, instance: Any, owner: type | None = None, /) -> Any:
        """Return an attribute of instance, which is of type owner."""
        ...
    def __set__(self, instance: Any, value: Any, /) -> None:
        """Set an attribute of instance to value."""
        ...
    def __delete__(self, instance: Any, /) -> None:
        """Delete an attribute of instance."""
        ...

@final
class MemberDescriptorType:
    @property
    def __name__(self) -> str: ...
    @property
    def __qualname__(self) -> str: ...
    @property
    def __objclass__(self) -> type: ...
    def __get__(self, instance: Any, owner: type | None = None, /) -> Any:
        """Return an attribute of instance, which is of type owner."""
        ...
    def __set__(self, instance: Any, value: Any, /) -> None:
        """Set an attribute of instance to value."""
        ...
    def __delete__(self, instance: Any, /) -> None:
        """Delete an attribute of instance."""
        ...

def new_class(
    name: str,
    bases: Iterable[object] = (),
    kwds: dict[str, Any] | None = None,
    exec_body: Callable[[dict[str, Any]], object] | None = None,
) -> type:
    """Create a class object dynamically using the appropriate metaclass."""
    ...
def resolve_bases(bases: Iterable[object]) -> tuple[Any, ...]:
    """Resolve MRO entries dynamically as specified by PEP 560."""
    ...
def prepare_class(
    name: str, bases: tuple[type, ...] = (), kwds: dict[str, Any] | None = None
) -> tuple[type, dict[str, Any], dict[str, Any]]:
    """
    Call the __prepare__ method of the appropriate metaclass.

    Returns (metaclass, namespace, kwds) as a 3-tuple

    *metaclass* is the appropriate metaclass
    *namespace* is the prepared class namespace
    *kwds* is an updated copy of the passed in kwds argument with any
    'metaclass' entry removed. If no kwds argument is passed in, this will
    be an empty dict.
    """
    ...

if sys.version_info >= (3, 12):
    def get_original_bases(cls: type, /) -> tuple[Any, ...]:
        """
        Return the class's "original" bases prior to modification by `__mro_entries__`.

        Examples::

            from typing import TypeVar, Generic, NamedTuple, TypedDict

            T = TypeVar("T")
            class Foo(Generic[T]): ...
            class Bar(Foo[int], float): ...
            class Baz(list[str]): ...
            Eggs = NamedTuple("Eggs", [("a", int), ("b", str)])
            Spam = TypedDict("Spam", {"a": int, "b": str})

            assert get_original_bases(Bar) == (Foo[int], float)
            assert get_original_bases(Baz) == (list[str],)
            assert get_original_bases(Eggs) == (NamedTuple,)
            assert get_original_bases(Spam) == (TypedDict,)
            assert get_original_bases(int) == (object,)
        """
        ...

# Does not actually inherit from property, but saying it does makes sure that
# pyright handles this class correctly.
class DynamicClassAttribute(property):
    """
    Route attribute access on a class to __getattr__.

    This is a descriptor, used to define attributes that act differently when
    accessed through an instance and through a class.  Instance access remains
    normal, but access to an attribute through a class will be routed to the
    class's __getattr__ method; this is done by raising AttributeError.

    This allows one to have properties active on an instance, and have virtual
    attributes on the class with the same name.  (Enum used this between Python
    versions 3.4 - 3.9 .)

    Subclass from this to use a different method of accessing virtual attributes
    and still be treated properly by the inspect module. (Enum uses this since
    Python 3.10 .)
    """
    fget: Callable[[Any], Any] | None
    fset: Callable[[Any, Any], object] | None  # type: ignore[assignment]
    fdel: Callable[[Any], object] | None  # type: ignore[assignment]
    overwrite_doc: bool
    __isabstractmethod__: bool
    def __init__(
        self,
        fget: Callable[[Any], Any] | None = None,
        fset: Callable[[Any, Any], object] | None = None,
        fdel: Callable[[Any], object] | None = None,
        doc: str | None = None,
    ) -> None: ...
    def __get__(self, instance: Any, ownerclass: type | None = None) -> Any: ...
    def __set__(self, instance: Any, value: Any) -> None: ...
    def __delete__(self, instance: Any) -> None: ...
    def getter(self, fget: Callable[[Any], Any]) -> DynamicClassAttribute: ...
    def setter(self, fset: Callable[[Any, Any], object]) -> DynamicClassAttribute: ...
    def deleter(self, fdel: Callable[[Any], object]) -> DynamicClassAttribute: ...

_Fn = TypeVar("_Fn", bound=Callable[..., object])
_R = TypeVar("_R")
_P = ParamSpec("_P")

# it's not really an Awaitable, but can be used in an await expression. Real type: Generator & Awaitable
@overload
def coroutine(func: Callable[_P, Generator[Any, Any, _R]]) -> Callable[_P, Awaitable[_R]]:
    """Convert regular generator function to a coroutine."""
    ...
@overload
def coroutine(func: _Fn) -> _Fn:
    """Convert regular generator function to a coroutine."""
    ...

class GenericAlias:
    """
    Represent a PEP 585 generic type

    E.g. for t = list[int], t.__origin__ is list and t.__args__ is (int,).
    """
    @property
    def __origin__(self) -> type | TypeAliasType: ...
    @property
    def __args__(self) -> tuple[Any, ...]: ...
    @property
    def __parameters__(self) -> tuple[Any, ...]:
        """Type variables in the GenericAlias."""
        ...
    def __new__(cls, origin: type, args: Any, /) -> Self: ...
    def __getitem__(self, typeargs: Any, /) -> GenericAlias:
        """Return self[key]."""
        ...
    def __eq__(self, value: object, /) -> bool:
        """Return self==value."""
        ...
    def __hash__(self) -> int:
        """Return hash(self)."""
        ...
    def __mro_entries__(self, bases: Iterable[object], /) -> tuple[type, ...]: ...
    if sys.version_info >= (3, 11):
        @property
        def __unpacked__(self) -> bool: ...
        @property
        def __typing_unpacked_tuple_args__(self) -> tuple[Any, ...] | None: ...
    if sys.version_info >= (3, 10):
        def __or__(self, value: Any, /) -> UnionType:
            """Return self|value."""
            ...
        def __ror__(self, value: Any, /) -> UnionType:
            """Return value|self."""
            ...

    # GenericAlias delegates attr access to `__origin__`
    def __getattr__(self, name: str) -> Any: ...

if sys.version_info >= (3, 10):
    @final
    class NoneType:
        """The type of the None singleton."""
        def __bool__(self) -> Literal[False]:
            """True if self else False"""
            ...

    @final
    class EllipsisType:
        """The type of the Ellipsis singleton."""
        ...

    from builtins import _NotImplementedType

    NotImplementedType = _NotImplementedType
    @final
    class UnionType:
        """
        Represent a PEP 604 union type

        E.g. for int | str
        """
        @property
        def __args__(self) -> tuple[Any, ...]: ...
        @property
        def __parameters__(self) -> tuple[Any, ...]:
            """Type variables in the types.UnionType."""
            ...
        def __or__(self, value: Any, /) -> UnionType:
            """Return self|value."""
            ...
        def __ror__(self, value: Any, /) -> UnionType:
            """Return value|self."""
            ...
        def __eq__(self, value: object, /) -> bool:
            """Return self==value."""
            ...
        def __hash__(self) -> int:
            """Return hash(self)."""
            ...

if sys.version_info >= (3, 13):
    @final
    class CapsuleType:
        """
        Capsule objects let you wrap a C "void *" pointer in a Python
        object.  They're a way of passing data through the Python interpreter
        without creating your own custom type.

        Capsules are used for communication between extension modules.
        They provide a way for an extension module to export a C interface
        to other extension modules, so that extension modules can use the
        Python import mechanism to link to one another.
        """
        ...<|MERGE_RESOLUTION|>--- conflicted
+++ resolved
@@ -804,16 +804,10 @@
     f_trace: Callable[[FrameType, str, Any], Any] | None
     f_trace_lines: bool
     f_trace_opcodes: bool
-<<<<<<< HEAD
-    def clear(self) -> None:
-        """F.clear(): clear most references held by the frame"""
-        ...
-=======
     def clear(self) -> None: ...
     if sys.version_info >= (3, 14):
         @property
         def f_generator(self) -> GeneratorType[Any, Any, Any] | CoroutineType[Any, Any, Any] | None: ...
->>>>>>> d574139e
 
 @final
 class GetSetDescriptorType:
