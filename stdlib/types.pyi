--- conflicted
+++ resolved
@@ -1054,23 +1054,6 @@
         @property
         def __args__(self) -> tuple[Any, ...]: ...
         @property
-<<<<<<< HEAD
-        def __parameters__(self) -> tuple[Any, ...]:
-            """Type variables in the types.UnionType."""
-            ...
-        def __or__(self, value: Any, /) -> UnionType:
-            """Return self|value."""
-            ...
-        def __ror__(self, value: Any, /) -> UnionType:
-            """Return value|self."""
-            ...
-        def __eq__(self, value: object, /) -> bool:
-            """Return self==value."""
-            ...
-        def __hash__(self) -> int:
-            """Return hash(self)."""
-            ...
-=======
         def __parameters__(self) -> tuple[Any, ...]: ...
         # `(int | str) | Literal["foo"]` returns a generic alias to an instance of `_SpecialForm` (`Union`).
         # Normally we'd express this using the return type of `_SpecialForm.__ror__`,
@@ -1085,7 +1068,6 @@
         # you can only subscript a `UnionType` instance if at least one of the elements
         # in the union is a generic alias instance that has a non-empty `__parameters__`
         def __getitem__(self, parameters: Any) -> object: ...
->>>>>>> 0e9b8c99
 
 if sys.version_info >= (3, 13):
     @final
