--- conflicted
+++ resolved
@@ -167,17 +167,7 @@
 class FloatOperation(DecimalException, TypeError): ...
 
 class Decimal:
-<<<<<<< HEAD
-    """
-    Construct a new Decimal object. 'value' can be an integer, string, tuple,
-    or another Decimal object. If no value is given, return Decimal('0'). The
-    context does not affect the conversion and is only passed to determine if
-    the InvalidOperation trap is active.
-    """
-    def __new__(cls, value: _DecimalNew = ..., context: Context | None = ...) -> Self: ...
-=======
     def __new__(cls, value: _DecimalNew = "0", context: Context | None = None) -> Self: ...
->>>>>>> c01e731d
     @classmethod
     def from_float(cls, f: float, /) -> Self:
         """
