--- conflicted
+++ resolved
@@ -178,23 +178,6 @@
         SIG_UNBLOCK = 1
         SIG_SETMASK = 2
 
-<<<<<<< HEAD
-    SIG_BLOCK: Literal[Sigmasks.SIG_BLOCK]
-    SIG_UNBLOCK: Literal[Sigmasks.SIG_UNBLOCK]
-    SIG_SETMASK: Literal[Sigmasks.SIG_SETMASK]
-    def alarm(seconds: int, /) -> int:
-        """Arrange for SIGALRM to arrive after the given number of seconds."""
-        ...
-    def getitimer(which: int, /) -> tuple[float, float]:
-        """Returns current value of given itimer."""
-        ...
-    def pause() -> None:
-        """Wait until a signal arrives."""
-        ...
-    def pthread_kill(thread_id: int, signalnum: int, /) -> None:
-        """Send a signal to a thread."""
-        ...
-=======
     SIG_BLOCK: Final = Sigmasks.SIG_BLOCK
     SIG_UNBLOCK: Final = Sigmasks.SIG_UNBLOCK
     SIG_SETMASK: Final = Sigmasks.SIG_SETMASK
@@ -202,7 +185,6 @@
     def getitimer(which: int, /) -> tuple[float, float]: ...
     def pause() -> None: ...
     def pthread_kill(thread_id: int, signalnum: int, /) -> None: ...
->>>>>>> 8edafa80
     if sys.version_info >= (3, 10):  # arguments changed in 3.10.2
         def pthread_sigmask(how: int, mask: Iterable[int]) -> set[_SIGNUM]:
             """Fetch and/or change the signal mask of the calling thread."""
