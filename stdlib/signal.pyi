--- conflicted
+++ resolved
@@ -302,54 +302,10 @@
             """
             Like sigwaitinfo(), but with a timeout.
 
-            The timeout is specified in seconds, with floating-point numbers allowed.
-            """
-            ...
-        def sigwaitinfo(sigset: Iterable[int], /) -> struct_siginfo:
-            """
-            Wait synchronously until one of the signals in *sigset* is delivered.
-
-            Returns a struct_siginfo containing information about the signal.
-            """
-            ...
-
-def strsignal(signalnum: _SIGNUM, /) -> str | None:
-    """
-    Return the system description of the given signal.
-
-    Returns the description of signal *signalnum*, such as "Interrupt"
-    for :const:`SIGINT`. Returns :const:`None` if *signalnum* has no
-    description. Raises :exc:`ValueError` if *signalnum* is invalid.
-    """
-    ...
-def valid_signals() -> set[Signals]:
-    """
-    Return a set of valid signal numbers on this platform.
-
-    The signal numbers returned by this function can be safely passed to
-    functions like `pthread_sigmask`.
-    """
-    ...
-def raise_signal(signalnum: _SIGNUM, /) -> None:
-    """Send a signal to the executing process."""
-    ...
-def set_wakeup_fd(fd: int, /, *, warn_on_full_buffer: bool = ...) -> int:
-    """
-    Sets the fd to be written to (with the signal number) when a signal comes in.
-
-    A library can use this to wakeup select or poll.
-    The previous fd or -1 is returned.
-
-<<<<<<< HEAD
-    The fd must be non-blocking.
-    """
-    ...
-=======
 def strsignal(signalnum: _SIGNUM, /) -> str | None: ...
 def valid_signals() -> set[Signals]: ...
 def raise_signal(signalnum: _SIGNUM, /) -> None: ...
 def set_wakeup_fd(fd: int, /, *, warn_on_full_buffer: bool = True) -> int: ...
->>>>>>> 3e76afe9
 
 if sys.platform == "linux":
     def pidfd_send_signal(pidfd: int, sig: int, siginfo: None = None, flags: int = 0, /) -> None: ...