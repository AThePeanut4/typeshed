import enum
import sys
import types
from _typeshed import DataclassInstance
from builtins import type as Type  # alias to avoid name clashes with fields named "type"
from collections.abc import Callable, Iterable, Mapping
from types import GenericAlias
from typing import Any, Generic, Literal, Protocol, TypeVar, overload
from typing_extensions import Never, TypeIs

_T = TypeVar("_T")
_T_co = TypeVar("_T_co", covariant=True)

__all__ = [
    "dataclass",
    "field",
    "Field",
    "FrozenInstanceError",
    "InitVar",
    "MISSING",
    "fields",
    "asdict",
    "astuple",
    "make_dataclass",
    "replace",
    "is_dataclass",
]

if sys.version_info >= (3, 10):
    __all__ += ["KW_ONLY"]

_DataclassT = TypeVar("_DataclassT", bound=DataclassInstance)

# define _MISSING_TYPE as an enum within the type stubs,
# even though that is not really its type at runtime
# this allows us to use Literal[_MISSING_TYPE.MISSING]
# for background, see:
#   https://github.com/python/typeshed/pull/5900#issuecomment-895513797
class _MISSING_TYPE(enum.Enum):
    MISSING = enum.auto()

MISSING = _MISSING_TYPE.MISSING

if sys.version_info >= (3, 10):
    class KW_ONLY: ...

@overload
def asdict(obj: DataclassInstance) -> dict[str, Any]:
    """
    Return the fields of a dataclass instance as a new dictionary mapping
    field names to field values.

    Example usage::

      @dataclass
      class C:
          x: int
          y: int

      c = C(1, 2)
      assert asdict(c) == {'x': 1, 'y': 2}

    If given, 'dict_factory' will be used instead of built-in dict.
    The function applies recursively to field values that are
    dataclass instances. This will also look into built-in containers:
    tuples, lists, and dicts. Other objects are copied with 'copy.deepcopy()'.
    """
    ...
@overload
def asdict(obj: DataclassInstance, *, dict_factory: Callable[[list[tuple[str, Any]]], _T]) -> _T:
    """
    Return the fields of a dataclass instance as a new dictionary mapping
    field names to field values.

    Example usage::

      @dataclass
      class C:
          x: int
          y: int

      c = C(1, 2)
      assert asdict(c) == {'x': 1, 'y': 2}

    If given, 'dict_factory' will be used instead of built-in dict.
    The function applies recursively to field values that are
    dataclass instances. This will also look into built-in containers:
    tuples, lists, and dicts. Other objects are copied with 'copy.deepcopy()'.
    """
    ...
@overload
def astuple(obj: DataclassInstance) -> tuple[Any, ...]:
    """
    Return the fields of a dataclass instance as a new tuple of field values.

    Example usage::

      @dataclass
      class C:
          x: int
          y: int

      c = C(1, 2)
      assert astuple(c) == (1, 2)

    If given, 'tuple_factory' will be used instead of built-in tuple.
    The function applies recursively to field values that are
    dataclass instances. This will also look into built-in containers:
    tuples, lists, and dicts. Other objects are copied with 'copy.deepcopy()'.
    """
    ...
@overload
def astuple(obj: DataclassInstance, *, tuple_factory: Callable[[list[Any]], _T]) -> _T:
    """
    Return the fields of a dataclass instance as a new tuple of field values.

    Example usage::

      @dataclass
      class C:
          x: int
          y: int

      c = C(1, 2)
      assert astuple(c) == (1, 2)

    If given, 'tuple_factory' will be used instead of built-in tuple.
    The function applies recursively to field values that are
    dataclass instances. This will also look into built-in containers:
    tuples, lists, and dicts. Other objects are copied with 'copy.deepcopy()'.
    """
    ...
@overload
def dataclass(cls: None, /) -> Callable[[type[_T]], type[_T]]:
    """
    Add dunder methods based on the fields defined in the class.

    Examines PEP 526 __annotations__ to determine fields.

    If init is true, an __init__() method is added to the class. If repr
    is true, a __repr__() method is added. If order is true, rich
    comparison dunder methods are added. If unsafe_hash is true, a
    __hash__() method is added. If frozen is true, fields may not be
    assigned to after instance creation. If match_args is true, the
    __match_args__ tuple is added. If kw_only is true, then by default
    all fields are keyword-only. If slots is true, a new class with a
    __slots__ attribute is returned.
    """
    ...
@overload
def dataclass(cls: type[_T], /) -> type[_T]:
    """
    Add dunder methods based on the fields defined in the class.

    Examines PEP 526 __annotations__ to determine fields.

    If init is true, an __init__() method is added to the class. If repr
    is true, a __repr__() method is added. If order is true, rich
    comparison dunder methods are added. If unsafe_hash is true, a
    __hash__() method is added. If frozen is true, fields may not be
    assigned to after instance creation. If match_args is true, the
    __match_args__ tuple is added. If kw_only is true, then by default
    all fields are keyword-only. If slots is true, a new class with a
    __slots__ attribute is returned.
    """
    ...

if sys.version_info >= (3, 11):
    @overload
    def dataclass(
        *,
        init: bool = True,
        repr: bool = True,
        eq: bool = True,
        order: bool = False,
        unsafe_hash: bool = False,
        frozen: bool = False,
        match_args: bool = True,
        kw_only: bool = False,
        slots: bool = False,
        weakref_slot: bool = False,
    ) -> Callable[[type[_T]], type[_T]]:
        """
        Add dunder methods based on the fields defined in the class.

        Examines PEP 526 __annotations__ to determine fields.

        If init is true, an __init__() method is added to the class. If repr
        is true, a __repr__() method is added. If order is true, rich
        comparison dunder methods are added. If unsafe_hash is true, a
        __hash__() method is added. If frozen is true, fields may not be
        assigned to after instance creation. If match_args is true, the
        __match_args__ tuple is added. If kw_only is true, then by default
        all fields are keyword-only. If slots is true, a new class with a
        __slots__ attribute is returned.
        """
        ...

elif sys.version_info >= (3, 10):
    @overload
    def dataclass(
        *,
        init: bool = True,
        repr: bool = True,
        eq: bool = True,
        order: bool = False,
        unsafe_hash: bool = False,
        frozen: bool = False,
        match_args: bool = True,
        kw_only: bool = False,
        slots: bool = False,
    ) -> Callable[[type[_T]], type[_T]]:
        """
        Returns the same class as was passed in, with dunder methods
        added based on the fields defined in the class.

        Examines PEP 526 __annotations__ to determine fields.

        If init is true, an __init__() method is added to the class. If
        repr is true, a __repr__() method is added. If order is true, rich
        comparison dunder methods are added. If unsafe_hash is true, a
        __hash__() method function is added. If frozen is true, fields may
        not be assigned to after instance creation. If match_args is true,
        the __match_args__ tuple is added. If kw_only is true, then by
        default all fields are keyword-only. If slots is true, an
        __slots__ attribute is added.
        """
        ...

else:
    @overload
    def dataclass(
        *,
        init: bool = True,
        repr: bool = True,
        eq: bool = True,
        order: bool = False,
        unsafe_hash: bool = False,
        frozen: bool = False,
    ) -> Callable[[type[_T]], type[_T]]:
        """
        Returns the same class as was passed in, with dunder methods
        added based on the fields defined in the class.

        Examines PEP 526 __annotations__ to determine fields.

        If init is true, an __init__() method is added to the class. If
        repr is true, a __repr__() method is added. If order is true, rich
        comparison dunder methods are added. If unsafe_hash is true, a
        __hash__() method function is added. If frozen is true, fields may
        not be assigned to after instance creation.
        """
        ...

# See https://github.com/python/mypy/issues/10750
class _DefaultFactory(Protocol[_T_co]):
    def __call__(self) -> _T_co: ...

class Field(Generic[_T]):
    name: str
    type: Type[_T] | str | Any
    default: _T | Literal[_MISSING_TYPE.MISSING]
    default_factory: _DefaultFactory[_T] | Literal[_MISSING_TYPE.MISSING]
    repr: bool
    hash: bool | None
    init: bool
    compare: bool
    metadata: types.MappingProxyType[Any, Any]
    if sys.version_info >= (3, 10):
        kw_only: bool | Literal[_MISSING_TYPE.MISSING]
        def __init__(
            self,
            default: _T,
            default_factory: Callable[[], _T],
            init: bool,
            repr: bool,
            hash: bool | None,
            compare: bool,
            metadata: Mapping[Any, Any],
            kw_only: bool,
        ) -> None: ...
    else:
        def __init__(
            self,
            default: _T,
            default_factory: Callable[[], _T],
            init: bool,
            repr: bool,
            hash: bool | None,
            compare: bool,
            metadata: Mapping[Any, Any],
        ) -> None: ...

    def __set_name__(self, owner: Type[Any], name: str) -> None: ...
<<<<<<< HEAD
    if sys.version_info >= (3, 9):
        def __class_getitem__(cls, item: Any, /) -> GenericAlias:
            """
            Represent a PEP 585 generic type

            E.g. for t = list[int], t.__origin__ is list and t.__args__ is (int,).
            """
            ...
=======
    def __class_getitem__(cls, item: Any, /) -> GenericAlias: ...
>>>>>>> 1c17cd42

# NOTE: Actual return type is 'Field[_T]', but we want to help type checkers
# to understand the magic that happens at runtime.
if sys.version_info >= (3, 10):
    @overload  # `default` and `default_factory` are optional and mutually exclusive.
    def field(
        *,
        default: _T,
        default_factory: Literal[_MISSING_TYPE.MISSING] = ...,
        init: bool = True,
        repr: bool = True,
        hash: bool | None = None,
        compare: bool = True,
        metadata: Mapping[Any, Any] | None = None,
        kw_only: bool | Literal[_MISSING_TYPE.MISSING] = ...,
    ) -> _T:
        """
        Return an object to identify dataclass fields.

        default is the default value of the field.  default_factory is a
        0-argument function called to initialize a field's value.  If init
        is true, the field will be a parameter to the class's __init__()
        function.  If repr is true, the field will be included in the
        object's repr().  If hash is true, the field will be included in the
        object's hash().  If compare is true, the field will be used in
        comparison functions.  metadata, if specified, must be a mapping
        which is stored but not otherwise examined by dataclass.  If kw_only
        is true, the field will become a keyword-only parameter to
        __init__().

        It is an error to specify both default and default_factory.
        """
        ...
    @overload
    def field(
        *,
        default: Literal[_MISSING_TYPE.MISSING] = ...,
        default_factory: Callable[[], _T],
        init: bool = True,
        repr: bool = True,
        hash: bool | None = None,
        compare: bool = True,
        metadata: Mapping[Any, Any] | None = None,
        kw_only: bool | Literal[_MISSING_TYPE.MISSING] = ...,
    ) -> _T:
        """
        Return an object to identify dataclass fields.

        default is the default value of the field.  default_factory is a
        0-argument function called to initialize a field's value.  If init
        is true, the field will be a parameter to the class's __init__()
        function.  If repr is true, the field will be included in the
        object's repr().  If hash is true, the field will be included in the
        object's hash().  If compare is true, the field will be used in
        comparison functions.  metadata, if specified, must be a mapping
        which is stored but not otherwise examined by dataclass.  If kw_only
        is true, the field will become a keyword-only parameter to
        __init__().

        It is an error to specify both default and default_factory.
        """
        ...
    @overload
    def field(
        *,
        default: Literal[_MISSING_TYPE.MISSING] = ...,
        default_factory: Literal[_MISSING_TYPE.MISSING] = ...,
        init: bool = True,
        repr: bool = True,
        hash: bool | None = None,
        compare: bool = True,
        metadata: Mapping[Any, Any] | None = None,
        kw_only: bool | Literal[_MISSING_TYPE.MISSING] = ...,
    ) -> Any:
        """
        Return an object to identify dataclass fields.

        default is the default value of the field.  default_factory is a
        0-argument function called to initialize a field's value.  If init
        is true, the field will be a parameter to the class's __init__()
        function.  If repr is true, the field will be included in the
        object's repr().  If hash is true, the field will be included in the
        object's hash().  If compare is true, the field will be used in
        comparison functions.  metadata, if specified, must be a mapping
        which is stored but not otherwise examined by dataclass.  If kw_only
        is true, the field will become a keyword-only parameter to
        __init__().

        It is an error to specify both default and default_factory.
        """
        ...

else:
    @overload  # `default` and `default_factory` are optional and mutually exclusive.
    def field(
        *,
        default: _T,
        default_factory: Literal[_MISSING_TYPE.MISSING] = ...,
        init: bool = True,
        repr: bool = True,
        hash: bool | None = None,
        compare: bool = True,
        metadata: Mapping[Any, Any] | None = None,
    ) -> _T:
        """
        Return an object to identify dataclass fields.

        default is the default value of the field.  default_factory is a
        0-argument function called to initialize a field's value.  If init
        is True, the field will be a parameter to the class's __init__()
        function.  If repr is True, the field will be included in the
        object's repr().  If hash is True, the field will be included in
        the object's hash().  If compare is True, the field will be used
        in comparison functions.  metadata, if specified, must be a
        mapping which is stored but not otherwise examined by dataclass.

        It is an error to specify both default and default_factory.
        """
        ...
    @overload
    def field(
        *,
        default: Literal[_MISSING_TYPE.MISSING] = ...,
        default_factory: Callable[[], _T],
        init: bool = True,
        repr: bool = True,
        hash: bool | None = None,
        compare: bool = True,
        metadata: Mapping[Any, Any] | None = None,
    ) -> _T:
        """
        Return an object to identify dataclass fields.

        default is the default value of the field.  default_factory is a
        0-argument function called to initialize a field's value.  If init
        is True, the field will be a parameter to the class's __init__()
        function.  If repr is True, the field will be included in the
        object's repr().  If hash is True, the field will be included in
        the object's hash().  If compare is True, the field will be used
        in comparison functions.  metadata, if specified, must be a
        mapping which is stored but not otherwise examined by dataclass.

        It is an error to specify both default and default_factory.
        """
        ...
    @overload
    def field(
        *,
        default: Literal[_MISSING_TYPE.MISSING] = ...,
        default_factory: Literal[_MISSING_TYPE.MISSING] = ...,
        init: bool = True,
        repr: bool = True,
        hash: bool | None = None,
        compare: bool = True,
        metadata: Mapping[Any, Any] | None = None,
    ) -> Any:
        """
        Return an object to identify dataclass fields.

        default is the default value of the field.  default_factory is a
        0-argument function called to initialize a field's value.  If init
        is True, the field will be a parameter to the class's __init__()
        function.  If repr is True, the field will be included in the
        object's repr().  If hash is True, the field will be included in
        the object's hash().  If compare is True, the field will be used
        in comparison functions.  metadata, if specified, must be a
        mapping which is stored but not otherwise examined by dataclass.

        It is an error to specify both default and default_factory.
        """
        ...

def fields(class_or_instance: DataclassInstance | type[DataclassInstance]) -> tuple[Field[Any], ...]:
    """
    Return a tuple describing the fields of this dataclass.

    Accepts a dataclass or an instance of one. Tuple elements are of
    type Field.
    """
    ...

# HACK: `obj: Never` typing matches if object argument is using `Any` type.
@overload
def is_dataclass(obj: Never) -> TypeIs[DataclassInstance | type[DataclassInstance]]:
    """
    Returns True if obj is a dataclass or an instance of a
    dataclass.
    """
    ...
@overload
def is_dataclass(obj: type) -> TypeIs[type[DataclassInstance]]:
    """
    Returns True if obj is a dataclass or an instance of a
    dataclass.
    """
    ...
@overload
def is_dataclass(obj: object) -> TypeIs[DataclassInstance | type[DataclassInstance]]:
    """
    Returns True if obj is a dataclass or an instance of a
    dataclass.
    """
    ...

class FrozenInstanceError(AttributeError): ...

class InitVar(Generic[_T], metaclass=type):
    type: Type[_T]
    def __init__(self, type: Type[_T]) -> None: ...
    @overload
    def __class_getitem__(cls, type: Type[_T]) -> InitVar[_T]: ...  # pyright: ignore[reportInvalidTypeForm]
    @overload
    def __class_getitem__(cls, type: Any) -> InitVar[Any]: ...  # pyright: ignore[reportInvalidTypeForm]

if sys.version_info >= (3, 12):
    def make_dataclass(
        cls_name: str,
        fields: Iterable[str | tuple[str, Any] | tuple[str, Any, Any]],
        *,
        bases: tuple[type, ...] = (),
        namespace: dict[str, Any] | None = None,
        init: bool = True,
        repr: bool = True,
        eq: bool = True,
        order: bool = False,
        unsafe_hash: bool = False,
        frozen: bool = False,
        match_args: bool = True,
        kw_only: bool = False,
        slots: bool = False,
        weakref_slot: bool = False,
        module: str | None = None,
    ) -> type:
        """
        Return a new dynamically created dataclass.

        The dataclass name will be 'cls_name'.  'fields' is an iterable
        of either (name), (name, type) or (name, type, Field) objects. If type is
        omitted, use the string 'typing.Any'.  Field objects are created by
        the equivalent of calling 'field(name, type [, Field-info])'.::

          C = make_dataclass('C', ['x', ('y', int), ('z', int, field(init=False))], bases=(Base,))

        is equivalent to::

          @dataclass
          class C(Base):
              x: 'typing.Any'
              y: int
              z: int = field(init=False)

        For the bases and namespace parameters, see the builtin type() function.

        The parameters init, repr, eq, order, unsafe_hash, frozen, match_args, kw_only,
        slots, and weakref_slot are passed to dataclass().

        If module parameter is defined, the '__module__' attribute of the dataclass is
        set to that value.
        """
        ...

elif sys.version_info >= (3, 11):
    def make_dataclass(
        cls_name: str,
        fields: Iterable[str | tuple[str, Any] | tuple[str, Any, Any]],
        *,
        bases: tuple[type, ...] = (),
        namespace: dict[str, Any] | None = None,
        init: bool = True,
        repr: bool = True,
        eq: bool = True,
        order: bool = False,
        unsafe_hash: bool = False,
        frozen: bool = False,
        match_args: bool = True,
        kw_only: bool = False,
        slots: bool = False,
        weakref_slot: bool = False,
    ) -> type:
        """
        Return a new dynamically created dataclass.

        The dataclass name will be 'cls_name'.  'fields' is an iterable
        of either (name), (name, type) or (name, type, Field) objects. If type is
        omitted, use the string 'typing.Any'.  Field objects are created by
        the equivalent of calling 'field(name, type [, Field-info])'.::

          C = make_dataclass('C', ['x', ('y', int), ('z', int, field(init=False))], bases=(Base,))

        is equivalent to::

          @dataclass
          class C(Base):
              x: 'typing.Any'
              y: int
              z: int = field(init=False)

        For the bases and namespace parameters, see the builtin type() function.

        The parameters init, repr, eq, order, unsafe_hash, and frozen are passed to
        dataclass().
        """
        ...

elif sys.version_info >= (3, 10):
    def make_dataclass(
        cls_name: str,
        fields: Iterable[str | tuple[str, Any] | tuple[str, Any, Any]],
        *,
        bases: tuple[type, ...] = (),
        namespace: dict[str, Any] | None = None,
        init: bool = True,
        repr: bool = True,
        eq: bool = True,
        order: bool = False,
        unsafe_hash: bool = False,
        frozen: bool = False,
        match_args: bool = True,
        kw_only: bool = False,
        slots: bool = False,
    ) -> type:
        """
        Return a new dynamically created dataclass.

        The dataclass name will be 'cls_name'.  'fields' is an iterable
        of either (name), (name, type) or (name, type, Field) objects. If type is
        omitted, use the string 'typing.Any'.  Field objects are created by
        the equivalent of calling 'field(name, type [, Field-info])'.

          C = make_dataclass('C', ['x', ('y', int), ('z', int, field(init=False))], bases=(Base,))

        is equivalent to:

          @dataclass
          class C(Base):
              x: 'typing.Any'
              y: int
              z: int = field(init=False)

        For the bases and namespace parameters, see the builtin type() function.

        The parameters init, repr, eq, order, unsafe_hash, and frozen are passed to
        dataclass().
        """
        ...

else:
    def make_dataclass(
        cls_name: str,
        fields: Iterable[str | tuple[str, Any] | tuple[str, Any, Any]],
        *,
        bases: tuple[type, ...] = (),
        namespace: dict[str, Any] | None = None,
        init: bool = True,
        repr: bool = True,
        eq: bool = True,
        order: bool = False,
        unsafe_hash: bool = False,
        frozen: bool = False,
    ) -> type:
        """
        Return a new dynamically created dataclass.

        The dataclass name will be 'cls_name'.  'fields' is an iterable
        of either (name), (name, type) or (name, type, Field) objects. If type is
        omitted, use the string 'typing.Any'.  Field objects are created by
        the equivalent of calling 'field(name, type [, Field-info])'.

          C = make_dataclass('C', ['x', ('y', int), ('z', int, field(init=False))], bases=(Base,))

        is equivalent to:

          @dataclass
          class C(Base):
              x: 'typing.Any'
              y: int
              z: int = field(init=False)

        For the bases and namespace parameters, see the builtin type() function.

        The parameters init, repr, eq, order, unsafe_hash, and frozen are passed to
        dataclass().
        """
        ...

def replace(obj: _DataclassT, /, **changes: Any) -> _DataclassT:
    """
    Return a new object replacing specified fields with new values.

    This is especially useful for frozen classes.  Example usage::

      @dataclass(frozen=True)
      class C:
          x: int
          y: int

      c = C(1, 2)
      c1 = replace(c, x=3)
      assert c1.x == 3 and c1.y == 2
    """
    ...<|MERGE_RESOLUTION|>--- conflicted
+++ resolved
@@ -292,18 +292,7 @@
         ) -> None: ...
 
     def __set_name__(self, owner: Type[Any], name: str) -> None: ...
-<<<<<<< HEAD
-    if sys.version_info >= (3, 9):
-        def __class_getitem__(cls, item: Any, /) -> GenericAlias:
-            """
-            Represent a PEP 585 generic type
-
-            E.g. for t = list[int], t.__origin__ is list and t.__args__ is (int,).
-            """
-            ...
-=======
     def __class_getitem__(cls, item: Any, /) -> GenericAlias: ...
->>>>>>> 1c17cd42
 
 # NOTE: Actual return type is 'Field[_T]', but we want to help type checkers
 # to understand the magic that happens at runtime.
