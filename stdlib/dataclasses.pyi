--- conflicted
+++ resolved
@@ -316,30 +316,8 @@
         hash: bool | None = None,
         compare: bool = True,
         metadata: Mapping[Any, Any] | None = None,
-<<<<<<< HEAD
-        kw_only: bool = ...,
-    ) -> _T:
-        """
-        Return an object to identify dataclass fields.
-
-        default is the default value of the field.  default_factory is a
-        0-argument function called to initialize a field's value.  If init
-        is true, the field will be a parameter to the class's __init__()
-        function.  If repr is true, the field will be included in the
-        object's repr().  If hash is true, the field will be included in the
-        object's hash().  If compare is true, the field will be used in
-        comparison functions.  metadata, if specified, must be a mapping
-        which is stored but not otherwise examined by dataclass.  If kw_only
-        is true, the field will become a keyword-only parameter to
-        __init__().
-
-        It is an error to specify both default and default_factory.
-        """
-        ...
-=======
         kw_only: bool | Literal[_MISSING_TYPE.MISSING] = ...,
     ) -> _T: ...
->>>>>>> 1964076a
     @overload
     def field(
         *,
@@ -350,30 +328,8 @@
         hash: bool | None = None,
         compare: bool = True,
         metadata: Mapping[Any, Any] | None = None,
-<<<<<<< HEAD
-        kw_only: bool = ...,
-    ) -> _T:
-        """
-        Return an object to identify dataclass fields.
-
-        default is the default value of the field.  default_factory is a
-        0-argument function called to initialize a field's value.  If init
-        is true, the field will be a parameter to the class's __init__()
-        function.  If repr is true, the field will be included in the
-        object's repr().  If hash is true, the field will be included in the
-        object's hash().  If compare is true, the field will be used in
-        comparison functions.  metadata, if specified, must be a mapping
-        which is stored but not otherwise examined by dataclass.  If kw_only
-        is true, the field will become a keyword-only parameter to
-        __init__().
-
-        It is an error to specify both default and default_factory.
-        """
-        ...
-=======
         kw_only: bool | Literal[_MISSING_TYPE.MISSING] = ...,
     ) -> _T: ...
->>>>>>> 1964076a
     @overload
     def field(
         *,
@@ -384,30 +340,8 @@
         hash: bool | None = None,
         compare: bool = True,
         metadata: Mapping[Any, Any] | None = None,
-<<<<<<< HEAD
-        kw_only: bool = ...,
-    ) -> Any:
-        """
-        Return an object to identify dataclass fields.
-
-        default is the default value of the field.  default_factory is a
-        0-argument function called to initialize a field's value.  If init
-        is true, the field will be a parameter to the class's __init__()
-        function.  If repr is true, the field will be included in the
-        object's repr().  If hash is true, the field will be included in the
-        object's hash().  If compare is true, the field will be used in
-        comparison functions.  metadata, if specified, must be a mapping
-        which is stored but not otherwise examined by dataclass.  If kw_only
-        is true, the field will become a keyword-only parameter to
-        __init__().
-
-        It is an error to specify both default and default_factory.
-        """
-        ...
-=======
         kw_only: bool | Literal[_MISSING_TYPE.MISSING] = ...,
     ) -> Any: ...
->>>>>>> 1964076a
 
 else:
     @overload  # `default` and `default_factory` are optional and mutually exclusive.
