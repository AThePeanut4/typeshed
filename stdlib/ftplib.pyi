"""
An FTP client class and some helper functions.

Based on RFC 959: File Transfer Protocol (FTP), by J. Postel and J. Reynolds

Example:

>>> from ftplib import FTP
>>> ftp = FTP('ftp.python.org') # connect to host, default port
>>> ftp.login() # default, i.e.: user anonymous, passwd anonymous@
'230 Guest login ok, access restrictions apply.'
>>> ftp.retrlines('LIST') # list directory contents
total 9
drwxr-xr-x   8 root     wheel        1024 Jan  3  1994 .
drwxr-xr-x   8 root     wheel        1024 Jan  3  1994 ..
drwxr-xr-x   2 root     wheel        1024 Jan  3  1994 bin
drwxr-xr-x   2 root     wheel        1024 Jan  3  1994 etc
d-wxrwxr-x   2 ftp      wheel        1024 Sep  5 13:43 incoming
drwxr-xr-x   2 root     wheel        1024 Nov 17  1993 lib
drwxr-xr-x   6 1094     wheel        1024 Sep 13 19:07 pub
drwxr-xr-x   3 root     wheel        1024 Jan  3  1994 usr
-rw-r--r--   1 root     root          312 Aug  1  1994 welcome.msg
'226 Transfer complete.'
>>> ftp.quit()
'221 Goodbye.'
>>>

A nice test that reveals some of the network dialogue would be:
python ftplib.py -d localhost -l -p -l
"""

import sys
from _typeshed import SupportsRead, SupportsReadline
from collections.abc import Callable, Iterable, Iterator
from socket import socket
from ssl import SSLContext
from types import TracebackType
from typing import Any, Final, Literal, TextIO
from typing_extensions import Self

__all__ = ["FTP", "error_reply", "error_temp", "error_perm", "error_proto", "all_errors", "FTP_TLS"]

MSG_OOB: Final = 1
FTP_PORT: Final = 21
MAXLINE: Final = 8192
CRLF: Final = "\r\n"
B_CRLF: Final = b"\r\n"

class Error(Exception): ...
class error_reply(Error): ...
class error_temp(Error): ...
class error_perm(Error): ...
class error_proto(Error): ...

all_errors: tuple[type[Exception], ...]

class FTP:
    """
    An FTP client class.

    To create a connection, call the class using these arguments:
            host, user, passwd, acct, timeout, source_address, encoding

    The first four arguments are all strings, and have default value ''.
    The parameter ´timeout´ must be numeric and defaults to None if not
    passed, meaning that no timeout will be set on any ftp socket(s).
    If a timeout is passed, then this is now the default timeout for all ftp
    socket operations for this instance.
    The last parameter is the encoding of filenames, which defaults to utf-8.

    Then use self.connect() with optional host and port argument.

    To download a file, use ftp.retrlines('RETR ' + filename),
    or ftp.retrbinary() with slightly different arguments.
    To upload a file, use ftp.storlines() or ftp.storbinary(),
    which have an open file as argument (see their definitions
    below for details).
    The download/upload functions first issue appropriate TYPE
    and PORT or PASV commands.
    """
    debugging: int
    host: str
    port: int
    maxline: int
    sock: socket | None
    welcome: str | None
    passiveserver: int
    timeout: float | None
    af: int
    lastresp: str
    file: TextIO | None
    encoding: str
    def __enter__(self) -> Self: ...
    def __exit__(
        self, exc_type: type[BaseException] | None, exc_val: BaseException | None, exc_tb: TracebackType | None
    ) -> None: ...
    source_address: tuple[str, int] | None
<<<<<<< HEAD
    if sys.version_info >= (3, 9):
        def __init__(
            self,
            host: str = "",
            user: str = "",
            passwd: str = "",
            acct: str = "",
            timeout: float | None = ...,
            source_address: tuple[str, int] | None = None,
            *,
            encoding: str = "utf-8",
        ) -> None:
            """
            Initialization method (called by class instantiation).
            Initialize host to localhost, port to standard ftp port.
            Optional arguments are host (for connect()),
            and user, passwd, acct (for login()).
            """
            ...
    else:
        def __init__(
            self,
            host: str = "",
            user: str = "",
            passwd: str = "",
            acct: str = "",
            timeout: float | None = ...,
            source_address: tuple[str, int] | None = None,
        ) -> None: ...

=======
    def __init__(
        self,
        host: str = "",
        user: str = "",
        passwd: str = "",
        acct: str = "",
        timeout: float | None = ...,
        source_address: tuple[str, int] | None = None,
        *,
        encoding: str = "utf-8",
    ) -> None: ...
>>>>>>> 1c17cd42
    def connect(
        self, host: str = "", port: int = 0, timeout: float = -999, source_address: tuple[str, int] | None = None
    ) -> str:
        """
        Connect to host.  Arguments are:
        - host: hostname to connect to (string, default previous host)
        - port: port to connect to (integer, default previous port)
        - timeout: the timeout to set against the ftp socket(s)
        - source_address: a 2-tuple (host, port) for the socket to bind
          to as its source address before connecting.
        """
        ...
    def getwelcome(self) -> str:
        """
        Get the welcome message from the server.
        (this is read and squirreled away by connect())
        """
        ...
    def set_debuglevel(self, level: int) -> None:
        """
        Set the debugging level.
        The required argument level means:
        0: no debugging output (default)
        1: print commands and responses but not body text etc.
        2: also print raw lines read and sent before stripping CR/LF
        """
        ...
    def debug(self, level: int) -> None:
        """
        Set the debugging level.
        The required argument level means:
        0: no debugging output (default)
        1: print commands and responses but not body text etc.
        2: also print raw lines read and sent before stripping CR/LF
        """
        ...
    def set_pasv(self, val: bool | Literal[0, 1]) -> None:
        """
        Use passive or active mode for data transfers.
        With a false argument, use the normal PORT mode,
        With a true argument, use the PASV command.
        """
        ...
    def sanitize(self, s: str) -> str: ...
    def putline(self, line: str) -> None: ...
    def putcmd(self, line: str) -> None: ...
    def getline(self) -> str: ...
    def getmultiline(self) -> str: ...
    def getresp(self) -> str: ...
    def voidresp(self) -> str:
        """Expect a response beginning with '2'."""
        ...
    def abort(self) -> str:
        """
        Abort a file transfer.  Uses out-of-band data.
        This does not follow the procedure from the RFC to send Telnet
        IP and Synch; that doesn't seem to work with the servers I've
        tried.  Instead, just send the ABOR command as OOB data.
        """
        ...
    def sendcmd(self, cmd: str) -> str:
        """Send a command and return the response."""
        ...
    def voidcmd(self, cmd: str) -> str:
        """Send a command and expect a response beginning with '2'."""
        ...
    def sendport(self, host: str, port: int) -> str:
        """
        Send a PORT command with the current host and the given
        port number.
        """
        ...
    def sendeprt(self, host: str, port: int) -> str:
        """Send an EPRT command with the current host and the given port number."""
        ...
    def makeport(self) -> socket:
        """Create a new socket and send a PORT command for it."""
        ...
    def makepasv(self) -> tuple[str, int]:
        """Internal: Does the PASV or EPSV handshake -> (address, port)"""
        ...
    def login(self, user: str = "", passwd: str = "", acct: str = "") -> str:
        """Login, default anonymous."""
        ...
    # In practice, `rest` can actually be anything whose str() is an integer sequence, so to make it simple we allow integers
    def ntransfercmd(self, cmd: str, rest: int | str | None = None) -> tuple[socket, int | None]:
        """
        Initiate a transfer over the data connection.

        If the transfer is active, send a port command and the
        transfer command, and accept the connection.  If the server is
        passive, send a pasv command, connect to it, and start the
        transfer command.  Either way, return the socket for the
        connection and the expected size of the transfer.  The
        expected size may be None if it could not be determined.

        Optional `rest' argument can be a string that is sent as the
        argument to a REST command.  This is essentially a server
        marker used to tell the server to skip over any data up to the
        given marker.
        """
        ...
    def transfercmd(self, cmd: str, rest: int | str | None = None) -> socket:
        """Like ntransfercmd() but returns only the socket."""
        ...
    def retrbinary(
        self, cmd: str, callback: Callable[[bytes], object], blocksize: int = 8192, rest: int | str | None = None
    ) -> str:
        """
        Retrieve data in binary mode.  A new port is created for you.

        Args:
          cmd: A RETR command.
          callback: A single parameter callable to be called on each
                    block of data read.
          blocksize: The maximum number of bytes to read from the
                     socket at one time.  [default: 8192]
          rest: Passed to transfercmd().  [default: None]

        Returns:
          The response code.
        """
        ...
    def storbinary(
        self,
        cmd: str,
        fp: SupportsRead[bytes],
        blocksize: int = 8192,
        callback: Callable[[bytes], object] | None = None,
        rest: int | str | None = None,
    ) -> str:
        """
        Store a file in binary mode.  A new port is created for you.

        Args:
          cmd: A STOR command.
          fp: A file-like object with a read(num_bytes) method.
          blocksize: The maximum data size to read from fp and send over
                     the connection at once.  [default: 8192]
          callback: An optional single parameter callable that is called on
                    each block of data after it is sent.  [default: None]
          rest: Passed to transfercmd().  [default: None]

        Returns:
          The response code.
        """
        ...
    def retrlines(self, cmd: str, callback: Callable[[str], object] | None = None) -> str:
        """
        Retrieve data in line mode.  A new port is created for you.

        Args:
          cmd: A RETR, LIST, or NLST command.
          callback: An optional single parameter callable that is called
                    for each line with the trailing CRLF stripped.
                    [default: print_line()]

        Returns:
          The response code.
        """
        ...
    def storlines(self, cmd: str, fp: SupportsReadline[bytes], callback: Callable[[bytes], object] | None = None) -> str:
        """
        Store a file in line mode.  A new port is created for you.

        Args:
          cmd: A STOR command.
          fp: A file-like object with a readline() method.
          callback: An optional single parameter callable that is called on
                    each line after it is sent.  [default: None]

        Returns:
          The response code.
        """
        ...
    def acct(self, password: str) -> str:
        """Send new account name."""
        ...
    def nlst(self, *args: str) -> list[str]:
        """Return a list of files in a given directory (default the current)."""
        ...
    # Technically only the last arg can be a Callable but ...
    def dir(self, *args: str | Callable[[str], object]) -> None:
        """
        List a directory in long form.
        By default list current directory to stdout.
        Optional last argument is callback function; all
        non-empty arguments before it are concatenated to the
        LIST command.  (This *should* only be used for a pathname.)
        """
        ...
    def mlsd(self, path: str = "", facts: Iterable[str] = []) -> Iterator[tuple[str, dict[str, str]]]:
        """
        List a directory in a standardized format by using MLSD
        command (RFC-3659). If path is omitted the current directory
        is assumed. "facts" is a list of strings representing the type
        of information desired (e.g. ["type", "size", "perm"]).

        Return a generator object yielding a tuple of two elements
        for every file found in path.
        First element is the file name, the second one is a dictionary
        including a variable number of "facts" depending on the server
        and whether "facts" argument has been provided.
        """
        ...
    def rename(self, fromname: str, toname: str) -> str:
        """Rename a file."""
        ...
    def delete(self, filename: str) -> str:
        """Delete a file."""
        ...
    def cwd(self, dirname: str) -> str:
        """Change to a directory."""
        ...
    def size(self, filename: str) -> int | None:
        """Retrieve the size of a file."""
        ...
    def mkd(self, dirname: str) -> str:
        """Make a directory, return its full pathname."""
        ...
    def rmd(self, dirname: str) -> str:
        """Remove a directory."""
        ...
    def pwd(self) -> str:
        """Return current working directory."""
        ...
    def quit(self) -> str:
        """Quit, and close the connection."""
        ...
    def close(self) -> None:
        """Close the connection without assuming anything about it."""
        ...

class FTP_TLS(FTP):
    """
    A FTP subclass which adds TLS support to FTP as described
    in RFC-4217.

    Connect as usual to port 21 implicitly securing the FTP control
    connection before authenticating.

    Securing the data connection requires user to explicitly ask
    for it by calling prot_p() method.

    Usage example:
    >>> from ftplib import FTP_TLS
    >>> ftps = FTP_TLS('ftp.python.org')
    >>> ftps.login()  # login anonymously previously securing control channel
    '230 Guest login ok, access restrictions apply.'
    >>> ftps.prot_p()  # switch to secure data connection
    '200 Protection level set to P'
    >>> ftps.retrlines('LIST')  # list directory content securely
    total 9
    drwxr-xr-x   8 root     wheel        1024 Jan  3  1994 .
    drwxr-xr-x   8 root     wheel        1024 Jan  3  1994 ..
    drwxr-xr-x   2 root     wheel        1024 Jan  3  1994 bin
    drwxr-xr-x   2 root     wheel        1024 Jan  3  1994 etc
    d-wxrwxr-x   2 ftp      wheel        1024 Sep  5 13:43 incoming
    drwxr-xr-x   2 root     wheel        1024 Nov 17  1993 lib
    drwxr-xr-x   6 1094     wheel        1024 Sep 13 19:07 pub
    drwxr-xr-x   3 root     wheel        1024 Jan  3  1994 usr
    -rw-r--r--   1 root     root          312 Aug  1  1994 welcome.msg
    '226 Transfer complete.'
    >>> ftps.quit()
    '221 Goodbye.'
    >>>
    """
    if sys.version_info >= (3, 12):
        def __init__(
            self,
            host: str = "",
            user: str = "",
            passwd: str = "",
            acct: str = "",
            *,
            context: SSLContext | None = None,
            timeout: float | None = ...,
            source_address: tuple[str, int] | None = None,
            encoding: str = "utf-8",
        ) -> None: ...
    else:
        def __init__(
            self,
            host: str = "",
            user: str = "",
            passwd: str = "",
            acct: str = "",
            keyfile: str | None = None,
            certfile: str | None = None,
            context: SSLContext | None = None,
            timeout: float | None = ...,
            source_address: tuple[str, int] | None = None,
            *,
            encoding: str = "utf-8",
        ) -> None: ...
    ssl_version: int
    keyfile: str | None
    certfile: str | None
    context: SSLContext
    def login(self, user: str = "", passwd: str = "", acct: str = "", secure: bool = True) -> str: ...
    def auth(self) -> str:
        """Set up secure control connection by using TLS/SSL."""
        ...
    def prot_p(self) -> str:
        """Set up secure data connection."""
        ...
    def prot_c(self) -> str:
        """Set up clear text data connection."""
        ...
    def ccc(self) -> str:
        """Switch back to a clear-text control connection."""
        ...

def parse150(resp: str) -> int | None:
    """
    Parse the '150' response for a RETR request.
    Returns the expected transfer size or None; size is not guaranteed to
    be present in the 150 message.
    """
    ...
def parse227(resp: str) -> tuple[str, int]:
    """
    Parse the '227' response for a PASV request.
    Raises error_proto if it does not contain '(h1,h2,h3,h4,p1,p2)'
    Return ('host.addr.as.numbers', port#) tuple.
    """
    ...
def parse229(resp: str, peer: Any) -> tuple[str, int]:
    """
    Parse the '229' response for an EPSV request.
    Raises error_proto if it does not contain '(|||port|)'
    Return ('host.addr.as.numbers', port#) tuple.
    """
    ...
def parse257(resp: str) -> str:
    """
    Parse the '257' response for a MKD or PWD request.
    This is a response to a MKD or PWD request: a directory name.
    Returns the directoryname in the 257 reply.
    """
    ...
def ftpcp(
    source: FTP, sourcename: str, target: FTP, targetname: str = "", type: Literal["A", "I"] = "I"
) -> None:
    """Copy file from one FTP-instance to another."""
    ...<|MERGE_RESOLUTION|>--- conflicted
+++ resolved
@@ -95,38 +95,6 @@
         self, exc_type: type[BaseException] | None, exc_val: BaseException | None, exc_tb: TracebackType | None
     ) -> None: ...
     source_address: tuple[str, int] | None
-<<<<<<< HEAD
-    if sys.version_info >= (3, 9):
-        def __init__(
-            self,
-            host: str = "",
-            user: str = "",
-            passwd: str = "",
-            acct: str = "",
-            timeout: float | None = ...,
-            source_address: tuple[str, int] | None = None,
-            *,
-            encoding: str = "utf-8",
-        ) -> None:
-            """
-            Initialization method (called by class instantiation).
-            Initialize host to localhost, port to standard ftp port.
-            Optional arguments are host (for connect()),
-            and user, passwd, acct (for login()).
-            """
-            ...
-    else:
-        def __init__(
-            self,
-            host: str = "",
-            user: str = "",
-            passwd: str = "",
-            acct: str = "",
-            timeout: float | None = ...,
-            source_address: tuple[str, int] | None = None,
-        ) -> None: ...
-
-=======
     def __init__(
         self,
         host: str = "",
@@ -138,7 +106,6 @@
         *,
         encoding: str = "utf-8",
     ) -> None: ...
->>>>>>> 1c17cd42
     def connect(
         self, host: str = "", port: int = 0, timeout: float = -999, source_address: tuple[str, int] | None = None
     ) -> str:
