--- conflicted
+++ resolved
@@ -672,32 +672,6 @@
     def __eq__(self, other: object) -> bool: ...
     __hash__: ClassVar[None]  # type: ignore[assignment]
 
-<<<<<<< HEAD
-class FileType:
-    """
-    Factory for creating file object types
-
-    Instances of FileType are typically passed as type= arguments to the
-    ArgumentParser add_argument() method.
-
-    Keyword Arguments:
-        - mode -- A string indicating how the file is to be opened. Accepts the
-            same values as the builtin open() function.
-        - bufsize -- The file's desired buffer size. Accepts the same values as
-            the builtin open() function.
-        - encoding -- The file's encoding. Accepts the same values as the
-            builtin open() function.
-        - errors -- A string indicating how encoding and decoding errors are to
-            be handled. Accepts the same value as the builtin open() function.
-    """
-    # undocumented
-    _mode: str
-    _bufsize: int
-    _encoding: str | None
-    _errors: str | None
-    def __init__(self, mode: str = "r", bufsize: int = -1, encoding: str | None = None, errors: str | None = None) -> None: ...
-    def __call__(self, string: str) -> IO[Any]: ...
-=======
 if sys.version_info >= (3, 14):
     @deprecated("Deprecated in Python 3.14; Simply open files after parsing arguments")
     class FileType:
@@ -722,7 +696,6 @@
             self, mode: str = "r", bufsize: int = -1, encoding: str | None = None, errors: str | None = None
         ) -> None: ...
         def __call__(self, string: str) -> IO[Any]: ...
->>>>>>> 30b7b679
 
 # undocumented
 class _ArgumentGroup(_ActionsContainer):
