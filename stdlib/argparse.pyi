--- conflicted
+++ resolved
@@ -166,23 +166,6 @@
         dest: str | None = ...,
         version: str = ...,
         **kwargs: Any,
-<<<<<<< HEAD
-    ) -> Action:
-        """
-        add_argument(dest, ..., name=value, ...)
-        add_argument(option_string, option_string, ..., name=value, ...)
-        """
-        ...
-    def add_argument_group(
-        self,
-        title: str | None = None,
-        description: str | None = None,
-        *,
-        prefix_chars: str = ...,
-        argument_default: Any = ...,
-        conflict_handler: str = ...,
-    ) -> _ArgumentGroup: ...
-=======
     ) -> Action: ...
     if sys.version_info >= (3, 14):
         @overload
@@ -218,7 +201,6 @@
             conflict_handler: str = ...,
         ) -> _ArgumentGroup: ...
 
->>>>>>> 6b4691d0
     def add_mutually_exclusive_group(self, *, required: bool = False) -> _MutuallyExclusiveGroup: ...
     def _add_action(self, action: _ActionT) -> _ActionT: ...
     def _remove_action(self, action: Action) -> None: ...
