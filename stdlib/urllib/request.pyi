--- conflicted
+++ resolved
@@ -249,19 +249,11 @@
     def pathname2url(pathname: str, *, add_scheme: bool = False) -> str: ...
 
 else:
-<<<<<<< HEAD
-    def url2pathname(pathname: str) -> str:
-        """
-        OS-specific conversion from a relative URL of the 'file' scheme
-        to a file system path; not recommended for general use.
-        """
-        ...
-    def pathname2url(pathname: str) -> str:
-        """
-        OS-specific conversion from a file system path to a relative URL
-        of the 'file' scheme; not recommended for general use.
-        """
-        ...
+    if sys.platform == "win32":
+        from nturl2path import pathname2url as pathname2url, url2pathname as url2pathname
+    else:
+        def url2pathname(pathname: str) -> str: ...
+        def pathname2url(pathname: str) -> str: ...
 
 def getproxies() -> dict[str, str]:
     """
@@ -297,18 +289,6 @@
 def parse_keqv_list(l: list[str]) -> dict[str, str]:
     """Parse list of key=value strings where keys are not duplicated."""
     ...
-=======
-    if sys.platform == "win32":
-        from nturl2path import pathname2url as pathname2url, url2pathname as url2pathname
-    else:
-        def url2pathname(pathname: str) -> str: ...
-        def pathname2url(pathname: str) -> str: ...
-
-def getproxies() -> dict[str, str]: ...
-def getproxies_environment() -> dict[str, str]: ...
-def parse_http_list(s: str) -> list[str]: ...
-def parse_keqv_list(l: list[str]) -> dict[str, str]: ...
->>>>>>> 1063db7c
 
 if sys.platform == "win32" or sys.platform == "darwin":
     def proxy_bypass(host: str) -> Any: ...  # undocumented
@@ -605,166 +585,6 @@
     """Clean up temporary files from urlretrieve calls."""
     ...
 
-<<<<<<< HEAD
-class URLopener:
-    """
-    Class to open URLs.
-    This is a class rather than just a subroutine because we may need
-    more than one set of global protocol-specific options.
-    Note -- this is a base class for those who don't want the
-    automatic handling of errors type 302 (relocated) and 401
-    (authorization needed).
-    """
-    version: ClassVar[str]
-    def __init__(self, proxies: dict[str, str] | None = None, **x509: str) -> None: ...
-    def open(self, fullurl: str, data: ReadableBuffer | None = None) -> _UrlopenRet:
-        """Use URLopener().open(file) instead of open(file, 'r')."""
-        ...
-    def open_unknown(self, fullurl: str, data: ReadableBuffer | None = None) -> _UrlopenRet:
-        """Overridable interface to open unknown URL type."""
-        ...
-    def retrieve(
-        self,
-        url: str,
-        filename: str | None = None,
-        reporthook: Callable[[int, int, int], object] | None = None,
-        data: ReadableBuffer | None = None,
-    ) -> tuple[str, Message | None]:
-        """
-        retrieve(url) returns (filename, headers) for a local object
-        or (tempfilename, headers) for a remote object.
-        """
-        ...
-    def addheader(self, *args: tuple[str, str]) -> None:
-        """
-        Add a header to be used by the HTTP interface only
-        e.g. u.addheader('Accept', 'sound/basic')
-        """
-        ...
-    def cleanup(self) -> None: ...  # undocumented
-    def close(self) -> None: ...  # undocumented
-    def http_error(
-        self, url: str, fp: IO[bytes], errcode: int, errmsg: str, headers: HTTPMessage, data: bytes | None = None
-    ) -> _UrlopenRet:
-        """
-        Handle http errors.
-
-        Derived class can override this, or provide specific handlers
-        named http_error_DDD where DDD is the 3-digit error code.
-        """
-        ...
-    def http_error_default(
-        self, url: str, fp: IO[bytes], errcode: int, errmsg: str, headers: HTTPMessage
-    ) -> _UrlopenRet:
-        """Default error handler: close the connection and raise OSError."""
-        ...
-    def open_data(self, url: str, data: ReadableBuffer | None = None) -> addinfourl:
-        """Use "data" URL."""
-        ...
-    def open_file(self, url: str) -> addinfourl:
-        """Use local file or FTP depending on form of URL."""
-        ...
-    def open_ftp(self, url: str) -> addinfourl:
-        """Use FTP protocol."""
-        ...
-    def open_http(self, url: str, data: ReadableBuffer | None = None) -> _UrlopenRet:
-        """Use HTTP protocol."""
-        ...
-    def open_https(self, url: str, data: ReadableBuffer | None = None) -> _UrlopenRet:
-        """Use HTTPS protocol."""
-        ...
-    def open_local_file(self, url: str) -> addinfourl:
-        """Use local file."""
-        ...
-    def open_unknown_proxy(self, proxy: str, fullurl: str, data: ReadableBuffer | None = None) -> None:
-        """Overridable interface to open unknown URL type."""
-        ...
-    def __del__(self) -> None: ...
-
-class FancyURLopener(URLopener):
-    """Derived class with handlers for errors we can handle (perhaps)."""
-    def prompt_user_passwd(self, host: str, realm: str) -> tuple[str, str]:
-        """Override this in a GUI environment!"""
-        ...
-    def get_user_passwd(self, host: str, realm: str, clear_cache: int = 0) -> tuple[str, str]: ...  # undocumented
-    def http_error_301(
-        self, url: str, fp: IO[bytes], errcode: int, errmsg: str, headers: HTTPMessage, data: ReadableBuffer | None = None
-    ) -> _UrlopenRet | addinfourl | None:
-        """Error 301 -- also relocated (permanently)."""
-        ...
-    def http_error_302(
-        self, url: str, fp: IO[bytes], errcode: int, errmsg: str, headers: HTTPMessage, data: ReadableBuffer | None = None
-    ) -> _UrlopenRet | addinfourl | None:
-        """Error 302 -- relocated (temporarily)."""
-        ...
-    def http_error_303(
-        self, url: str, fp: IO[bytes], errcode: int, errmsg: str, headers: HTTPMessage, data: ReadableBuffer | None = None
-    ) -> _UrlopenRet | addinfourl | None:
-        """Error 303 -- also relocated (essentially identical to 302)."""
-        ...
-    def http_error_307(
-        self, url: str, fp: IO[bytes], errcode: int, errmsg: str, headers: HTTPMessage, data: ReadableBuffer | None = None
-    ) -> _UrlopenRet | addinfourl | None:
-        """Error 307 -- relocated, but turn POST into error."""
-        ...
-    if sys.version_info >= (3, 11):
-        def http_error_308(
-            self, url: str, fp: IO[bytes], errcode: int, errmsg: str, headers: HTTPMessage, data: ReadableBuffer | None = None
-        ) -> _UrlopenRet | addinfourl | None:
-            """Error 308 -- relocated, but turn POST into error."""
-            ...
-
-    def http_error_401(
-        self,
-        url: str,
-        fp: IO[bytes],
-        errcode: int,
-        errmsg: str,
-        headers: HTTPMessage,
-        data: ReadableBuffer | None = None,
-        retry: bool = False,
-    ) -> _UrlopenRet | None:
-        """
-        Error 401 -- authentication required.
-        This function supports Basic authentication only.
-        """
-        ...
-    def http_error_407(
-        self,
-        url: str,
-        fp: IO[bytes],
-        errcode: int,
-        errmsg: str,
-        headers: HTTPMessage,
-        data: ReadableBuffer | None = None,
-        retry: bool = False,
-    ) -> _UrlopenRet | None:
-        """
-        Error 407 -- proxy authentication required.
-        This function supports Basic authentication only.
-        """
-        ...
-    def http_error_default(
-        self, url: str, fp: IO[bytes], errcode: int, errmsg: str, headers: HTTPMessage
-    ) -> addinfourl:
-        """Default error handling -- don't raise an exception."""
-        ...
-    def redirect_internal(
-        self, url: str, fp: IO[bytes], errcode: int, errmsg: str, headers: HTTPMessage, data: ReadableBuffer | None
-    ) -> _UrlopenRet | None: ...  # undocumented
-    def retry_http_basic_auth(
-        self, url: str, realm: str, data: ReadableBuffer | None = None
-    ) -> _UrlopenRet | None: ...  # undocumented
-    def retry_https_basic_auth(
-        self, url: str, realm: str, data: ReadableBuffer | None = None
-    ) -> _UrlopenRet | None: ...  # undocumented
-    def retry_proxy_http_basic_auth(
-        self, url: str, realm: str, data: ReadableBuffer | None = None
-    ) -> _UrlopenRet | None: ...  # undocumented
-    def retry_proxy_https_basic_auth(
-        self, url: str, realm: str, data: ReadableBuffer | None = None
-    ) -> _UrlopenRet | None: ...  # undocumented
-=======
 if sys.version_info < (3, 14):
     @deprecated("Deprecated since Python 3.3; Removed in 3.14; Use newer urlopen functions and methods.")
     class URLopener:
@@ -855,5 +675,4 @@
         ) -> _UrlopenRet | None: ...  # undocumented
         def retry_proxy_https_basic_auth(
             self, url: str, realm: str, data: ReadableBuffer | None = None
-        ) -> _UrlopenRet | None: ...  # undocumented
->>>>>>> 1063db7c
+        ) -> _UrlopenRet | None: ...  # undocumented