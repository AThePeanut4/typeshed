--- conflicted
+++ resolved
@@ -397,59 +397,6 @@
     | Sequence[tuple[str | bytes, Sequence[object]]]
 )
 
-<<<<<<< HEAD
-@overload
-def urlencode(
-    query: _QueryType,
-    doseq: bool = False,
-    safe: str = "",
-    encoding: str | None = None,
-    errors: str | None = None,
-    quote_via: Callable[[AnyStr, str, str, str], str] = ...,
-) -> str:
-    """
-    Encode a dict or sequence of two-element tuples into a URL query string.
-
-    If any values in the query arg are sequences and doseq is true, each
-    sequence element is converted to a separate parameter.
-
-    If the query arg is a sequence of two-element tuples, the order of the
-    parameters in the output will match the order of parameters in the
-    input.
-
-    The components of a query arg may each be either a string or a bytes type.
-
-    The safe, encoding, and errors parameters are passed down to the function
-    specified by quote_via (encoding and errors only if a component is a str).
-    """
-    ...
-@overload
-def urlencode(
-    query: _QueryType,
-    doseq: bool,
-    safe: _Q,
-    encoding: str | None = None,
-    errors: str | None = None,
-    quote_via: Callable[[AnyStr, _Q, str, str], str] = ...,
-) -> str:
-    """
-    Encode a dict or sequence of two-element tuples into a URL query string.
-
-    If any values in the query arg are sequences and doseq is true, each
-    sequence element is converted to a separate parameter.
-
-    If the query arg is a sequence of two-element tuples, the order of the
-    parameters in the output will match the order of parameters in the
-    input.
-
-    The components of a query arg may each be either a string or a bytes type.
-
-    The safe, encoding, and errors parameters are passed down to the function
-    specified by quote_via (encoding and errors only if a component is a str).
-    """
-    ...
-@overload
-=======
 @type_check_only
 class _QuoteVia(Protocol):
     @overload
@@ -457,43 +404,15 @@
     @overload
     def __call__(self, string: bytes, safe: str | bytes, /) -> str: ...
 
->>>>>>> f65bdc1a
 def urlencode(
     query: _QueryType,
     doseq: bool = False,
     safe: str | bytes = "",
     encoding: str | None = None,
     errors: str | None = None,
-<<<<<<< HEAD
-    quote_via: Callable[[AnyStr, _Q, str, str], str] = ...,
-) -> str:
-    """
-    Encode a dict or sequence of two-element tuples into a URL query string.
-
-    If any values in the query arg are sequences and doseq is true, each
-    sequence element is converted to a separate parameter.
-
-    If the query arg is a sequence of two-element tuples, the order of the
-    parameters in the output will match the order of parameters in the
-    input.
-
-    The components of a query arg may each be either a string or a bytes type.
-
-    The safe, encoding, and errors parameters are passed down to the function
-    specified by quote_via (encoding and errors only if a component is a str).
-    """
-    ...
-def urljoin(base: AnyStr, url: AnyStr | None, allow_fragments: bool = True) -> AnyStr:
-    """
-    Join a base URL and a possibly relative URL to form an absolute
-    interpretation of the latter.
-    """
-    ...
-=======
     quote_via: _QuoteVia = ...,
 ) -> str: ...
 def urljoin(base: AnyStr, url: AnyStr | None, allow_fragments: bool = True) -> AnyStr: ...
->>>>>>> f65bdc1a
 @overload
 def urlparse(url: str, scheme: str = "", allow_fragments: bool = True) -> ParseResult:
     """
