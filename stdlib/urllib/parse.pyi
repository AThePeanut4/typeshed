--- conflicted
+++ resolved
@@ -90,18 +90,7 @@
     def hostname(self) -> AnyStr | None: ...
     @property
     def port(self) -> int | None: ...
-<<<<<<< HEAD
-    if sys.version_info >= (3, 9):
-        def __class_getitem__(cls, item: Any, /) -> GenericAlias:
-            """
-            Represent a PEP 585 generic type
-
-            E.g. for t = list[int], t.__origin__ is list and t.__args__ is (int,).
-            """
-            ...
-=======
     def __class_getitem__(cls, item: Any, /) -> GenericAlias: ...
->>>>>>> 1c17cd42
 
 class _NetlocResultMixinStr(_NetlocResultMixinBase[str], _ResultMixinStr): ...
 class _NetlocResultMixinBytes(_NetlocResultMixinBase[bytes], _ResultMixinBytes): ...
@@ -339,49 +328,10 @@
     """
     ...
 @overload
-<<<<<<< HEAD
-def quote_plus(string: bytes | bytearray, safe: str | Iterable[int] = "") -> str:
-    """
-    Like quote(), but also replace ' ' with '+', as required for quoting
-    HTML form values. Plus signs in the original string are escaped unless
-    they are included in safe. It also does not have safe default to '/'.
-    """
-    ...
-
-if sys.version_info >= (3, 9):
-    def unquote(string: str | bytes, encoding: str = "utf-8", errors: str = "replace") -> str:
-        """
-        Replace %xx escapes by their single-character equivalent. The optional
-        encoding and errors parameters specify how to decode percent-encoded
-        sequences into Unicode characters, as accepted by the bytes.decode()
-        method.
-        By default, percent-encoded sequences are decoded with UTF-8, and invalid
-        sequences are replaced by a placeholder character.
-
-        unquote('abc%20def') -> 'abc def'.
-        """
-        ...
-
-else:
-    def unquote(string: str, encoding: str = "utf-8", errors: str = "replace") -> str: ...
-
-def unquote_to_bytes(string: str | bytes | bytearray) -> bytes:
-    """unquote_to_bytes('abc%20def') -> b'abc def'."""
-    ...
-def unquote_plus(string: str, encoding: str = "utf-8", errors: str = "replace") -> str:
-    """
-    Like unquote(), but also replace plus signs by spaces, as required for
-    unquoting HTML form values.
-
-    unquote_plus('%7e/abc+def') -> '~/abc def'
-    """
-    ...
-=======
 def quote_plus(string: bytes | bytearray, safe: str | Iterable[int] = "") -> str: ...
 def unquote(string: str | bytes, encoding: str = "utf-8", errors: str = "replace") -> str: ...
 def unquote_to_bytes(string: str | bytes | bytearray) -> bytes: ...
 def unquote_plus(string: str, encoding: str = "utf-8", errors: str = "replace") -> str: ...
->>>>>>> 1c17cd42
 @overload
 def urldefrag(url: str) -> DefragResult:
     """
