--- conflicted
+++ resolved
@@ -73,17 +73,6 @@
     MAX_CACHE_SIZE: Final[int]
 
 class _ResultMixinStr:
-<<<<<<< HEAD
-    """Standard approach to encoding parsed results from str to bytes"""
-    def encode(self, encoding: str = "ascii", errors: str = "strict") -> _ResultMixinBytes: ...
-
-class _ResultMixinBytes:
-    """Standard approach to decoding parsed results from bytes to str"""
-    def decode(self, encoding: str = "ascii", errors: str = "strict") -> _ResultMixinStr: ...
-
-class _NetlocResultMixinBase(Generic[AnyStr]):
-    """Shared methods for the parsed result objects containing a netloc element"""
-=======
     __slots__ = ()
     def encode(self, encoding: str = "ascii", errors: str = "strict") -> _ResultMixinBytes: ...
 
@@ -93,7 +82,6 @@
 
 class _NetlocResultMixinBase(Generic[AnyStr]):
     __slots__ = ()
->>>>>>> ca44e4c4
     @property
     def username(self) -> AnyStr | None: ...
     @property
