--- conflicted
+++ resolved
@@ -49,15 +49,8 @@
 # allowlist for use as a Protocol.
 @runtime_checkable
 class AbstractContextManager(ABC, Protocol[_T_co, _ExitT_co]):  # type: ignore[misc]  # pyright: ignore[reportGeneralTypeIssues]
-<<<<<<< HEAD
-    """An abstract base class for context managers."""
-    def __enter__(self) -> _T_co:
-        """Return `self` upon entering the runtime context."""
-        ...
-=======
     __slots__ = ()
     def __enter__(self) -> _T_co: ...
->>>>>>> ca44e4c4
     @abstractmethod
     def __exit__(
         self, exc_type: type[BaseException] | None, exc_value: BaseException | None, traceback: TracebackType | None, /
@@ -70,15 +63,8 @@
 # allowlist for use as a Protocol.
 @runtime_checkable
 class AbstractAsyncContextManager(ABC, Protocol[_T_co, _ExitT_co]):  # type: ignore[misc]  # pyright: ignore[reportGeneralTypeIssues]
-<<<<<<< HEAD
-    """An abstract base class for asynchronous context managers."""
-    async def __aenter__(self) -> _T_co:
-        """Return `self` upon entering the runtime context."""
-        ...
-=======
     __slots__ = ()
     async def __aenter__(self) -> _T_co: ...
->>>>>>> ca44e4c4
     @abstractmethod
     async def __aexit__(
         self, exc_type: type[BaseException] | None, exc_value: BaseException | None, traceback: TracebackType | None, /
