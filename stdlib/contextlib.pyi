--- conflicted
+++ resolved
@@ -289,28 +289,8 @@
         self, exctype: type[BaseException] | None, excinst: BaseException | None, exctb: TracebackType | None
     ) -> None: ...
 
-<<<<<<< HEAD
-class redirect_stdout(_RedirectStream[_T_io]):
-    """
-    Context manager for temporarily redirecting stdout to another file.
-
-    # How to send help() to stderr
-    with redirect_stdout(sys.stderr):
-        help(dir)
-
-    # How to write help() to a file
-    with open('help.txt', 'w') as f:
-        with redirect_stdout(f):
-            help(pow)
-    """
-    ...
-class redirect_stderr(_RedirectStream[_T_io]):
-    """Context manager for temporarily redirecting stderr to another file."""
-    ...
-=======
 class redirect_stdout(_RedirectStream[_SupportsRedirectT]): ...
 class redirect_stderr(_RedirectStream[_SupportsRedirectT]): ...
->>>>>>> 0d1f09dc
 
 class _BaseExitStack(Generic[_ExitT_co]):
     """A base class for ExitStack and AsyncExitStack."""
