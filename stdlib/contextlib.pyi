"""Utilities for with-statement contexts.  See PEP 343."""

import abc
import sys
from _typeshed import FileDescriptorOrPath, Unused
from abc import ABC, abstractmethod
from collections.abc import AsyncGenerator, AsyncIterator, Awaitable, Callable, Generator, Iterator
from types import TracebackType
from typing import IO, Any, Generic, Protocol, TypeVar, overload, runtime_checkable
from typing_extensions import ParamSpec, Self, TypeAlias

__all__ = [
    "contextmanager",
    "closing",
    "AbstractContextManager",
    "ContextDecorator",
    "ExitStack",
    "redirect_stdout",
    "redirect_stderr",
    "suppress",
    "AbstractAsyncContextManager",
    "AsyncExitStack",
    "asynccontextmanager",
    "nullcontext",
]

if sys.version_info >= (3, 10):
    __all__ += ["aclosing"]

if sys.version_info >= (3, 11):
    __all__ += ["chdir"]

_T = TypeVar("_T")
_T_co = TypeVar("_T_co", covariant=True)
_T_io = TypeVar("_T_io", bound=IO[str] | None)
_ExitT_co = TypeVar("_ExitT_co", covariant=True, bound=bool | None, default=bool | None)
_F = TypeVar("_F", bound=Callable[..., Any])
_G = TypeVar("_G", bound=Generator[Any, Any, Any] | AsyncGenerator[Any, Any], covariant=True)
_P = ParamSpec("_P")

_SendT_contra = TypeVar("_SendT_contra", contravariant=True, default=None)
_ReturnT_co = TypeVar("_ReturnT_co", covariant=True, default=None)

_ExitFunc: TypeAlias = Callable[[type[BaseException] | None, BaseException | None, TracebackType | None], bool | None]
_CM_EF = TypeVar("_CM_EF", bound=AbstractContextManager[Any, Any] | _ExitFunc)

# mypy and pyright object to this being both ABC and Protocol.
# At runtime it inherits from ABC and is not a Protocol, but it is on the
# allowlist for use as a Protocol.
@runtime_checkable
class AbstractContextManager(ABC, Protocol[_T_co, _ExitT_co]):  # type: ignore[misc]  # pyright: ignore[reportGeneralTypeIssues]
    """An abstract base class for context managers."""
    def __enter__(self) -> _T_co:
        """Return `self` upon entering the runtime context."""
        ...
    @abstractmethod
    def __exit__(
        self, exc_type: type[BaseException] | None, exc_value: BaseException | None, traceback: TracebackType | None, /
    ) -> _ExitT_co:
        """Raise any exception triggered within the runtime context."""
        ...

# mypy and pyright object to this being both ABC and Protocol.
# At runtime it inherits from ABC and is not a Protocol, but it is on the
# allowlist for use as a Protocol.
@runtime_checkable
class AbstractAsyncContextManager(ABC, Protocol[_T_co, _ExitT_co]):  # type: ignore[misc]  # pyright: ignore[reportGeneralTypeIssues]
    """An abstract base class for asynchronous context managers."""
    async def __aenter__(self) -> _T_co:
        """Return `self` upon entering the runtime context."""
        ...
    @abstractmethod
    async def __aexit__(
        self, exc_type: type[BaseException] | None, exc_value: BaseException | None, traceback: TracebackType | None, /
    ) -> _ExitT_co:
        """Raise any exception triggered within the runtime context."""
        ...

class ContextDecorator:
    """A base class or mixin that enables context managers to work as decorators."""
    def _recreate_cm(self) -> Self:
        """
        Return a recreated instance of self.

        Allows an otherwise one-shot context manager like
        _GeneratorContextManager to support use as
        a decorator via implicit recreation.

        This is a private interface just for _GeneratorContextManager.
        See issue #11647 for details.
        """
        ...
    def __call__(self, func: _F) -> _F: ...

<<<<<<< HEAD
class _GeneratorContextManagerBase:
    """Shared functionality for @contextmanager and @asynccontextmanager."""
    ...

class _GeneratorContextManager(_GeneratorContextManagerBase, AbstractContextManager[_T_co, bool | None], ContextDecorator):
    """Helper for @contextmanager decorator."""
    # __init__ and all instance attributes are actually inherited from _GeneratorContextManagerBase
    # adding them there is more trouble than it's worth to include in the stub; see #6676
    def __init__(self, func: Callable[..., Iterator[_T_co]], args: tuple[Any, ...], kwds: dict[str, Any]) -> None: ...
    gen: Generator[_T_co, Any, Any]
    func: Callable[..., Generator[_T_co, Any, Any]]
=======
class _GeneratorContextManagerBase(Generic[_G]):
    # Ideally this would use ParamSpec, but that requires (*args, **kwargs), which this isn't. see #6676
    def __init__(self, func: Callable[..., _G], args: tuple[Any, ...], kwds: dict[str, Any]) -> None: ...
    gen: _G
    func: Callable[..., _G]
>>>>>>> 2cdda12d
    args: tuple[Any, ...]
    kwds: dict[str, Any]

class _GeneratorContextManager(
    _GeneratorContextManagerBase[Generator[_T_co, _SendT_contra, _ReturnT_co]],
    AbstractContextManager[_T_co, bool | None],
    ContextDecorator,
):
    if sys.version_info >= (3, 9):
        def __exit__(
            self, typ: type[BaseException] | None, value: BaseException | None, traceback: TracebackType | None
        ) -> bool | None: ...
    else:
        def __exit__(
            self, type: type[BaseException] | None, value: BaseException | None, traceback: TracebackType | None
        ) -> bool | None: ...

def contextmanager(func: Callable[_P, Iterator[_T_co]]) -> Callable[_P, _GeneratorContextManager[_T_co]]:
    """
    @contextmanager decorator.

    Typical usage:

        @contextmanager
        def some_generator(<arguments>):
            <setup>
            try:
                yield <value>
            finally:
                <cleanup>

    This makes this:

        with some_generator(<arguments>) as <variable>:
            <body>

    equivalent to this:

        <setup>
        try:
            <variable> = <value>
            <body>
        finally:
            <cleanup>
    """
    ...

if sys.version_info >= (3, 10):
    _AF = TypeVar("_AF", bound=Callable[..., Awaitable[Any]])

    class AsyncContextDecorator:
        """A base class or mixin that enables async context managers to work as decorators."""
        def _recreate_cm(self) -> Self:
            """
            Return a recreated instance of self.
        
            """
            ...
        def __call__(self, func: _AF) -> _AF: ...

    class _AsyncGeneratorContextManager(
        _GeneratorContextManagerBase[AsyncGenerator[_T_co, _SendT_contra]],
        AbstractAsyncContextManager[_T_co, bool | None],
        AsyncContextDecorator,
    ):
<<<<<<< HEAD
        """Helper for @asynccontextmanager decorator."""
        # __init__ and these attributes are actually defined in the base class _GeneratorContextManagerBase,
        # adding them there is more trouble than it's worth to include in the stub (see #6676)
        def __init__(self, func: Callable[..., AsyncIterator[_T_co]], args: tuple[Any, ...], kwds: dict[str, Any]) -> None: ...
        gen: AsyncGenerator[_T_co, Any]
        func: Callable[..., AsyncGenerator[_T_co, Any]]
        args: tuple[Any, ...]
        kwds: dict[str, Any]
=======
>>>>>>> 2cdda12d
        async def __aexit__(
            self, typ: type[BaseException] | None, value: BaseException | None, traceback: TracebackType | None
        ) -> bool | None: ...

else:
<<<<<<< HEAD
    class _AsyncGeneratorContextManager(_GeneratorContextManagerBase, AbstractAsyncContextManager[_T_co, bool | None]):
        """Helper for @asynccontextmanager decorator."""
        def __init__(self, func: Callable[..., AsyncIterator[_T_co]], args: tuple[Any, ...], kwds: dict[str, Any]) -> None: ...
        gen: AsyncGenerator[_T_co, Any]
        func: Callable[..., AsyncGenerator[_T_co, Any]]
        args: tuple[Any, ...]
        kwds: dict[str, Any]
=======
    class _AsyncGeneratorContextManager(
        _GeneratorContextManagerBase[AsyncGenerator[_T_co, _SendT_contra]], AbstractAsyncContextManager[_T_co, bool | None]
    ):
>>>>>>> 2cdda12d
        async def __aexit__(
            self, typ: type[BaseException] | None, value: BaseException | None, traceback: TracebackType | None
        ) -> bool | None: ...

def asynccontextmanager(func: Callable[_P, AsyncIterator[_T_co]]) -> Callable[_P, _AsyncGeneratorContextManager[_T_co]]:
    """
    @asynccontextmanager decorator.

    Typical usage:

        @asynccontextmanager
        async def some_async_generator(<arguments>):
            <setup>
            try:
                yield <value>
            finally:
                <cleanup>

    This makes this:

        async with some_async_generator(<arguments>) as <variable>:
            <body>

    equivalent to this:

        <setup>
        try:
            <variable> = <value>
            <body>
        finally:
            <cleanup>
    """
    ...

class _SupportsClose(Protocol):
    def close(self) -> object: ...

_SupportsCloseT = TypeVar("_SupportsCloseT", bound=_SupportsClose)

class closing(AbstractContextManager[_SupportsCloseT, None]):
    """
    Context to automatically close something at the end of a block.

    Code like this:

        with closing(<module>.open(<arguments>)) as f:
            <block>

    is equivalent to this:

        f = <module>.open(<arguments>)
        try:
            <block>
        finally:
            f.close()
    """
    def __init__(self, thing: _SupportsCloseT) -> None: ...
    def __exit__(self, *exc_info: Unused) -> None: ...

if sys.version_info >= (3, 10):
    class _SupportsAclose(Protocol):
        def aclose(self) -> Awaitable[object]: ...

    _SupportsAcloseT = TypeVar("_SupportsAcloseT", bound=_SupportsAclose)

    class aclosing(AbstractAsyncContextManager[_SupportsAcloseT, None]):
        """
        Async context manager for safely finalizing an asynchronously cleaned-up
        resource such as an async generator, calling its ``aclose()`` method.

        Code like this:

            async with aclosing(<module>.fetch(<arguments>)) as agen:
                <block>

        is equivalent to this:

            agen = <module>.fetch(<arguments>)
            try:
                <block>
            finally:
                await agen.aclose()
        """
        def __init__(self, thing: _SupportsAcloseT) -> None: ...
        async def __aexit__(self, *exc_info: Unused) -> None: ...

class suppress(AbstractContextManager[None, bool]):
    """
    Context manager to suppress specified exceptions

    After the exception is suppressed, execution proceeds with the next
    statement following the with statement.

         with suppress(FileNotFoundError):
             os.remove(somefile)
         # Execution still resumes here if the file was already removed
    """
    def __init__(self, *exceptions: type[BaseException]) -> None: ...
    def __exit__(
        self, exctype: type[BaseException] | None, excinst: BaseException | None, exctb: TracebackType | None
    ) -> bool: ...

class _RedirectStream(AbstractContextManager[_T_io, None]):
    def __init__(self, new_target: _T_io) -> None: ...
    def __exit__(
        self, exctype: type[BaseException] | None, excinst: BaseException | None, exctb: TracebackType | None
    ) -> None: ...

class redirect_stdout(_RedirectStream[_T_io]):
    """
    Context manager for temporarily redirecting stdout to another file.

    # How to send help() to stderr
    with redirect_stdout(sys.stderr):
        help(dir)

    # How to write help() to a file
    with open('help.txt', 'w') as f:
        with redirect_stdout(f):
            help(pow)
    """
    ...
class redirect_stderr(_RedirectStream[_T_io]):
    """Context manager for temporarily redirecting stderr to another file."""
    ...

class _BaseExitStack(Generic[_ExitT_co]):
    """A base class for ExitStack and AsyncExitStack."""
    def enter_context(self, cm: AbstractContextManager[_T, _ExitT_co]) -> _T:
        """
        Enters the supplied context manager.

        If successful, also pushes its __exit__ method as a callback and
        returns the result of the __enter__ method.
        """
        ...
    def push(self, exit: _CM_EF) -> _CM_EF:
        """
        Registers a callback with the standard __exit__ method signature.

        Can suppress exceptions the same way __exit__ method can.
        Also accepts any object with an __exit__ method (registering a call
        to the method instead of the object itself).
        """
        ...
    def callback(self, callback: Callable[_P, _T], /, *args: _P.args, **kwds: _P.kwargs) -> Callable[_P, _T]:
        """
        Registers an arbitrary callback and arguments.

        Cannot suppress exceptions.
        """
        ...
    def pop_all(self) -> Self:
        """Preserve the context stack by transferring it to a new instance."""
        ...

# In reality this is a subclass of `AbstractContextManager`;
# see #7961 for why we don't do that in the stub
class ExitStack(_BaseExitStack[_ExitT_co], metaclass=abc.ABCMeta):
    """
    Context manager for dynamic management of a stack of exit callbacks.

    For example:
        with ExitStack() as stack:
            files = [stack.enter_context(open(fname)) for fname in filenames]
            # All opened files will automatically be closed at the end of
            # the with statement, even if attempts to open files later
            # in the list raise an exception.
    """
    def close(self) -> None:
        """Immediately unwind the context stack."""
        ...
    def __enter__(self) -> Self: ...
    def __exit__(
        self, exc_type: type[BaseException] | None, exc_value: BaseException | None, traceback: TracebackType | None, /
    ) -> _ExitT_co: ...

_ExitCoroFunc: TypeAlias = Callable[
    [type[BaseException] | None, BaseException | None, TracebackType | None], Awaitable[bool | None]
]
_ACM_EF = TypeVar("_ACM_EF", bound=AbstractAsyncContextManager[Any, Any] | _ExitCoroFunc)

# In reality this is a subclass of `AbstractAsyncContextManager`;
# see #7961 for why we don't do that in the stub
class AsyncExitStack(_BaseExitStack[_ExitT_co], metaclass=abc.ABCMeta):
    """
    Async context manager for dynamic management of a stack of exit
    callbacks.

    For example:
        async with AsyncExitStack() as stack:
            connections = [await stack.enter_async_context(get_connection())
                for i in range(5)]
            # All opened connections will automatically be released at the
            # end of the async with statement, even if attempts to open a
            # connection later in the list raise an exception.
    """
    async def enter_async_context(self, cm: AbstractAsyncContextManager[_T, _ExitT_co]) -> _T:
        """
        Enters the supplied async context manager.

        If successful, also pushes its __aexit__ method as a callback and
        returns the result of the __aenter__ method.
        """
        ...
    def push_async_exit(self, exit: _ACM_EF) -> _ACM_EF:
        """
        Registers a coroutine function with the standard __aexit__ method
        signature.

        Can suppress exceptions the same way __aexit__ method can.
        Also accepts any object with an __aexit__ method (registering a call
        to the method instead of the object itself).
        """
        ...
    def push_async_callback(
        self, callback: Callable[_P, Awaitable[_T]], /, *args: _P.args, **kwds: _P.kwargs
    ) -> Callable[_P, Awaitable[_T]]:
        """
        Registers an arbitrary coroutine function and arguments.

        Cannot suppress exceptions.
        """
        ...
    async def aclose(self) -> None:
        """Immediately unwind the context stack."""
        ...
    async def __aenter__(self) -> Self: ...
    async def __aexit__(
        self, exc_type: type[BaseException] | None, exc_value: BaseException | None, traceback: TracebackType | None, /
    ) -> bool: ...

if sys.version_info >= (3, 10):
    class nullcontext(AbstractContextManager[_T, None], AbstractAsyncContextManager[_T, None]):
        """
        Context manager that does no additional processing.

        Used as a stand-in for a normal context manager, when a particular
        block of code is only sometimes used with a normal context manager:

        cm = optional_cm if condition else nullcontext()
        with cm:
            # Perform operation, using optional_cm if condition is True
        """
        enter_result: _T
        @overload
        def __init__(self: nullcontext[None], enter_result: None = None) -> None: ...
        @overload
        def __init__(self: nullcontext[_T], enter_result: _T) -> None: ...  # pyright: ignore[reportInvalidTypeVarUse]  #11780
        def __enter__(self) -> _T: ...
        def __exit__(self, *exctype: Unused) -> None: ...
        async def __aenter__(self) -> _T: ...
        async def __aexit__(self, *exctype: Unused) -> None: ...

else:
    class nullcontext(AbstractContextManager[_T, None]):
        """
        Context manager that does no additional processing.

        Used as a stand-in for a normal context manager, when a particular
        block of code is only sometimes used with a normal context manager:

        cm = optional_cm if condition else nullcontext()
        with cm:
            # Perform operation, using optional_cm if condition is True
        """
        enter_result: _T
        @overload
        def __init__(self: nullcontext[None], enter_result: None = None) -> None: ...
        @overload
        def __init__(self: nullcontext[_T], enter_result: _T) -> None: ...  # pyright: ignore[reportInvalidTypeVarUse]  #11780
        def __enter__(self) -> _T: ...
        def __exit__(self, *exctype: Unused) -> None: ...

if sys.version_info >= (3, 11):
    _T_fd_or_any_path = TypeVar("_T_fd_or_any_path", bound=FileDescriptorOrPath)

    class chdir(AbstractContextManager[None, None], Generic[_T_fd_or_any_path]):
        """Non thread-safe context manager to change the current working directory."""
        path: _T_fd_or_any_path
        def __init__(self, path: _T_fd_or_any_path) -> None: ...
        def __enter__(self) -> None: ...
        def __exit__(self, *excinfo: Unused) -> None: ...<|MERGE_RESOLUTION|>--- conflicted
+++ resolved
@@ -92,25 +92,11 @@
         ...
     def __call__(self, func: _F) -> _F: ...
 
-<<<<<<< HEAD
-class _GeneratorContextManagerBase:
-    """Shared functionality for @contextmanager and @asynccontextmanager."""
-    ...
-
-class _GeneratorContextManager(_GeneratorContextManagerBase, AbstractContextManager[_T_co, bool | None], ContextDecorator):
-    """Helper for @contextmanager decorator."""
-    # __init__ and all instance attributes are actually inherited from _GeneratorContextManagerBase
-    # adding them there is more trouble than it's worth to include in the stub; see #6676
-    def __init__(self, func: Callable[..., Iterator[_T_co]], args: tuple[Any, ...], kwds: dict[str, Any]) -> None: ...
-    gen: Generator[_T_co, Any, Any]
-    func: Callable[..., Generator[_T_co, Any, Any]]
-=======
 class _GeneratorContextManagerBase(Generic[_G]):
     # Ideally this would use ParamSpec, but that requires (*args, **kwargs), which this isn't. see #6676
     def __init__(self, func: Callable[..., _G], args: tuple[Any, ...], kwds: dict[str, Any]) -> None: ...
     gen: _G
     func: Callable[..., _G]
->>>>>>> 2cdda12d
     args: tuple[Any, ...]
     kwds: dict[str, Any]
 
@@ -176,35 +162,14 @@
         AbstractAsyncContextManager[_T_co, bool | None],
         AsyncContextDecorator,
     ):
-<<<<<<< HEAD
-        """Helper for @asynccontextmanager decorator."""
-        # __init__ and these attributes are actually defined in the base class _GeneratorContextManagerBase,
-        # adding them there is more trouble than it's worth to include in the stub (see #6676)
-        def __init__(self, func: Callable[..., AsyncIterator[_T_co]], args: tuple[Any, ...], kwds: dict[str, Any]) -> None: ...
-        gen: AsyncGenerator[_T_co, Any]
-        func: Callable[..., AsyncGenerator[_T_co, Any]]
-        args: tuple[Any, ...]
-        kwds: dict[str, Any]
-=======
->>>>>>> 2cdda12d
         async def __aexit__(
             self, typ: type[BaseException] | None, value: BaseException | None, traceback: TracebackType | None
         ) -> bool | None: ...
 
 else:
-<<<<<<< HEAD
-    class _AsyncGeneratorContextManager(_GeneratorContextManagerBase, AbstractAsyncContextManager[_T_co, bool | None]):
-        """Helper for @asynccontextmanager decorator."""
-        def __init__(self, func: Callable[..., AsyncIterator[_T_co]], args: tuple[Any, ...], kwds: dict[str, Any]) -> None: ...
-        gen: AsyncGenerator[_T_co, Any]
-        func: Callable[..., AsyncGenerator[_T_co, Any]]
-        args: tuple[Any, ...]
-        kwds: dict[str, Any]
-=======
     class _AsyncGeneratorContextManager(
         _GeneratorContextManagerBase[AsyncGenerator[_T_co, _SendT_contra]], AbstractAsyncContextManager[_T_co, bool | None]
     ):
->>>>>>> 2cdda12d
         async def __aexit__(
             self, typ: type[BaseException] | None, value: BaseException | None, traceback: TracebackType | None
         ) -> bool | None: ...
