"""Utilities for with-statement contexts.  See PEP 343."""

import abc
import sys
from _typeshed import FileDescriptorOrPath, Unused
from abc import ABC, abstractmethod
from collections.abc import AsyncGenerator, AsyncIterator, Awaitable, Callable, Generator, Iterator
from types import TracebackType
from typing import IO, Any, Generic, Protocol, TypeVar, overload, runtime_checkable
from typing_extensions import ParamSpec, Self, TypeAlias

__all__ = [
    "contextmanager",
    "closing",
    "AbstractContextManager",
    "ContextDecorator",
    "ExitStack",
    "redirect_stdout",
    "redirect_stderr",
    "suppress",
    "AbstractAsyncContextManager",
    "AsyncExitStack",
    "asynccontextmanager",
    "nullcontext",
]

if sys.version_info >= (3, 10):
    __all__ += ["aclosing"]

if sys.version_info >= (3, 11):
    __all__ += ["chdir"]

_T = TypeVar("_T")
_T_co = TypeVar("_T_co", covariant=True)
_T_io = TypeVar("_T_io", bound=IO[str] | None)
_ExitT_co = TypeVar("_ExitT_co", covariant=True, bound=bool | None, default=bool | None)
_F = TypeVar("_F", bound=Callable[..., Any])
_G_co = TypeVar("_G_co", bound=Generator[Any, Any, Any] | AsyncGenerator[Any, Any], covariant=True)
_P = ParamSpec("_P")

_SendT_contra = TypeVar("_SendT_contra", contravariant=True, default=None)
_ReturnT_co = TypeVar("_ReturnT_co", covariant=True, default=None)

_ExitFunc: TypeAlias = Callable[[type[BaseException] | None, BaseException | None, TracebackType | None], bool | None]
_CM_EF = TypeVar("_CM_EF", bound=AbstractContextManager[Any, Any] | _ExitFunc)

# mypy and pyright object to this being both ABC and Protocol.
# At runtime it inherits from ABC and is not a Protocol, but it is on the
# allowlist for use as a Protocol.
@runtime_checkable
class AbstractContextManager(ABC, Protocol[_T_co, _ExitT_co]):  # type: ignore[misc]  # pyright: ignore[reportGeneralTypeIssues]
    """An abstract base class for context managers."""
    def __enter__(self) -> _T_co:
        """Return `self` upon entering the runtime context."""
        ...
    @abstractmethod
    def __exit__(
        self, exc_type: type[BaseException] | None, exc_value: BaseException | None, traceback: TracebackType | None, /
    ) -> _ExitT_co:
        """Raise any exception triggered within the runtime context."""
        ...

# mypy and pyright object to this being both ABC and Protocol.
# At runtime it inherits from ABC and is not a Protocol, but it is on the
# allowlist for use as a Protocol.
@runtime_checkable
class AbstractAsyncContextManager(ABC, Protocol[_T_co, _ExitT_co]):  # type: ignore[misc]  # pyright: ignore[reportGeneralTypeIssues]
    """An abstract base class for asynchronous context managers."""
    async def __aenter__(self) -> _T_co:
        """Return `self` upon entering the runtime context."""
        ...
    @abstractmethod
    async def __aexit__(
        self, exc_type: type[BaseException] | None, exc_value: BaseException | None, traceback: TracebackType | None, /
    ) -> _ExitT_co:
        """Raise any exception triggered within the runtime context."""
        ...

class ContextDecorator:
    """A base class or mixin that enables context managers to work as decorators."""
    def _recreate_cm(self) -> Self:
        """
        Return a recreated instance of self.

        Allows an otherwise one-shot context manager like
        _GeneratorContextManager to support use as
        a decorator via implicit recreation.

        This is a private interface just for _GeneratorContextManager.
        See issue #11647 for details.
        """
        ...
    def __call__(self, func: _F) -> _F: ...

<<<<<<< HEAD
class _GeneratorContextManagerBase(Generic[_G]):
    """Shared functionality for @contextmanager and @asynccontextmanager."""
=======
class _GeneratorContextManagerBase(Generic[_G_co]):
>>>>>>> a3a17b0f
    # Ideally this would use ParamSpec, but that requires (*args, **kwargs), which this isn't. see #6676
    def __init__(self, func: Callable[..., _G_co], args: tuple[Any, ...], kwds: dict[str, Any]) -> None: ...
    gen: _G_co
    func: Callable[..., _G_co]
    args: tuple[Any, ...]
    kwds: dict[str, Any]

class _GeneratorContextManager(
    _GeneratorContextManagerBase[Generator[_T_co, _SendT_contra, _ReturnT_co]],
    AbstractContextManager[_T_co, bool | None],
    ContextDecorator,
):
    """Helper for @contextmanager decorator."""
    if sys.version_info >= (3, 9):
        def __exit__(
            self, typ: type[BaseException] | None, value: BaseException | None, traceback: TracebackType | None
        ) -> bool | None: ...
    else:
        def __exit__(
            self, type: type[BaseException] | None, value: BaseException | None, traceback: TracebackType | None
        ) -> bool | None: ...

def contextmanager(func: Callable[_P, Iterator[_T_co]]) -> Callable[_P, _GeneratorContextManager[_T_co]]:
    """
    @contextmanager decorator.

    Typical usage:

        @contextmanager
        def some_generator(<arguments>):
            <setup>
            try:
                yield <value>
            finally:
                <cleanup>

    This makes this:

        with some_generator(<arguments>) as <variable>:
            <body>

    equivalent to this:

        <setup>
        try:
            <variable> = <value>
            <body>
        finally:
            <cleanup>
    """
    ...

if sys.version_info >= (3, 10):
    _AF = TypeVar("_AF", bound=Callable[..., Awaitable[Any]])

    class AsyncContextDecorator:
        """A base class or mixin that enables async context managers to work as decorators."""
        def _recreate_cm(self) -> Self:
            """
            Return a recreated instance of self.
        
            """
            ...
        def __call__(self, func: _AF) -> _AF: ...

    class _AsyncGeneratorContextManager(
        _GeneratorContextManagerBase[AsyncGenerator[_T_co, _SendT_contra]],
        AbstractAsyncContextManager[_T_co, bool | None],
        AsyncContextDecorator,
    ):
        """Helper for @asynccontextmanager decorator."""
        async def __aexit__(
            self, typ: type[BaseException] | None, value: BaseException | None, traceback: TracebackType | None
        ) -> bool | None: ...

else:
    class _AsyncGeneratorContextManager(
        _GeneratorContextManagerBase[AsyncGenerator[_T_co, _SendT_contra]], AbstractAsyncContextManager[_T_co, bool | None]
    ):
        """Helper for @asynccontextmanager decorator."""
        async def __aexit__(
            self, typ: type[BaseException] | None, value: BaseException | None, traceback: TracebackType | None
        ) -> bool | None: ...

def asynccontextmanager(func: Callable[_P, AsyncIterator[_T_co]]) -> Callable[_P, _AsyncGeneratorContextManager[_T_co]]:
    """
    @asynccontextmanager decorator.

    Typical usage:

        @asynccontextmanager
        async def some_async_generator(<arguments>):
            <setup>
            try:
                yield <value>
            finally:
                <cleanup>

    This makes this:

        async with some_async_generator(<arguments>) as <variable>:
            <body>

    equivalent to this:

        <setup>
        try:
            <variable> = <value>
            <body>
        finally:
            <cleanup>
    """
    ...

class _SupportsClose(Protocol):
    def close(self) -> object: ...

_SupportsCloseT = TypeVar("_SupportsCloseT", bound=_SupportsClose)

class closing(AbstractContextManager[_SupportsCloseT, None]):
    """
    Context to automatically close something at the end of a block.

    Code like this:

        with closing(<module>.open(<arguments>)) as f:
            <block>

    is equivalent to this:

        f = <module>.open(<arguments>)
        try:
            <block>
        finally:
            f.close()
    """
    def __init__(self, thing: _SupportsCloseT) -> None: ...
    def __exit__(self, *exc_info: Unused) -> None: ...

if sys.version_info >= (3, 10):
    class _SupportsAclose(Protocol):
        def aclose(self) -> Awaitable[object]: ...

    _SupportsAcloseT = TypeVar("_SupportsAcloseT", bound=_SupportsAclose)

    class aclosing(AbstractAsyncContextManager[_SupportsAcloseT, None]):
        """
        Async context manager for safely finalizing an asynchronously cleaned-up
        resource such as an async generator, calling its ``aclose()`` method.

        Code like this:

            async with aclosing(<module>.fetch(<arguments>)) as agen:
                <block>

        is equivalent to this:

            agen = <module>.fetch(<arguments>)
            try:
                <block>
            finally:
                await agen.aclose()
        """
        def __init__(self, thing: _SupportsAcloseT) -> None: ...
        async def __aexit__(self, *exc_info: Unused) -> None: ...

class suppress(AbstractContextManager[None, bool]):
    """
    Context manager to suppress specified exceptions

    After the exception is suppressed, execution proceeds with the next
    statement following the with statement.

         with suppress(FileNotFoundError):
             os.remove(somefile)
         # Execution still resumes here if the file was already removed
    """
    def __init__(self, *exceptions: type[BaseException]) -> None: ...
    def __exit__(
        self, exctype: type[BaseException] | None, excinst: BaseException | None, exctb: TracebackType | None
    ) -> bool: ...

class _RedirectStream(AbstractContextManager[_T_io, None]):
    def __init__(self, new_target: _T_io) -> None: ...
    def __exit__(
        self, exctype: type[BaseException] | None, excinst: BaseException | None, exctb: TracebackType | None
    ) -> None: ...

class redirect_stdout(_RedirectStream[_T_io]):
    """
    Context manager for temporarily redirecting stdout to another file.

    # How to send help() to stderr
    with redirect_stdout(sys.stderr):
        help(dir)

    # How to write help() to a file
    with open('help.txt', 'w') as f:
        with redirect_stdout(f):
            help(pow)
    """
    ...
class redirect_stderr(_RedirectStream[_T_io]):
    """Context manager for temporarily redirecting stderr to another file."""
    ...

class _BaseExitStack(Generic[_ExitT_co]):
    """A base class for ExitStack and AsyncExitStack."""
    def enter_context(self, cm: AbstractContextManager[_T, _ExitT_co]) -> _T:
        """
        Enters the supplied context manager.

        If successful, also pushes its __exit__ method as a callback and
        returns the result of the __enter__ method.
        """
        ...
    def push(self, exit: _CM_EF) -> _CM_EF:
        """
        Registers a callback with the standard __exit__ method signature.

        Can suppress exceptions the same way __exit__ method can.
        Also accepts any object with an __exit__ method (registering a call
        to the method instead of the object itself).
        """
        ...
    def callback(self, callback: Callable[_P, _T], /, *args: _P.args, **kwds: _P.kwargs) -> Callable[_P, _T]:
        """
        Registers an arbitrary callback and arguments.

        Cannot suppress exceptions.
        """
        ...
    def pop_all(self) -> Self:
        """Preserve the context stack by transferring it to a new instance."""
        ...

# In reality this is a subclass of `AbstractContextManager`;
# see #7961 for why we don't do that in the stub
class ExitStack(_BaseExitStack[_ExitT_co], metaclass=abc.ABCMeta):
    """
    Context manager for dynamic management of a stack of exit callbacks.

    For example:
        with ExitStack() as stack:
            files = [stack.enter_context(open(fname)) for fname in filenames]
            # All opened files will automatically be closed at the end of
            # the with statement, even if attempts to open files later
            # in the list raise an exception.
    """
    def close(self) -> None:
        """Immediately unwind the context stack."""
        ...
    def __enter__(self) -> Self: ...
    def __exit__(
        self, exc_type: type[BaseException] | None, exc_value: BaseException | None, traceback: TracebackType | None, /
    ) -> _ExitT_co: ...

_ExitCoroFunc: TypeAlias = Callable[
    [type[BaseException] | None, BaseException | None, TracebackType | None], Awaitable[bool | None]
]
_ACM_EF = TypeVar("_ACM_EF", bound=AbstractAsyncContextManager[Any, Any] | _ExitCoroFunc)

# In reality this is a subclass of `AbstractAsyncContextManager`;
# see #7961 for why we don't do that in the stub
class AsyncExitStack(_BaseExitStack[_ExitT_co], metaclass=abc.ABCMeta):
    """
    Async context manager for dynamic management of a stack of exit
    callbacks.

    For example:
        async with AsyncExitStack() as stack:
            connections = [await stack.enter_async_context(get_connection())
                for i in range(5)]
            # All opened connections will automatically be released at the
            # end of the async with statement, even if attempts to open a
            # connection later in the list raise an exception.
    """
    async def enter_async_context(self, cm: AbstractAsyncContextManager[_T, _ExitT_co]) -> _T:
        """
        Enters the supplied async context manager.

        If successful, also pushes its __aexit__ method as a callback and
        returns the result of the __aenter__ method.
        """
        ...
    def push_async_exit(self, exit: _ACM_EF) -> _ACM_EF:
        """
        Registers a coroutine function with the standard __aexit__ method
        signature.

        Can suppress exceptions the same way __aexit__ method can.
        Also accepts any object with an __aexit__ method (registering a call
        to the method instead of the object itself).
        """
        ...
    def push_async_callback(
        self, callback: Callable[_P, Awaitable[_T]], /, *args: _P.args, **kwds: _P.kwargs
    ) -> Callable[_P, Awaitable[_T]]:
        """
        Registers an arbitrary coroutine function and arguments.

        Cannot suppress exceptions.
        """
        ...
    async def aclose(self) -> None:
        """Immediately unwind the context stack."""
        ...
    async def __aenter__(self) -> Self: ...
    async def __aexit__(
        self, exc_type: type[BaseException] | None, exc_value: BaseException | None, traceback: TracebackType | None, /
    ) -> bool: ...

if sys.version_info >= (3, 10):
    class nullcontext(AbstractContextManager[_T, None], AbstractAsyncContextManager[_T, None]):
        """
        Context manager that does no additional processing.

        Used as a stand-in for a normal context manager, when a particular
        block of code is only sometimes used with a normal context manager:

        cm = optional_cm if condition else nullcontext()
        with cm:
            # Perform operation, using optional_cm if condition is True
        """
        enter_result: _T
        @overload
        def __init__(self: nullcontext[None], enter_result: None = None) -> None: ...
        @overload
        def __init__(self: nullcontext[_T], enter_result: _T) -> None: ...  # pyright: ignore[reportInvalidTypeVarUse]  #11780
        def __enter__(self) -> _T: ...
        def __exit__(self, *exctype: Unused) -> None: ...
        async def __aenter__(self) -> _T: ...
        async def __aexit__(self, *exctype: Unused) -> None: ...

else:
    class nullcontext(AbstractContextManager[_T, None]):
        """
        Context manager that does no additional processing.

        Used as a stand-in for a normal context manager, when a particular
        block of code is only sometimes used with a normal context manager:

        cm = optional_cm if condition else nullcontext()
        with cm:
            # Perform operation, using optional_cm if condition is True
        """
        enter_result: _T
        @overload
        def __init__(self: nullcontext[None], enter_result: None = None) -> None: ...
        @overload
        def __init__(self: nullcontext[_T], enter_result: _T) -> None: ...  # pyright: ignore[reportInvalidTypeVarUse]  #11780
        def __enter__(self) -> _T: ...
        def __exit__(self, *exctype: Unused) -> None: ...

if sys.version_info >= (3, 11):
    _T_fd_or_any_path = TypeVar("_T_fd_or_any_path", bound=FileDescriptorOrPath)

    class chdir(AbstractContextManager[None, None], Generic[_T_fd_or_any_path]):
        """Non thread-safe context manager to change the current working directory."""
        path: _T_fd_or_any_path
        def __init__(self, path: _T_fd_or_any_path) -> None: ...
        def __enter__(self) -> None: ...
        def __exit__(self, *excinfo: Unused) -> None: ...<|MERGE_RESOLUTION|>--- conflicted
+++ resolved
@@ -92,12 +92,7 @@
         ...
     def __call__(self, func: _F) -> _F: ...
 
-<<<<<<< HEAD
-class _GeneratorContextManagerBase(Generic[_G]):
-    """Shared functionality for @contextmanager and @asynccontextmanager."""
-=======
 class _GeneratorContextManagerBase(Generic[_G_co]):
->>>>>>> a3a17b0f
     # Ideally this would use ParamSpec, but that requires (*args, **kwargs), which this isn't. see #6676
     def __init__(self, func: Callable[..., _G_co], args: tuple[Any, ...], kwds: dict[str, Any]) -> None: ...
     gen: _G_co
