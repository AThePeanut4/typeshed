import os
import sys
from _typeshed import ReadableBuffer, Unused
from collections.abc import Iterator
from typing import Final, Literal, NoReturn, overload
from typing_extensions import Self, disjoint_base

ACCESS_DEFAULT: Final = 0
ACCESS_READ: Final = 1
ACCESS_WRITE: Final = 2
ACCESS_COPY: Final = 3

ALLOCATIONGRANULARITY: Final[int]

if sys.platform == "linux":
    MAP_DENYWRITE: Final[int]
    MAP_EXECUTABLE: Final[int]
    if sys.version_info >= (3, 10):
        MAP_POPULATE: Final[int]
if sys.version_info >= (3, 11) and sys.platform != "win32" and sys.platform != "darwin":
    MAP_STACK: Final[int]

if sys.platform != "win32":
    MAP_ANON: Final[int]
    MAP_ANONYMOUS: Final[int]
    MAP_PRIVATE: Final[int]
    MAP_SHARED: Final[int]
    PROT_EXEC: Final[int]
    PROT_READ: Final[int]
    PROT_WRITE: Final[int]

PAGESIZE: Final[int]

@disjoint_base
class mmap:
    """
    Windows: mmap(fileno, length[, tagname[, access[, offset]]])

    Maps length bytes from the file specified by the file handle fileno,
    and returns a mmap object.  If length is larger than the current size
    of the file, the file is extended to contain length bytes.  If length
    is 0, the maximum length of the map is the current size of the file,
    except that if the file is empty Windows raises an exception (you cannot
    create an empty mapping on Windows).

    Unix: mmap(fileno, length[, flags[, prot[, access[, offset[, trackfd]]]]])

    Maps length bytes from the file specified by the file descriptor fileno,
    and returns a mmap object.  If length is 0, the maximum length of the map
    will be the current size of the file when mmap is called.
    flags specifies the nature of the mapping. MAP_PRIVATE creates a
    private copy-on-write mapping, so changes to the contents of the mmap
    object will be private to this process, and MAP_SHARED creates a mapping
    that's shared with all other processes mapping the same areas of the file.
    The default value is MAP_SHARED.

    To map anonymous memory, pass -1 as the fileno (both versions).
    """
    if sys.platform == "win32":
        def __new__(self, fileno: int, length: int, tagname: str | None = None, access: int = 0, offset: int = 0) -> Self: ...
    else:
        if sys.version_info >= (3, 13):
            def __new__(
                cls,
                fileno: int,
                length: int,
                flags: int = ...,
                prot: int = ...,
                access: int = 0,
                offset: int = 0,
                *,
                trackfd: bool = True,
            ) -> Self: ...
        else:
            def __new__(
                cls, fileno: int, length: int, flags: int = ..., prot: int = ..., access: int = 0, offset: int = 0
            ) -> Self: ...

    def close(self) -> None: ...
    def flush(self, offset: int = 0, size: int = ..., /) -> None: ...
    def move(self, dest: int, src: int, count: int, /) -> None: ...
    def read_byte(self) -> int: ...
    def readline(self) -> bytes: ...
    def resize(self, newsize: int, /) -> None: ...
    if sys.platform != "win32":
        def seek(self, pos: int, whence: Literal[0, 1, 2, 3, 4] = os.SEEK_SET, /) -> None: ...
    else:
        def seek(self, pos: int, whence: Literal[0, 1, 2] = os.SEEK_SET, /) -> None: ...

    def size(self) -> int: ...
    def tell(self) -> int: ...
<<<<<<< HEAD
    def write_byte(self, byte: int) -> None: ...
    def __len__(self) -> int:
        """Return len(self)."""
        ...
=======
    def write_byte(self, byte: int, /) -> None: ...
    def __len__(self) -> int: ...
>>>>>>> a06e16ea
    closed: bool
    if sys.platform != "win32":
        def madvise(self, option: int, start: int = 0, length: int = ..., /) -> None: ...

    def find(self, view: ReadableBuffer, start: int = ..., end: int = ..., /) -> int: ...
    def rfind(self, view: ReadableBuffer, start: int = ..., end: int = ..., /) -> int: ...
    def read(self, n: int | None = None, /) -> bytes: ...
    def write(self, bytes: ReadableBuffer, /) -> int: ...
    @overload
    def __getitem__(self, key: int, /) -> int:
        """Return self[key]."""
        ...
    @overload
    def __getitem__(self, key: slice, /) -> bytes:
        """Return self[key]."""
        ...
    def __delitem__(self, key: int | slice, /) -> NoReturn:
        """Delete self[key]."""
        ...
    @overload
    def __setitem__(self, key: int, value: int, /) -> None:
        """Set self[key] to value."""
        ...
    @overload
    def __setitem__(self, key: slice, value: ReadableBuffer, /) -> None:
        """Set self[key] to value."""
        ...
    # Doesn't actually exist, but the object actually supports "in" because it has __getitem__,
    # so we claim that there is also a __contains__ to help type checkers.
    def __contains__(self, o: object, /) -> bool: ...
    # Doesn't actually exist, but the object is actually iterable because it has __getitem__ and __len__,
    # so we claim that there is also an __iter__ to help type checkers.
    def __iter__(self) -> Iterator[int]: ...
    def __enter__(self) -> Self: ...
<<<<<<< HEAD
    def __exit__(self, *args: Unused) -> None: ...
    def __buffer__(self, flags: int, /) -> memoryview:
        """Return a buffer object that exposes the underlying memory of the object."""
        ...
    def __release_buffer__(self, buffer: memoryview, /) -> None:
        """Release the buffer object that exposes the underlying memory of the object."""
        ...
=======
    def __exit__(self, exc_type: Unused, exc_value: Unused, traceback: Unused, /) -> None: ...
    def __buffer__(self, flags: int, /) -> memoryview: ...
    def __release_buffer__(self, buffer: memoryview, /) -> None: ...
>>>>>>> a06e16ea
    if sys.version_info >= (3, 13):
        def seekable(self) -> Literal[True]: ...

if sys.platform != "win32":
    MADV_NORMAL: Final[int]
    MADV_RANDOM: Final[int]
    MADV_SEQUENTIAL: Final[int]
    MADV_WILLNEED: Final[int]
    MADV_DONTNEED: Final[int]
    MADV_FREE: Final[int]

if sys.platform == "linux":
    MADV_REMOVE: Final[int]
    MADV_DONTFORK: Final[int]
    MADV_DOFORK: Final[int]
    MADV_HWPOISON: Final[int]
    MADV_MERGEABLE: Final[int]
    MADV_UNMERGEABLE: Final[int]
    # Seems like this constant is not defined in glibc.
    # See https://github.com/python/typeshed/pull/5360 for details
    # MADV_SOFT_OFFLINE: Final[int]
    MADV_HUGEPAGE: Final[int]
    MADV_NOHUGEPAGE: Final[int]
    MADV_DONTDUMP: Final[int]
    MADV_DODUMP: Final[int]

# This Values are defined for FreeBSD but type checkers do not support conditions for these
if sys.platform != "linux" and sys.platform != "darwin" and sys.platform != "win32":
    MADV_NOSYNC: Final[int]
    MADV_AUTOSYNC: Final[int]
    MADV_NOCORE: Final[int]
    MADV_CORE: Final[int]
    MADV_PROTECT: Final[int]

if sys.version_info >= (3, 10) and sys.platform == "darwin":
    MADV_FREE_REUSABLE: Final[int]
    MADV_FREE_REUSE: Final[int]

if sys.version_info >= (3, 13) and sys.platform != "win32":
    MAP_32BIT: Final[int]

if sys.version_info >= (3, 13) and sys.platform == "darwin":
    MAP_NORESERVE: Final = 64
    MAP_NOEXTEND: Final = 256
    MAP_HASSEMAPHORE: Final = 512
    MAP_NOCACHE: Final = 1024
    MAP_JIT: Final = 2048
    MAP_RESILIENT_CODESIGN: Final = 8192
    MAP_RESILIENT_MEDIA: Final = 16384
    MAP_TRANSLATED_ALLOW_EXECUTE: Final = 131072
    MAP_UNIX03: Final = 262144
    MAP_TPRO: Final = 524288

if sys.version_info >= (3, 13) and sys.platform == "linux":
    MAP_NORESERVE: Final = 16384<|MERGE_RESOLUTION|>--- conflicted
+++ resolved
@@ -89,15 +89,8 @@
 
     def size(self) -> int: ...
     def tell(self) -> int: ...
-<<<<<<< HEAD
-    def write_byte(self, byte: int) -> None: ...
-    def __len__(self) -> int:
-        """Return len(self)."""
-        ...
-=======
     def write_byte(self, byte: int, /) -> None: ...
     def __len__(self) -> int: ...
->>>>>>> a06e16ea
     closed: bool
     if sys.platform != "win32":
         def madvise(self, option: int, start: int = 0, length: int = ..., /) -> None: ...
@@ -132,19 +125,9 @@
     # so we claim that there is also an __iter__ to help type checkers.
     def __iter__(self) -> Iterator[int]: ...
     def __enter__(self) -> Self: ...
-<<<<<<< HEAD
-    def __exit__(self, *args: Unused) -> None: ...
-    def __buffer__(self, flags: int, /) -> memoryview:
-        """Return a buffer object that exposes the underlying memory of the object."""
-        ...
-    def __release_buffer__(self, buffer: memoryview, /) -> None:
-        """Release the buffer object that exposes the underlying memory of the object."""
-        ...
-=======
     def __exit__(self, exc_type: Unused, exc_value: Unused, traceback: Unused, /) -> None: ...
     def __buffer__(self, flags: int, /) -> memoryview: ...
     def __release_buffer__(self, buffer: memoryview, /) -> None: ...
->>>>>>> a06e16ea
     if sys.version_info >= (3, 13):
         def seekable(self) -> Literal[True]: ...
 
