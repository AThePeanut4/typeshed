--- conflicted
+++ resolved
@@ -1,12 +1,6 @@
 # This is a slight lie, the implementations aren't exactly identical
 # However, in all likelihood, the differences are inconsequential
-<<<<<<< HEAD
-
-"""Python decimal arithmetic module"""
-
-=======
 import sys
->>>>>>> 8b877a69
 from _decimal import *
 
 __all__ = [
