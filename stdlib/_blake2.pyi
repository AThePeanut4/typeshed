<<<<<<< HEAD
"""_blake2b provides BLAKE2b for hashlib"""

=======
import sys
>>>>>>> b6e21d05
from _typeshed import ReadableBuffer
from typing import ClassVar, Final, final
from typing_extensions import Self

BLAKE2B_MAX_DIGEST_SIZE: Final = 64
BLAKE2B_MAX_KEY_SIZE: Final = 64
BLAKE2B_PERSON_SIZE: Final = 16
BLAKE2B_SALT_SIZE: Final = 16
BLAKE2S_MAX_DIGEST_SIZE: Final = 32
BLAKE2S_MAX_KEY_SIZE: Final = 32
BLAKE2S_PERSON_SIZE: Final = 8
BLAKE2S_SALT_SIZE: Final = 8

@final
class blake2b:
    """Return a new BLAKE2b hash object."""
    MAX_DIGEST_SIZE: ClassVar[int] = 64
    MAX_KEY_SIZE: ClassVar[int] = 64
    PERSON_SIZE: ClassVar[int] = 16
    SALT_SIZE: ClassVar[int] = 16
    block_size: int
    digest_size: int
    name: str
<<<<<<< HEAD
    def __new__(
        cls,
        data: ReadableBuffer = b"",
        /,
        *,
        digest_size: int = 64,
        key: ReadableBuffer = b"",
        salt: ReadableBuffer = b"",
        person: ReadableBuffer = b"",
        fanout: int = 1,
        depth: int = 1,
        leaf_size: int = 0,
        node_offset: int = 0,
        node_depth: int = 0,
        inner_size: int = 0,
        last_node: bool = False,
        usedforsecurity: bool = True,
    ) -> Self: ...
    def copy(self) -> Self:
        """Return a copy of the hash object."""
        ...
    def digest(self) -> bytes:
        """Return the digest value as a bytes object."""
        ...
    def hexdigest(self) -> str:
        """Return the digest value as a string of hexadecimal digits."""
        ...
    def update(self, data: ReadableBuffer, /) -> None:
        """Update this hash object's state with the provided bytes-like object."""
        ...
=======
    if sys.version_info >= (3, 13):
        def __new__(
            cls,
            data: ReadableBuffer = b"",
            *,
            digest_size: int = 64,
            key: ReadableBuffer = b"",
            salt: ReadableBuffer = b"",
            person: ReadableBuffer = b"",
            fanout: int = 1,
            depth: int = 1,
            leaf_size: int = 0,
            node_offset: int = 0,
            node_depth: int = 0,
            inner_size: int = 0,
            last_node: bool = False,
            usedforsecurity: bool = True,
            string: ReadableBuffer | None = None,
        ) -> Self: ...
    else:
        def __new__(
            cls,
            data: ReadableBuffer = b"",
            /,
            *,
            digest_size: int = 64,
            key: ReadableBuffer = b"",
            salt: ReadableBuffer = b"",
            person: ReadableBuffer = b"",
            fanout: int = 1,
            depth: int = 1,
            leaf_size: int = 0,
            node_offset: int = 0,
            node_depth: int = 0,
            inner_size: int = 0,
            last_node: bool = False,
            usedforsecurity: bool = True,
        ) -> Self: ...

    def copy(self) -> Self: ...
    def digest(self) -> bytes: ...
    def hexdigest(self) -> str: ...
    def update(self, data: ReadableBuffer, /) -> None: ...
>>>>>>> b6e21d05

@final
class blake2s:
    """Return a new BLAKE2s hash object."""
    MAX_DIGEST_SIZE: ClassVar[int] = 32
    MAX_KEY_SIZE: ClassVar[int] = 32
    PERSON_SIZE: ClassVar[int] = 8
    SALT_SIZE: ClassVar[int] = 8
    block_size: int
    digest_size: int
    name: str
<<<<<<< HEAD
    def __new__(
        cls,
        data: ReadableBuffer = b"",
        /,
        *,
        digest_size: int = 32,
        key: ReadableBuffer = b"",
        salt: ReadableBuffer = b"",
        person: ReadableBuffer = b"",
        fanout: int = 1,
        depth: int = 1,
        leaf_size: int = 0,
        node_offset: int = 0,
        node_depth: int = 0,
        inner_size: int = 0,
        last_node: bool = False,
        usedforsecurity: bool = True,
    ) -> Self: ...
    def copy(self) -> Self:
        """Return a copy of the hash object."""
        ...
    def digest(self) -> bytes:
        """Return the digest value as a bytes object."""
        ...
    def hexdigest(self) -> str:
        """Return the digest value as a string of hexadecimal digits."""
        ...
    def update(self, data: ReadableBuffer, /) -> None:
        """Update this hash object's state with the provided bytes-like object."""
        ...
=======
    if sys.version_info >= (3, 13):
        def __new__(
            cls,
            data: ReadableBuffer = b"",
            *,
            digest_size: int = 32,
            key: ReadableBuffer = b"",
            salt: ReadableBuffer = b"",
            person: ReadableBuffer = b"",
            fanout: int = 1,
            depth: int = 1,
            leaf_size: int = 0,
            node_offset: int = 0,
            node_depth: int = 0,
            inner_size: int = 0,
            last_node: bool = False,
            usedforsecurity: bool = True,
            string: ReadableBuffer | None = None,
        ) -> Self: ...
    else:
        def __new__(
            cls,
            data: ReadableBuffer = b"",
            /,
            *,
            digest_size: int = 32,
            key: ReadableBuffer = b"",
            salt: ReadableBuffer = b"",
            person: ReadableBuffer = b"",
            fanout: int = 1,
            depth: int = 1,
            leaf_size: int = 0,
            node_offset: int = 0,
            node_depth: int = 0,
            inner_size: int = 0,
            last_node: bool = False,
            usedforsecurity: bool = True,
        ) -> Self: ...

    def copy(self) -> Self: ...
    def digest(self) -> bytes: ...
    def hexdigest(self) -> str: ...
    def update(self, data: ReadableBuffer, /) -> None: ...
>>>>>>> b6e21d05
<|MERGE_RESOLUTION|>--- conflicted
+++ resolved
@@ -1,9 +1,4 @@
-<<<<<<< HEAD
-"""_blake2b provides BLAKE2b for hashlib"""
-
-=======
 import sys
->>>>>>> b6e21d05
 from _typeshed import ReadableBuffer
 from typing import ClassVar, Final, final
 from typing_extensions import Self
@@ -27,38 +22,6 @@
     block_size: int
     digest_size: int
     name: str
-<<<<<<< HEAD
-    def __new__(
-        cls,
-        data: ReadableBuffer = b"",
-        /,
-        *,
-        digest_size: int = 64,
-        key: ReadableBuffer = b"",
-        salt: ReadableBuffer = b"",
-        person: ReadableBuffer = b"",
-        fanout: int = 1,
-        depth: int = 1,
-        leaf_size: int = 0,
-        node_offset: int = 0,
-        node_depth: int = 0,
-        inner_size: int = 0,
-        last_node: bool = False,
-        usedforsecurity: bool = True,
-    ) -> Self: ...
-    def copy(self) -> Self:
-        """Return a copy of the hash object."""
-        ...
-    def digest(self) -> bytes:
-        """Return the digest value as a bytes object."""
-        ...
-    def hexdigest(self) -> str:
-        """Return the digest value as a string of hexadecimal digits."""
-        ...
-    def update(self, data: ReadableBuffer, /) -> None:
-        """Update this hash object's state with the provided bytes-like object."""
-        ...
-=======
     if sys.version_info >= (3, 13):
         def __new__(
             cls,
@@ -102,7 +65,6 @@
     def digest(self) -> bytes: ...
     def hexdigest(self) -> str: ...
     def update(self, data: ReadableBuffer, /) -> None: ...
->>>>>>> b6e21d05
 
 @final
 class blake2s:
@@ -114,38 +76,6 @@
     block_size: int
     digest_size: int
     name: str
-<<<<<<< HEAD
-    def __new__(
-        cls,
-        data: ReadableBuffer = b"",
-        /,
-        *,
-        digest_size: int = 32,
-        key: ReadableBuffer = b"",
-        salt: ReadableBuffer = b"",
-        person: ReadableBuffer = b"",
-        fanout: int = 1,
-        depth: int = 1,
-        leaf_size: int = 0,
-        node_offset: int = 0,
-        node_depth: int = 0,
-        inner_size: int = 0,
-        last_node: bool = False,
-        usedforsecurity: bool = True,
-    ) -> Self: ...
-    def copy(self) -> Self:
-        """Return a copy of the hash object."""
-        ...
-    def digest(self) -> bytes:
-        """Return the digest value as a bytes object."""
-        ...
-    def hexdigest(self) -> str:
-        """Return the digest value as a string of hexadecimal digits."""
-        ...
-    def update(self, data: ReadableBuffer, /) -> None:
-        """Update this hash object's state with the provided bytes-like object."""
-        ...
-=======
     if sys.version_info >= (3, 13):
         def __new__(
             cls,
@@ -188,5 +118,4 @@
     def copy(self) -> Self: ...
     def digest(self) -> bytes: ...
     def hexdigest(self) -> str: ...
-    def update(self, data: ReadableBuffer, /) -> None: ...
->>>>>>> b6e21d05
+    def update(self, data: ReadableBuffer, /) -> None: ...