<<<<<<< HEAD
"""_blake2b provides BLAKE2b for hashlib"""

import sys
=======
>>>>>>> 23488363
from _typeshed import ReadableBuffer
from typing import ClassVar, final
from typing_extensions import Self

BLAKE2B_MAX_DIGEST_SIZE: int = 64
BLAKE2B_MAX_KEY_SIZE: int = 64
BLAKE2B_PERSON_SIZE: int = 16
BLAKE2B_SALT_SIZE: int = 16
BLAKE2S_MAX_DIGEST_SIZE: int = 32
BLAKE2S_MAX_KEY_SIZE: int = 32
BLAKE2S_PERSON_SIZE: int = 8
BLAKE2S_SALT_SIZE: int = 8

@final
class blake2b:
    """Return a new BLAKE2b hash object."""
    MAX_DIGEST_SIZE: ClassVar[int] = 64
    MAX_KEY_SIZE: ClassVar[int] = 64
    PERSON_SIZE: ClassVar[int] = 16
    SALT_SIZE: ClassVar[int] = 16
    block_size: int
    digest_size: int
    name: str
<<<<<<< HEAD
    if sys.version_info >= (3, 9):
        def __new__(
            cls,
            data: ReadableBuffer = b"",
            /,
            *,
            digest_size: int = 64,
            key: ReadableBuffer = b"",
            salt: ReadableBuffer = b"",
            person: ReadableBuffer = b"",
            fanout: int = 1,
            depth: int = 1,
            leaf_size: int = 0,
            node_offset: int = 0,
            node_depth: int = 0,
            inner_size: int = 0,
            last_node: bool = False,
            usedforsecurity: bool = True,
        ) -> Self: ...
    else:
        def __new__(
            cls,
            data: ReadableBuffer = b"",
            /,
            *,
            digest_size: int = 64,
            key: ReadableBuffer = b"",
            salt: ReadableBuffer = b"",
            person: ReadableBuffer = b"",
            fanout: int = 1,
            depth: int = 1,
            leaf_size: int = 0,
            node_offset: int = 0,
            node_depth: int = 0,
            inner_size: int = 0,
            last_node: bool = False,
        ) -> Self: ...

    def copy(self) -> Self:
        """Return a copy of the hash object."""
        ...
    def digest(self) -> bytes:
        """Return the digest value as a bytes object."""
        ...
    def hexdigest(self) -> str:
        """Return the digest value as a string of hexadecimal digits."""
        ...
    def update(self, data: ReadableBuffer, /) -> None:
        """Update this hash object's state with the provided bytes-like object."""
        ...
=======
    def __new__(
        cls,
        data: ReadableBuffer = b"",
        /,
        *,
        digest_size: int = 64,
        key: ReadableBuffer = b"",
        salt: ReadableBuffer = b"",
        person: ReadableBuffer = b"",
        fanout: int = 1,
        depth: int = 1,
        leaf_size: int = 0,
        node_offset: int = 0,
        node_depth: int = 0,
        inner_size: int = 0,
        last_node: bool = False,
        usedforsecurity: bool = True,
    ) -> Self: ...
    def copy(self) -> Self: ...
    def digest(self) -> bytes: ...
    def hexdigest(self) -> str: ...
    def update(self, data: ReadableBuffer, /) -> None: ...
>>>>>>> 23488363

@final
class blake2s:
    """Return a new BLAKE2s hash object."""
    MAX_DIGEST_SIZE: ClassVar[int] = 32
    MAX_KEY_SIZE: ClassVar[int] = 32
    PERSON_SIZE: ClassVar[int] = 8
    SALT_SIZE: ClassVar[int] = 8
    block_size: int
    digest_size: int
    name: str
<<<<<<< HEAD
    if sys.version_info >= (3, 9):
        def __new__(
            cls,
            data: ReadableBuffer = b"",
            /,
            *,
            digest_size: int = 32,
            key: ReadableBuffer = b"",
            salt: ReadableBuffer = b"",
            person: ReadableBuffer = b"",
            fanout: int = 1,
            depth: int = 1,
            leaf_size: int = 0,
            node_offset: int = 0,
            node_depth: int = 0,
            inner_size: int = 0,
            last_node: bool = False,
            usedforsecurity: bool = True,
        ) -> Self: ...
    else:
        def __new__(
            cls,
            data: ReadableBuffer = b"",
            /,
            *,
            digest_size: int = 32,
            key: ReadableBuffer = b"",
            salt: ReadableBuffer = b"",
            person: ReadableBuffer = b"",
            fanout: int = 1,
            depth: int = 1,
            leaf_size: int = 0,
            node_offset: int = 0,
            node_depth: int = 0,
            inner_size: int = 0,
            last_node: bool = False,
        ) -> Self: ...

    def copy(self) -> Self:
        """Return a copy of the hash object."""
        ...
    def digest(self) -> bytes:
        """Return the digest value as a bytes object."""
        ...
    def hexdigest(self) -> str:
        """Return the digest value as a string of hexadecimal digits."""
        ...
    def update(self, data: ReadableBuffer, /) -> None:
        """Update this hash object's state with the provided bytes-like object."""
        ...
=======
    def __new__(
        cls,
        data: ReadableBuffer = b"",
        /,
        *,
        digest_size: int = 32,
        key: ReadableBuffer = b"",
        salt: ReadableBuffer = b"",
        person: ReadableBuffer = b"",
        fanout: int = 1,
        depth: int = 1,
        leaf_size: int = 0,
        node_offset: int = 0,
        node_depth: int = 0,
        inner_size: int = 0,
        last_node: bool = False,
        usedforsecurity: bool = True,
    ) -> Self: ...
    def copy(self) -> Self: ...
    def digest(self) -> bytes: ...
    def hexdigest(self) -> str: ...
    def update(self, data: ReadableBuffer, /) -> None: ...
>>>>>>> 23488363
<|MERGE_RESOLUTION|>--- conflicted
+++ resolved
@@ -1,9 +1,3 @@
-<<<<<<< HEAD
-"""_blake2b provides BLAKE2b for hashlib"""
-
-import sys
-=======
->>>>>>> 23488363
 from _typeshed import ReadableBuffer
 from typing import ClassVar, final
 from typing_extensions import Self
@@ -27,58 +21,6 @@
     block_size: int
     digest_size: int
     name: str
-<<<<<<< HEAD
-    if sys.version_info >= (3, 9):
-        def __new__(
-            cls,
-            data: ReadableBuffer = b"",
-            /,
-            *,
-            digest_size: int = 64,
-            key: ReadableBuffer = b"",
-            salt: ReadableBuffer = b"",
-            person: ReadableBuffer = b"",
-            fanout: int = 1,
-            depth: int = 1,
-            leaf_size: int = 0,
-            node_offset: int = 0,
-            node_depth: int = 0,
-            inner_size: int = 0,
-            last_node: bool = False,
-            usedforsecurity: bool = True,
-        ) -> Self: ...
-    else:
-        def __new__(
-            cls,
-            data: ReadableBuffer = b"",
-            /,
-            *,
-            digest_size: int = 64,
-            key: ReadableBuffer = b"",
-            salt: ReadableBuffer = b"",
-            person: ReadableBuffer = b"",
-            fanout: int = 1,
-            depth: int = 1,
-            leaf_size: int = 0,
-            node_offset: int = 0,
-            node_depth: int = 0,
-            inner_size: int = 0,
-            last_node: bool = False,
-        ) -> Self: ...
-
-    def copy(self) -> Self:
-        """Return a copy of the hash object."""
-        ...
-    def digest(self) -> bytes:
-        """Return the digest value as a bytes object."""
-        ...
-    def hexdigest(self) -> str:
-        """Return the digest value as a string of hexadecimal digits."""
-        ...
-    def update(self, data: ReadableBuffer, /) -> None:
-        """Update this hash object's state with the provided bytes-like object."""
-        ...
-=======
     def __new__(
         cls,
         data: ReadableBuffer = b"",
@@ -101,7 +43,6 @@
     def digest(self) -> bytes: ...
     def hexdigest(self) -> str: ...
     def update(self, data: ReadableBuffer, /) -> None: ...
->>>>>>> 23488363
 
 @final
 class blake2s:
@@ -113,58 +54,6 @@
     block_size: int
     digest_size: int
     name: str
-<<<<<<< HEAD
-    if sys.version_info >= (3, 9):
-        def __new__(
-            cls,
-            data: ReadableBuffer = b"",
-            /,
-            *,
-            digest_size: int = 32,
-            key: ReadableBuffer = b"",
-            salt: ReadableBuffer = b"",
-            person: ReadableBuffer = b"",
-            fanout: int = 1,
-            depth: int = 1,
-            leaf_size: int = 0,
-            node_offset: int = 0,
-            node_depth: int = 0,
-            inner_size: int = 0,
-            last_node: bool = False,
-            usedforsecurity: bool = True,
-        ) -> Self: ...
-    else:
-        def __new__(
-            cls,
-            data: ReadableBuffer = b"",
-            /,
-            *,
-            digest_size: int = 32,
-            key: ReadableBuffer = b"",
-            salt: ReadableBuffer = b"",
-            person: ReadableBuffer = b"",
-            fanout: int = 1,
-            depth: int = 1,
-            leaf_size: int = 0,
-            node_offset: int = 0,
-            node_depth: int = 0,
-            inner_size: int = 0,
-            last_node: bool = False,
-        ) -> Self: ...
-
-    def copy(self) -> Self:
-        """Return a copy of the hash object."""
-        ...
-    def digest(self) -> bytes:
-        """Return the digest value as a bytes object."""
-        ...
-    def hexdigest(self) -> str:
-        """Return the digest value as a string of hexadecimal digits."""
-        ...
-    def update(self, data: ReadableBuffer, /) -> None:
-        """Update this hash object's state with the provided bytes-like object."""
-        ...
-=======
     def __new__(
         cls,
         data: ReadableBuffer = b"",
@@ -186,5 +75,4 @@
     def copy(self) -> Self: ...
     def digest(self) -> bytes: ...
     def hexdigest(self) -> str: ...
-    def update(self, data: ReadableBuffer, /) -> None: ...
->>>>>>> 23488363
+    def update(self, data: ReadableBuffer, /) -> None: ...