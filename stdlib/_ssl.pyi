"""
Implementation module for SSL socket operations.  See the socket module
for documentation.
"""

import sys
from _typeshed import ReadableBuffer, StrOrBytesPath
from collections.abc import Callable
from ssl import (
    SSLCertVerificationError as SSLCertVerificationError,
    SSLContext,
    SSLEOFError as SSLEOFError,
    SSLError as SSLError,
    SSLObject,
    SSLSyscallError as SSLSyscallError,
    SSLWantReadError as SSLWantReadError,
    SSLWantWriteError as SSLWantWriteError,
    SSLZeroReturnError as SSLZeroReturnError,
)
from typing import Any, ClassVar, Final, Literal, TypedDict, final, overload, type_check_only
from typing_extensions import NotRequired, Self, TypeAlias, deprecated

_PasswordType: TypeAlias = Callable[[], str | bytes | bytearray] | str | bytes | bytearray
_PCTRTT: TypeAlias = tuple[tuple[str, str], ...]
_PCTRTTT: TypeAlias = tuple[_PCTRTT, ...]
_PeerCertRetDictType: TypeAlias = dict[str, str | _PCTRTTT | _PCTRTT]

@type_check_only
class _Cipher(TypedDict):
    aead: bool
    alg_bits: int
    auth: str
    description: str
    digest: str | None
    id: int
    kea: str
    name: str
    protocol: str
    strength_bits: int
    symmetric: str

@type_check_only
class _CertInfo(TypedDict):
    subject: tuple[tuple[tuple[str, str], ...], ...]
    issuer: tuple[tuple[tuple[str, str], ...], ...]
    version: int
    serialNumber: str
    notBefore: str
    notAfter: str
    subjectAltName: NotRequired[tuple[tuple[str, str], ...] | None]
    OCSP: NotRequired[tuple[str, ...] | None]
    caIssuers: NotRequired[tuple[str, ...] | None]
    crlDistributionPoints: NotRequired[tuple[str, ...] | None]

def RAND_add(string: str | ReadableBuffer, entropy: float, /) -> None:
    """
    Mix string into the OpenSSL PRNG state.

    entropy (a float) is a lower bound on the entropy contained in
    string.  See RFC 4086.
    """
    ...
def RAND_bytes(n: int, /) -> bytes:
    """Generate n cryptographically strong pseudo-random bytes."""
    ...

if sys.version_info < (3, 12):
<<<<<<< HEAD
    def RAND_pseudo_bytes(n: int, /) -> tuple[bytes, bool]:
        """
        Generate n pseudo-random bytes.

        Return a pair (bytes, is_cryptographic).  is_cryptographic is True
        if the bytes generated are cryptographically strong.
        """
        ...
=======
    @deprecated("Deprecated since Python 3.6; removed in Python 3.12. Use `ssl.RAND_bytes()` instead.")
    def RAND_pseudo_bytes(n: int, /) -> tuple[bytes, bool]: ...
>>>>>>> fb0940e6

if sys.version_info < (3, 10):
    def RAND_egd(path: str) -> None: ...

def RAND_status() -> bool:
    """
    Returns True if the OpenSSL PRNG has been seeded with enough data and False if not.

    It is necessary to seed the PRNG with RAND_add() on some platforms before
    using the ssl() function.
    """
    ...
def get_default_verify_paths() -> tuple[str, str, str, str]:
    """
    Return search paths and environment vars that are used by SSLContext's set_default_verify_paths() to load default CAs.

    The values are 'cert_file_env', 'cert_file', 'cert_dir_env', 'cert_dir'.
    """
    ...

if sys.platform == "win32":
    _EnumRetType: TypeAlias = list[tuple[bytes, str, set[str] | bool]]
    def enum_certificates(store_name: str) -> _EnumRetType: ...
    def enum_crls(store_name: str) -> _EnumRetType: ...

def txt2obj(txt: str, name: bool = False) -> tuple[int, str, str, str]:
    """
    Lookup NID, short name, long name and OID of an ASN1_OBJECT.

    By default objects are looked up by OID. With name=True short and
    long name are also matched.
    """
    ...
def nid2obj(nid: int, /) -> tuple[int, str, str, str]:
    """Lookup NID, short name, long name and OID of an ASN1_OBJECT by NID."""
    ...

class _SSLContext:
    check_hostname: bool
    keylog_filename: str | None
    maximum_version: int
    minimum_version: int
    num_tickets: int
    options: int
    post_handshake_auth: bool
    protocol: int
    if sys.version_info >= (3, 10):
        security_level: int
    sni_callback: Callable[[SSLObject, str, SSLContext], None | int] | None
    verify_flags: int
    verify_mode: int
    def __new__(cls, protocol: int, /) -> Self: ...
    def cert_store_stats(self) -> dict[str, int]:
        """
        Returns quantities of loaded X.509 certificates.

        X.509 certificates with a CA extension and certificate revocation lists
        inside the context's cert store.

        NOTE: Certificates in a capath directory aren't loaded unless they have
        been used at least once.
        """
        ...
    @overload
    def get_ca_certs(self, binary_form: Literal[False] = False) -> list[_PeerCertRetDictType]:
        """
        Returns a list of dicts with information of loaded CA certs.

        If the optional argument is True, returns a DER-encoded copy of the CA
        certificate.

        NOTE: Certificates in a capath directory aren't loaded unless they have
        been used at least once.
        """
        ...
    @overload
    def get_ca_certs(self, binary_form: Literal[True]) -> list[bytes]:
        """
        Returns a list of dicts with information of loaded CA certs.

        If the optional argument is True, returns a DER-encoded copy of the CA
        certificate.

        NOTE: Certificates in a capath directory aren't loaded unless they have
        been used at least once.
        """
        ...
    @overload
    def get_ca_certs(self, binary_form: bool = False) -> Any:
        """
        Returns a list of dicts with information of loaded CA certs.

        If the optional argument is True, returns a DER-encoded copy of the CA
        certificate.

        NOTE: Certificates in a capath directory aren't loaded unless they have
        been used at least once.
        """
        ...
    def get_ciphers(self) -> list[_Cipher]: ...
    def load_cert_chain(
        self, certfile: StrOrBytesPath, keyfile: StrOrBytesPath | None = None, password: _PasswordType | None = None
    ) -> None: ...
    def load_dh_params(self, path: str, /) -> None: ...
    def load_verify_locations(
        self,
        cafile: StrOrBytesPath | None = None,
        capath: StrOrBytesPath | None = None,
        cadata: str | ReadableBuffer | None = None,
    ) -> None: ...
    def session_stats(self) -> dict[str, int]: ...
    def set_ciphers(self, cipherlist: str, /) -> None: ...
    def set_default_verify_paths(self) -> None: ...
    def set_ecdh_curve(self, name: str, /) -> None: ...
    if sys.version_info >= (3, 13):
        def set_psk_client_callback(self, callback: Callable[[str | None], tuple[str | None, bytes]] | None) -> None: ...
        def set_psk_server_callback(
            self, callback: Callable[[str | None], bytes] | None, identity_hint: str | None = None
        ) -> None: ...

@final
class MemoryBIO:
    eof: bool
    pending: int
    def __new__(self) -> Self: ...
    def read(self, size: int = -1, /) -> bytes:
        """
        Read up to size bytes from the memory BIO.

        If size is not specified, read the entire buffer.
        If the return value is an empty bytes instance, this means either
        EOF or that no data is available. Use the "eof" property to
        distinguish between the two.
        """
        ...
    def write(self, b: ReadableBuffer, /) -> int:
        """
        Writes the bytes b into the memory BIO.

        Returns the number of bytes written.
        """
        ...
    def write_eof(self) -> None:
        """
        Write an EOF marker to the memory BIO.

        When all data has been read, the "eof" property will be True.
        """
        ...

@final
class SSLSession:
    __hash__: ClassVar[None]  # type: ignore[assignment]
    @property
    def has_ticket(self) -> bool:
        """Does the session contain a ticket?"""
        ...
    @property
    def id(self) -> bytes:
        """Session id"""
        ...
    @property
    def ticket_lifetime_hint(self) -> int:
        """Ticket life time hint."""
        ...
    @property
    def time(self) -> int:
        """Session creation time (seconds since epoch)."""
        ...
    @property
    def timeout(self) -> int:
        """Session timeout (delta in seconds)."""
        ...

# _ssl.Certificate is weird: it can't be instantiated or subclassed.
# Instances can only be created via methods of the private _ssl._SSLSocket class,
# for which the relevant method signatures are:
#
# class _SSLSocket:
#     def get_unverified_chain(self) -> list[Certificate] | None: ...
#     def get_verified_chain(self) -> list[Certificate] | None: ...
#
# You can find a _ssl._SSLSocket object as the _sslobj attribute of a ssl.SSLSocket object

if sys.version_info >= (3, 10):
    @final
    class Certificate:
        def get_info(self) -> _CertInfo: ...
        @overload
        def public_bytes(self) -> str: ...
        @overload
        def public_bytes(self, format: Literal[1] = 1, /) -> str: ...  # ENCODING_PEM
        @overload
        def public_bytes(self, format: Literal[2], /) -> bytes: ...  # ENCODING_DER
        @overload
        def public_bytes(self, format: int, /) -> str | bytes: ...

if sys.version_info < (3, 12):
    err_codes_to_names: dict[tuple[int, int], str]
    err_names_to_codes: dict[str, tuple[int, int]]
    lib_codes_to_names: dict[int, str]

_DEFAULT_CIPHERS: Final[str]

# SSL error numbers
SSL_ERROR_ZERO_RETURN: Final = 6
SSL_ERROR_WANT_READ: Final = 2
SSL_ERROR_WANT_WRITE: Final = 3
SSL_ERROR_WANT_X509_LOOKUP: Final = 4
SSL_ERROR_SYSCALL: Final = 5
SSL_ERROR_SSL: Final = 1
SSL_ERROR_WANT_CONNECT: Final = 7
SSL_ERROR_EOF: Final = 8
SSL_ERROR_INVALID_ERROR_CODE: Final = 10

# verify modes
CERT_NONE: Final = 0
CERT_OPTIONAL: Final = 1
CERT_REQUIRED: Final = 2

# verify flags
VERIFY_DEFAULT: Final = 0
VERIFY_CRL_CHECK_LEAF: Final = 0x4
VERIFY_CRL_CHECK_CHAIN: Final = 0x8
VERIFY_X509_STRICT: Final = 0x20
VERIFY_X509_TRUSTED_FIRST: Final = 0x8000
if sys.version_info >= (3, 10):
    VERIFY_ALLOW_PROXY_CERTS: Final = 0x40
    VERIFY_X509_PARTIAL_CHAIN: Final = 0x80000

# alert descriptions
ALERT_DESCRIPTION_CLOSE_NOTIFY: Final = 0
ALERT_DESCRIPTION_UNEXPECTED_MESSAGE: Final = 10
ALERT_DESCRIPTION_BAD_RECORD_MAC: Final = 20
ALERT_DESCRIPTION_RECORD_OVERFLOW: Final = 22
ALERT_DESCRIPTION_DECOMPRESSION_FAILURE: Final = 30
ALERT_DESCRIPTION_HANDSHAKE_FAILURE: Final = 40
ALERT_DESCRIPTION_BAD_CERTIFICATE: Final = 42
ALERT_DESCRIPTION_UNSUPPORTED_CERTIFICATE: Final = 43
ALERT_DESCRIPTION_CERTIFICATE_REVOKED: Final = 44
ALERT_DESCRIPTION_CERTIFICATE_EXPIRED: Final = 45
ALERT_DESCRIPTION_CERTIFICATE_UNKNOWN: Final = 46
ALERT_DESCRIPTION_ILLEGAL_PARAMETER: Final = 47
ALERT_DESCRIPTION_UNKNOWN_CA: Final = 48
ALERT_DESCRIPTION_ACCESS_DENIED: Final = 49
ALERT_DESCRIPTION_DECODE_ERROR: Final = 50
ALERT_DESCRIPTION_DECRYPT_ERROR: Final = 51
ALERT_DESCRIPTION_PROTOCOL_VERSION: Final = 70
ALERT_DESCRIPTION_INSUFFICIENT_SECURITY: Final = 71
ALERT_DESCRIPTION_INTERNAL_ERROR: Final = 80
ALERT_DESCRIPTION_USER_CANCELLED: Final = 90
ALERT_DESCRIPTION_NO_RENEGOTIATION: Final = 100
ALERT_DESCRIPTION_UNSUPPORTED_EXTENSION: Final = 110
ALERT_DESCRIPTION_CERTIFICATE_UNOBTAINABLE: Final = 111
ALERT_DESCRIPTION_UNRECOGNIZED_NAME: Final = 112
ALERT_DESCRIPTION_BAD_CERTIFICATE_STATUS_RESPONSE: Final = 113
ALERT_DESCRIPTION_BAD_CERTIFICATE_HASH_VALUE: Final = 114
ALERT_DESCRIPTION_UNKNOWN_PSK_IDENTITY: Final = 115

# protocol versions
PROTOCOL_SSLv23: Final = 2
PROTOCOL_TLS: Final = 2
PROTOCOL_TLS_CLIENT: Final = 16
PROTOCOL_TLS_SERVER: Final = 17
PROTOCOL_TLSv1: Final = 3
PROTOCOL_TLSv1_1: Final = 4
PROTOCOL_TLSv1_2: Final = 5

# protocol options
OP_ALL: Final = 0x80000050
OP_NO_SSLv2: Final = 0x0
OP_NO_SSLv3: Final = 0x2000000
OP_NO_TLSv1: Final = 0x4000000
OP_NO_TLSv1_1: Final = 0x10000000
OP_NO_TLSv1_2: Final = 0x8000000
OP_NO_TLSv1_3: Final = 0x20000000
OP_CIPHER_SERVER_PREFERENCE: Final = 0x400000
OP_SINGLE_DH_USE: Final = 0x0
OP_NO_TICKET: Final = 0x4000
OP_SINGLE_ECDH_USE: Final = 0x0
OP_NO_COMPRESSION: Final = 0x20000
OP_ENABLE_MIDDLEBOX_COMPAT: Final = 0x100000
OP_NO_RENEGOTIATION: Final = 0x40000000
if sys.version_info >= (3, 11) or sys.platform == "linux":
    OP_IGNORE_UNEXPECTED_EOF: Final = 0x80
if sys.version_info >= (3, 12):
    OP_LEGACY_SERVER_CONNECT: Final = 0x4
    OP_ENABLE_KTLS: Final = 0x8

# host flags
HOSTFLAG_ALWAYS_CHECK_SUBJECT: Final = 0x1
HOSTFLAG_NEVER_CHECK_SUBJECT: Final = 0x20
HOSTFLAG_NO_WILDCARDS: Final = 0x2
HOSTFLAG_NO_PARTIAL_WILDCARDS: Final = 0x4
HOSTFLAG_MULTI_LABEL_WILDCARDS: Final = 0x8
HOSTFLAG_SINGLE_LABEL_SUBDOMAINS: Final = 0x10

if sys.version_info >= (3, 10):
    # certificate file types
    ENCODING_PEM: Final = 1
    ENCODING_DER: Final = 2

# protocol versions
PROTO_MINIMUM_SUPPORTED: Final = -2
PROTO_MAXIMUM_SUPPORTED: Final = -1
PROTO_SSLv3: Final[int]
PROTO_TLSv1: Final[int]
PROTO_TLSv1_1: Final[int]
PROTO_TLSv1_2: Final[int]
PROTO_TLSv1_3: Final[int]

# feature support
HAS_SNI: Final[bool]
HAS_TLS_UNIQUE: Final[bool]
HAS_ECDH: Final[bool]
HAS_NPN: Final[bool]
if sys.version_info >= (3, 13):
    HAS_PSK: Final[bool]
HAS_ALPN: Final[bool]
HAS_SSLv2: Final[bool]
HAS_SSLv3: Final[bool]
HAS_TLSv1: Final[bool]
HAS_TLSv1_1: Final[bool]
HAS_TLSv1_2: Final[bool]
HAS_TLSv1_3: Final[bool]
if sys.version_info >= (3, 14):
    HAS_PHA: Final[bool]

# version info
OPENSSL_VERSION_NUMBER: Final[int]
OPENSSL_VERSION_INFO: Final[tuple[int, int, int, int, int]]
OPENSSL_VERSION: Final[str]
_OPENSSL_API_VERSION: Final[tuple[int, int, int, int, int]]<|MERGE_RESOLUTION|>--- conflicted
+++ resolved
@@ -65,19 +65,8 @@
     ...
 
 if sys.version_info < (3, 12):
-<<<<<<< HEAD
-    def RAND_pseudo_bytes(n: int, /) -> tuple[bytes, bool]:
-        """
-        Generate n pseudo-random bytes.
-
-        Return a pair (bytes, is_cryptographic).  is_cryptographic is True
-        if the bytes generated are cryptographically strong.
-        """
-        ...
-=======
     @deprecated("Deprecated since Python 3.6; removed in Python 3.12. Use `ssl.RAND_bytes()` instead.")
     def RAND_pseudo_bytes(n: int, /) -> tuple[bytes, bool]: ...
->>>>>>> fb0940e6
 
 if sys.version_info < (3, 10):
     def RAND_egd(path: str) -> None: ...
