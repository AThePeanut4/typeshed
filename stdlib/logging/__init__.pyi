"""
Logging package for Python. Based on PEP 282 and comments thereto in
comp.lang.python.

Copyright (C) 2001-2022 Vinay Sajip. All Rights Reserved.

To use, simply 'import logging' and log away!
"""

import sys
import threading
from _typeshed import StrPath, SupportsWrite
from collections.abc import Callable, Iterable, Mapping, MutableMapping, Sequence
from io import TextIOWrapper
from re import Pattern
from string import Template
from time import struct_time
from types import FrameType, GenericAlias, TracebackType
from typing import Any, ClassVar, Final, Generic, Literal, Protocol, TextIO, TypeVar, overload, type_check_only
from typing_extensions import Self, TypeAlias, deprecated

__all__ = [
    "BASIC_FORMAT",
    "BufferingFormatter",
    "CRITICAL",
    "DEBUG",
    "ERROR",
    "FATAL",
    "FileHandler",
    "Filter",
    "Formatter",
    "Handler",
    "INFO",
    "LogRecord",
    "Logger",
    "LoggerAdapter",
    "NOTSET",
    "NullHandler",
    "StreamHandler",
    "WARN",
    "WARNING",
    "addLevelName",
    "basicConfig",
    "captureWarnings",
    "critical",
    "debug",
    "disable",
    "error",
    "exception",
    "fatal",
    "getLevelName",
    "getLogger",
    "getLoggerClass",
    "info",
    "log",
    "makeLogRecord",
    "setLoggerClass",
    "shutdown",
    "warning",
    "getLogRecordFactory",
    "setLogRecordFactory",
    "lastResort",
    "raiseExceptions",
    "warn",
]

if sys.version_info >= (3, 11):
    __all__ += ["getLevelNamesMapping"]
if sys.version_info >= (3, 12):
    __all__ += ["getHandlerByName", "getHandlerNames"]

_SysExcInfoType: TypeAlias = tuple[type[BaseException], BaseException, TracebackType | None] | tuple[None, None, None]
_ExcInfoType: TypeAlias = None | bool | _SysExcInfoType | BaseException
_ArgsType: TypeAlias = tuple[object, ...] | Mapping[str, object]
_Level: TypeAlias = int | str
_FormatStyle: TypeAlias = Literal["%", "{", "$"]

if sys.version_info >= (3, 12):
    @type_check_only
    class _SupportsFilter(Protocol):
        def filter(self, record: LogRecord, /) -> bool | LogRecord: ...

    _FilterType: TypeAlias = Filter | Callable[[LogRecord], bool | LogRecord] | _SupportsFilter
else:
    @type_check_only
    class _SupportsFilter(Protocol):
        def filter(self, record: LogRecord, /) -> bool: ...

    _FilterType: TypeAlias = Filter | Callable[[LogRecord], bool] | _SupportsFilter

raiseExceptions: bool
logThreads: bool
logMultiprocessing: bool
logProcesses: bool
_srcfile: str | None

def currentframe() -> FrameType: ...

_levelToName: dict[int, str]
_nameToLevel: dict[str, int]

class Filterer:
    """
    A base class for loggers and handlers which allows them to share
    common code.
    """
    filters: list[_FilterType]
    def addFilter(self, filter: _FilterType) -> None:
        """Add the specified filter to this handler."""
        ...
    def removeFilter(self, filter: _FilterType) -> None:
        """Remove the specified filter from this handler."""
        ...
    if sys.version_info >= (3, 12):
        def filter(self, record: LogRecord) -> bool | LogRecord:
            """
            Determine if a record is loggable by consulting all the filters.

            The default is to allow the record to be logged; any filter can veto
            this by returning a false value.
            If a filter attached to a handler returns a log record instance,
            then that instance is used in place of the original log record in
            any further processing of the event by that handler.
            If a filter returns any other true value, the original log record
            is used in any further processing of the event by that handler.

            If none of the filters return false values, this method returns
            a log record.
            If any of the filters return a false value, this method returns
            a false value.

            .. versionchanged:: 3.2

               Allow filters to be just callables.

            .. versionchanged:: 3.12
               Allow filters to return a LogRecord instead of
               modifying it in place.
            """
            ...
    else:
        def filter(self, record: LogRecord) -> bool:
            """
            Determine if a record is loggable by consulting all the filters.

            The default is to allow the record to be logged; any filter can veto
            this and the record is then dropped. Returns a zero value if a record
            is to be dropped, else non-zero.

            .. versionchanged:: 3.2

               Allow filters to be just callables.
            """
            ...

class Manager:  # undocumented
    """
    There is [under normal circumstances] just one Manager instance, which
    holds the hierarchy of loggers.
    """
    root: RootLogger
    disable: int
    emittedNoHandlerWarning: bool
    loggerDict: dict[str, Logger | PlaceHolder]
    loggerClass: type[Logger] | None
    logRecordFactory: Callable[..., LogRecord] | None
    def __init__(self, rootnode: RootLogger) -> None:
        """Initialize the manager with the root node of the logger hierarchy."""
        ...
    def getLogger(self, name: str) -> Logger:
        """
        Get a logger with the specified name (channel name), creating it
        if it doesn't yet exist. This name is a dot-separated hierarchical
        name, such as "a", "a.b", "a.b.c" or similar.

        If a PlaceHolder existed for the specified name [i.e. the logger
        didn't exist but a child of it did], replace it with the created
        logger and fix up the parent/child references which pointed to the
        placeholder to now point to the logger.
        """
        ...
    def setLoggerClass(self, klass: type[Logger]) -> None:
        """Set the class to be used when instantiating a logger with this Manager."""
        ...
    def setLogRecordFactory(self, factory: Callable[..., LogRecord]) -> None:
        """
        Set the factory to be used when instantiating a log record with this
        Manager.
        """
        ...

class Logger(Filterer):
    """
    Instances of the Logger class represent a single logging channel. A
    "logging channel" indicates an area of an application. Exactly how an
    "area" is defined is up to the application developer. Since an
    application can have any number of areas, logging channels are identified
    by a unique string. Application areas can be nested (e.g. an area
    of "input processing" might include sub-areas "read CSV files", "read
    XLS files" and "read Gnumeric files"). To cater for this natural nesting,
    channel names are organized into a namespace hierarchy where levels are
    separated by periods, much like the Java or Python package namespace. So
    in the instance given above, channel names might be "input" for the upper
    level, and "input.csv", "input.xls" and "input.gnu" for the sub-levels.
    There is no arbitrary limit to the depth of nesting.
    """
    name: str  # undocumented
    level: int  # undocumented
    parent: Logger | None  # undocumented
    propagate: bool
    handlers: list[Handler]  # undocumented
    disabled: bool  # undocumented
    root: ClassVar[RootLogger]  # undocumented
    manager: Manager  # undocumented
    def __init__(self, name: str, level: _Level = 0) -> None:
        """Initialize the logger with a name and an optional level."""
        ...
    def setLevel(self, level: _Level) -> None:
        """Set the logging level of this logger.  level must be an int or a str."""
        ...
    def isEnabledFor(self, level: int) -> bool:
        """Is this logger enabled for level 'level'?"""
        ...
    def getEffectiveLevel(self) -> int:
        """
        Get the effective level for this logger.

        Loop through this logger and its parents in the logger hierarchy,
        looking for a non-zero logging level. Return the first one found.
        """
        ...
    def getChild(self, suffix: str) -> Self:
        """
        Get a logger which is a descendant to this one.

        This is a convenience method, such that

        logging.getLogger('abc').getChild('def.ghi')

        is the same as

        logging.getLogger('abc.def.ghi')

        It's useful, for example, when the parent logger is named using
        __name__ rather than a literal string.
        """
        ...
    if sys.version_info >= (3, 12):
        def getChildren(self) -> set[Logger]: ...

    def debug(
        self,
        msg: object,
        *args: object,
        exc_info: _ExcInfoType = None,
        stack_info: bool = False,
        stacklevel: int = 1,
        extra: Mapping[str, object] | None = None,
    ) -> None:
        """
        Log 'msg % args' with severity 'DEBUG'.

        To pass exception information, use the keyword argument exc_info with
        a true value, e.g.

        logger.debug("Houston, we have a %s", "thorny problem", exc_info=True)
        """
        ...
    def info(
        self,
        msg: object,
        *args: object,
        exc_info: _ExcInfoType = None,
        stack_info: bool = False,
        stacklevel: int = 1,
        extra: Mapping[str, object] | None = None,
    ) -> None:
        """
        Log 'msg % args' with severity 'INFO'.

        To pass exception information, use the keyword argument exc_info with
        a true value, e.g.

        logger.info("Houston, we have a %s", "notable problem", exc_info=True)
        """
        ...
    def warning(
        self,
        msg: object,
        *args: object,
        exc_info: _ExcInfoType = None,
        stack_info: bool = False,
        stacklevel: int = 1,
        extra: Mapping[str, object] | None = None,
<<<<<<< HEAD
    ) -> None:
        """
        Log 'msg % args' with severity 'WARNING'.

        To pass exception information, use the keyword argument exc_info with
        a true value, e.g.

        logger.warning("Houston, we have a %s", "bit of a problem", exc_info=True)
        """
        ...
    @deprecated("Deprecated; use warning() instead.")
=======
    ) -> None: ...
    @deprecated("Deprecated since Python 3.3. Use `Logger.warning()` instead.")
>>>>>>> ca44e4c4
    def warn(
        self,
        msg: object,
        *args: object,
        exc_info: _ExcInfoType = None,
        stack_info: bool = False,
        stacklevel: int = 1,
        extra: Mapping[str, object] | None = None,
    ) -> None: ...
    def error(
        self,
        msg: object,
        *args: object,
        exc_info: _ExcInfoType = None,
        stack_info: bool = False,
        stacklevel: int = 1,
        extra: Mapping[str, object] | None = None,
    ) -> None:
        """
        Log 'msg % args' with severity 'ERROR'.

        To pass exception information, use the keyword argument exc_info with
        a true value, e.g.

        logger.error("Houston, we have a %s", "major problem", exc_info=True)
        """
        ...
    def exception(
        self,
        msg: object,
        *args: object,
        exc_info: _ExcInfoType = True,
        stack_info: bool = False,
        stacklevel: int = 1,
        extra: Mapping[str, object] | None = None,
    ) -> None:
        """Convenience method for logging an ERROR with exception information."""
        ...
    def critical(
        self,
        msg: object,
        *args: object,
        exc_info: _ExcInfoType = None,
        stack_info: bool = False,
        stacklevel: int = 1,
        extra: Mapping[str, object] | None = None,
    ) -> None:
        """
        Log 'msg % args' with severity 'CRITICAL'.

        To pass exception information, use the keyword argument exc_info with
        a true value, e.g.

        logger.critical("Houston, we have a %s", "major disaster", exc_info=True)
        """
        ...
    def log(
        self,
        level: int,
        msg: object,
        *args: object,
        exc_info: _ExcInfoType = None,
        stack_info: bool = False,
        stacklevel: int = 1,
        extra: Mapping[str, object] | None = None,
    ) -> None:
        """
        Log 'msg % args' with the integer severity 'level'.

        To pass exception information, use the keyword argument exc_info with
        a true value, e.g.

        logger.log(level, "We have a %s", "mysterious problem", exc_info=True)
        """
        ...
    def _log(
        self,
        level: int,
        msg: object,
        args: _ArgsType,
        exc_info: _ExcInfoType | None = None,
        extra: Mapping[str, object] | None = None,
        stack_info: bool = False,
        stacklevel: int = 1,
    ) -> None:
        """
        Low-level logging routine which creates a LogRecord and then calls
        all the handlers of this logger to handle the record.
        """
        ...
    fatal = critical
    def addHandler(self, hdlr: Handler) -> None:
        """Add the specified handler to this logger."""
        ...
    def removeHandler(self, hdlr: Handler) -> None:
        """Remove the specified handler from this logger."""
        ...
    def findCaller(self, stack_info: bool = False, stacklevel: int = 1) -> tuple[str, int, str, str | None]:
        """
        Find the stack frame of the caller so that we can note the source
        file name, line number and function name.
        """
        ...
    def handle(self, record: LogRecord) -> None:
        """
        Call the handlers for the specified record.

        This method is used for unpickled records received from a socket, as
        well as those created locally. Logger-level filtering is applied.
        """
        ...
    def makeRecord(
        self,
        name: str,
        level: int,
        fn: str,
        lno: int,
        msg: object,
        args: _ArgsType,
        exc_info: _SysExcInfoType | None,
        func: str | None = None,
        extra: Mapping[str, object] | None = None,
        sinfo: str | None = None,
    ) -> LogRecord:
        """
        A factory method which can be overridden in subclasses to create
        specialized LogRecords.
        """
        ...
    def hasHandlers(self) -> bool:
        """
        See if this logger has any handlers configured.

        Loop through all handlers for this logger and its parents in the
        logger hierarchy. Return True if a handler was found, else False.
        Stop searching up the hierarchy whenever a logger with the "propagate"
        attribute set to zero is found - that will be the last logger which
        is checked for the existence of handlers.
        """
        ...
    def callHandlers(self, record: LogRecord) -> None:
        """
        Pass a record to all relevant handlers.

        Loop through all handlers for this logger and its parents in the
        logger hierarchy. If no handler was found, output a one-off error
        message to sys.stderr. Stop searching up the hierarchy whenever a
        logger with the "propagate" attribute set to zero is found - that
        will be the last logger whose handlers are called.
        """
        ...

CRITICAL: Final = 50
FATAL: Final = CRITICAL
ERROR: Final = 40
WARNING: Final = 30
WARN: Final = WARNING
INFO: Final = 20
DEBUG: Final = 10
NOTSET: Final = 0

class Handler(Filterer):
    """
    Handler instances dispatch logging events to specific destinations.

    The base handler class. Acts as a placeholder which defines the Handler
    interface. Handlers can optionally use Formatter instances to format
    records as desired. By default, no formatter is specified; in this case,
    the 'raw' message as determined by record.message is logged.
    """
    level: int  # undocumented
    formatter: Formatter | None  # undocumented
    lock: threading.Lock | None  # undocumented
    name: str | None  # undocumented
    def __init__(self, level: _Level = 0) -> None:
        """
        Initializes the instance - basically setting the formatter to None
        and the filter list to empty.
        """
        ...
    def get_name(self) -> str: ...  # undocumented
    def set_name(self, name: str) -> None: ...  # undocumented
    def createLock(self) -> None:
        """Acquire a thread lock for serializing access to the underlying I/O."""
        ...
    def acquire(self) -> None:
        """Acquire the I/O thread lock."""
        ...
    def release(self) -> None:
        """Release the I/O thread lock."""
        ...
    def setLevel(self, level: _Level) -> None:
        """Set the logging level of this handler.  level must be an int or a str."""
        ...
    def setFormatter(self, fmt: Formatter | None) -> None:
        """Set the formatter for this handler."""
        ...
    def flush(self) -> None:
        """
        Ensure all logging output has been flushed.

        This version does nothing and is intended to be implemented by
        subclasses.
        """
        ...
    def close(self) -> None:
        """
        Tidy up any resources used by the handler.

        This version removes the handler from an internal map of handlers,
        _handlers, which is used for handler lookup by name. Subclasses
        should ensure that this gets called from overridden close()
        methods.
        """
        ...
    def handle(self, record: LogRecord) -> bool:
        """
        Conditionally emit the specified logging record.

        Emission depends on filters which may have been added to the handler.
        Wrap the actual emission of the record with acquisition/release of
        the I/O thread lock.

        Returns an instance of the log record that was emitted
        if it passed all filters, otherwise a false value is returned.
        """
        ...
    def handleError(self, record: LogRecord) -> None:
        """
        Handle errors which occur during an emit() call.

        This method should be called from handlers when an exception is
        encountered during an emit() call. If raiseExceptions is false,
        exceptions get silently ignored. This is what is mostly wanted
        for a logging system - most users will not care about errors in
        the logging system, they are more interested in application errors.
        You could, however, replace this with a custom handler if you wish.
        The record which was being processed is passed in to this method.
        """
        ...
    def format(self, record: LogRecord) -> str:
        """
        Format the specified record.

        If a formatter is set, use it. Otherwise, use the default formatter
        for the module.
        """
        ...
    def emit(self, record: LogRecord) -> None:
        """
        Do whatever it takes to actually log the specified logging record.

        This version is intended to be implemented by subclasses and so
        raises a NotImplementedError.
        """
        ...

if sys.version_info >= (3, 12):
    def getHandlerByName(name: str) -> Handler | None:
        """
        Get a handler with the specified *name*, or None if there isn't one with
        that name.
        """
        ...
    def getHandlerNames() -> frozenset[str]:
        """Return all known handler names as an immutable set."""
        ...

class Formatter:
    """
    Formatter instances are used to convert a LogRecord to text.

    Formatters need to know how a LogRecord is constructed. They are
    responsible for converting a LogRecord to (usually) a string which can
    be interpreted by either a human or an external system. The base Formatter
    allows a formatting string to be specified. If none is supplied, the
    style-dependent default value, "%(message)s", "{message}", or
    "${message}", is used.

    The Formatter can be initialized with a format string which makes use of
    knowledge of the LogRecord attributes - e.g. the default value mentioned
    above makes use of the fact that the user's message and arguments are pre-
    formatted into a LogRecord's message attribute. Currently, the useful
    attributes in a LogRecord are described by:

    %(name)s            Name of the logger (logging channel)
    %(levelno)s         Numeric logging level for the message (DEBUG, INFO,
                        WARNING, ERROR, CRITICAL)
    %(levelname)s       Text logging level for the message ("DEBUG", "INFO",
                        "WARNING", "ERROR", "CRITICAL")
    %(pathname)s        Full pathname of the source file where the logging
                        call was issued (if available)
    %(filename)s        Filename portion of pathname
    %(module)s          Module (name portion of filename)
    %(lineno)d          Source line number where the logging call was issued
                        (if available)
    %(funcName)s        Function name
    %(created)f         Time when the LogRecord was created (time.time_ns() / 1e9
                        return value)
    %(asctime)s         Textual time when the LogRecord was created
    %(msecs)d           Millisecond portion of the creation time
    %(relativeCreated)d Time in milliseconds when the LogRecord was created,
                        relative to the time the logging module was loaded
                        (typically at application startup time)
    %(thread)d          Thread ID (if available)
    %(threadName)s      Thread name (if available)
    %(taskName)s        Task name (if available)
    %(process)d         Process ID (if available)
    %(message)s         The result of record.getMessage(), computed just as
                        the record is emitted
    """
    converter: Callable[[float | None], struct_time]
    _fmt: str | None  # undocumented
    datefmt: str | None  # undocumented
    _style: PercentStyle  # undocumented
    default_time_format: str
    default_msec_format: str | None

    if sys.version_info >= (3, 10):
        def __init__(
            self,
            fmt: str | None = None,
            datefmt: str | None = None,
            style: _FormatStyle = "%",
            validate: bool = True,
            *,
            defaults: Mapping[str, Any] | None = None,
        ) -> None:
            """
            Initialize the formatter with specified format strings.

            Initialize the formatter either with the specified format string, or a
            default as described above. Allow for specialized date formatting with
            the optional datefmt argument. If datefmt is omitted, you get an
            ISO8601-like (or RFC 3339-like) format.

            Use a style parameter of '%', '{' or '$' to specify that you want to
            use one of %-formatting, :meth:`str.format` (``{}``) formatting or
            :class:`string.Template` formatting in your format string.

            .. versionchanged:: 3.2
               Added the ``style`` parameter.
            """
            ...
    else:
        def __init__(
            self, fmt: str | None = None, datefmt: str | None = None, style: _FormatStyle = "%", validate: bool = True
        ) -> None:
            """
            Initialize the formatter with specified format strings.

            Initialize the formatter either with the specified format string, or a
            default as described above. Allow for specialized date formatting with
            the optional datefmt argument. If datefmt is omitted, you get an
            ISO8601-like (or RFC 3339-like) format.

            Use a style parameter of '%', '{' or '$' to specify that you want to
            use one of %-formatting, :meth:`str.format` (``{}``) formatting or
            :class:`string.Template` formatting in your format string.

            .. versionchanged:: 3.2
               Added the ``style`` parameter.
            """
            ...

    def format(self, record: LogRecord) -> str:
        """
        Format the specified record as text.

        The record's attribute dictionary is used as the operand to a
        string formatting operation which yields the returned string.
        Before formatting the dictionary, a couple of preparatory steps
        are carried out. The message attribute of the record is computed
        using LogRecord.getMessage(). If the formatting string uses the
        time (as determined by a call to usesTime(), formatTime() is
        called to format the event time. If there is exception information,
        it is formatted using formatException() and appended to the message.
        """
        ...
    def formatTime(self, record: LogRecord, datefmt: str | None = None) -> str:
        """
        Return the creation time of the specified LogRecord as formatted text.

        This method should be called from format() by a formatter which
        wants to make use of a formatted time. This method can be overridden
        in formatters to provide for any specific requirement, but the
        basic behaviour is as follows: if datefmt (a string) is specified,
        it is used with time.strftime() to format the creation time of the
        record. Otherwise, an ISO8601-like (or RFC 3339-like) format is used.
        The resulting string is returned. This function uses a user-configurable
        function to convert the creation time to a tuple. By default,
        time.localtime() is used; to change this for a particular formatter
        instance, set the 'converter' attribute to a function with the same
        signature as time.localtime() or time.gmtime(). To change it for all
        formatters, for example if you want all logging times to be shown in GMT,
        set the 'converter' attribute in the Formatter class.
        """
        ...
    def formatException(self, ei: _SysExcInfoType) -> str:
        """
        Format and return the specified exception information as a string.

        This default implementation just uses
        traceback.print_exception()
        """
        ...
    def formatMessage(self, record: LogRecord) -> str: ...  # undocumented
    def formatStack(self, stack_info: str) -> str:
        """
        This method is provided as an extension point for specialized
        formatting of stack information.

        The input data is a string as returned from a call to
        :func:`traceback.print_stack`, but with the last trailing newline
        removed.

        The base implementation just returns the value passed in.
        """
        ...
    def usesTime(self) -> bool:
        """Check if the format uses the creation time of the record."""
        ...

class BufferingFormatter:
    """A formatter suitable for formatting a number of records."""
    linefmt: Formatter
    def __init__(self, linefmt: Formatter | None = None) -> None:
        """
        Optionally specify a formatter which will be used to format each
        individual record.
        """
        ...
    def formatHeader(self, records: Sequence[LogRecord]) -> str:
        """Return the header string for the specified records."""
        ...
    def formatFooter(self, records: Sequence[LogRecord]) -> str:
        """Return the footer string for the specified records."""
        ...
    def format(self, records: Sequence[LogRecord]) -> str:
        """Format the specified records and return the result as a string."""
        ...

class Filter:
    """
    Filter instances are used to perform arbitrary filtering of LogRecords.

    Loggers and Handlers can optionally use Filter instances to filter
    records as desired. The base filter class only allows events which are
    below a certain point in the logger hierarchy. For example, a filter
    initialized with "A.B" will allow events logged by loggers "A.B",
    "A.B.C", "A.B.C.D", "A.B.D" etc. but not "A.BB", "B.A.B" etc. If
    initialized with the empty string, all events are passed.
    """
    name: str  # undocumented
    nlen: int  # undocumented
    def __init__(self, name: str = "") -> None:
        """
        Initialize a filter.

        Initialize with the name of the logger which, together with its
        children, will have its events allowed through the filter. If no
        name is specified, allow every event.
        """
        ...
    if sys.version_info >= (3, 12):
        def filter(self, record: LogRecord) -> bool | LogRecord:
            """
            Determine if the specified record is to be logged.

            Returns True if the record should be logged, or False otherwise.
            If deemed appropriate, the record may be modified in-place.
            """
            ...
    else:
        def filter(self, record: LogRecord) -> bool:
            """
            Determine if the specified record is to be logged.

            Returns True if the record should be logged, or False otherwise.
            If deemed appropriate, the record may be modified in-place.
            """
            ...

class LogRecord:
    """
    A LogRecord instance represents an event being logged.

    LogRecord instances are created every time something is logged. They
    contain all the information pertinent to the event being logged. The
    main information passed in is in msg and args, which are combined
    using str(msg) % args to create the message field of the record. The
    record also includes information such as when the record was created,
    the source line where the logging call was made, and any exception
    information to be logged.
    """
    # args can be set to None by logging.handlers.QueueHandler
    # (see https://bugs.python.org/issue44473)
    args: _ArgsType | None
    asctime: str
    created: float
    exc_info: _SysExcInfoType | None
    exc_text: str | None
    filename: str
    funcName: str
    levelname: str
    levelno: int
    lineno: int
    module: str
    msecs: float
    # Only created when logging.Formatter.format is called. See #6132.
    message: str
    msg: str | Any  # The runtime accepts any object, but will be a str in 99% of cases
    name: str
    pathname: str
    process: int | None
    processName: str | None
    relativeCreated: float
    stack_info: str | None
    thread: int | None
    threadName: str | None
    if sys.version_info >= (3, 12):
        taskName: str | None

    def __init__(
        self,
        name: str,
        level: int,
        pathname: str,
        lineno: int,
        msg: object,
        args: _ArgsType | None,
        exc_info: _SysExcInfoType | None,
        func: str | None = None,
        sinfo: str | None = None,
    ) -> None:
        """Initialize a logging record with interesting information."""
        ...
    def getMessage(self) -> str:
        """
        Return the message for this LogRecord.

        Return the message for this LogRecord after merging any user-supplied
        arguments with the message.
        """
        ...
    # Allows setting contextual information on LogRecord objects as per the docs, see #7833
    def __setattr__(self, name: str, value: Any, /) -> None:
        """Implement setattr(self, name, value)."""
        ...

_L = TypeVar("_L", bound=Logger | LoggerAdapter[Any])

class LoggerAdapter(Generic[_L]):
    """
    An adapter for loggers which makes it easier to specify contextual
    information in logging output.
    """
    logger: _L
    manager: Manager  # undocumented

    if sys.version_info >= (3, 13):
        def __init__(self, logger: _L, extra: Mapping[str, object] | None = None, merge_extra: bool = False) -> None:
            """
            Initialize the adapter with a logger and a dict-like object which
            provides contextual information. This constructor signature allows
            easy stacking of LoggerAdapters, if so desired.

            You can effectively pass keyword arguments as shown in the
            following example:

            adapter = LoggerAdapter(someLogger, dict(p1=v1, p2="v2"))

            By default, LoggerAdapter objects will drop the "extra" argument
            passed on the individual log calls to use its own instead.

            Initializing it with merge_extra=True will instead merge both
            maps when logging, the individual call extra taking precedence
            over the LoggerAdapter instance extra

            .. versionchanged:: 3.13
               The *merge_extra* argument was added.
            """
            ...
    elif sys.version_info >= (3, 10):
        def __init__(self, logger: _L, extra: Mapping[str, object] | None = None) -> None:
            """
            Initialize the adapter with a logger and a dict-like object which
            provides contextual information. This constructor signature allows
            easy stacking of LoggerAdapters, if so desired.

            You can effectively pass keyword arguments as shown in the
            following example:

            adapter = LoggerAdapter(someLogger, dict(p1=v1, p2="v2"))
            """
            ...
    else:
        def __init__(self, logger: _L, extra: Mapping[str, object]) -> None:
            """
            Initialize the adapter with a logger and a dict-like object which
            provides contextual information. This constructor signature allows
            easy stacking of LoggerAdapters, if so desired.

            You can effectively pass keyword arguments as shown in the
            following example:

            adapter = LoggerAdapter(someLogger, dict(p1=v1, p2="v2"))
            """
            ...

    if sys.version_info >= (3, 10):
        extra: Mapping[str, object] | None
    else:
        extra: Mapping[str, object]

    if sys.version_info >= (3, 13):
        merge_extra: bool

    def process(self, msg: Any, kwargs: MutableMapping[str, Any]) -> tuple[Any, MutableMapping[str, Any]]:
        """
        Process the logging message and keyword arguments passed in to
        a logging call to insert contextual information. You can either
        manipulate the message itself, the keyword args or both. Return
        the message and kwargs modified (or not) to suit your needs.

        Normally, you'll only need to override this one method in a
        LoggerAdapter subclass for your specific needs.
        """
        ...
    def debug(
        self,
        msg: object,
        *args: object,
        exc_info: _ExcInfoType = None,
        stack_info: bool = False,
        stacklevel: int = 1,
        extra: Mapping[str, object] | None = None,
        **kwargs: object,
    ) -> None:
        """Delegate a debug call to the underlying logger."""
        ...
    def info(
        self,
        msg: object,
        *args: object,
        exc_info: _ExcInfoType = None,
        stack_info: bool = False,
        stacklevel: int = 1,
        extra: Mapping[str, object] | None = None,
        **kwargs: object,
    ) -> None:
        """Delegate an info call to the underlying logger."""
        ...
    def warning(
        self,
        msg: object,
        *args: object,
        exc_info: _ExcInfoType = None,
        stack_info: bool = False,
        stacklevel: int = 1,
        extra: Mapping[str, object] | None = None,
        **kwargs: object,
<<<<<<< HEAD
    ) -> None:
        """Delegate a warning call to the underlying logger."""
        ...
    @deprecated("Deprecated; use warning() instead.")
=======
    ) -> None: ...
    @deprecated("Deprecated since Python 3.3. Use `LoggerAdapter.warning()` instead.")
>>>>>>> ca44e4c4
    def warn(
        self,
        msg: object,
        *args: object,
        exc_info: _ExcInfoType = None,
        stack_info: bool = False,
        stacklevel: int = 1,
        extra: Mapping[str, object] | None = None,
        **kwargs: object,
    ) -> None: ...
    def error(
        self,
        msg: object,
        *args: object,
        exc_info: _ExcInfoType = None,
        stack_info: bool = False,
        stacklevel: int = 1,
        extra: Mapping[str, object] | None = None,
        **kwargs: object,
    ) -> None:
        """Delegate an error call to the underlying logger."""
        ...
    def exception(
        self,
        msg: object,
        *args: object,
        exc_info: _ExcInfoType = True,
        stack_info: bool = False,
        stacklevel: int = 1,
        extra: Mapping[str, object] | None = None,
        **kwargs: object,
    ) -> None:
        """Delegate an exception call to the underlying logger."""
        ...
    def critical(
        self,
        msg: object,
        *args: object,
        exc_info: _ExcInfoType = None,
        stack_info: bool = False,
        stacklevel: int = 1,
        extra: Mapping[str, object] | None = None,
        **kwargs: object,
    ) -> None:
        """Delegate a critical call to the underlying logger."""
        ...
    def log(
        self,
        level: int,
        msg: object,
        *args: object,
        exc_info: _ExcInfoType = None,
        stack_info: bool = False,
        stacklevel: int = 1,
        extra: Mapping[str, object] | None = None,
        **kwargs: object,
    ) -> None:
        """
        Delegate a log call to the underlying logger, after adding
        contextual information from this adapter instance.
        """
        ...
    def isEnabledFor(self, level: int) -> bool:
        """Is this logger enabled for level 'level'?"""
        ...
    def getEffectiveLevel(self) -> int:
        """Get the effective level for the underlying logger."""
        ...
    def setLevel(self, level: _Level) -> None:
        """Set the specified level on the underlying logger."""
        ...
    def hasHandlers(self) -> bool:
        """See if the underlying logger has any handlers."""
        ...
    if sys.version_info >= (3, 11):
        def _log(
            self,
            level: int,
            msg: object,
            args: _ArgsType,
            *,
            exc_info: _ExcInfoType | None = None,
            extra: Mapping[str, object] | None = None,
            stack_info: bool = False,
        ) -> None:
            """Low-level log implementation, proxied to allow nested logger adapters."""
            ...
    else:
        def _log(
            self,
            level: int,
            msg: object,
            args: _ArgsType,
            exc_info: _ExcInfoType | None = None,
            extra: Mapping[str, object] | None = None,
            stack_info: bool = False,
        ) -> None:
            """Low-level log implementation, proxied to allow nested logger adapters."""
            ...

    @property
    def name(self) -> str: ...  # undocumented
    if sys.version_info >= (3, 11):
        def __class_getitem__(cls, item: Any, /) -> GenericAlias:
            """
            Represent a PEP 585 generic type

            E.g. for t = list[int], t.__origin__ is list and t.__args__ is (int,).
            """
            ...

def getLogger(name: str | None = None) -> Logger:
    """
    Return a logger with the specified name, creating it if necessary.

    If no name is specified, return the root logger.
    """
    ...
def getLoggerClass() -> type[Logger]:
    """Return the class to be used when instantiating a logger."""
    ...
def getLogRecordFactory() -> Callable[..., LogRecord]:
    """Return the factory to be used when instantiating a log record."""
    ...
def debug(
    msg: object,
    *args: object,
    exc_info: _ExcInfoType = None,
    stack_info: bool = False,
    stacklevel: int = 1,
    extra: Mapping[str, object] | None = None,
) -> None:
    """
    Log a message with severity 'DEBUG' on the root logger. If the logger has
    no handlers, call basicConfig() to add a console handler with a pre-defined
    format.
    """
    ...
def info(
    msg: object,
    *args: object,
    exc_info: _ExcInfoType = None,
    stack_info: bool = False,
    stacklevel: int = 1,
    extra: Mapping[str, object] | None = None,
) -> None:
    """
    Log a message with severity 'INFO' on the root logger. If the logger has
    no handlers, call basicConfig() to add a console handler with a pre-defined
    format.
    """
    ...
def warning(
    msg: object,
    *args: object,
    exc_info: _ExcInfoType = None,
    stack_info: bool = False,
    stacklevel: int = 1,
    extra: Mapping[str, object] | None = None,
<<<<<<< HEAD
) -> None:
    """
    Log a message with severity 'WARNING' on the root logger. If the logger has
    no handlers, call basicConfig() to add a console handler with a pre-defined
    format.
    """
    ...
@deprecated("Deprecated; use warning() instead.")
=======
) -> None: ...
@deprecated("Deprecated since Python 3.3. Use `warning()` instead.")
>>>>>>> ca44e4c4
def warn(
    msg: object,
    *args: object,
    exc_info: _ExcInfoType = None,
    stack_info: bool = False,
    stacklevel: int = 1,
    extra: Mapping[str, object] | None = None,
) -> None: ...
def error(
    msg: object,
    *args: object,
    exc_info: _ExcInfoType = None,
    stack_info: bool = False,
    stacklevel: int = 1,
    extra: Mapping[str, object] | None = None,
) -> None:
    """
    Log a message with severity 'ERROR' on the root logger. If the logger has
    no handlers, call basicConfig() to add a console handler with a pre-defined
    format.
    """
    ...
def critical(
    msg: object,
    *args: object,
    exc_info: _ExcInfoType = None,
    stack_info: bool = False,
    stacklevel: int = 1,
    extra: Mapping[str, object] | None = None,
) -> None:
    """
    Log a message with severity 'CRITICAL' on the root logger. If the logger
    has no handlers, call basicConfig() to add a console handler with a
    pre-defined format.
    """
    ...
def exception(
    msg: object,
    *args: object,
    exc_info: _ExcInfoType = True,
    stack_info: bool = False,
    stacklevel: int = 1,
    extra: Mapping[str, object] | None = None,
) -> None:
    """
    Log a message with severity 'ERROR' on the root logger, with exception
    information. If the logger has no handlers, basicConfig() is called to add
    a console handler with a pre-defined format.
    """
    ...
def log(
    level: int,
    msg: object,
    *args: object,
    exc_info: _ExcInfoType = None,
    stack_info: bool = False,
    stacklevel: int = 1,
    extra: Mapping[str, object] | None = None,
) -> None:
    """
    Log 'msg % args' with the integer severity 'level' on the root logger. If
    the logger has no handlers, call basicConfig() to add a console handler
    with a pre-defined format.
    """
    ...

fatal = critical

def disable(level: int = 50) -> None:
    """Disable all logging calls of severity 'level' and below."""
    ...
def addLevelName(level: int, levelName: str) -> None:
    """
    Associate 'levelName' with 'level'.

    This is used when converting levels to text during message formatting.
    """
    ...
@overload
def getLevelName(level: int) -> str:
    """
    Return the textual or numeric representation of logging level 'level'.

    If the level is one of the predefined levels (CRITICAL, ERROR, WARNING,
    INFO, DEBUG) then you get the corresponding string. If you have
    associated levels with names using addLevelName then the name you have
    associated with 'level' is returned.

    If a numeric value corresponding to one of the defined levels is passed
    in, the corresponding string representation is returned.

    If a string representation of the level is passed in, the corresponding
    numeric value is returned.

    If no matching numeric or string value is passed in, the string
    'Level %s' % level is returned.
    """
    ...
@overload
@deprecated("The str -> int case is considered a mistake.")
def getLevelName(level: str) -> Any:
    """
    Return the textual or numeric representation of logging level 'level'.

    If the level is one of the predefined levels (CRITICAL, ERROR, WARNING,
    INFO, DEBUG) then you get the corresponding string. If you have
    associated levels with names using addLevelName then the name you have
    associated with 'level' is returned.

    If a numeric value corresponding to one of the defined levels is passed
    in, the corresponding string representation is returned.

    If a string representation of the level is passed in, the corresponding
    numeric value is returned.

    If no matching numeric or string value is passed in, the string
    'Level %s' % level is returned.
    """
    ...

if sys.version_info >= (3, 11):
    def getLevelNamesMapping() -> dict[str, int]: ...

def makeLogRecord(dict: Mapping[str, object]) -> LogRecord:
    """
    Make a LogRecord whose attributes are defined by the specified dictionary,
    This function is useful for converting a logging event received over
    a socket connection (which is sent as a dictionary) into a LogRecord
    instance.
    """
    ...
def basicConfig(
    *,
    filename: StrPath | None = ...,
    filemode: str = ...,
    format: str = ...,
    datefmt: str | None = ...,
    style: _FormatStyle = ...,
    level: _Level | None = ...,
    stream: SupportsWrite[str] | None = ...,
    handlers: Iterable[Handler] | None = ...,
    force: bool | None = ...,
    encoding: str | None = ...,
    errors: str | None = ...,
) -> None:
    """
    Do basic configuration for the logging system.

    This function does nothing if the root logger already has handlers
    configured, unless the keyword argument *force* is set to ``True``.
    It is a convenience method intended for use by simple scripts
    to do one-shot configuration of the logging package.

    The default behaviour is to create a StreamHandler which writes to
    sys.stderr, set a formatter using the BASIC_FORMAT format string, and
    add the handler to the root logger.

    A number of optional keyword arguments may be specified, which can alter
    the default behaviour.

    filename  Specifies that a FileHandler be created, using the specified
              filename, rather than a StreamHandler.
    filemode  Specifies the mode to open the file, if filename is specified
              (if filemode is unspecified, it defaults to 'a').
    format    Use the specified format string for the handler.
    datefmt   Use the specified date/time format.
    style     If a format string is specified, use this to specify the
              type of format string (possible values '%', '{', '$', for
              %-formatting, :meth:`str.format` and :class:`string.Template`
              - defaults to '%').
    level     Set the root logger level to the specified level.
    stream    Use the specified stream to initialize the StreamHandler. Note
              that this argument is incompatible with 'filename' - if both
              are present, 'stream' is ignored.
    handlers  If specified, this should be an iterable of already created
              handlers, which will be added to the root logger. Any handler
              in the list which does not have a formatter assigned will be
              assigned the formatter created in this function.
    force     If this keyword  is specified as true, any existing handlers
              attached to the root logger are removed and closed, before
              carrying out the configuration as specified by the other
              arguments.
    encoding  If specified together with a filename, this encoding is passed to
              the created FileHandler, causing it to be used when the file is
              opened.
    errors    If specified together with a filename, this value is passed to the
              created FileHandler, causing it to be used when the file is
              opened in text mode. If not specified, the default value is
              `backslashreplace`.

    Note that you could specify a stream created using open(filename, mode)
    rather than passing the filename and mode in. However, it should be
    remembered that StreamHandler does not close its stream (since it may be
    using sys.stdout or sys.stderr), whereas FileHandler closes its stream
    when the handler is closed.

    .. versionchanged:: 3.2
       Added the ``style`` parameter.

    .. versionchanged:: 3.3
       Added the ``handlers`` parameter. A ``ValueError`` is now thrown for
       incompatible arguments (e.g. ``handlers`` specified together with
       ``filename``/``filemode``, or ``filename``/``filemode`` specified
       together with ``stream``, or ``handlers`` specified together with
       ``stream``.

    .. versionchanged:: 3.8
       Added the ``force`` parameter.

    .. versionchanged:: 3.9
       Added the ``encoding`` and ``errors`` parameters.
    """
    ...
def shutdown(handlerList: Sequence[Any] = ...) -> None:
    """
    Perform any cleanup actions in the logging system (e.g. flushing
    buffers).

    Should be called at application exit.
    """
    ...
def setLoggerClass(klass: type[Logger]) -> None:
    """
    Set the class to be used when instantiating a logger. The class should
    define __init__() such that only a name argument is required, and the
    __init__() should call Logger.__init__()
    """
    ...
def captureWarnings(capture: bool) -> None:
    """
    If capture is true, redirect all warnings to the logging package.
    If capture is False, ensure that warnings are not redirected to logging
    but to their original destinations.
    """
    ...
def setLogRecordFactory(factory: Callable[..., LogRecord]) -> None:
    """
    Set the factory to be used when instantiating a log record.

    :param factory: A callable which will be called to instantiate
    a log record.
    """
    ...

lastResort: Handler | None

_StreamT = TypeVar("_StreamT", bound=SupportsWrite[str])

class StreamHandler(Handler, Generic[_StreamT]):
    """
    A handler class which writes logging records, appropriately formatted,
    to a stream. Note that this class does not close the stream, as
    sys.stdout or sys.stderr may be used.
    """
    stream: _StreamT  # undocumented
    terminator: str
    @overload
    def __init__(self: StreamHandler[TextIO], stream: None = None) -> None:
        """
        Initialize the handler.

        If stream is not specified, sys.stderr is used.
        """
        ...
    @overload
    def __init__(self: StreamHandler[_StreamT], stream: _StreamT) -> None:
        """
        Initialize the handler.

        If stream is not specified, sys.stderr is used.
        """
        ...
    def setStream(self, stream: _StreamT) -> _StreamT | None:
        """
        Sets the StreamHandler's stream to the specified value,
        if it is different.

        Returns the old stream, if the stream was changed, or None
        if it wasn't.
        """
        ...
    if sys.version_info >= (3, 11):
        def __class_getitem__(cls, item: Any, /) -> GenericAlias:
            """
            Represent a PEP 585 generic type

            E.g. for t = list[int], t.__origin__ is list and t.__args__ is (int,).
            """
            ...

class FileHandler(StreamHandler[TextIOWrapper]):
    """A handler class which writes formatted logging records to disk files."""
    baseFilename: str  # undocumented
    mode: str  # undocumented
    encoding: str | None  # undocumented
    delay: bool  # undocumented
    errors: str | None  # undocumented
    def __init__(
        self, filename: StrPath, mode: str = "a", encoding: str | None = None, delay: bool = False, errors: str | None = None
    ) -> None:
        """Open the specified file and use it as the stream for logging."""
        ...
    def _open(self) -> TextIOWrapper:
        """
        Open the current base file with the (original) mode and encoding.
        Return the resulting stream.
        """
        ...

class NullHandler(Handler):
    """
    This handler does nothing. It's intended to be used to avoid the
    "No handlers could be found for logger XXX" one-off warning. This is
    important for library code, which may contain code to log events. If a user
    of the library does not configure logging, the one-off warning might be
    produced; to avoid this, the library developer simply needs to instantiate
    a NullHandler and add it to the top-level logger of the library module or
    package.
    """
    ...

class PlaceHolder:  # undocumented
    """
    PlaceHolder instances are used in the Manager logger hierarchy to take
    the place of nodes for which no loggers have been defined. This class is
    intended for internal use only and not as part of the public API.
    """
    loggerMap: dict[Logger, None]
    def __init__(self, alogger: Logger) -> None:
        """Initialize with the specified logger being a child of this placeholder."""
        ...
    def append(self, alogger: Logger) -> None:
        """Add the specified logger as a child of this placeholder."""
        ...

# Below aren't in module docs but still visible

class RootLogger(Logger):
    """
    A root logger is not that different to any other logger, except that
    it must have a logging level and there is only one instance of it in
    the hierarchy.
    """
    def __init__(self, level: int) -> None:
        """Initialize the logger with the name "root"."""
        ...

root: RootLogger

class PercentStyle:  # undocumented
    default_format: str
    asctime_format: str
    asctime_search: str
    validation_pattern: Pattern[str]
    _fmt: str
    if sys.version_info >= (3, 10):
        def __init__(self, fmt: str, *, defaults: Mapping[str, Any] | None = None) -> None: ...
    else:
        def __init__(self, fmt: str) -> None: ...

    def usesTime(self) -> bool: ...
    def validate(self) -> None:
        """Validate the input format, ensure it matches the correct style"""
        ...
    def format(self, record: Any) -> str: ...

class StrFormatStyle(PercentStyle):  # undocumented
    fmt_spec: Pattern[str]
    field_spec: Pattern[str]

class StringTemplateStyle(PercentStyle):  # undocumented
    _tpl: Template

_STYLES: Final[dict[str, tuple[PercentStyle, str]]]

BASIC_FORMAT: Final = "%(levelname)s:%(name)s:%(message)s"<|MERGE_RESOLUTION|>--- conflicted
+++ resolved
@@ -292,22 +292,8 @@
         stack_info: bool = False,
         stacklevel: int = 1,
         extra: Mapping[str, object] | None = None,
-<<<<<<< HEAD
-    ) -> None:
-        """
-        Log 'msg % args' with severity 'WARNING'.
-
-        To pass exception information, use the keyword argument exc_info with
-        a true value, e.g.
-
-        logger.warning("Houston, we have a %s", "bit of a problem", exc_info=True)
-        """
-        ...
-    @deprecated("Deprecated; use warning() instead.")
-=======
     ) -> None: ...
     @deprecated("Deprecated since Python 3.3. Use `Logger.warning()` instead.")
->>>>>>> ca44e4c4
     def warn(
         self,
         msg: object,
@@ -970,15 +956,8 @@
         stacklevel: int = 1,
         extra: Mapping[str, object] | None = None,
         **kwargs: object,
-<<<<<<< HEAD
-    ) -> None:
-        """Delegate a warning call to the underlying logger."""
-        ...
-    @deprecated("Deprecated; use warning() instead.")
-=======
     ) -> None: ...
     @deprecated("Deprecated since Python 3.3. Use `LoggerAdapter.warning()` instead.")
->>>>>>> ca44e4c4
     def warn(
         self,
         msg: object,
@@ -1138,19 +1117,8 @@
     stack_info: bool = False,
     stacklevel: int = 1,
     extra: Mapping[str, object] | None = None,
-<<<<<<< HEAD
-) -> None:
-    """
-    Log a message with severity 'WARNING' on the root logger. If the logger has
-    no handlers, call basicConfig() to add a console handler with a pre-defined
-    format.
-    """
-    ...
-@deprecated("Deprecated; use warning() instead.")
-=======
 ) -> None: ...
 @deprecated("Deprecated since Python 3.3. Use `warning()` instead.")
->>>>>>> ca44e4c4
 def warn(
     msg: object,
     *args: object,
