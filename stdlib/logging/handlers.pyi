--- conflicted
+++ resolved
@@ -340,23 +340,6 @@
     priority_names: ClassVar[dict[str, int]]  # undocumented
     facility_names: ClassVar[dict[str, int]]  # undocumented
     priority_map: ClassVar[dict[str, str]]  # undocumented
-<<<<<<< HEAD
-    def __init__(
-        self, address: tuple[str, int] | str = ("localhost", 514), facility: str | int = 1, socktype: SocketKind | None = None
-    ) -> None:
-        """
-        Initialize a handler.
-
-        If address is specified as a string, a UNIX socket is used. To log to a
-        local syslogd, "SysLogHandler(address="/dev/log")" can be used.
-        If facility is not specified, LOG_USER is used. If socktype is
-        specified as socket.SOCK_DGRAM or socket.SOCK_STREAM, that specific
-        socket type will be used. For Unix sockets, you can also specify a
-        socktype of None, in which case socket.SOCK_DGRAM will be used, falling
-        back to socket.SOCK_STREAM.
-        """
-        ...
-=======
     if sys.version_info >= (3, 14):
         timeout: float | None
         def __init__(
@@ -370,7 +353,18 @@
         def __init__(
             self, address: tuple[str, int] | str = ("localhost", 514), facility: str | int = 1, socktype: SocketKind | None = None
         ) -> None: ...
->>>>>>> 1063db7c
+    if sys.version_info >= (3, 11):
+        def createSocket(self) -> None: ...
+
+        If address is specified as a string, a UNIX socket is used. To log to a
+        local syslogd, "SysLogHandler(address="/dev/log")" can be used.
+        If facility is not specified, LOG_USER is used. If socktype is
+        specified as socket.SOCK_DGRAM or socket.SOCK_STREAM, that specific
+        socket type will be used. For Unix sockets, you can also specify a
+        socktype of None, in which case socket.SOCK_DGRAM will be used, falling
+        back to socket.SOCK_STREAM.
+        """
+        ...
     if sys.version_info >= (3, 11):
         def createSocket(self) -> None:
             """
