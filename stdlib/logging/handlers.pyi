--- conflicted
+++ resolved
@@ -620,65 +620,6 @@
     respect_handler_level: bool  # undocumented
     queue: _QueueLike[Any]  # undocumented
     _thread: Thread | None  # undocumented
-<<<<<<< HEAD
-    def __init__(self, queue: _QueueLike[Any], *handlers: Handler, respect_handler_level: bool = False) -> None:
-        """
-        Initialise an instance with the specified queue and
-        handlers.
-        """
-        ...
-    def dequeue(self, block: bool) -> LogRecord:
-        """
-        Dequeue a record and return it, optionally blocking.
-
-        The base implementation uses get. You may want to override this method
-        if you want to use timeouts or work with custom queue implementations.
-        """
-        ...
-    def prepare(self, record: LogRecord) -> Any:
-        """
-        Prepare a record for handling.
-
-        This method just returns the passed-in record. You may want to
-        override this method if you need to do any custom marshalling or
-        manipulation of the record before passing it to the handlers.
-        """
-        ...
-    def start(self) -> None:
-        """
-        Start the listener.
-
-        This starts up a background thread to monitor the queue for
-        LogRecords to process.
-        """
-        ...
-    def stop(self) -> None:
-        """
-        Stop the listener.
-
-        This asks the thread to terminate, and then waits for it to do so.
-        Note that if you don't call this before your application exits, there
-        may be some records still left on the queue, which won't be processed.
-        """
-        ...
-    def enqueue_sentinel(self) -> None:
-        """
-        This is used to enqueue the sentinel record.
-
-        The base implementation uses put_nowait. You may want to override this
-        method if you want to use timeouts or work with custom queue
-        implementations.
-        """
-        ...
-    def handle(self, record: LogRecord) -> None:
-        """
-        Handle a record.
-
-        This just loops through the handlers offering them the record
-        to handle.
-        """
-        ...
-=======
     def __init__(self, queue: _QueueLike[Any], *handlers: Handler, respect_handler_level: bool = False) -> None: ...
     def dequeue(self, block: bool) -> LogRecord: ...
     def prepare(self, record: LogRecord) -> Any: ...
@@ -691,5 +632,4 @@
         def __enter__(self) -> Self: ...
         def __exit__(
             self, exc_type: type[BaseException] | None, exc_value: BaseException | None, traceback: TracebackType | None
-        ) -> None: ...
->>>>>>> 58367a50
+        ) -> None: ...