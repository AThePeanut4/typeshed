"""Fraction, infinite-precision, rational numbers."""

import sys
from collections.abc import Callable
from decimal import Decimal
from numbers import Rational, Real
from typing import Any, Literal, Protocol, SupportsIndex, overload
from typing_extensions import Self, TypeAlias

_ComparableNum: TypeAlias = int | float | Decimal | Real

__all__ = ["Fraction"]

class _ConvertibleToIntegerRatio(Protocol):
    def as_integer_ratio(self) -> tuple[int | Rational, int | Rational]: ...

class Fraction(Rational):
    """
    This class implements rational numbers.

    In the two-argument form of the constructor, Fraction(8, 6) will
    produce a rational number equivalent to 4/3. Both arguments must
    be Rational. The numerator defaults to 0 and the denominator
    defaults to 1 so that Fraction(3) == 3 and Fraction() == 0.

    Fractions can also be constructed from:

      - numeric strings similar to those accepted by the
        float constructor (for example, '-2.3' or '1e10')

      - strings of the form '123/456'

      - float and Decimal instances

      - other Rational instances (including integers)
    """
    @overload
    def __new__(cls, numerator: int | Rational = 0, denominator: int | Rational | None = None) -> Self:
        """
        Constructs a Rational.

        Takes a string like '3/2' or '1.5', another Rational instance, a
        numerator/denominator pair, or a float.

        Examples
        --------

        >>> Fraction(10, -8)
        Fraction(-5, 4)
        >>> Fraction(Fraction(1, 7), 5)
        Fraction(1, 35)
        >>> Fraction(Fraction(1, 7), Fraction(2, 3))
        Fraction(3, 14)
        >>> Fraction('314')
        Fraction(314, 1)
        >>> Fraction('-35/4')
        Fraction(-35, 4)
        >>> Fraction('3.1415') # conversion from numeric string
        Fraction(6283, 2000)
        >>> Fraction('-47e-2') # string may include a decimal exponent
        Fraction(-47, 100)
        >>> Fraction(1.47)  # direct construction from float (exact conversion)
        Fraction(6620291452234629, 4503599627370496)
        >>> Fraction(2.25)
        Fraction(9, 4)
        >>> Fraction(Decimal('1.47'))
        Fraction(147, 100)
        """
        ...
    @overload
    def __new__(cls, numerator: float | Decimal | str) -> Self:
        """
        Constructs a Rational.

        Takes a string like '3/2' or '1.5', another Rational instance, a
        numerator/denominator pair, or a float.

        Examples
        --------

        >>> Fraction(10, -8)
        Fraction(-5, 4)
        >>> Fraction(Fraction(1, 7), 5)
        Fraction(1, 35)
        >>> Fraction(Fraction(1, 7), Fraction(2, 3))
        Fraction(3, 14)
        >>> Fraction('314')
        Fraction(314, 1)
        >>> Fraction('-35/4')
        Fraction(-35, 4)
        >>> Fraction('3.1415') # conversion from numeric string
        Fraction(6283, 2000)
        >>> Fraction('-47e-2') # string may include a decimal exponent
        Fraction(-47, 100)
        >>> Fraction(1.47)  # direct construction from float (exact conversion)
        Fraction(6620291452234629, 4503599627370496)
        >>> Fraction(2.25)
        Fraction(9, 4)
        >>> Fraction(Decimal('1.47'))
        Fraction(147, 100)
        """
        ...

    if sys.version_info >= (3, 14):
        @overload
        def __new__(cls, numerator: _ConvertibleToIntegerRatio) -> Self: ...

    @classmethod
    def from_float(cls, f: float) -> Self:
        """
        Converts a finite float to a rational number, exactly.

        Beware that Fraction.from_float(0.3) != Fraction(3, 10).
        """
        ...
    @classmethod
    def from_decimal(cls, dec: Decimal) -> Self:
        """Converts a finite Decimal instance to a rational number, exactly."""
        ...
    def limit_denominator(self, max_denominator: int = 1000000) -> Fraction:
        """
        Closest Fraction to self with denominator at most max_denominator.

        >>> Fraction('3.141592653589793').limit_denominator(10)
        Fraction(22, 7)
        >>> Fraction('3.141592653589793').limit_denominator(100)
        Fraction(311, 99)
        >>> Fraction(4321, 8765).limit_denominator(10000)
        Fraction(4321, 8765)
        """
        ...
    def as_integer_ratio(self) -> tuple[int, int]:
        """
        Return a pair of integers, whose ratio is equal to the original Fraction.

        The ratio is in lowest terms and has a positive denominator.
        """
        ...
    if sys.version_info >= (3, 12):
        def is_integer(self) -> bool:
            """Return True if the Fraction is an integer."""
            ...

    @property
    def numerator(a) -> int: ...
    @property
    def denominator(a) -> int: ...
    @overload
    def __add__(a, b: int | Fraction) -> Fraction:
        """a + b"""
        ...
    @overload
    def __add__(a, b: float) -> float:
        """a + b"""
        ...
    @overload
    def __add__(a, b: complex) -> complex:
        """a + b"""
        ...
    @overload
    def __radd__(b, a: int | Fraction) -> Fraction:
        """a + b"""
        ...
    @overload
    def __radd__(b, a: float) -> float:
        """a + b"""
        ...
    @overload
    def __radd__(b, a: complex) -> complex:
        """a + b"""
        ...
    @overload
    def __sub__(a, b: int | Fraction) -> Fraction:
        """a - b"""
        ...
    @overload
    def __sub__(a, b: float) -> float:
        """a - b"""
        ...
    @overload
    def __sub__(a, b: complex) -> complex:
        """a - b"""
        ...
    @overload
    def __rsub__(b, a: int | Fraction) -> Fraction:
        """a - b"""
        ...
    @overload
    def __rsub__(b, a: float) -> float:
        """a - b"""
        ...
    @overload
    def __rsub__(b, a: complex) -> complex:
        """a - b"""
        ...
    @overload
    def __mul__(a, b: int | Fraction) -> Fraction:
        """a * b"""
        ...
    @overload
    def __mul__(a, b: float) -> float:
        """a * b"""
        ...
    @overload
    def __mul__(a, b: complex) -> complex:
        """a * b"""
        ...
    @overload
    def __rmul__(b, a: int | Fraction) -> Fraction:
        """a * b"""
        ...
    @overload
    def __rmul__(b, a: float) -> float:
        """a * b"""
        ...
    @overload
    def __rmul__(b, a: complex) -> complex:
        """a * b"""
        ...
    @overload
    def __truediv__(a, b: int | Fraction) -> Fraction:
        """a / b"""
        ...
    @overload
    def __truediv__(a, b: float) -> float:
        """a / b"""
        ...
    @overload
    def __truediv__(a, b: complex) -> complex:
        """a / b"""
        ...
    @overload
    def __rtruediv__(b, a: int | Fraction) -> Fraction:
        """a / b"""
        ...
    @overload
    def __rtruediv__(b, a: float) -> float:
        """a / b"""
        ...
    @overload
    def __rtruediv__(b, a: complex) -> complex:
        """a / b"""
        ...
    @overload
    def __floordiv__(a, b: int | Fraction) -> int:
        """a // b"""
        ...
    @overload
    def __floordiv__(a, b: float) -> float:
        """a // b"""
        ...
    @overload
    def __rfloordiv__(b, a: int | Fraction) -> int:
        """a // b"""
        ...
    @overload
    def __rfloordiv__(b, a: float) -> float:
        """a // b"""
        ...
    @overload
    def __mod__(a, b: int | Fraction) -> Fraction:
        """a % b"""
        ...
    @overload
    def __mod__(a, b: float) -> float:
        """a % b"""
        ...
    @overload
    def __rmod__(b, a: int | Fraction) -> Fraction:
        """a % b"""
        ...
    @overload
    def __rmod__(b, a: float) -> float:
        """a % b"""
        ...
    @overload
    def __divmod__(a, b: int | Fraction) -> tuple[int, Fraction]:
        """(a // b, a % b)"""
        ...
    @overload
    def __divmod__(a, b: float) -> tuple[float, Fraction]:
        """(a // b, a % b)"""
        ...
    @overload
    def __rdivmod__(a, b: int | Fraction) -> tuple[int, Fraction]:
        """(a // b, a % b)"""
        ...
    @overload
    def __rdivmod__(a, b: float) -> tuple[float, Fraction]:
        """(a // b, a % b)"""
        ...
    @overload
    def __pow__(a, b: int) -> Fraction:
        """
        a ** b

        If b is not an integer, the result will be a float or complex
        since roots are generally irrational. If b is an integer, the
        result will be rational.
        """
        ...
    @overload
    def __pow__(a, b: float | Fraction) -> float:
        """
        a ** b

        If b is not an integer, the result will be a float or complex
        since roots are generally irrational. If b is an integer, the
        result will be rational.
        """
        ...
    @overload
    def __pow__(a, b: complex) -> complex:
        """
        a ** b

        If b is not an integer, the result will be a float or complex
        since roots are generally irrational. If b is an integer, the
        result will be rational.
        """
        ...
    @overload
    def __rpow__(b, a: float | Fraction) -> float:
        """a ** b"""
        ...
    @overload
    def __rpow__(b, a: complex) -> complex:
        """a ** b"""
        ...
    def __pos__(a) -> Fraction:
        """+a: Coerces a subclass instance to Fraction"""
        ...
    def __neg__(a) -> Fraction:
        """-a"""
        ...
    def __abs__(a) -> Fraction:
        """abs(a)"""
        ...
    def __trunc__(a) -> int:
        """math.trunc(a)"""
        ...
    def __floor__(a) -> int:
        """math.floor(a)"""
        ...
    def __ceil__(a) -> int:
        """math.ceil(a)"""
        ...
    @overload
    def __round__(self, ndigits: None = None) -> int:
        """
        round(self, ndigits)

        Rounds half toward even.
        """
        ...
    @overload
    def __round__(self, ndigits: int) -> Fraction:
        """
        round(self, ndigits)

        Rounds half toward even.
        """
        ...
    def __hash__(self) -> int:
        """hash(self)"""
        ...
    def __eq__(a, b: object) -> bool:
        """a == b"""
        ...
    def __lt__(a, b: _ComparableNum) -> bool:
        """a < b"""
        ...
    def __gt__(a, b: _ComparableNum) -> bool:
        """a > b"""
        ...
    def __le__(a, b: _ComparableNum) -> bool:
        """a <= b"""
        ...
    def __ge__(a, b: _ComparableNum) -> bool:
        """a >= b"""
        ...
    def __bool__(a) -> bool:
        """a != 0"""
        ...
    def __copy__(self) -> Self: ...
    def __deepcopy__(self, memo: Any) -> Self: ...
    if sys.version_info >= (3, 11):
        def __int__(a, _index: Callable[[SupportsIndex], int] = ...) -> int:
            """int(a)"""
            ...
    # Not actually defined within fractions.py, but provides more useful
    # overrides
    @property
    def real(self) -> Fraction:
        """Real numbers are their real component."""
        ...
    @property
<<<<<<< HEAD
    def imag(self) -> Literal[0]:
        """Real numbers have no imaginary component."""
        ...
    def conjugate(self) -> Fraction:
        """Conjugate is a no-op for Reals."""
        ...
=======
    def imag(self) -> Literal[0]: ...
    def conjugate(self) -> Fraction: ...
    if sys.version_info >= (3, 14):
        @classmethod
        def from_number(cls, number: float | Rational | _ConvertibleToIntegerRatio) -> Self: ...
>>>>>>> 43ea05d4
<|MERGE_RESOLUTION|>--- conflicted
+++ resolved
@@ -395,17 +395,8 @@
         """Real numbers are their real component."""
         ...
     @property
-<<<<<<< HEAD
-    def imag(self) -> Literal[0]:
-        """Real numbers have no imaginary component."""
-        ...
-    def conjugate(self) -> Fraction:
-        """Conjugate is a no-op for Reals."""
-        ...
-=======
     def imag(self) -> Literal[0]: ...
     def conjugate(self) -> Fraction: ...
     if sys.version_info >= (3, 14):
         @classmethod
-        def from_number(cls, number: float | Rational | _ConvertibleToIntegerRatio) -> Self: ...
->>>>>>> 43ea05d4
+        def from_number(cls, number: float | Rational | _ConvertibleToIntegerRatio) -> Self: ...