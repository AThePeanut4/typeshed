--- conflicted
+++ resolved
@@ -270,7 +270,6 @@
         """a % b"""
         ...
     @overload
-<<<<<<< HEAD
     def __rmod__(b, a: float) -> float:
         """a % b"""
         ...
@@ -287,74 +286,6 @@
         """(a // b, a % b)"""
         ...
     @overload
-    def __rdivmod__(a, b: float) -> tuple[float, Fraction]:
-        """(a // b, a % b)"""
-        ...
-    @overload
-    def __pow__(a, b: int) -> Fraction:
-        """
-        a ** b
-
-        If b is not an integer, the result will be a float or complex
-        since roots are generally irrational. If b is an integer, the
-        result will be rational.
-        """
-        ...
-    @overload
-    def __pow__(a, b: float | Fraction) -> float:
-        """
-        a ** b
-
-        If b is not an integer, the result will be a float or complex
-        since roots are generally irrational. If b is an integer, the
-        result will be rational.
-        """
-        ...
-    @overload
-    def __pow__(a, b: complex) -> complex:
-        """
-        a ** b
-
-        If b is not an integer, the result will be a float or complex
-        since roots are generally irrational. If b is an integer, the
-        result will be rational.
-        """
-        ...
-    @overload
-    def __rpow__(b, a: float | Fraction) -> float:
-        """a ** b"""
-        ...
-    @overload
-    def __rpow__(b, a: complex) -> complex:
-        """a ** b"""
-        ...
-    def __pos__(a) -> Fraction:
-        """+a: Coerces a subclass instance to Fraction"""
-        ...
-    def __neg__(a) -> Fraction:
-        """-a"""
-        ...
-    def __abs__(a) -> Fraction:
-        """abs(a)"""
-        ...
-    def __trunc__(a) -> int:
-        """math.trunc(a)"""
-        ...
-    def __floor__(a) -> int:
-        """math.floor(a)"""
-        ...
-    def __ceil__(a) -> int:
-        """math.ceil(a)"""
-        ...
-    @overload
-    def __round__(self, ndigits: None = None) -> int:
-        """
-        round(self, ndigits)
-
-        Rounds half toward even.
-        """
-        ...
-=======
     def __rdivmod__(a, b: float) -> tuple[float, Fraction]: ...
     if sys.version_info >= (3, 14):
         @overload
@@ -388,8 +319,13 @@
     def __floor__(a) -> int: ...
     def __ceil__(a) -> int: ...
     @overload
-    def __round__(self, ndigits: None = None) -> int: ...
->>>>>>> 567b488f
+    def __round__(self, ndigits: None = None) -> int:
+        """
+        round(self, ndigits)
+
+        Rounds half toward even.
+        """
+        ...
     @overload
     def __round__(self, ndigits: int) -> Fraction:
         """
