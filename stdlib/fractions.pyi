"""Fraction, infinite-precision, rational numbers."""

import sys
from collections.abc import Callable
from decimal import Decimal
from numbers import Integral, Rational, Real
from typing import Any, Literal, Protocol, SupportsIndex, overload
from typing_extensions import Self, TypeAlias

_ComparableNum: TypeAlias = int | float | Decimal | Real

if sys.version_info >= (3, 9):
    __all__ = ["Fraction"]
else:
    __all__ = ["Fraction", "gcd"]
    @overload
    def gcd(a: int, b: int) -> int: ...
    @overload
    def gcd(a: Integral, b: int) -> Integral: ...
    @overload
    def gcd(a: int, b: Integral) -> Integral: ...
    @overload
    def gcd(a: Integral, b: Integral) -> Integral: ...

class _ConvertibleToIntegerRatio(Protocol):
    def as_integer_ratio(self) -> tuple[int | Rational, int | Rational]: ...

class Fraction(Rational):
    """
    This class implements rational numbers.

    In the two-argument form of the constructor, Fraction(8, 6) will
    produce a rational number equivalent to 4/3. Both arguments must
    be Rational. The numerator defaults to 0 and the denominator
    defaults to 1 so that Fraction(3) == 3 and Fraction() == 0.

    Fractions can also be constructed from:

      - numeric strings similar to those accepted by the
        float constructor (for example, '-2.3' or '1e10')

      - strings of the form '123/456'

      - float and Decimal instances

      - other Rational instances (including integers)
    """
    @overload
<<<<<<< HEAD
    def __new__(cls, numerator: int | Rational = 0, denominator: int | Rational | None = None) -> Self:
        """
        Constructs a Rational.

        Takes a string like '3/2' or '1.5', another Rational instance, a
        numerator/denominator pair, or a float.

        Examples
        --------

        >>> Fraction(10, -8)
        Fraction(-5, 4)
        >>> Fraction(Fraction(1, 7), 5)
        Fraction(1, 35)
        >>> Fraction(Fraction(1, 7), Fraction(2, 3))
        Fraction(3, 14)
        >>> Fraction('314')
        Fraction(314, 1)
        >>> Fraction('-35/4')
        Fraction(-35, 4)
        >>> Fraction('3.1415') # conversion from numeric string
        Fraction(6283, 2000)
        >>> Fraction('-47e-2') # string may include a decimal exponent
        Fraction(-47, 100)
        >>> Fraction(1.47)  # direct construction from float (exact conversion)
        Fraction(6620291452234629, 4503599627370496)
        >>> Fraction(2.25)
        Fraction(9, 4)
        >>> Fraction(Decimal('1.47'))
        Fraction(147, 100)
        """
        ...
    @overload
    def __new__(cls, value: float | Decimal | str, /) -> Self:
        """
        Constructs a Rational.

        Takes a string like '3/2' or '1.5', another Rational instance, a
        numerator/denominator pair, or a float.

        Examples
        --------

        >>> Fraction(10, -8)
        Fraction(-5, 4)
        >>> Fraction(Fraction(1, 7), 5)
        Fraction(1, 35)
        >>> Fraction(Fraction(1, 7), Fraction(2, 3))
        Fraction(3, 14)
        >>> Fraction('314')
        Fraction(314, 1)
        >>> Fraction('-35/4')
        Fraction(-35, 4)
        >>> Fraction('3.1415') # conversion from numeric string
        Fraction(6283, 2000)
        >>> Fraction('-47e-2') # string may include a decimal exponent
        Fraction(-47, 100)
        >>> Fraction(1.47)  # direct construction from float (exact conversion)
        Fraction(6620291452234629, 4503599627370496)
        >>> Fraction(2.25)
        Fraction(9, 4)
        >>> Fraction(Decimal('1.47'))
        Fraction(147, 100)
        """
        ...
=======
    def __new__(cls, numerator: int | Rational = 0, denominator: int | Rational | None = None) -> Self: ...
    @overload
    def __new__(cls, numerator: float | Decimal | str) -> Self: ...
>>>>>>> fc11e835

    if sys.version_info >= (3, 14):
        @overload
        def __new__(cls, numerator: _ConvertibleToIntegerRatio) -> Self: ...

    @classmethod
    def from_float(cls, f: float) -> Self:
        """
        Converts a finite float to a rational number, exactly.

        Beware that Fraction.from_float(0.3) != Fraction(3, 10).
        """
        ...
    @classmethod
    def from_decimal(cls, dec: Decimal) -> Self:
        """Converts a finite Decimal instance to a rational number, exactly."""
        ...
    def limit_denominator(self, max_denominator: int = 1000000) -> Fraction:
        """
        Closest Fraction to self with denominator at most max_denominator.

        >>> Fraction('3.141592653589793').limit_denominator(10)
        Fraction(22, 7)
        >>> Fraction('3.141592653589793').limit_denominator(100)
        Fraction(311, 99)
        >>> Fraction(4321, 8765).limit_denominator(10000)
        Fraction(4321, 8765)
        """
        ...
    def as_integer_ratio(self) -> tuple[int, int]:
        """
        Return a pair of integers, whose ratio is equal to the original Fraction.

        The ratio is in lowest terms and has a positive denominator.
        """
        ...
    if sys.version_info >= (3, 12):
        def is_integer(self) -> bool:
            """Return True if the Fraction is an integer."""
            ...

    @property
    def numerator(a) -> int: ...
    @property
    def denominator(a) -> int: ...
    @overload
    def __add__(a, b: int | Fraction) -> Fraction:
        """a + b"""
        ...
    @overload
    def __add__(a, b: float) -> float:
        """a + b"""
        ...
    @overload
    def __add__(a, b: complex) -> complex:
        """a + b"""
        ...
    @overload
    def __radd__(b, a: int | Fraction) -> Fraction:
        """a + b"""
        ...
    @overload
    def __radd__(b, a: float) -> float:
        """a + b"""
        ...
    @overload
    def __radd__(b, a: complex) -> complex:
        """a + b"""
        ...
    @overload
    def __sub__(a, b: int | Fraction) -> Fraction:
        """a - b"""
        ...
    @overload
    def __sub__(a, b: float) -> float:
        """a - b"""
        ...
    @overload
    def __sub__(a, b: complex) -> complex:
        """a - b"""
        ...
    @overload
    def __rsub__(b, a: int | Fraction) -> Fraction:
        """a - b"""
        ...
    @overload
    def __rsub__(b, a: float) -> float:
        """a - b"""
        ...
    @overload
    def __rsub__(b, a: complex) -> complex:
        """a - b"""
        ...
    @overload
    def __mul__(a, b: int | Fraction) -> Fraction:
        """a * b"""
        ...
    @overload
    def __mul__(a, b: float) -> float:
        """a * b"""
        ...
    @overload
    def __mul__(a, b: complex) -> complex:
        """a * b"""
        ...
    @overload
    def __rmul__(b, a: int | Fraction) -> Fraction:
        """a * b"""
        ...
    @overload
    def __rmul__(b, a: float) -> float:
        """a * b"""
        ...
    @overload
    def __rmul__(b, a: complex) -> complex:
        """a * b"""
        ...
    @overload
    def __truediv__(a, b: int | Fraction) -> Fraction:
        """a / b"""
        ...
    @overload
    def __truediv__(a, b: float) -> float:
        """a / b"""
        ...
    @overload
    def __truediv__(a, b: complex) -> complex:
        """a / b"""
        ...
    @overload
    def __rtruediv__(b, a: int | Fraction) -> Fraction:
        """a / b"""
        ...
    @overload
    def __rtruediv__(b, a: float) -> float:
        """a / b"""
        ...
    @overload
    def __rtruediv__(b, a: complex) -> complex:
        """a / b"""
        ...
    @overload
    def __floordiv__(a, b: int | Fraction) -> int:
        """a // b"""
        ...
    @overload
    def __floordiv__(a, b: float) -> float:
        """a // b"""
        ...
    @overload
    def __rfloordiv__(b, a: int | Fraction) -> int:
        """a // b"""
        ...
    @overload
    def __rfloordiv__(b, a: float) -> float:
        """a // b"""
        ...
    @overload
    def __mod__(a, b: int | Fraction) -> Fraction:
        """a % b"""
        ...
    @overload
    def __mod__(a, b: float) -> float:
        """a % b"""
        ...
    @overload
    def __rmod__(b, a: int | Fraction) -> Fraction:
        """a % b"""
        ...
    @overload
    def __rmod__(b, a: float) -> float:
        """a % b"""
        ...
    @overload
    def __divmod__(a, b: int | Fraction) -> tuple[int, Fraction]:
        """(a // b, a % b)"""
        ...
    @overload
    def __divmod__(a, b: float) -> tuple[float, Fraction]:
        """(a // b, a % b)"""
        ...
    @overload
    def __rdivmod__(a, b: int | Fraction) -> tuple[int, Fraction]:
        """(a // b, a % b)"""
        ...
    @overload
    def __rdivmod__(a, b: float) -> tuple[float, Fraction]:
        """(a // b, a % b)"""
        ...
    @overload
    def __pow__(a, b: int) -> Fraction:
        """
        a ** b

        If b is not an integer, the result will be a float or complex
        since roots are generally irrational. If b is an integer, the
        result will be rational.
        """
        ...
    @overload
    def __pow__(a, b: float | Fraction) -> float:
        """
        a ** b

        If b is not an integer, the result will be a float or complex
        since roots are generally irrational. If b is an integer, the
        result will be rational.
        """
        ...
    @overload
    def __pow__(a, b: complex) -> complex:
        """
        a ** b

        If b is not an integer, the result will be a float or complex
        since roots are generally irrational. If b is an integer, the
        result will be rational.
        """
        ...
    @overload
    def __rpow__(b, a: float | Fraction) -> float:
        """a ** b"""
        ...
    @overload
    def __rpow__(b, a: complex) -> complex:
        """a ** b"""
        ...
    def __pos__(a) -> Fraction:
        """+a: Coerces a subclass instance to Fraction"""
        ...
    def __neg__(a) -> Fraction:
        """-a"""
        ...
    def __abs__(a) -> Fraction:
        """abs(a)"""
        ...
    def __trunc__(a) -> int:
        """math.trunc(a)"""
        ...
    def __floor__(a) -> int:
        """math.floor(a)"""
        ...
    def __ceil__(a) -> int:
        """math.ceil(a)"""
        ...
    @overload
    def __round__(self, ndigits: None = None) -> int:
        """
        round(self, ndigits)

        Rounds half toward even.
        """
        ...
    @overload
    def __round__(self, ndigits: int) -> Fraction:
        """
        round(self, ndigits)

        Rounds half toward even.
        """
        ...
    def __hash__(self) -> int:
        """hash(self)"""
        ...
    def __eq__(a, b: object) -> bool:
        """a == b"""
        ...
    def __lt__(a, b: _ComparableNum) -> bool:
        """a < b"""
        ...
    def __gt__(a, b: _ComparableNum) -> bool:
        """a > b"""
        ...
    def __le__(a, b: _ComparableNum) -> bool:
        """a <= b"""
        ...
    def __ge__(a, b: _ComparableNum) -> bool:
        """a >= b"""
        ...
    def __bool__(a) -> bool:
        """a != 0"""
        ...
    def __copy__(self) -> Self: ...
    def __deepcopy__(self, memo: Any) -> Self: ...
    if sys.version_info >= (3, 11):
        def __int__(a, _index: Callable[[SupportsIndex], int] = ...) -> int:
            """int(a)"""
            ...
    # Not actually defined within fractions.py, but provides more useful
    # overrides
    @property
    def real(self) -> Fraction:
        """Real numbers are their real component."""
        ...
    @property
    def imag(self) -> Literal[0]:
        """Real numbers have no imaginary component."""
        ...
    def conjugate(self) -> Fraction:
        """Conjugate is a no-op for Reals."""
        ...<|MERGE_RESOLUTION|>--- conflicted
+++ resolved
@@ -46,7 +46,6 @@
       - other Rational instances (including integers)
     """
     @overload
-<<<<<<< HEAD
     def __new__(cls, numerator: int | Rational = 0, denominator: int | Rational | None = None) -> Self:
         """
         Constructs a Rational.
@@ -80,43 +79,7 @@
         """
         ...
     @overload
-    def __new__(cls, value: float | Decimal | str, /) -> Self:
-        """
-        Constructs a Rational.
-
-        Takes a string like '3/2' or '1.5', another Rational instance, a
-        numerator/denominator pair, or a float.
-
-        Examples
-        --------
-
-        >>> Fraction(10, -8)
-        Fraction(-5, 4)
-        >>> Fraction(Fraction(1, 7), 5)
-        Fraction(1, 35)
-        >>> Fraction(Fraction(1, 7), Fraction(2, 3))
-        Fraction(3, 14)
-        >>> Fraction('314')
-        Fraction(314, 1)
-        >>> Fraction('-35/4')
-        Fraction(-35, 4)
-        >>> Fraction('3.1415') # conversion from numeric string
-        Fraction(6283, 2000)
-        >>> Fraction('-47e-2') # string may include a decimal exponent
-        Fraction(-47, 100)
-        >>> Fraction(1.47)  # direct construction from float (exact conversion)
-        Fraction(6620291452234629, 4503599627370496)
-        >>> Fraction(2.25)
-        Fraction(9, 4)
-        >>> Fraction(Decimal('1.47'))
-        Fraction(147, 100)
-        """
-        ...
-=======
-    def __new__(cls, numerator: int | Rational = 0, denominator: int | Rational | None = None) -> Self: ...
-    @overload
     def __new__(cls, numerator: float | Decimal | str) -> Self: ...
->>>>>>> fc11e835
 
     if sys.version_info >= (3, 14):
         @overload
