--- conflicted
+++ resolved
@@ -1,13 +1,4 @@
-<<<<<<< HEAD
-"""
-C implementation of the Python queue module.
-This module is an implementation detail, please do not use it directly.
-"""
-
-import sys
-=======
 from types import GenericAlias
->>>>>>> 1c17cd42
 from typing import Any, Generic, TypeVar
 
 _T = TypeVar("_T")
@@ -19,60 +10,10 @@
 class SimpleQueue(Generic[_T]):
     """Simple, unbounded, reentrant FIFO queue."""
     def __init__(self) -> None: ...
-<<<<<<< HEAD
-    def empty(self) -> bool:
-        """Return True if the queue is empty, False otherwise (not reliable!)."""
-        ...
-    def get(self, block: bool = True, timeout: float | None = None) -> _T:
-        """
-        Remove and return an item from the queue.
-
-        If optional args 'block' is true and 'timeout' is None (the default),
-        block if necessary until an item is available. If 'timeout' is
-        a non-negative number, it blocks at most 'timeout' seconds and raises
-        the Empty exception if no item was available within that time.
-        Otherwise ('block' is false), return an item if one is immediately
-        available, else raise the Empty exception ('timeout' is ignored
-        in that case).
-        """
-        ...
-    def get_nowait(self) -> _T:
-        """
-        Remove and return an item from the queue without blocking.
-
-        Only get an item if one is immediately available. Otherwise
-        raise the Empty exception.
-        """
-        ...
-    def put(self, item: _T, block: bool = True, timeout: float | None = None) -> None:
-        """
-        Put the item on the queue.
-
-        The optional 'block' and 'timeout' arguments are ignored, as this method
-        never blocks.  They are provided for compatibility with the Queue class.
-        """
-        ...
-    def put_nowait(self, item: _T) -> None:
-        """
-        Put an item into the queue without blocking.
-
-        This is exactly equivalent to `put(item)` and is only provided
-        for compatibility with the Queue class.
-        """
-        ...
-    def qsize(self) -> int:
-        """Return the approximate size of the queue (not reliable!)."""
-        ...
-    if sys.version_info >= (3, 9):
-        def __class_getitem__(cls, item: Any, /) -> GenericAlias:
-            """See PEP 585"""
-            ...
-=======
     def empty(self) -> bool: ...
     def get(self, block: bool = True, timeout: float | None = None) -> _T: ...
     def get_nowait(self) -> _T: ...
     def put(self, item: _T, block: bool = True, timeout: float | None = None) -> None: ...
     def put_nowait(self, item: _T) -> None: ...
     def qsize(self) -> int: ...
-    def __class_getitem__(cls, item: Any, /) -> GenericAlias: ...
->>>>>>> 1c17cd42
+    def __class_getitem__(cls, item: Any, /) -> GenericAlias: ...