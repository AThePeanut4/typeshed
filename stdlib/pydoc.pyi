--- conflicted
+++ resolved
@@ -85,17 +85,6 @@
     """Remove the hexadecimal id from a Python object representation."""
     ...
 def allmethods(cl: type) -> MutableMapping[str, MethodType]: ...
-<<<<<<< HEAD
-def visiblename(name: str, all: Container[str] | None = None, obj: object = None) -> bool:
-    """Decide whether to show documentation on a variable."""
-    ...
-def classify_class_attrs(object: object) -> list[tuple[str, str, type, str]]:
-    """Wrap inspect.classify_class_attrs, with fixup for data descriptors and bound methods."""
-    ...
-def ispackage(path: str) -> bool:
-    """Guess whether a path refers to a package directory."""
-    ...
-=======
 def visiblename(name: str, all: Container[str] | None = None, obj: object = None) -> bool: ...
 def classify_class_attrs(object: object) -> list[tuple[str, str, type, str]]: ...
 
@@ -106,7 +95,6 @@
 else:
     def ispackage(path: str) -> bool: ...
 
->>>>>>> 0c6ef9c6
 def source_synopsis(file: IO[AnyStr]) -> AnyStr | None: ...
 def synopsis(filename: str, cache: MutableMapping[str, tuple[int, str]] = {}) -> str | None:
     """Get the one-line summary out of a module file."""
