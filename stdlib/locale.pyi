"""
Locale support module.

The module provides low-level access to the C lib's locale APIs and adds high
level number formatting APIs as well as a locale aliasing engine to complement
these.

The aliasing engine includes support for many commonly used locale names and
maps them to values suitable for passing to the C lib's setlocale() function. It
also includes default encodings for all supported locale names.
"""

import sys
from _locale import (
    CHAR_MAX as CHAR_MAX,
    LC_ALL as LC_ALL,
    LC_COLLATE as LC_COLLATE,
    LC_CTYPE as LC_CTYPE,
    LC_MONETARY as LC_MONETARY,
    LC_NUMERIC as LC_NUMERIC,
    LC_TIME as LC_TIME,
    localeconv as localeconv,
    strcoll as strcoll,
    strxfrm as strxfrm,
)

# This module defines a function "str()", which is why "str" can't be used
# as a type annotation or type alias.
from builtins import str as _str
from collections.abc import Callable, Iterable
from decimal import Decimal
from typing import Any
from typing_extensions import deprecated

if sys.version_info >= (3, 11):
    from _locale import getencoding as getencoding

# Some parts of the `_locale` module are platform-specific:
if sys.platform != "win32":
    from _locale import (
        ABDAY_1 as ABDAY_1,
        ABDAY_2 as ABDAY_2,
        ABDAY_3 as ABDAY_3,
        ABDAY_4 as ABDAY_4,
        ABDAY_5 as ABDAY_5,
        ABDAY_6 as ABDAY_6,
        ABDAY_7 as ABDAY_7,
        ABMON_1 as ABMON_1,
        ABMON_2 as ABMON_2,
        ABMON_3 as ABMON_3,
        ABMON_4 as ABMON_4,
        ABMON_5 as ABMON_5,
        ABMON_6 as ABMON_6,
        ABMON_7 as ABMON_7,
        ABMON_8 as ABMON_8,
        ABMON_9 as ABMON_9,
        ABMON_10 as ABMON_10,
        ABMON_11 as ABMON_11,
        ABMON_12 as ABMON_12,
        ALT_DIGITS as ALT_DIGITS,
        AM_STR as AM_STR,
        CODESET as CODESET,
        CRNCYSTR as CRNCYSTR,
        D_FMT as D_FMT,
        D_T_FMT as D_T_FMT,
        DAY_1 as DAY_1,
        DAY_2 as DAY_2,
        DAY_3 as DAY_3,
        DAY_4 as DAY_4,
        DAY_5 as DAY_5,
        DAY_6 as DAY_6,
        DAY_7 as DAY_7,
        ERA as ERA,
        ERA_D_FMT as ERA_D_FMT,
        ERA_D_T_FMT as ERA_D_T_FMT,
        ERA_T_FMT as ERA_T_FMT,
        LC_MESSAGES as LC_MESSAGES,
        MON_1 as MON_1,
        MON_2 as MON_2,
        MON_3 as MON_3,
        MON_4 as MON_4,
        MON_5 as MON_5,
        MON_6 as MON_6,
        MON_7 as MON_7,
        MON_8 as MON_8,
        MON_9 as MON_9,
        MON_10 as MON_10,
        MON_11 as MON_11,
        MON_12 as MON_12,
        NOEXPR as NOEXPR,
        PM_STR as PM_STR,
        RADIXCHAR as RADIXCHAR,
        T_FMT as T_FMT,
        T_FMT_AMPM as T_FMT_AMPM,
        THOUSEP as THOUSEP,
        YESEXPR as YESEXPR,
        bind_textdomain_codeset as bind_textdomain_codeset,
        bindtextdomain as bindtextdomain,
        dcgettext as dcgettext,
        dgettext as dgettext,
        gettext as gettext,
        nl_langinfo as nl_langinfo,
        textdomain as textdomain,
    )

__all__ = [
    "getlocale",
    "getdefaultlocale",
    "getpreferredencoding",
    "Error",
    "setlocale",
    "localeconv",
    "strcoll",
    "strxfrm",
    "str",
    "atof",
    "atoi",
    "format_string",
    "currency",
    "normalize",
    "LC_CTYPE",
    "LC_COLLATE",
    "LC_TIME",
    "LC_MONETARY",
    "LC_NUMERIC",
    "LC_ALL",
    "CHAR_MAX",
]

if sys.version_info >= (3, 11):
    __all__ += ["getencoding"]

if sys.version_info < (3, 12):
    __all__ += ["format"]

if sys.version_info < (3, 13):
    __all__ += ["resetlocale"]

if sys.platform != "win32":
    __all__ += ["LC_MESSAGES"]

class Error(Exception): ...

def getdefaultlocale(
    envvars: tuple[_str, ...] = ("LC_ALL", "LC_CTYPE", "LANG", "LANGUAGE")
) -> tuple[_str | None, _str | None]:
    """
    Tries to determine the default locale settings and returns
    them as tuple (language code, encoding).

    According to POSIX, a program which has not called
    setlocale(LC_ALL, "") runs using the portable 'C' locale.
    Calling setlocale(LC_ALL, "") lets it use the default locale as
    defined by the LANG variable. Since we don't want to interfere
    with the current locale setting we thus emulate the behavior
    in the way described above.

    To maintain compatibility with other platforms, not only the
    LANG variable is tested, but a list of variables given as
    envvars parameter. The first found to be defined will be
    used. envvars defaults to the search path used in GNU gettext;
    it must always contain the variable name 'LANG'.

    Except for the code 'C', the language code corresponds to RFC
    1766.  code and encoding can be None in case the values cannot
    be determined.
    """
    ...
def getlocale(category: int = ...) -> tuple[_str | None, _str | None]:
    """
    Returns the current setting for the given locale category as
    tuple (language code, encoding).

    category may be one of the LC_* value except LC_ALL. It
    defaults to LC_CTYPE.

    Except for the code 'C', the language code corresponds to RFC
    1766.  code and encoding can be None in case the values cannot
    be determined.
    """
    ...
def setlocale(category: int, locale: _str | Iterable[_str | None] | None = None) -> _str:
    """
    Set the locale for the given category.  The locale can be
    a string, an iterable of two strings (language code and encoding),
    or None.

    Iterables are converted to strings using the locale aliasing
    engine.  Locale strings are passed directly to the C lib.

    category may be given as one of the LC_* values.
    """
    ...
def getpreferredencoding(do_setlocale: bool = True) -> _str:
    """
    Return the charset that the user is likely using,
    according to the system configuration.
    """
    ...
def normalize(localename: _str) -> _str:
    """
    Returns a normalized locale code for the given locale
    name.

    The returned locale code is formatted for use with
    setlocale().

    If normalization fails, the original name is returned
    unchanged.

    If the given encoding is not known, the function defaults to
    the default encoding for the locale code just like setlocale()
    does.
    """
    ...

if sys.version_info < (3, 13):
<<<<<<< HEAD
    def resetlocale(category: int = ...) -> None:
        """
        Sets the locale for category to the default setting.

        The default setting is determined by calling
        getdefaultlocale(). category defaults to LC_ALL.
        """
        ...
=======
    if sys.version_info >= (3, 11):
        @deprecated("Deprecated since Python 3.11; removed in Python 3.13. Use `locale.setlocale(locale.LC_ALL, '')` instead.")
        def resetlocale(category: int = ...) -> None: ...
    else:
        def resetlocale(category: int = ...) -> None: ...
>>>>>>> fb0940e6

if sys.version_info < (3, 12):
    @deprecated("Deprecated since Python 3.7; removed in Python 3.12. Use `locale.format_string()` instead.")
    def format(
        percent: _str, value: float | Decimal, grouping: bool = False, monetary: bool = False, *additional: Any
    ) -> _str:
        """Deprecated, use format_string instead."""
        ...

def format_string(f: _str, val: Any, grouping: bool = False, monetary: bool = False) -> _str:
    """
    Formats a string in the same way that the % formatting would use,
    but takes the current locale into account.

    Grouping is applied if the third parameter is true.
    Conversion uses monetary thousands separator and grouping strings if
    forth parameter monetary is true.
    """
    ...
def currency(val: float | Decimal, symbol: bool = True, grouping: bool = False, international: bool = False) -> _str:
    """
    Formats val according to the currency settings
    in the current locale.
    """
    ...
def delocalize(string: _str) -> _str:
    """Parses a string as a normalized number according to the locale settings."""
    ...
def atof(string: _str, func: Callable[[_str], float] = ...) -> float:
    """Parses a string as a float according to the locale settings."""
    ...
def atoi(string: _str) -> int:
    """Converts a string to an integer according to the locale settings."""
    ...
def str(val: float) -> _str:
    """Convert float to string, taking the locale into account."""
    ...

locale_alias: dict[_str, _str]  # undocumented
locale_encoding_alias: dict[_str, _str]  # undocumented
windows_locale: dict[int, _str]  # undocumented<|MERGE_RESOLUTION|>--- conflicted
+++ resolved
@@ -215,22 +215,11 @@
     ...
 
 if sys.version_info < (3, 13):
-<<<<<<< HEAD
-    def resetlocale(category: int = ...) -> None:
-        """
-        Sets the locale for category to the default setting.
-
-        The default setting is determined by calling
-        getdefaultlocale(). category defaults to LC_ALL.
-        """
-        ...
-=======
     if sys.version_info >= (3, 11):
         @deprecated("Deprecated since Python 3.11; removed in Python 3.13. Use `locale.setlocale(locale.LC_ALL, '')` instead.")
         def resetlocale(category: int = ...) -> None: ...
     else:
         def resetlocale(category: int = ...) -> None: ...
->>>>>>> fb0940e6
 
 if sys.version_info < (3, 12):
     @deprecated("Deprecated since Python 3.7; removed in Python 3.12. Use `locale.format_string()` instead.")
