--- conflicted
+++ resolved
@@ -1353,11 +1353,7 @@
     # def fileno(self) -> int: ...
 
 class socket(_socket.socket):
-<<<<<<< HEAD
-    """A subclass of _socket.socket adding the makefile() method."""
-=======
     __slots__ = ["__weakref__", "_io_refs", "_closed"]
->>>>>>> ca44e4c4
     def __init__(
         self, family: AddressFamily | int = -1, type: SocketKind | int = -1, proto: int = -1, fileno: int | None = None
     ) -> None: ...
