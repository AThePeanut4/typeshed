--- conflicted
+++ resolved
@@ -13,73 +13,6 @@
 
 class Parser(Generic[_MessageT]):
     @overload
-<<<<<<< HEAD
-    def __init__(self: Parser[Message[str, str]], _class: None = None, *, policy: Policy[Message[str, str]] = ...) -> None:
-        """
-        Parser of RFC 2822 and MIME email messages.
-
-        Creates an in-memory object tree representing the email message, which
-        can then be manipulated and turned over to a Generator to return the
-        textual representation of the message.
-
-        The string must be formatted as a block of RFC 2822 headers and header
-        continuation lines, optionally preceded by a `Unix-from' header.  The
-        header block is terminated either by the end of the string or by a
-        blank line.
-
-        _class is the class to instantiate for new message objects when they
-        must be created.  This class must have a constructor that can take
-        zero arguments.  Default is Message.Message.
-
-        The policy keyword specifies a policy object that controls a number of
-        aspects of the parser's operation.  The default policy maintains
-        backward compatibility.
-        """
-        ...
-    @overload
-    def __init__(self, _class: Callable[[], _MessageT], *, policy: Policy[_MessageT] = ...) -> None:
-        """
-        Parser of RFC 2822 and MIME email messages.
-
-        Creates an in-memory object tree representing the email message, which
-        can then be manipulated and turned over to a Generator to return the
-        textual representation of the message.
-
-        The string must be formatted as a block of RFC 2822 headers and header
-        continuation lines, optionally preceded by a `Unix-from' header.  The
-        header block is terminated either by the end of the string or by a
-        blank line.
-
-        _class is the class to instantiate for new message objects when they
-        must be created.  This class must have a constructor that can take
-        zero arguments.  Default is Message.Message.
-
-        The policy keyword specifies a policy object that controls a number of
-        aspects of the parser's operation.  The default policy maintains
-        backward compatibility.
-        """
-        ...
-    def parse(self, fp: SupportsRead[str], headersonly: bool = False) -> _MessageT:
-        """
-        Create a message structure from the data in a file.
-
-        Reads all the data from the file and returns the root of the message
-        structure.  Optional headersonly is a flag specifying whether to stop
-        parsing after reading the headers or not.  The default is False,
-        meaning it parses the entire contents of the file.
-        """
-        ...
-    def parsestr(self, text: str, headersonly: bool = False) -> _MessageT:
-        """
-        Create a message structure from a string.
-
-        Returns the root of the message structure.  Optional headersonly is a
-        flag specifying whether to stop parsing after reading the headers or
-        not.  The default is False, meaning it parses the entire contents of
-        the file.
-        """
-        ...
-=======
     def __init__(self: Parser[Message[str, str]], _class: None = None) -> None: ...
     @overload
     def __init__(self, _class: None = None, *, policy: Policy[_MessageT]) -> None: ...
@@ -87,7 +20,6 @@
     def __init__(self, _class: Callable[[], _MessageT] | None, *, policy: Policy[_MessageT] = ...) -> None: ...
     def parse(self, fp: SupportsRead[str], headersonly: bool = False) -> _MessageT: ...
     def parsestr(self, text: str, headersonly: bool = False) -> _MessageT: ...
->>>>>>> 4265ee7c
 
 class HeaderParser(Parser[_MessageT]):
     def parse(self, fp: SupportsRead[str], headersonly: bool = True) -> _MessageT: ...
@@ -96,32 +28,9 @@
 class BytesParser(Generic[_MessageT]):
     parser: Parser[_MessageT]
     @overload
-<<<<<<< HEAD
-    def __init__(
-        self: BytesParser[Message[str, str]], _class: None = None, *, policy: Policy[Message[str, str]] = ...
-    ) -> None:
-        """
-        Parser of binary RFC 2822 and MIME email messages.
-
-        Creates an in-memory object tree representing the email message, which
-        can then be manipulated and turned over to a Generator to return the
-        textual representation of the message.
-
-        The input must be formatted as a block of RFC 2822 headers and header
-        continuation lines, optionally preceded by a `Unix-from' header.  The
-        header block is terminated either by the end of the input or by a
-        blank line.
-
-        _class is the class to instantiate for new message objects when they
-        must be created.  This class must have a constructor that can take
-        zero arguments.  Default is Message.Message.
-        """
-        ...
-=======
     def __init__(self: BytesParser[Message[str, str]], _class: None = None) -> None: ...
     @overload
     def __init__(self, _class: None = None, *, policy: Policy[_MessageT]) -> None: ...
->>>>>>> 4265ee7c
     @overload
     def __init__(self, _class: Callable[[], _MessageT], *, policy: Policy[_MessageT] = ...) -> None:
         """
