--- conflicted
+++ resolved
@@ -23,31 +23,7 @@
 # Policy below is the only known direct subclass of _PolicyBase. We therefore
 # assume that the __init__ arguments and attributes of _PolicyBase are
 # the same as those of Policy.
-<<<<<<< HEAD
-class _PolicyBase(Generic[_MessageT]):
-    """
-    Policy Object basic framework.
-
-    This class is useless unless subclassed.  A subclass should define
-    class attributes with defaults for any values that are to be
-    managed by the Policy object.  The constructor will then allow
-    non-default values to be set for these attributes at instance
-    creation time.  The instance will be callable, taking these same
-    attributes keyword arguments, and returning a new instance
-    identical to the called instance except for those values changed
-    by the keyword arguments.  Instances may be added, yielding new
-    instances with any non-default values from the right hand
-    operand overriding those in the left hand operand.  That is,
-
-        A + B == A(<non-default values of B>)
-
-    The repr of an instance can be used to reconstruct the object
-    if and only if the repr of the values can be used to reconstruct
-    those values.
-    """
-=======
 class _PolicyBase(Generic[_MessageT_co]):
->>>>>>> 8b877a69
     max_line_length: int | None
     linesep: str
     cte_type: str
@@ -102,118 +78,12 @@
         """
         ...
 
-<<<<<<< HEAD
-class Policy(_PolicyBase[_MessageT], metaclass=ABCMeta):
-    r"""
-    Controls for how messages are interpreted and formatted.
-
-    Most of the classes and many of the methods in the email package accept
-    Policy objects as parameters.  A Policy object contains a set of values and
-    functions that control how input is interpreted and how output is rendered.
-    For example, the parameter 'raise_on_defect' controls whether or not an RFC
-    violation results in an error being raised or not, while 'max_line_length'
-    controls the maximum length of output lines when a Message is serialized.
-
-    Any valid attribute may be overridden when a Policy is created by passing
-    it as a keyword argument to the constructor.  Policy objects are immutable,
-    but a new Policy object can be created with only certain values changed by
-    calling the Policy instance with keyword arguments.  Policy objects can
-    also be added, producing a new Policy object in which the non-default
-    attributes set in the right hand operand overwrite those specified in the
-    left operand.
-
-    Settable attributes:
-
-    raise_on_defect     -- If true, then defects should be raised as errors.
-                           Default: False.
-
-    linesep             -- string containing the value to use as separation
-                           between output lines.  Default '\n'.
-
-    cte_type            -- Type of allowed content transfer encodings
-
-                           7bit  -- ASCII only
-                           8bit  -- Content-Transfer-Encoding: 8bit is allowed
-
-                           Default: 8bit.  Also controls the disposition of
-                           (RFC invalid) binary data in headers; see the
-                           documentation of the binary_fold method.
-
-    max_line_length     -- maximum length of lines, excluding 'linesep',
-                           during serialization.  None or 0 means no line
-                           wrapping is done.  Default is 78.
-
-    mangle_from_        -- a flag that, when True escapes From_ lines in the
-                           body of the message by putting a `>' in front of
-                           them. This is used when the message is being
-                           serialized by a generator. Default: False.
-
-    message_factory     -- the class to use to create new message objects.
-                           If the value is None, the default is Message.
-
-    verify_generated_headers
-                        -- if true, the generator verifies that each header
-                           they are properly folded, so that a parser won't
-                           treat it as multiple headers, start-of-body, or
-                           part of another header.
-                           This is a check against custom Header & fold()
-                           implementations.
-    """
-    def handle_defect(self, obj: _MessageT, defect: MessageDefect) -> None:
-        """
-        Based on policy, either raise defect or call register_defect.
-
-            handle_defect(obj, defect)
-
-        defect should be a Defect subclass, but in any case must be an
-        Exception subclass.  obj is the object on which the defect should be
-        registered if it is not raised.  If the raise_on_defect is True, the
-        defect is raised as an error, otherwise the object and the defect are
-        passed to register_defect.
-
-        This method is intended to be called by parsers that discover defects.
-        The email package parsers always call it with Defect instances.
-        """
-        ...
-    def register_defect(self, obj: _MessageT, defect: MessageDefect) -> None:
-        """
-        Record 'defect' on 'obj'.
-
-        Called by handle_defect if raise_on_defect is False.  This method is
-        part of the Policy API so that Policy subclasses can implement custom
-        defect handling.  The default implementation calls the append method of
-        the defects attribute of obj.  The objects used by the email package by
-        default that get passed to this method will always have a defects
-        attribute with an append method.
-        """
-        ...
-    def header_max_count(self, name: str) -> int | None:
-        """
-        Return the maximum allowed number of headers named 'name'.
-
-        Called when a header is added to a Message object.  If the returned
-        value is not 0 or None, and there are already a number of headers with
-        the name 'name' equal to the value returned, a ValueError is raised.
-
-        Because the default behavior of Message's __setitem__ is to append the
-        value to the list of headers, it is easy to create duplicate headers
-        without realizing it.  This method allows certain headers to be limited
-        in the number of instances of that header that may be added to a
-        Message programmatically.  (The limit is not observed by the parser,
-        which will faithfully produce as many headers as exist in the message
-        being parsed.)
-
-        The default implementation returns None for all header names.
-        """
-        ...
-=======
 class Policy(_PolicyBase[_MessageT_co], metaclass=ABCMeta):
     # Every Message object has a `defects` attribute, so the following
     # methods will work for any Message object.
     def handle_defect(self, obj: Message[Any, Any], defect: MessageDefect) -> None: ...
     def register_defect(self, obj: Message[Any, Any], defect: MessageDefect) -> None: ...
     def header_max_count(self, name: str) -> int | None: ...
->>>>>>> 8b877a69
     @abstractmethod
     def header_source_parse(self, sourcelines: list[str]) -> tuple[str, str]:
         """
@@ -262,133 +132,11 @@
         """
         ...
 
-<<<<<<< HEAD
-class Compat32(Policy[_MessageT]):
-    r"""
-    Controls for how messages are interpreted and formatted.
-
-    Most of the classes and many of the methods in the email package accept
-    Policy objects as parameters.  A Policy object contains a set of values and
-    functions that control how input is interpreted and how output is rendered.
-    For example, the parameter 'raise_on_defect' controls whether or not an RFC
-    violation results in an error being raised or not, while 'max_line_length'
-    controls the maximum length of output lines when a Message is serialized.
-
-    Any valid attribute may be overridden when a Policy is created by passing
-    it as a keyword argument to the constructor.  Policy objects are immutable,
-    but a new Policy object can be created with only certain values changed by
-    calling the Policy instance with keyword arguments.  Policy objects can
-    also be added, producing a new Policy object in which the non-default
-    attributes set in the right hand operand overwrite those specified in the
-    left operand.
-
-    Settable attributes:
-
-    raise_on_defect     -- If true, then defects should be raised as errors.
-                           Default: False.
-
-    linesep             -- string containing the value to use as separation
-                           between output lines.  Default '\n'.
-
-    cte_type            -- Type of allowed content transfer encodings
-
-                           7bit  -- ASCII only
-                           8bit  -- Content-Transfer-Encoding: 8bit is allowed
-
-                           Default: 8bit.  Also controls the disposition of
-                           (RFC invalid) binary data in headers; see the
-                           documentation of the binary_fold method.
-
-    max_line_length     -- maximum length of lines, excluding 'linesep',
-                           during serialization.  None or 0 means no line
-                           wrapping is done.  Default is 78.
-
-    mangle_from_        -- a flag that, when True escapes From_ lines in the
-                           body of the message by putting a `>' in front of
-                           them. This is used when the message is being
-                           serialized by a generator. Default: False.
-
-    message_factory     -- the class to use to create new message objects.
-                           If the value is None, the default is Message.
-
-    verify_generated_headers
-                        -- if true, the generator verifies that each header
-                           they are properly folded, so that a parser won't
-                           treat it as multiple headers, start-of-body, or
-                           part of another header.
-                           This is a check against custom Header & fold()
-                           implementations.
-    This particular policy is the backward compatibility Policy.  It
-    replicates the behavior of the email package version 5.1.
-    """
-    def header_source_parse(self, sourcelines: list[str]) -> tuple[str, str]:
-        """
-        Given a list of linesep terminated strings constituting the lines of
-        a single header, return the (name, value) tuple that should be stored
-        in the model.  The input lines should retain their terminating linesep
-        characters.  The lines passed in by the email package may contain
-        surrogateescaped binary data.
-        The name is parsed as everything up to the ':' and returned unmodified.
-        The value is determined by stripping leading whitespace off the
-        remainder of the first line, joining all subsequent lines together, and
-        stripping any trailing carriage return or linefeed characters.
-        """
-        ...
-    def header_store_parse(self, name: str, value: str) -> tuple[str, str]:
-        """
-        Given the header name and the value provided by the application
-        program, return the (name, value) that should be stored in the model.
-        The name and value are returned unmodified.
-        """
-        ...
-    def header_fetch_parse(self, name: str, value: str) -> str | Header:
-        """
-        Given the header name and the value from the model, return the value
-        to be returned to the application program that is requesting that
-        header.  The value passed in by the email package may contain
-        surrogateescaped binary data if the lines were parsed by a BytesParser.
-        The returned value should not contain any surrogateescaped data.
-
-        If the value contains binary data, it is converted into a Header object
-        using the unknown-8bit charset.  Otherwise it is returned unmodified.
-        """
-        ...
-    def fold(self, name: str, value: str) -> str:
-        """
-        Given the header name and the value from the model, return a string
-        containing linesep characters that implement the folding of the header
-        according to the policy controls.  The value passed in by the email
-        package may contain surrogateescaped binary data if the lines were
-        parsed by a BytesParser.  The returned value should not contain any
-        surrogateescaped data.
-
-        Headers are folded using the Header folding algorithm, which preserves
-        existing line breaks in the value, and wraps each resulting line to the
-        max_line_length.  Non-ASCII binary data are CTE encoded using the
-        unknown-8bit charset.
-        """
-        ...
-    def fold_binary(self, name: str, value: str) -> bytes:
-        """
-        Given the header name and the value from the model, return binary
-        data containing linesep characters that implement the folding of the
-        header according to the policy controls.  The value passed in by the
-        email package may contain surrogateescaped binary data.
-
-        Headers are folded using the Header folding algorithm, which preserves
-        existing line breaks in the value, and wraps each resulting line to the
-        max_line_length.  If cte_type is 7bit, non-ascii binary data is CTE
-        encoded using the unknown-8bit charset.  Otherwise the original source
-        header is used, with its existing line breaks and/or binary data.
-        """
-        ...
-=======
 class Compat32(Policy[_MessageT_co]):
     def header_source_parse(self, sourcelines: list[str]) -> tuple[str, str]: ...
     def header_store_parse(self, name: str, value: str) -> tuple[str, str]: ...
     def header_fetch_parse(self, name: str, value: str) -> str | Header: ...  # type: ignore[override]
     def fold(self, name: str, value: str) -> str: ...
     def fold_binary(self, name: str, value: str) -> bytes: ...
->>>>>>> 8b877a69
 
 compat32: Compat32[Message[str, str]]