"""Miscellaneous utilities."""

import datetime
import sys
from _typeshed import Unused
from collections.abc import Iterable
from email import _ParamType
from email.charset import Charset
from typing import overload
from typing_extensions import TypeAlias, deprecated

__all__ = [
    "collapse_rfc2231_value",
    "decode_params",
    "decode_rfc2231",
    "encode_rfc2231",
    "formataddr",
    "formatdate",
    "format_datetime",
    "getaddresses",
    "make_msgid",
    "mktime_tz",
    "parseaddr",
    "parsedate",
    "parsedate_tz",
    "parsedate_to_datetime",
    "unquote",
]

_PDTZ: TypeAlias = tuple[int, int, int, int, int, int, int, int, int, int | None]

def quote(str: str) -> str:
    """
    Prepare string to be used in a quoted string.

    Turns backslash and double quote characters into quoted pairs.  These
    are the only characters that need to be quoted inside a quoted string.
    Does not add the surrounding double quotes.
    """
    ...
def unquote(str: str) -> str:
    """Remove quotes from a string."""
    ...

<<<<<<< HEAD
# `strict` parameter added in Python 3.8.20, 3.9.20, 3.10.15, 3.11.10, 3.12.5
def parseaddr(addr: str | list[str], *, strict: bool = True) -> tuple[str, str]:
    """
    Parse addr into its constituent realname and email address parts.

    Return a tuple of realname and email address, unless the parse fails, in
    which case return a 2-tuple of ('', '').

    If strict is True, use a strict parser which rejects malformed inputs.
    """
    ...
def formataddr(pair: tuple[str | None, str], charset: str | Charset = "utf-8") -> str:
    """
    The inverse of parseaddr(), this takes a 2-tuple of the form
    (realname, email_address) and returns the string value suitable
    for an RFC 2822 From, To or Cc header.

    If the first element of pair is false, then the second element is
    returned unmodified.

    The optional charset is the character set that is used to encode
    realname in case realname is not ASCII safe.  Can be an instance of str or
    a Charset-like object which has a header_encode method.  Default is
    'utf-8'.
    """
    ...

# `strict` parameter added in Python 3.8.20, 3.9.20, 3.10.15, 3.11.10, 3.12.5
def getaddresses(fieldvalues: Iterable[str], *, strict: bool = True) -> list[tuple[str, str]]:
    """
    Return a list of (REALNAME, EMAIL) or ('','') for each fieldvalue.

    When parsing fails for a fieldvalue, a 2-tuple of ('', '') is returned in
    its place.

    If strict is true, use a strict parser which rejects malformed inputs.
    """
    ...
=======
# `strict` parameter added in Python 3.9.20, 3.10.15, 3.11.10, 3.12.5
def parseaddr(addr: str | list[str], *, strict: bool = True) -> tuple[str, str]: ...
def formataddr(pair: tuple[str | None, str], charset: str | Charset = "utf-8") -> str: ...

# `strict` parameter added in Python 3.9.20, 3.10.15, 3.11.10, 3.12.5
def getaddresses(fieldvalues: Iterable[str], *, strict: bool = True) -> list[tuple[str, str]]: ...
>>>>>>> b3797449
@overload
def parsedate(data: None) -> None:
    """Convert a time string to a time tuple."""
    ...
@overload
def parsedate(data: str) -> tuple[int, int, int, int, int, int, int, int, int] | None:
    """Convert a time string to a time tuple."""
    ...
@overload
def parsedate_tz(data: None) -> None:
    """
    Convert a date string to a time tuple.

    Accounts for military timezones.
    """
    ...
@overload
def parsedate_tz(data: str) -> _PDTZ | None:
    """
    Convert a date string to a time tuple.

    Accounts for military timezones.
    """
    ...

if sys.version_info >= (3, 10):
    @overload
    def parsedate_to_datetime(data: None) -> None: ...
    @overload
    def parsedate_to_datetime(data: str) -> datetime.datetime: ...

else:
    def parsedate_to_datetime(data: str) -> datetime.datetime: ...

def mktime_tz(data: _PDTZ) -> int:
    """Turn a 10-tuple as returned by parsedate_tz() into a POSIX timestamp."""
    ...
def formatdate(timeval: float | None = None, localtime: bool = False, usegmt: bool = False) -> str:
    """
    Returns a date string as specified by RFC 2822, e.g.:

    Fri, 09 Nov 2001 01:08:47 -0000

    Optional timeval if given is a floating-point time value as accepted by
    gmtime() and localtime(), otherwise the current time is used.

    Optional localtime is a flag that when True, interprets timeval, and
    returns a date relative to the local timezone instead of UTC, properly
    taking daylight savings time into account.

    Optional argument usegmt means that the timezone is written out as
    an ascii string, not numeric one (so "GMT" instead of "+0000"). This
    is needed for HTTP, and is only used when localtime==False.
    """
    ...
def format_datetime(dt: datetime.datetime, usegmt: bool = False) -> str:
    """
    Turn a datetime into a date string as specified in RFC 2822.

    If usegmt is True, dt must be an aware datetime with an offset of zero.  In
    this case 'GMT' will be rendered instead of the normal +0000 required by
    RFC2822.  This is to support HTTP headers involving date stamps.
    """
    ...

if sys.version_info >= (3, 14):
    def localtime(dt: datetime.datetime | None = None) -> datetime.datetime: ...

elif sys.version_info >= (3, 12):
    @overload
    def localtime(dt: datetime.datetime | None = None) -> datetime.datetime:
        """
        Return local time as an aware datetime object.

        If called without arguments, return current time.  Otherwise *dt*
        argument should be a datetime instance, and it is converted to the
        local time zone according to the system time zone database.  If *dt* is
        naive (that is, dt.tzinfo is None), it is assumed to be in local time.
        The isdst parameter is ignored.
        """
        ...
    @overload
    @deprecated("The `isdst` parameter does nothing and will be removed in Python 3.14.")
    def localtime(dt: datetime.datetime | None = None, isdst: Unused = None) -> datetime.datetime:
        """
        Return local time as an aware datetime object.

        If called without arguments, return current time.  Otherwise *dt*
        argument should be a datetime instance, and it is converted to the
        local time zone according to the system time zone database.  If *dt* is
        naive (that is, dt.tzinfo is None), it is assumed to be in local time.
        The isdst parameter is ignored.
        """
        ...

else:
    def localtime(dt: datetime.datetime | None = None, isdst: int = -1) -> datetime.datetime:
        """
        Return local time as an aware datetime object.

        If called without arguments, return current time.  Otherwise *dt*
        argument should be a datetime instance, and it is converted to the
        local time zone according to the system time zone database.  If *dt* is
        naive (that is, dt.tzinfo is None), it is assumed to be in local time.
        In this case, a positive or zero value for *isdst* causes localtime to
        presume initially that summer time (for example, Daylight Saving Time)
        is or is not (respectively) in effect for the specified time.  A
        negative value for *isdst* causes the localtime() function to attempt
        to divine whether summer time is in effect for the specified time.
        """
        ...

def make_msgid(idstring: str | None = None, domain: str | None = None) -> str:
    """
    Returns a string suitable for RFC 2822 compliant Message-ID, e.g:

    <142480216486.20800.16526388040877946887@nightshade.la.mastaler.com>

    Optional idstring if given is a string used to strengthen the
    uniqueness of the message id.  Optional domain if given provides the
    portion of the message id after the '@'.  It defaults to the locally
    defined hostname.
    """
    ...
def decode_rfc2231(s: str) -> tuple[str | None, str | None, str]:
    """Decode string according to RFC 2231"""
    ...
def encode_rfc2231(s: str, charset: str | None = None, language: str | None = None) -> str:
    """
    Encode string according to RFC 2231.

    If neither charset nor language is given, then s is returned as-is.  If
    charset is given but not language, the string is encoded using the empty
    string for language.
    """
    ...
def collapse_rfc2231_value(value: _ParamType, errors: str = "replace", fallback_charset: str = "us-ascii") -> str: ...
def decode_params(params: list[tuple[str, str]]) -> list[tuple[str, _ParamType]]:
    """
    Decode parameters list according to RFC 2231.

    params is a sequence of 2-tuples containing (param name, string value).
    """
    ...<|MERGE_RESOLUTION|>--- conflicted
+++ resolved
@@ -42,53 +42,12 @@
     """Remove quotes from a string."""
     ...
 
-<<<<<<< HEAD
-# `strict` parameter added in Python 3.8.20, 3.9.20, 3.10.15, 3.11.10, 3.12.5
-def parseaddr(addr: str | list[str], *, strict: bool = True) -> tuple[str, str]:
-    """
-    Parse addr into its constituent realname and email address parts.
-
-    Return a tuple of realname and email address, unless the parse fails, in
-    which case return a 2-tuple of ('', '').
-
-    If strict is True, use a strict parser which rejects malformed inputs.
-    """
-    ...
-def formataddr(pair: tuple[str | None, str], charset: str | Charset = "utf-8") -> str:
-    """
-    The inverse of parseaddr(), this takes a 2-tuple of the form
-    (realname, email_address) and returns the string value suitable
-    for an RFC 2822 From, To or Cc header.
-
-    If the first element of pair is false, then the second element is
-    returned unmodified.
-
-    The optional charset is the character set that is used to encode
-    realname in case realname is not ASCII safe.  Can be an instance of str or
-    a Charset-like object which has a header_encode method.  Default is
-    'utf-8'.
-    """
-    ...
-
-# `strict` parameter added in Python 3.8.20, 3.9.20, 3.10.15, 3.11.10, 3.12.5
-def getaddresses(fieldvalues: Iterable[str], *, strict: bool = True) -> list[tuple[str, str]]:
-    """
-    Return a list of (REALNAME, EMAIL) or ('','') for each fieldvalue.
-
-    When parsing fails for a fieldvalue, a 2-tuple of ('', '') is returned in
-    its place.
-
-    If strict is true, use a strict parser which rejects malformed inputs.
-    """
-    ...
-=======
 # `strict` parameter added in Python 3.9.20, 3.10.15, 3.11.10, 3.12.5
 def parseaddr(addr: str | list[str], *, strict: bool = True) -> tuple[str, str]: ...
 def formataddr(pair: tuple[str | None, str], charset: str | Charset = "utf-8") -> str: ...
 
 # `strict` parameter added in Python 3.9.20, 3.10.15, 3.11.10, 3.12.5
 def getaddresses(fieldvalues: Iterable[str], *, strict: bool = True) -> list[tuple[str, str]]: ...
->>>>>>> b3797449
 @overload
 def parsedate(data: None) -> None:
     """Convert a time string to a time tuple."""
