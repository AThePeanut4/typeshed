<<<<<<< HEAD
"""Class representing text/* type MIME documents."""

=======
from email._policybase import Policy
>>>>>>> 8b877a69
from email.mime.nonmultipart import MIMENonMultipart

__all__ = ["MIMEText"]

class MIMEText(MIMENonMultipart):
    """Class for generating text/* type MIME documents."""
    def __init__(
        self, _text: str, _subtype: str = "plain", _charset: str | None = None, *, policy: Policy | None = None
    ) -> None:
        """
        Create a text/* type MIME document.

        _text is the string for this message object.

        _subtype is the MIME sub content type, defaulting to "plain".

        _charset is the character set parameter added to the Content-Type
        header.  This defaults to "us-ascii".  Note that as a side-effect, the
        Content-Transfer-Encoding header will also be set.
        """
        ...<|MERGE_RESOLUTION|>--- conflicted
+++ resolved
@@ -1,9 +1,4 @@
-<<<<<<< HEAD
-"""Class representing text/* type MIME documents."""
-
-=======
 from email._policybase import Policy
->>>>>>> 8b877a69
 from email.mime.nonmultipart import MIMENonMultipart
 
 __all__ = ["MIMEText"]
