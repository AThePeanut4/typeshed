<<<<<<< HEAD
"""Class representing message/* MIME documents."""

=======
from email._policybase import _MessageT
>>>>>>> 4265ee7c
from email.mime.nonmultipart import MIMENonMultipart
from email.policy import Policy

__all__ = ["MIMEMessage"]

class MIMEMessage(MIMENonMultipart):
    """Class representing message/* MIME documents."""
    def __init__(self, _msg: _MessageT, _subtype: str = "rfc822", *, policy: Policy[_MessageT] | None = None) -> None:
        """
        Create a message/* type MIME document.

        _msg is a message object and must be an instance of Message, or a
        derived class of Message, otherwise a TypeError is raised.

        Optional _subtype defines the subtype of the contained message.  The
        default is "rfc822" (this is defined by the MIME standard, even though
        the term "rfc822" is technically outdated by RFC 2822).
        """
        ...<|MERGE_RESOLUTION|>--- conflicted
+++ resolved
@@ -1,9 +1,4 @@
-<<<<<<< HEAD
-"""Class representing message/* MIME documents."""
-
-=======
 from email._policybase import _MessageT
->>>>>>> 4265ee7c
 from email.mime.nonmultipart import MIMENonMultipart
 from email.policy import Policy
 
