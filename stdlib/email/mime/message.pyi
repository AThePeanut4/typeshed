--- conflicted
+++ resolved
@@ -1,29 +1,7 @@
-<<<<<<< HEAD
-"""Class representing message/* MIME documents."""
-
-from email.message import Message
-=======
->>>>>>> c27e41c3
 from email.mime.nonmultipart import MIMENonMultipart
 from email.policy import Policy, _MessageT
 
 __all__ = ["MIMEMessage"]
 
 class MIMEMessage(MIMENonMultipart):
-<<<<<<< HEAD
-    """Class representing message/* MIME documents."""
-    def __init__(self, _msg: Message, _subtype: str = "rfc822", *, policy: Policy | None = None) -> None:
-        """
-        Create a message/* type MIME document.
-
-        _msg is a message object and must be an instance of Message, or a
-        derived class of Message, otherwise a TypeError is raised.
-
-        Optional _subtype defines the subtype of the contained message.  The
-        default is "rfc822" (this is defined by the MIME standard, even though
-        the term "rfc822" is technically outdated by RFC 2822).
-        """
-        ...
-=======
-    def __init__(self, _msg: _MessageT, _subtype: str = "rfc822", *, policy: Policy[_MessageT] | None = None) -> None: ...
->>>>>>> c27e41c3
+    def __init__(self, _msg: _MessageT, _subtype: str = "rfc822", *, policy: Policy[_MessageT] | None = None) -> None: ...