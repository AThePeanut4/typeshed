--- conflicted
+++ resolved
@@ -1,77 +1,4 @@
-<<<<<<< HEAD
-"""
-Header value parser implementing various email-related RFC parsing rules.
-
-The parsing methods defined in this module implement various email related
-parsing rules.  Principal among them is RFC 5322, which is the followon
-to RFC 2822 and primarily a clarification of the former.  It also implements
-RFC 2047 encoded word decoding.
-
-RFC 5322 goes to considerable trouble to maintain backward compatibility with
-RFC 822 in the parse phase, while cleaning up the structure on the generation
-phase.  This parser supports correct RFC 5322 generation by tagging white space
-as folding white space only when folding is allowed in the non-obsolete rule
-sets.  Actually, the parser is even more generous when accepting input than RFC
-5322 mandates, following the spirit of Postel's Law, which RFC 5322 encourages.
-Where possible deviations from the standard are annotated on the 'defects'
-attribute of tokens that deviate.
-
-The general structure of the parser follows RFC 5322, and uses its terminology
-where there is a direct correspondence.  Where the implementation requires a
-somewhat different structure than that used by the formal grammar, new terms
-that mimic the closest existing terms are used.  Thus, it really helps to have
-a copy of RFC 5322 handy when studying this code.
-
-Input to the parser is a string that has already been unfolded according to
-RFC 5322 rules.  According to the RFC this unfolding is the very first step, and
-this parser leaves the unfolding step to a higher level message parser, which
-will have already detected the line breaks that need unfolding while
-determining the beginning and end of each header.
-
-The output of the parser is a TokenList object, which is a list subclass.  A
-TokenList is a recursive data structure.  The terminal nodes of the structure
-are Terminal objects, which are subclasses of str.  These do not correspond
-directly to terminal objects in the formal grammar, but are instead more
-practical higher level combinations of true terminals.
-
-All TokenList and Terminal objects have a 'value' attribute, which produces the
-semantically meaningful value of that part of the parse subtree.  The value of
-all whitespace tokens (no matter how many sub-tokens they may contain) is a
-single space, as per the RFC rules.  This includes 'CFWS', which is herein
-included in the general class of whitespace tokens.  There is one exception to
-the rule that whitespace tokens are collapsed into single spaces in values: in
-the value of a 'bare-quoted-string' (a quoted-string with no leading or
-trailing whitespace), any whitespace that appeared between the quotation marks
-is preserved in the returned value.  Note that in all Terminal strings quoted
-pairs are turned into their unquoted values.
-
-All TokenList and Terminal objects also have a string value, which attempts to
-be a "canonical" representation of the RFC-compliant form of the substring that
-produced the parsed subtree, including minimal use of quoted pair quoting.
-Whitespace runs are not collapsed.
-
-Comment tokens also have a 'content' attribute providing the string found
-between the parens (including any nested comments) with whitespace preserved.
-
-All TokenList and Terminal objects have a 'defects' attribute which is a
-possibly empty list all of the defects found while creating the token.  Defects
-may appear on any token in the tree, and a composite list of all defects in the
-subtree is available through the 'all_defects' attribute of any node.  (For
-Terminal notes x.defects == x.all_defects.)
-
-Each object in a parse tree is called a 'token', and each has a 'token_type'
-attribute that gives the name from the RFC 5322 grammar that it represents.
-Not all RFC 5322 nodes are produced, and there is one non-RFC 5322 node that
-may be produced: 'ptext'.  A 'ptext' is a string of printable ascii characters.
-It is returned in place of lists of (ctext/quoted-pair) and
-(qtext/quoted-pair).
-
-XXX: provide complete list of token types.
-"""
-
-=======
 import sys
->>>>>>> 5caaf2e1
 from collections.abc import Iterable, Iterator
 from email.errors import HeaderParseError, MessageDefect
 from email.policy import Policy
