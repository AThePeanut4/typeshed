--- conflicted
+++ resolved
@@ -423,457 +423,6 @@
 ListSeparator: Final[ValueTerminal]
 RouteComponentMarker: Final[ValueTerminal]
 
-<<<<<<< HEAD
-def get_fws(value: str) -> tuple[WhiteSpaceTerminal, str]:
-    """
-    FWS = 1*WSP
-
-    This isn't the RFC definition.  We're using fws to represent tokens where
-    folding can be done, but when we are parsing the *un*folding has already
-    been done so we don't need to watch out for CRLF.
-    """
-    ...
-def get_encoded_word(value: str) -> tuple[EncodedWord, str]:
-    """
-    encoded-word = "=?" charset "?" encoding "?" encoded-text "?="
-
-    
-    """
-    ...
-def get_unstructured(value: str) -> UnstructuredTokenList:
-    """
-    unstructured = (*([FWS] vchar) *WSP) / obs-unstruct
-       obs-unstruct = *((*LF *CR *(obs-utext) *LF *CR)) / FWS)
-       obs-utext = %d0 / obs-NO-WS-CTL / LF / CR
-
-       obs-NO-WS-CTL is control characters except WSP/CR/LF.
-
-    So, basically, we have printable runs, plus control characters or nulls in
-    the obsolete syntax, separated by whitespace.  Since RFC 2047 uses the
-    obsolete syntax in its specification, but requires whitespace on either
-    side of the encoded words, I can see no reason to need to separate the
-    non-printable-non-whitespace from the printable runs if they occur, so we
-    parse this into xtext tokens separated by WSP tokens.
-
-    Because an 'unstructured' value must by definition constitute the entire
-    value, this 'get' routine does not return a remaining value, only the
-    parsed TokenList.
-    """
-    ...
-def get_qp_ctext(value: str) -> tuple[WhiteSpaceTerminal, str]:
-    r"""
-    ctext = <printable ascii except \ ( )>
-
-    This is not the RFC ctext, since we are handling nested comments in comment
-    and unquoting quoted-pairs here.  We allow anything except the '()'
-    characters, but if we find any ASCII other than the RFC defined printable
-    ASCII, a NonPrintableDefect is added to the token's defects list.  Since
-    quoted pairs are converted to their unquoted values, what is returned is
-    a 'ptext' token.  In this case it is a WhiteSpaceTerminal, so it's value
-    is ' '.
-    """
-    ...
-def get_qcontent(value: str) -> tuple[ValueTerminal, str]:
-    """
-    qcontent = qtext / quoted-pair
-
-    We allow anything except the DQUOTE character, but if we find any ASCII
-    other than the RFC defined printable ASCII, a NonPrintableDefect is
-    added to the token's defects list.  Any quoted pairs are converted to their
-    unquoted values, so what is returned is a 'ptext' token.  In this case it
-    is a ValueTerminal.
-    """
-    ...
-def get_atext(value: str) -> tuple[ValueTerminal, str]:
-    """
-    atext = <matches _atext_matcher>
-
-    We allow any non-ATOM_ENDS in atext, but add an InvalidATextDefect to
-    the token's defects list if we find non-atext characters.
-    """
-    ...
-def get_bare_quoted_string(value: str) -> tuple[BareQuotedString, str]:
-    """
-    bare-quoted-string = DQUOTE *([FWS] qcontent) [FWS] DQUOTE
-
-    A quoted-string without the leading or trailing white space.  Its
-    value is the text between the quote marks, with whitespace
-    preserved and quoted pairs decoded.
-    """
-    ...
-def get_comment(value: str) -> tuple[Comment, str]:
-    """
-    comment = "(" *([FWS] ccontent) [FWS] ")"
-       ccontent = ctext / quoted-pair / comment
-
-    We handle nested comments here, and quoted-pair in our qp-ctext routine.
-    """
-    ...
-def get_cfws(value: str) -> tuple[CFWSList, str]:
-    """
-    CFWS = (1*([FWS] comment) [FWS]) / FWS
-
-    
-    """
-    ...
-def get_quoted_string(value: str) -> tuple[QuotedString, str]:
-    """
-    quoted-string = [CFWS] <bare-quoted-string> [CFWS]
-
-    'bare-quoted-string' is an intermediate class defined by this
-    parser and not by the RFC grammar.  It is the quoted string
-    without any attached CFWS.
-    """
-    ...
-def get_atom(value: str) -> tuple[Atom, str]:
-    """
-    atom = [CFWS] 1*atext [CFWS]
-
-    An atom could be an rfc2047 encoded word.
-    """
-    ...
-def get_dot_atom_text(value: str) -> tuple[DotAtomText, str]:
-    """
-    dot-text = 1*atext *("." 1*atext)
-
-    
-    """
-    ...
-def get_dot_atom(value: str) -> tuple[DotAtom, str]:
-    """
-    dot-atom = [CFWS] dot-atom-text [CFWS]
-
-    Any place we can have a dot atom, we could instead have an rfc2047 encoded
-    word.
-    """
-    ...
-def get_word(value: str) -> tuple[Any, str]:
-    """
-    word = atom / quoted-string
-
-    Either atom or quoted-string may start with CFWS.  We have to peel off this
-    CFWS first to determine which type of word to parse.  Afterward we splice
-    the leading CFWS, if any, into the parsed sub-token.
-
-    If neither an atom or a quoted-string is found before the next special, a
-    HeaderParseError is raised.
-
-    The token returned is either an Atom or a QuotedString, as appropriate.
-    This means the 'word' level of the formal grammar is not represented in the
-    parse tree; this is because having that extra layer when manipulating the
-    parse tree is more confusing than it is helpful.
-    """
-    ...
-def get_phrase(value: str) -> tuple[Phrase, str]:
-    """
-    phrase = 1*word / obs-phrase
-        obs-phrase = word *(word / "." / CFWS)
-
-    This means a phrase can be a sequence of words, periods, and CFWS in any
-    order as long as it starts with at least one word.  If anything other than
-    words is detected, an ObsoleteHeaderDefect is added to the token's defect
-    list.  We also accept a phrase that starts with CFWS followed by a dot;
-    this is registered as an InvalidHeaderDefect, since it is not supported by
-    even the obsolete grammar.
-    """
-    ...
-def get_local_part(value: str) -> tuple[LocalPart, str]:
-    """
-    local-part = dot-atom / quoted-string / obs-local-part
-
-    
-    """
-    ...
-def get_obs_local_part(value: str) -> tuple[ObsLocalPart, str]:
-    """
-    obs-local-part = word *("." word)
-    
-    """
-    ...
-def get_dtext(value: str) -> tuple[ValueTerminal, str]:
-    r"""
-    dtext = <printable ascii except \ [ ]> / obs-dtext
-        obs-dtext = obs-NO-WS-CTL / quoted-pair
-
-    We allow anything except the excluded characters, but if we find any
-    ASCII other than the RFC defined printable ASCII, a NonPrintableDefect is
-    added to the token's defects list.  Quoted pairs are converted to their
-    unquoted values, so what is returned is a ptext token, in this case a
-    ValueTerminal.  If there were quoted-printables, an ObsoleteHeaderDefect is
-    added to the returned token's defect list.
-    """
-    ...
-def get_domain_literal(value: str) -> tuple[DomainLiteral, str]:
-    """
-    domain-literal = [CFWS] "[" *([FWS] dtext) [FWS] "]" [CFWS]
-
-    
-    """
-    ...
-def get_domain(value: str) -> tuple[Domain, str]:
-    """
-    domain = dot-atom / domain-literal / obs-domain
-    obs-domain = atom *("." atom))
-    """
-    ...
-def get_addr_spec(value: str) -> tuple[AddrSpec, str]:
-    """
-    addr-spec = local-part "@" domain
-
-    
-    """
-    ...
-def get_obs_route(value: str) -> tuple[ObsRoute, str]:
-    """
-    obs-route = obs-domain-list ":"
-    obs-domain-list = *(CFWS / ",") "@" domain *("," [CFWS] ["@" domain])
-
-    Returns an obs-route token with the appropriate sub-tokens (that is,
-    there is no obs-domain-list in the parse tree).
-    """
-    ...
-def get_angle_addr(value: str) -> tuple[AngleAddr, str]:
-    """
-    angle-addr = [CFWS] "<" addr-spec ">" [CFWS] / obs-angle-addr
-    obs-angle-addr = [CFWS] "<" obs-route addr-spec ">" [CFWS]
-    """
-    ...
-def get_display_name(value: str) -> tuple[DisplayName, str]:
-    """
-    display-name = phrase
-
-    Because this is simply a name-rule, we don't return a display-name
-    token containing a phrase, but rather a display-name token with
-    the content of the phrase.
-    """
-    ...
-def get_name_addr(value: str) -> tuple[NameAddr, str]:
-    """
-    name-addr = [display-name] angle-addr
-
-    
-    """
-    ...
-def get_mailbox(value: str) -> tuple[Mailbox, str]:
-    """
-    mailbox = name-addr / addr-spec
-
-    
-    """
-    ...
-def get_invalid_mailbox(value: str, endchars: str) -> tuple[InvalidMailbox, str]:
-    """
-    Read everything up to one of the chars in endchars.
-
-    This is outside the formal grammar.  The InvalidMailbox TokenList that is
-    returned acts like a Mailbox, but the data attributes are None.
-    """
-    ...
-def get_mailbox_list(value: str) -> tuple[MailboxList, str]:
-    """
-    mailbox-list = (mailbox *("," mailbox)) / obs-mbox-list
-        obs-mbox-list = *([CFWS] ",") mailbox *("," [mailbox / CFWS])
-
-    For this routine we go outside the formal grammar in order to improve error
-    handling.  We recognize the end of the mailbox list only at the end of the
-    value or at a ';' (the group terminator).  This is so that we can turn
-    invalid mailboxes into InvalidMailbox tokens and continue parsing any
-    remaining valid mailboxes.  We also allow all mailbox entries to be null,
-    and this condition is handled appropriately at a higher level.
-    """
-    ...
-def get_group_list(value: str) -> tuple[GroupList, str]:
-    """
-    group-list = mailbox-list / CFWS / obs-group-list
-    obs-group-list = 1*([CFWS] ",") [CFWS]
-    """
-    ...
-def get_group(value: str) -> tuple[Group, str]:
-    """
-    group = display-name ":" [group-list] ";" [CFWS]
-
-    
-    """
-    ...
-def get_address(value: str) -> tuple[Address, str]:
-    """
-    address = mailbox / group
-
-    Note that counter-intuitively, an address can be either a single address or
-    a list of addresses (a group).  This is why the returned Address object has
-    a 'mailboxes' attribute which treats a single address as a list of length
-    one.  When you need to differentiate between to two cases, extract the single
-    element, which is either a mailbox or a group token.
-    """
-    ...
-def get_address_list(value: str) -> tuple[AddressList, str]:
-    """
-    address_list = (address *("," address)) / obs-addr-list
-        obs-addr-list = *([CFWS] ",") address *("," [address / CFWS])
-
-    We depart from the formal grammar here by continuing to parse until the end
-    of the input, assuming the input to be entirely composed of an
-    address-list.  This is always true in email parsing, and allows us
-    to skip invalid addresses to parse additional valid ones.
-    """
-    ...
-def get_no_fold_literal(value: str) -> tuple[NoFoldLiteral, str]:
-    """
-    no-fold-literal = "[" *dtext "]"
-    
-    """
-    ...
-def get_msg_id(value: str) -> tuple[MsgID, str]:
-    """
-    msg-id = [CFWS] "<" id-left '@' id-right  ">" [CFWS]
-    id-left = dot-atom-text / obs-id-left
-    id-right = dot-atom-text / no-fold-literal / obs-id-right
-    no-fold-literal = "[" *dtext "]"
-    """
-    ...
-def parse_message_id(value: str) -> MessageID:
-    """
-    message-id      =   "Message-ID:" msg-id CRLF
-    
-    """
-    ...
-def parse_mime_version(value: str) -> MIMEVersion:
-    """
-    mime-version = [CFWS] 1*digit [CFWS] "." [CFWS] 1*digit [CFWS]
-
-    
-    """
-    ...
-def get_invalid_parameter(value: str) -> tuple[InvalidParameter, str]:
-    """
-    Read everything up to the next ';'.
-
-    This is outside the formal grammar.  The InvalidParameter TokenList that is
-    returned acts like a Parameter, but the data attributes are None.
-    """
-    ...
-def get_ttext(value: str) -> tuple[ValueTerminal, str]:
-    """
-    ttext = <matches _ttext_matcher>
-
-    We allow any non-TOKEN_ENDS in ttext, but add defects to the token's
-    defects list if we find non-ttext characters.  We also register defects for
-    *any* non-printables even though the RFC doesn't exclude all of them,
-    because we follow the spirit of RFC 5322.
-    """
-    ...
-def get_token(value: str) -> tuple[Token, str]:
-    """
-    token = [CFWS] 1*ttext [CFWS]
-
-    The RFC equivalent of ttext is any US-ASCII chars except space, ctls, or
-    tspecials.  We also exclude tabs even though the RFC doesn't.
-
-    The RFC implies the CFWS but is not explicit about it in the BNF.
-    """
-    ...
-def get_attrtext(value: str) -> tuple[ValueTerminal, str]:
-    """
-    attrtext = 1*(any non-ATTRIBUTE_ENDS character)
-
-    We allow any non-ATTRIBUTE_ENDS in attrtext, but add defects to the
-    token's defects list if we find non-attrtext characters.  We also register
-    defects for *any* non-printables even though the RFC doesn't exclude all of
-    them, because we follow the spirit of RFC 5322.
-    """
-    ...
-def get_attribute(value: str) -> tuple[Attribute, str]:
-    """
-    [CFWS] 1*attrtext [CFWS]
-
-    This version of the BNF makes the CFWS explicit, and as usual we use a
-    value terminal for the actual run of characters.  The RFC equivalent of
-    attrtext is the token characters, with the subtraction of '*', "'", and '%'.
-    We include tab in the excluded set just as we do for token.
-    """
-    ...
-def get_extended_attrtext(value: str) -> tuple[ValueTerminal, str]:
-    """
-    attrtext = 1*(any non-ATTRIBUTE_ENDS character plus '%')
-
-    This is a special parsing routine so that we get a value that
-    includes % escapes as a single string (which we decode as a single
-    string later).
-    """
-    ...
-def get_extended_attribute(value: str) -> tuple[Attribute, str]:
-    """
-    [CFWS] 1*extended_attrtext [CFWS]
-
-    This is like the non-extended version except we allow % characters, so that
-    we can pick up an encoded value as a single string.
-    """
-    ...
-def get_section(value: str) -> tuple[Section, str]:
-    """
-    '*' digits
-
-    The formal BNF is more complicated because leading 0s are not allowed.  We
-    check for that and add a defect.  We also assume no CFWS is allowed between
-    the '*' and the digits, though the RFC is not crystal clear on that.
-    The caller should already have dealt with leading CFWS.
-    """
-    ...
-def get_value(value: str) -> tuple[Value, str]:
-    """
-    quoted-string / attribute
-
-    
-    """
-    ...
-def get_parameter(value: str) -> tuple[Parameter, str]:
-    """
-    attribute [section] ["*"] [CFWS] "=" value
-
-    The CFWS is implied by the RFC but not made explicit in the BNF.  This
-    simplified form of the BNF from the RFC is made to conform with the RFC BNF
-    through some extra checks.  We do it this way because it makes both error
-    recovery and working with the resulting parse tree easier.
-    """
-    ...
-def parse_mime_parameters(value: str) -> MimeParameters:
-    """
-    parameter *( ";" parameter )
-
-    That BNF is meant to indicate this routine should only be called after
-    finding and handling the leading ';'.  There is no corresponding rule in
-    the formal RFC grammar, but it is more convenient for us for the set of
-    parameters to be treated as its own TokenList.
-
-    This is 'parse' routine because it consumes the remaining value, but it
-    would never be called to parse a full header.  Instead it is called to
-    parse everything after the non-parameter value of a specific MIME header.
-    """
-    ...
-def parse_content_type_header(value: str) -> ContentType:
-    """
-    maintype "/" subtype *( ";" parameter )
-
-    The maintype and substype are tokens.  Theoretically they could
-    be checked against the official IANA list + x-token, but we
-    don't do that.
-    """
-    ...
-def parse_content_disposition_header(value: str) -> ContentDisposition:
-    """
-    disposition-type *( ";" parameter )
-
-    
-    """
-    ...
-def parse_content_transfer_encoding_header(value: str) -> ContentTransferEncoding:
-    """
-    mechanism
-
-    
-    """
-    ...
-=======
 def get_fws(value: str) -> tuple[WhiteSpaceTerminal, str]: ...
 def get_encoded_word(value: str, terminal_type: str = "vtext") -> tuple[EncodedWord, str]: ...
 def get_unstructured(value: str) -> UnstructuredTokenList: ...
@@ -923,5 +472,4 @@
 def parse_mime_parameters(value: str) -> MimeParameters: ...
 def parse_content_type_header(value: str) -> ContentType: ...
 def parse_content_disposition_header(value: str) -> ContentDisposition: ...
-def parse_content_transfer_encoding_header(value: str) -> ContentTransferEncoding: ...
->>>>>>> 39cfcdec
+def parse_content_transfer_encoding_header(value: str) -> ContentTransferEncoding: ...