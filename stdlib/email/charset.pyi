from collections.abc import Callable, Iterator
from email.message import Message
from typing import ClassVar, Final, overload

__all__ = ["Charset", "add_alias", "add_charset", "add_codec"]

QP: Final[int]  # undocumented
BASE64: Final[int]  # undocumented
SHORTEST: Final[int]  # undocumented

class Charset:
    """
    Map character sets to their email properties.

    This class provides information about the requirements imposed on email
    for a specific character set.  It also provides convenience routines for
    converting between character sets, given the availability of the
    applicable codecs.  Given a character set, it will do its best to provide
    information on how to use that character set in an email in an
    RFC-compliant way.

    Certain character sets must be encoded with quoted-printable or base64
    when used in email headers or bodies.  Certain character sets must be
    converted outright, and are not allowed in email.  Instances of this
    module expose the following information about a character set:

    input_charset: The initial character set specified.  Common aliases
                   are converted to their `official' email names (e.g. latin_1
                   is converted to iso-8859-1).  Defaults to 7-bit us-ascii.

    header_encoding: If the character set must be encoded before it can be
                     used in an email header, this attribute will be set to
                     charset.QP (for quoted-printable), charset.BASE64 (for
                     base64 encoding), or charset.SHORTEST for the shortest of
                     QP or BASE64 encoding.  Otherwise, it will be None.

    body_encoding: Same as header_encoding, but describes the encoding for the
                   mail message's body, which indeed may be different than the
                   header encoding.  charset.SHORTEST is not allowed for
                   body_encoding.

    output_charset: Some character sets must be converted before they can be
                    used in email headers or bodies.  If the input_charset is
                    one of them, this attribute will contain the name of the
                    charset output will be converted to.  Otherwise, it will
                    be None.

    input_codec: The name of the Python codec used to convert the
                 input_charset to Unicode.  If no conversion codec is
                 necessary, this attribute will be None.

    output_codec: The name of the Python codec used to convert Unicode
                  to the output_charset.  If no conversion codec is necessary,
                  this attribute will have the same value as the input_codec.
    """
    input_charset: str
    header_encoding: int
    body_encoding: int
    output_charset: str | None
    input_codec: str | None
    output_codec: str | None
    def __init__(self, input_charset: str = "us-ascii") -> None: ...
    def get_body_encoding(self) -> str | Callable[[Message], None]:
        """
        Return the content-transfer-encoding used for body encoding.

        This is either the string `quoted-printable' or `base64' depending on
        the encoding used, or it is a function in which case you should call
        the function with a single argument, the Message object being
        encoded.  The function should then set the Content-Transfer-Encoding
        header itself to whatever is appropriate.

        Returns "quoted-printable" if self.body_encoding is QP.
        Returns "base64" if self.body_encoding is BASE64.
        Returns conversion function otherwise.
        """
        ...
    def get_output_charset(self) -> str | None:
        """
        Return the output character set.

        This is self.output_charset if that is not None, otherwise it is
        self.input_charset.
        """
        ...
    def header_encode(self, string: str) -> str:
        """
        Header-encode a string by converting it first to bytes.

        The type of encoding (base64 or quoted-printable) will be based on
        this charset's `header_encoding`.

        :param string: A unicode string for the header.  It must be possible
            to encode this string to bytes using the character set's
            output codec.
        :return: The encoded string, with RFC 2047 chrome.
        """
        ...
    def header_encode_lines(self, string: str, maxlengths: Iterator[int]) -> list[str | None]:
        """
        Header-encode a string by converting it first to bytes.

        This is similar to `header_encode()` except that the string is fit
        into maximum line lengths as given by the argument.

        :param string: A unicode string for the header.  It must be possible
            to encode this string to bytes using the character set's
            output codec.
        :param maxlengths: Maximum line length iterator.  Each element
            returned from this iterator will provide the next maximum line
            length.  This parameter is used as an argument to built-in next()
            and should never be exhausted.  The maximum line lengths should
            not count the RFC 2047 chrome.  These line lengths are only a
            hint; the splitter does the best it can.
        :return: Lines of encoded strings, each with RFC 2047 chrome.
        """
        ...
    @overload
    def body_encode(self, string: None) -> None:
        """
        Body-encode a string by converting it first to bytes.

        The type of encoding (base64 or quoted-printable) will be based on
        self.body_encoding.  If body_encoding is None, we assume the
        output charset is a 7bit encoding, so re-encoding the decoded
        string using the ascii codec produces the correct string version
        of the content.
        """
        ...
    @overload
<<<<<<< HEAD
    def body_encode(self, string: str | bytes) -> str:
        """
        Body-encode a string by converting it first to bytes.

        The type of encoding (base64 or quoted-printable) will be based on
        self.body_encoding.  If body_encoding is None, we assume the
        output charset is a 7bit encoding, so re-encoding the decoded
        string using the ascii codec produces the correct string version
        of the content.
        """
        ...
=======
    def body_encode(self, string: str | bytes) -> str: ...
    __hash__: ClassVar[None]  # type: ignore[assignment]
>>>>>>> 0d4dd20b
    def __eq__(self, other: object) -> bool: ...
    def __ne__(self, value: object, /) -> bool:
        """Return self!=value."""
        ...

def add_charset(
    charset: str, header_enc: int | None = None, body_enc: int | None = None, output_charset: str | None = None
) -> None:
    """
    Add character set properties to the global registry.

    charset is the input character set, and must be the canonical name of a
    character set.

    Optional header_enc and body_enc is either charset.QP for
    quoted-printable, charset.BASE64 for base64 encoding, charset.SHORTEST for
    the shortest of qp or base64 encoding, or None for no encoding.  SHORTEST
    is only valid for header_enc.  It describes how message headers and
    message bodies in the input charset are to be encoded.  Default is no
    encoding.

    Optional output_charset is the character set that the output should be
    in.  Conversions will proceed from input charset, to Unicode, to the
    output charset when the method Charset.convert() is called.  The default
    is to output in the same character set as the input.

    Both input_charset and output_charset must have Unicode codec entries in
    the module's charset-to-codec mapping; use add_codec(charset, codecname)
    to add codecs the module does not know about.  See the codecs module's
    documentation for more information.
    """
    ...
def add_alias(alias: str, canonical: str) -> None:
    """
    Add a character set alias.

    alias is the alias name, e.g. latin-1
    canonical is the character set's canonical name, e.g. iso-8859-1
    """
    ...
def add_codec(charset: str, codecname: str) -> None:
    """
    Add a codec that map characters in the given charset to/from Unicode.

    charset is the canonical name of a character set.  codecname is the name
    of a Python codec, as appropriate for the second argument to the unicode()
    built-in, or to the encode() method of a Unicode string.
    """
    ...<|MERGE_RESOLUTION|>--- conflicted
+++ resolved
@@ -128,22 +128,8 @@
         """
         ...
     @overload
-<<<<<<< HEAD
-    def body_encode(self, string: str | bytes) -> str:
-        """
-        Body-encode a string by converting it first to bytes.
-
-        The type of encoding (base64 or quoted-printable) will be based on
-        self.body_encoding.  If body_encoding is None, we assume the
-        output charset is a 7bit encoding, so re-encoding the decoded
-        string using the ascii codec produces the correct string version
-        of the content.
-        """
-        ...
-=======
     def body_encode(self, string: str | bytes) -> str: ...
     __hash__: ClassVar[None]  # type: ignore[assignment]
->>>>>>> 0d4dd20b
     def __eq__(self, other: object) -> bool: ...
     def __ne__(self, value: object, /) -> bool:
         """Return self!=value."""
