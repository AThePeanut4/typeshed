"""
Heap queue algorithm (a.k.a. priority queue).

Heaps are arrays for which a[k] <= a[2*k+1] and a[k] <= a[2*k+2] for
all k, counting elements from 0.  For the sake of comparison,
non-existing elements are considered to be infinite.  The interesting
property of a heap is that a[0] is always its smallest element.

Usage:

heap = []            # creates an empty heap
heappush(heap, item) # pushes a new item on the heap
item = heappop(heap) # pops the smallest item from the heap
item = heap[0]       # smallest item on the heap without popping it
heapify(x)           # transforms list into a heap, in-place, in linear time
item = heapreplace(heap, item) # pops and returns smallest item, and adds
                               # new item; the heap size is unchanged

Our API differs from textbook heap algorithms as follows:

- We use 0-based indexing.  This makes the relationship between the
  index for a node and the indexes for its children slightly less
  obvious, but is more suitable since Python uses 0-based indexing.

- Our heappop() method returns the smallest item, not the largest.

These two make it possible to view the heap as a regular Python list
without surprises: heap[0] is the smallest item, and heap.sort()
maintains the heap invariant!
"""

import sys
from _typeshed import SupportsRichComparisonT as _T  # All type variable use in this module requires comparability.
from typing import Final

__about__: Final[str]

<<<<<<< HEAD
def heapify(heap: list[Any], /) -> None:
    """Transform list into a heap, in-place, in O(len(heap)) time."""
    ...
def heappop(heap: list[_T], /) -> _T:
    """Pop the smallest item off the heap, maintaining the heap invariant."""
    ...
def heappush(heap: list[_T], item: _T, /) -> None:
    """Push item onto heap, maintaining the heap invariant."""
    ...
def heappushpop(heap: list[_T], item: _T, /) -> _T:
    """
    Push item on the heap, then pop and return the smallest item from the heap.

    The combined action runs more efficiently than heappush() followed by
    a separate call to heappop().
    """
    ...
def heapreplace(heap: list[_T], item: _T, /) -> _T:
    """
    Pop and return the current smallest value, and add the new item.

    This is more efficient than heappop() followed by heappush(), and can be
    more appropriate when using a fixed-size heap.  Note that the value
    returned may be larger than item!  That constrains reasonable uses of
    this routine unless written as part of a conditional replacement:

        if item > heap[0]:
            item = heapreplace(heap, item)
    """
    ...
=======
def heapify(heap: list[_T], /) -> None: ...
def heappop(heap: list[_T], /) -> _T: ...
def heappush(heap: list[_T], item: _T, /) -> None: ...
def heappushpop(heap: list[_T], item: _T, /) -> _T: ...
def heapreplace(heap: list[_T], item: _T, /) -> _T: ...
>>>>>>> cc9cb918

if sys.version_info >= (3, 14):
    def heapify_max(heap: list[_T], /) -> None: ...
    def heappop_max(heap: list[_T], /) -> _T: ...
    def heappush_max(heap: list[_T], item: _T, /) -> None: ...
    def heappushpop_max(heap: list[_T], item: _T, /) -> _T: ...
    def heapreplace_max(heap: list[_T], item: _T, /) -> _T: ...<|MERGE_RESOLUTION|>--- conflicted
+++ resolved
@@ -35,44 +35,11 @@
 
 __about__: Final[str]
 
-<<<<<<< HEAD
-def heapify(heap: list[Any], /) -> None:
-    """Transform list into a heap, in-place, in O(len(heap)) time."""
-    ...
-def heappop(heap: list[_T], /) -> _T:
-    """Pop the smallest item off the heap, maintaining the heap invariant."""
-    ...
-def heappush(heap: list[_T], item: _T, /) -> None:
-    """Push item onto heap, maintaining the heap invariant."""
-    ...
-def heappushpop(heap: list[_T], item: _T, /) -> _T:
-    """
-    Push item on the heap, then pop and return the smallest item from the heap.
-
-    The combined action runs more efficiently than heappush() followed by
-    a separate call to heappop().
-    """
-    ...
-def heapreplace(heap: list[_T], item: _T, /) -> _T:
-    """
-    Pop and return the current smallest value, and add the new item.
-
-    This is more efficient than heappop() followed by heappush(), and can be
-    more appropriate when using a fixed-size heap.  Note that the value
-    returned may be larger than item!  That constrains reasonable uses of
-    this routine unless written as part of a conditional replacement:
-
-        if item > heap[0]:
-            item = heapreplace(heap, item)
-    """
-    ...
-=======
 def heapify(heap: list[_T], /) -> None: ...
 def heappop(heap: list[_T], /) -> _T: ...
 def heappush(heap: list[_T], item: _T, /) -> None: ...
 def heappushpop(heap: list[_T], item: _T, /) -> _T: ...
 def heapreplace(heap: list[_T], item: _T, /) -> _T: ...
->>>>>>> cc9cb918
 
 if sys.version_info >= (3, 14):
     def heapify_max(heap: list[_T], /) -> None: ...
