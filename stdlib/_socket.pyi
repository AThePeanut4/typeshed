--- conflicted
+++ resolved
@@ -1172,128 +1172,6 @@
     type: int = ...,
     proto: int = ...,
     flags: int = ...,
-<<<<<<< HEAD
-) -> list[tuple[int, int, int, str, tuple[str, int] | tuple[str, int, int, int]]]:
-    """
-    getaddrinfo(host, port [, family, type, proto, flags])
-        -> list of (family, type, proto, canonname, sockaddr)
-
-    Resolve host and port into addrinfo struct.
-    """
-    ...
-def gethostbyname(hostname: str, /) -> str:
-    """
-    gethostbyname(host) -> address
-
-    Return the IP address (a string of the form '255.255.255.255') for a host.
-    """
-    ...
-def gethostbyname_ex(hostname: str, /) -> tuple[str, list[str], list[str]]:
-    """
-    gethostbyname_ex(host) -> (name, aliaslist, addresslist)
-
-    Return the true host name, a list of aliases, and a list of IP addresses,
-    for a host.  The host argument is a string giving a host name or IP number.
-    """
-    ...
-def gethostname() -> str:
-    """
-    gethostname() -> string
-
-    Return the current host name.
-    """
-    ...
-def gethostbyaddr(ip_address: str, /) -> tuple[str, list[str], list[str]]:
-    """
-    gethostbyaddr(host) -> (name, aliaslist, addresslist)
-
-    Return the true host name, a list of aliases, and a list of IP addresses,
-    for a host.  The host argument is a string giving a host name or IP number.
-    """
-    ...
-def getnameinfo(sockaddr: tuple[str, int] | tuple[str, int, int, int], flags: int, /) -> tuple[str, str]:
-    """
-    getnameinfo(sockaddr, flags) --> (host, port)
-
-    Get host and port for a sockaddr.
-    """
-    ...
-def getprotobyname(protocolname: str, /) -> int:
-    """
-    getprotobyname(name) -> integer
-
-    Return the protocol number for the named protocol.  (Rarely used.)
-    """
-    ...
-def getservbyname(servicename: str, protocolname: str = ..., /) -> int:
-    """
-    getservbyname(servicename[, protocolname]) -> integer
-
-    Return a port number from a service name and protocol name.
-    The optional protocol name, if given, should be 'tcp' or 'udp',
-    otherwise any protocol will match.
-    """
-    ...
-def getservbyport(port: int, protocolname: str = ..., /) -> str:
-    """
-    getservbyport(port[, protocolname]) -> string
-
-    Return the service name from a port number and protocol name.
-    The optional protocol name, if given, should be 'tcp' or 'udp',
-    otherwise any protocol will match.
-    """
-    ...
-def ntohl(x: int, /) -> int:
-    """
-    ntohl(integer) -> integer
-
-    Convert a 32-bit integer from network to host byte order.
-    """
-    ...
-def ntohs(x: int, /) -> int:
-    """Convert a 16-bit unsigned integer from network to host byte order."""
-    ...
-def htonl(x: int, /) -> int:
-    """
-    htonl(integer) -> integer
-
-    Convert a 32-bit integer from host to network byte order.
-    """
-    ...
-def htons(x: int, /) -> int:
-    """Convert a 16-bit unsigned integer from host to network byte order."""
-    ...
-def inet_aton(ip_addr: str, /) -> bytes:
-    """Convert an IP address in string format (123.45.67.89) to the 32-bit packed binary format used in low-level network functions."""
-    ...
-def inet_ntoa(packed_ip: ReadableBuffer, /) -> str:
-    """Convert an IP address from 32-bit packed binary format to string format."""
-    ...
-def inet_pton(address_family: int, ip_string: str, /) -> bytes:
-    """
-    inet_pton(af, ip) -> packed IP address string
-
-    Convert an IP address from string format to a packed string suitable
-    for use with low-level network functions.
-    """
-    ...
-def inet_ntop(address_family: int, packed_ip: ReadableBuffer, /) -> str:
-    """
-    inet_ntop(af, packed_ip) -> string formatted IP address
-
-    Convert a packed IP address of the given family to string format.
-    """
-    ...
-def getdefaulttimeout() -> float | None:
-    """
-    getdefaulttimeout() -> timeout
-
-    Returns the default timeout in seconds (float) for new socket objects.
-    A value of None indicates that new socket objects have no timeout.
-    When the socket module is first imported, the default is None.
-    """
-    ...
-=======
 ) -> list[tuple[int, int, int, str, tuple[str, int] | tuple[str, int, int, int] | tuple[int, bytes]]]: ...
 def gethostbyname(hostname: str, /) -> str: ...
 def gethostbyname_ex(hostname: str, /) -> tuple[str, list[str], list[str]]: ...
@@ -1312,7 +1190,6 @@
 def inet_pton(address_family: int, ip_string: str, /) -> bytes: ...
 def inet_ntop(address_family: int, packed_ip: ReadableBuffer, /) -> str: ...
 def getdefaulttimeout() -> float | None: ...
->>>>>>> b4c656a6
 
 # F811: "Redefinition of unused `timeout`"
 def setdefaulttimeout(timeout: float | None, /) -> None:
