--- conflicted
+++ resolved
@@ -1314,72 +1314,9 @@
     ...
 
 if sys.platform != "win32":
-<<<<<<< HEAD
     def sethostname(name: str, /) -> None:
         """
         sethostname(name)
-
-        Sets the hostname to name.
-        """
-        ...
-    def CMSG_LEN(length: int, /) -> int:
-        """
-        CMSG_LEN(length) -> control message length
-
-        Return the total length, without trailing padding, of an ancillary
-        data item with associated data of the given length.  This value can
-        often be used as the buffer size for recvmsg() to receive a single
-        item of ancillary data, but RFC 3542 requires portable applications to
-        use CMSG_SPACE() and thus include space for padding, even when the
-        item will be the last in the buffer.  Raises OverflowError if length
-        is outside the permissible range of values.
-        """
-        ...
-    def CMSG_SPACE(length: int, /) -> int:
-        """
-        CMSG_SPACE(length) -> buffer size
-
-        Return the buffer size needed for recvmsg() to receive an ancillary
-        data item with associated data of the given length, along with any
-        trailing padding.  The buffer space needed to receive multiple items
-        is the sum of the CMSG_SPACE() values for their associated data
-        lengths.  Raises OverflowError if length is outside the permissible
-        range of values.
-        """
-        ...
-    def socketpair(family: int = ..., type: int = ..., proto: int = ..., /) -> tuple[socket, socket]:
-        """
-        socketpair([family[, type [, proto]]]) -> (socket object, socket object)
-
-        Create a pair of socket objects from the sockets returned by the platform
-        socketpair() function.
-        The arguments are the same as for socket() except the default family is
-        AF_UNIX if defined on the platform; otherwise, the default is AF_INET.
-        """
-        ...
-
-def if_nameindex() -> list[tuple[int, str]]:
-    """
-    if_nameindex()
-
-    Returns a list of network interface information (index, name) tuples.
-    """
-    ...
-def if_nametoindex(oname: str, /) -> int:
-    """Returns the interface index corresponding to the interface name if_name."""
-    ...
-def if_indextoname(index: int, /) -> str:
-    """
-    if_indextoname(if_index)
-
-    Returns the interface name corresponding to the interface index if_index.
-    """
-    ...
-=======
-    def sethostname(name: str, /) -> None: ...
-    def CMSG_LEN(length: int, /) -> int: ...
-    def CMSG_SPACE(length: int, /) -> int: ...
-    def socketpair(family: int = ..., type: int = ..., proto: int = ..., /) -> tuple[socket, socket]: ...
 
 def if_nameindex() -> list[tuple[int, str]]: ...
 def if_nametoindex(oname: str, /) -> int: ...
@@ -1389,6 +1326,5 @@
 
 else:
     def if_indextoname(index: int, /) -> str: ...
->>>>>>> 1063db7c
 
 CAPI: CapsuleType