"""
Implementation module for socket operations.

See the socket module for documentation.
"""

import sys
from _typeshed import ReadableBuffer, WriteableBuffer
from collections.abc import Iterable
from socket import error as error, gaierror as gaierror, herror as herror, timeout as timeout
from typing import Any, Final, SupportsIndex, overload
from typing_extensions import CapsuleType, TypeAlias

_CMSG: TypeAlias = tuple[int, int, bytes]
_CMSGArg: TypeAlias = tuple[int, int, ReadableBuffer]

# Addresses can be either tuples of varying lengths (AF_INET, AF_INET6,
# AF_NETLINK, AF_TIPC) or strings/buffers (AF_UNIX).
# See getsockaddrarg() in socketmodule.c.
_Address: TypeAlias = tuple[Any, ...] | str | ReadableBuffer
_RetAddress: TypeAlias = Any

# ===== Constants =====
# This matches the order in the CPython documentation
# https://docs.python.org/3/library/socket.html#constants

if sys.platform != "win32":
    AF_UNIX: Final[int]

AF_INET: Final[int]
AF_INET6: Final[int]

AF_UNSPEC: Final[int]

SOCK_STREAM: Final[int]
SOCK_DGRAM: Final[int]
SOCK_RAW: Final[int]
SOCK_RDM: Final[int]
SOCK_SEQPACKET: Final[int]

if sys.platform == "linux":
    # Availability: Linux >= 2.6.27
    SOCK_CLOEXEC: Final[int]
    SOCK_NONBLOCK: Final[int]

# --------------------
# Many constants of these forms, documented in the Unix documentation on
# sockets and/or the IP protocol, are also defined in the socket module.
# SO_*
# socket.SOMAXCONN
# MSG_*
# SOL_*
# SCM_*
# IPPROTO_*
# IPPORT_*
# INADDR_*
# IP_*
# IPV6_*
# EAI_*
# AI_*
# NI_*
# TCP_*
# --------------------

SO_ACCEPTCONN: Final[int]
SO_BROADCAST: Final[int]
SO_DEBUG: Final[int]
SO_DONTROUTE: Final[int]
SO_ERROR: Final[int]
SO_KEEPALIVE: Final[int]
SO_LINGER: Final[int]
SO_OOBINLINE: Final[int]
SO_RCVBUF: Final[int]
SO_RCVLOWAT: Final[int]
SO_RCVTIMEO: Final[int]
SO_REUSEADDR: Final[int]
SO_SNDBUF: Final[int]
SO_SNDLOWAT: Final[int]
SO_SNDTIMEO: Final[int]
SO_TYPE: Final[int]
if sys.platform != "linux":
    SO_USELOOPBACK: Final[int]
if sys.platform == "win32":
    SO_EXCLUSIVEADDRUSE: Final[int]
if sys.platform != "win32":
    SO_REUSEPORT: Final[int]
    if sys.platform != "darwin" or sys.version_info >= (3, 13):
        SO_BINDTODEVICE: Final[int]

if sys.platform != "win32" and sys.platform != "darwin":
    SO_DOMAIN: Final[int]
    SO_MARK: Final[int]
    SO_PASSCRED: Final[int]
    SO_PASSSEC: Final[int]
    SO_PEERCRED: Final[int]
    SO_PEERSEC: Final[int]
    SO_PRIORITY: Final[int]
    SO_PROTOCOL: Final[int]
if sys.platform != "win32" and sys.platform != "darwin" and sys.platform != "linux":
    SO_SETFIB: Final[int]
if sys.platform == "linux" and sys.version_info >= (3, 13):
    SO_BINDTOIFINDEX: Final[int]

SOMAXCONN: Final[int]

MSG_CTRUNC: Final[int]
MSG_DONTROUTE: Final[int]
MSG_OOB: Final[int]
MSG_PEEK: Final[int]
MSG_TRUNC: Final[int]
MSG_WAITALL: Final[int]
if sys.platform != "win32":
    MSG_DONTWAIT: Final[int]
    MSG_EOR: Final[int]
    MSG_NOSIGNAL: Final[int]  # Sometimes this exists on darwin, sometimes not
if sys.platform != "darwin":
    MSG_ERRQUEUE: Final[int]
if sys.platform == "win32":
    MSG_BCAST: Final[int]
    MSG_MCAST: Final[int]
if sys.platform != "win32" and sys.platform != "darwin":
    MSG_CMSG_CLOEXEC: Final[int]
    MSG_CONFIRM: Final[int]
    MSG_FASTOPEN: Final[int]
    MSG_MORE: Final[int]
if sys.platform != "win32" and sys.platform != "linux":
    MSG_EOF: Final[int]
if sys.platform != "win32" and sys.platform != "linux" and sys.platform != "darwin":
    MSG_NOTIFICATION: Final[int]
    MSG_BTAG: Final[int]  # Not FreeBSD either
    MSG_ETAG: Final[int]  # Not FreeBSD either

SOL_IP: Final[int]
SOL_SOCKET: Final[int]
SOL_TCP: Final[int]
SOL_UDP: Final[int]
if sys.platform != "win32" and sys.platform != "darwin":
    # Defined in socket.h for Linux, but these aren't always present for
    # some reason.
    SOL_ATALK: Final[int]
    SOL_AX25: Final[int]
    SOL_HCI: Final[int]
    SOL_IPX: Final[int]
    SOL_NETROM: Final[int]
    SOL_ROSE: Final[int]

if sys.platform != "win32":
    SCM_RIGHTS: Final[int]
if sys.platform != "win32" and sys.platform != "darwin":
    SCM_CREDENTIALS: Final[int]
if sys.platform != "win32" and sys.platform != "linux":
    SCM_CREDS: Final[int]

IPPROTO_ICMP: Final[int]
IPPROTO_IP: Final[int]
IPPROTO_RAW: Final[int]
IPPROTO_TCP: Final[int]
IPPROTO_UDP: Final[int]
IPPROTO_AH: Final[int]
IPPROTO_DSTOPTS: Final[int]
IPPROTO_EGP: Final[int]
IPPROTO_ESP: Final[int]
IPPROTO_FRAGMENT: Final[int]
IPPROTO_HOPOPTS: Final[int]
IPPROTO_ICMPV6: Final[int]
IPPROTO_IDP: Final[int]
IPPROTO_IGMP: Final[int]
IPPROTO_IPV6: Final[int]
IPPROTO_NONE: Final[int]
IPPROTO_PIM: Final[int]
IPPROTO_PUP: Final[int]
IPPROTO_ROUTING: Final[int]
IPPROTO_SCTP: Final[int]
if sys.platform != "linux":
    IPPROTO_GGP: Final[int]
    IPPROTO_IPV4: Final[int]
    IPPROTO_MAX: Final[int]
    IPPROTO_ND: Final[int]
if sys.platform == "win32":
    IPPROTO_CBT: Final[int]
    IPPROTO_ICLFXBM: Final[int]
    IPPROTO_IGP: Final[int]
    IPPROTO_L2TP: Final[int]
    IPPROTO_PGM: Final[int]
    IPPROTO_RDP: Final[int]
    IPPROTO_ST: Final[int]
if sys.platform != "win32":
    IPPROTO_GRE: Final[int]
    IPPROTO_IPIP: Final[int]
    IPPROTO_RSVP: Final[int]
    IPPROTO_TP: Final[int]
if sys.platform != "win32" and sys.platform != "linux":
    IPPROTO_EON: Final[int]
    IPPROTO_HELLO: Final[int]
    IPPROTO_IPCOMP: Final[int]
    IPPROTO_XTP: Final[int]
if sys.platform != "win32" and sys.platform != "darwin" and sys.platform != "linux":
    IPPROTO_BIP: Final[int]  # Not FreeBSD either
    IPPROTO_MOBILE: Final[int]  # Not FreeBSD either
    IPPROTO_VRRP: Final[int]  # Not FreeBSD either
if sys.platform == "linux":
    # Availability: Linux >= 2.6.20, FreeBSD >= 10.1
    IPPROTO_UDPLITE: Final[int]
if sys.version_info >= (3, 10) and sys.platform == "linux":
    IPPROTO_MPTCP: Final[int]

IPPORT_RESERVED: Final[int]
IPPORT_USERRESERVED: Final[int]

INADDR_ALLHOSTS_GROUP: Final[int]
INADDR_ANY: Final[int]
INADDR_BROADCAST: Final[int]
INADDR_LOOPBACK: Final[int]
INADDR_MAX_LOCAL_GROUP: Final[int]
INADDR_NONE: Final[int]
INADDR_UNSPEC_GROUP: Final[int]

IP_ADD_MEMBERSHIP: Final[int]
IP_DROP_MEMBERSHIP: Final[int]
IP_HDRINCL: Final[int]
IP_MULTICAST_IF: Final[int]
IP_MULTICAST_LOOP: Final[int]
IP_MULTICAST_TTL: Final[int]
IP_OPTIONS: Final[int]
if sys.platform != "linux":
    IP_RECVDSTADDR: Final[int]
if sys.version_info >= (3, 10):
    IP_RECVTOS: Final[int]
IP_TOS: Final[int]
IP_TTL: Final[int]
if sys.platform != "win32":
    IP_DEFAULT_MULTICAST_LOOP: Final[int]
    IP_DEFAULT_MULTICAST_TTL: Final[int]
    IP_MAX_MEMBERSHIPS: Final[int]
    IP_RECVOPTS: Final[int]
    IP_RECVRETOPTS: Final[int]
    IP_RETOPTS: Final[int]
if sys.version_info >= (3, 13) and sys.platform == "linux":
    CAN_RAW_ERR_FILTER: Final[int]
if sys.version_info >= (3, 14):
    IP_RECVTTL: Final[int]

    if sys.platform == "win32" or sys.platform == "linux":
        IPV6_RECVERR: Final[int]
        IP_RECVERR: Final[int]
        SO_ORIGINAL_DST: Final[int]

    if sys.platform == "win32":
        SOL_RFCOMM: Final[int]
        SO_BTH_ENCRYPT: Final[int]
        SO_BTH_MTU: Final[int]
        SO_BTH_MTU_MAX: Final[int]
        SO_BTH_MTU_MIN: Final[int]
        TCP_QUICKACK: Final[int]

    if sys.platform == "linux":
        IP_FREEBIND: Final[int]
        IP_RECVORIGDSTADDR: Final[int]
        VMADDR_CID_LOCAL: Final[int]

if sys.platform != "win32" and sys.platform != "darwin":
    IP_TRANSPARENT: Final[int]
if sys.platform != "win32" and sys.platform != "darwin" and sys.version_info >= (3, 11):
    IP_BIND_ADDRESS_NO_PORT: Final[int]
if sys.version_info >= (3, 12):
    IP_ADD_SOURCE_MEMBERSHIP: Final[int]
    IP_BLOCK_SOURCE: Final[int]
    IP_DROP_SOURCE_MEMBERSHIP: Final[int]
    IP_PKTINFO: Final[int]
    IP_UNBLOCK_SOURCE: Final[int]

IPV6_CHECKSUM: Final[int]
IPV6_JOIN_GROUP: Final[int]
IPV6_LEAVE_GROUP: Final[int]
IPV6_MULTICAST_HOPS: Final[int]
IPV6_MULTICAST_IF: Final[int]
IPV6_MULTICAST_LOOP: Final[int]
IPV6_RECVTCLASS: Final[int]
IPV6_TCLASS: Final[int]
IPV6_UNICAST_HOPS: Final[int]
IPV6_V6ONLY: Final[int]
IPV6_DONTFRAG: Final[int]
IPV6_HOPLIMIT: Final[int]
IPV6_HOPOPTS: Final[int]
IPV6_PKTINFO: Final[int]
IPV6_RECVRTHDR: Final[int]
IPV6_RTHDR: Final[int]
if sys.platform != "win32":
    IPV6_RTHDR_TYPE_0: Final[int]
    IPV6_DSTOPTS: Final[int]
    IPV6_NEXTHOP: Final[int]
    IPV6_PATHMTU: Final[int]
    IPV6_RECVDSTOPTS: Final[int]
    IPV6_RECVHOPLIMIT: Final[int]
    IPV6_RECVHOPOPTS: Final[int]
    IPV6_RECVPATHMTU: Final[int]
    IPV6_RECVPKTINFO: Final[int]
    IPV6_RTHDRDSTOPTS: Final[int]

if sys.platform != "win32" and sys.platform != "linux":
    IPV6_USE_MIN_MTU: Final[int]

EAI_AGAIN: Final[int]
EAI_BADFLAGS: Final[int]
EAI_FAIL: Final[int]
EAI_FAMILY: Final[int]
EAI_MEMORY: Final[int]
EAI_NODATA: Final[int]
EAI_NONAME: Final[int]
EAI_SERVICE: Final[int]
EAI_SOCKTYPE: Final[int]
if sys.platform != "win32":
    EAI_ADDRFAMILY: Final[int]
    EAI_OVERFLOW: Final[int]
    EAI_SYSTEM: Final[int]
if sys.platform != "win32" and sys.platform != "linux":
    EAI_BADHINTS: Final[int]
    EAI_MAX: Final[int]
    EAI_PROTOCOL: Final[int]

AI_ADDRCONFIG: Final[int]
AI_ALL: Final[int]
AI_CANONNAME: Final[int]
AI_NUMERICHOST: Final[int]
AI_NUMERICSERV: Final[int]
AI_PASSIVE: Final[int]
AI_V4MAPPED: Final[int]
if sys.platform != "win32" and sys.platform != "linux":
    AI_DEFAULT: Final[int]
    AI_MASK: Final[int]
    AI_V4MAPPED_CFG: Final[int]

NI_DGRAM: Final[int]
NI_MAXHOST: Final[int]
NI_MAXSERV: Final[int]
NI_NAMEREQD: Final[int]
NI_NOFQDN: Final[int]
NI_NUMERICHOST: Final[int]
NI_NUMERICSERV: Final[int]
if sys.platform == "linux" and sys.version_info >= (3, 13):
    NI_IDN: Final[int]

TCP_FASTOPEN: Final[int]
TCP_KEEPCNT: Final[int]
TCP_KEEPINTVL: Final[int]
TCP_MAXSEG: Final[int]
TCP_NODELAY: Final[int]
if sys.platform != "win32":
    TCP_NOTSENT_LOWAT: Final[int]
if sys.platform != "darwin":
    TCP_KEEPIDLE: Final[int]
if sys.version_info >= (3, 10) and sys.platform == "darwin":
    TCP_KEEPALIVE: Final[int]
if sys.version_info >= (3, 11) and sys.platform == "darwin":
    TCP_CONNECTION_INFO: Final[int]

if sys.platform != "win32" and sys.platform != "darwin":
    TCP_CONGESTION: Final[int]
    TCP_CORK: Final[int]
    TCP_DEFER_ACCEPT: Final[int]
    TCP_INFO: Final[int]
    TCP_LINGER2: Final[int]
    TCP_QUICKACK: Final[int]
    TCP_SYNCNT: Final[int]
    TCP_USER_TIMEOUT: Final[int]
    TCP_WINDOW_CLAMP: Final[int]
if sys.platform == "linux" and sys.version_info >= (3, 12):
    TCP_CC_INFO: Final[int]
    TCP_FASTOPEN_CONNECT: Final[int]
    TCP_FASTOPEN_KEY: Final[int]
    TCP_FASTOPEN_NO_COOKIE: Final[int]
    TCP_INQ: Final[int]
    TCP_MD5SIG: Final[int]
    TCP_MD5SIG_EXT: Final[int]
    TCP_QUEUE_SEQ: Final[int]
    TCP_REPAIR: Final[int]
    TCP_REPAIR_OPTIONS: Final[int]
    TCP_REPAIR_QUEUE: Final[int]
    TCP_REPAIR_WINDOW: Final[int]
    TCP_SAVED_SYN: Final[int]
    TCP_SAVE_SYN: Final[int]
    TCP_THIN_DUPACK: Final[int]
    TCP_THIN_LINEAR_TIMEOUTS: Final[int]
    TCP_TIMESTAMP: Final[int]
    TCP_TX_DELAY: Final[int]
    TCP_ULP: Final[int]
    TCP_ZEROCOPY_RECEIVE: Final[int]

# --------------------
# Specifically documented constants
# --------------------

if sys.platform == "linux":
    # Availability: Linux >= 2.6.25, NetBSD >= 8
    AF_CAN: Final[int]
    PF_CAN: Final[int]
    SOL_CAN_BASE: Final[int]
    SOL_CAN_RAW: Final[int]
    CAN_EFF_FLAG: Final[int]
    CAN_EFF_MASK: Final[int]
    CAN_ERR_FLAG: Final[int]
    CAN_ERR_MASK: Final[int]
    CAN_RAW: Final[int]
    CAN_RAW_FILTER: Final[int]
    CAN_RAW_LOOPBACK: Final[int]
    CAN_RAW_RECV_OWN_MSGS: Final[int]
    CAN_RTR_FLAG: Final[int]
    CAN_SFF_MASK: Final[int]
    if sys.version_info < (3, 11):
        CAN_RAW_ERR_FILTER: Final[int]

if sys.platform == "linux":
    # Availability: Linux >= 2.6.25
    CAN_BCM: Final[int]
    CAN_BCM_TX_SETUP: Final[int]
    CAN_BCM_TX_DELETE: Final[int]
    CAN_BCM_TX_READ: Final[int]
    CAN_BCM_TX_SEND: Final[int]
    CAN_BCM_RX_SETUP: Final[int]
    CAN_BCM_RX_DELETE: Final[int]
    CAN_BCM_RX_READ: Final[int]
    CAN_BCM_TX_STATUS: Final[int]
    CAN_BCM_TX_EXPIRED: Final[int]
    CAN_BCM_RX_STATUS: Final[int]
    CAN_BCM_RX_TIMEOUT: Final[int]
    CAN_BCM_RX_CHANGED: Final[int]
    CAN_BCM_SETTIMER: Final[int]
    CAN_BCM_STARTTIMER: Final[int]
    CAN_BCM_TX_COUNTEVT: Final[int]
    CAN_BCM_TX_ANNOUNCE: Final[int]
    CAN_BCM_TX_CP_CAN_ID: Final[int]
    CAN_BCM_RX_FILTER_ID: Final[int]
    CAN_BCM_RX_CHECK_DLC: Final[int]
    CAN_BCM_RX_NO_AUTOTIMER: Final[int]
    CAN_BCM_RX_ANNOUNCE_RESUME: Final[int]
    CAN_BCM_TX_RESET_MULTI_IDX: Final[int]
    CAN_BCM_RX_RTR_FRAME: Final[int]
    CAN_BCM_CAN_FD_FRAME: Final[int]

if sys.platform == "linux":
    # Availability: Linux >= 3.6
    CAN_RAW_FD_FRAMES: Final[int]
    # Availability: Linux >= 4.1
    CAN_RAW_JOIN_FILTERS: Final[int]
    # Availability: Linux >= 2.6.25
    CAN_ISOTP: Final[int]
    # Availability: Linux >= 5.4
    CAN_J1939: Final[int]

    J1939_MAX_UNICAST_ADDR: Final[int]
    J1939_IDLE_ADDR: Final[int]
    J1939_NO_ADDR: Final[int]
    J1939_NO_NAME: Final[int]
    J1939_PGN_REQUEST: Final[int]
    J1939_PGN_ADDRESS_CLAIMED: Final[int]
    J1939_PGN_ADDRESS_COMMANDED: Final[int]
    J1939_PGN_PDU1_MAX: Final[int]
    J1939_PGN_MAX: Final[int]
    J1939_NO_PGN: Final[int]

    SO_J1939_FILTER: Final[int]
    SO_J1939_PROMISC: Final[int]
    SO_J1939_SEND_PRIO: Final[int]
    SO_J1939_ERRQUEUE: Final[int]

    SCM_J1939_DEST_ADDR: Final[int]
    SCM_J1939_DEST_NAME: Final[int]
    SCM_J1939_PRIO: Final[int]
    SCM_J1939_ERRQUEUE: Final[int]

    J1939_NLA_PAD: Final[int]
    J1939_NLA_BYTES_ACKED: Final[int]
    J1939_EE_INFO_NONE: Final[int]
    J1939_EE_INFO_TX_ABORT: Final[int]
    J1939_FILTER_MAX: Final[int]

if sys.version_info >= (3, 12) and sys.platform != "linux" and sys.platform != "win32" and sys.platform != "darwin":
    # Availability: FreeBSD >= 14.0
    AF_DIVERT: Final[int]
    PF_DIVERT: Final[int]

if sys.platform == "linux":
    # Availability: Linux >= 2.2
    AF_PACKET: Final[int]
    PF_PACKET: Final[int]
    PACKET_BROADCAST: Final[int]
    PACKET_FASTROUTE: Final[int]
    PACKET_HOST: Final[int]
    PACKET_LOOPBACK: Final[int]
    PACKET_MULTICAST: Final[int]
    PACKET_OTHERHOST: Final[int]
    PACKET_OUTGOING: Final[int]

if sys.version_info >= (3, 12) and sys.platform == "linux":
    ETH_P_ALL: Final[int]

if sys.platform == "linux":
    # Availability: Linux >= 2.6.30
    AF_RDS: Final[int]
    PF_RDS: Final[int]
    SOL_RDS: Final[int]
    # These are present in include/linux/rds.h but don't always show up
    # here.
    RDS_CANCEL_SENT_TO: Final[int]
    RDS_CMSG_RDMA_ARGS: Final[int]
    RDS_CMSG_RDMA_DEST: Final[int]
    RDS_CMSG_RDMA_MAP: Final[int]
    RDS_CMSG_RDMA_STATUS: Final[int]
    RDS_CONG_MONITOR: Final[int]
    RDS_FREE_MR: Final[int]
    RDS_GET_MR: Final[int]
    RDS_GET_MR_FOR_DEST: Final[int]
    RDS_RDMA_DONTWAIT: Final[int]
    RDS_RDMA_FENCE: Final[int]
    RDS_RDMA_INVALIDATE: Final[int]
    RDS_RDMA_NOTIFY_ME: Final[int]
    RDS_RDMA_READWRITE: Final[int]
    RDS_RDMA_SILENT: Final[int]
    RDS_RDMA_USE_ONCE: Final[int]
    RDS_RECVERR: Final[int]

    # This is supported by CPython but doesn't seem to be a real thing.
    # The closest existing constant in rds.h is RDS_CMSG_CONG_UPDATE
    # RDS_CMSG_RDMA_UPDATE: Final[int]

if sys.platform == "win32":
    SIO_RCVALL: Final[int]
    SIO_KEEPALIVE_VALS: Final[int]
    SIO_LOOPBACK_FAST_PATH: Final[int]
    RCVALL_MAX: Final[int]
    RCVALL_OFF: Final[int]
    RCVALL_ON: Final[int]
    RCVALL_SOCKETLEVELONLY: Final[int]

if sys.platform == "linux":
    AF_TIPC: Final[int]
    SOL_TIPC: Final[int]
    TIPC_ADDR_ID: Final[int]
    TIPC_ADDR_NAME: Final[int]
    TIPC_ADDR_NAMESEQ: Final[int]
    TIPC_CFG_SRV: Final[int]
    TIPC_CLUSTER_SCOPE: Final[int]
    TIPC_CONN_TIMEOUT: Final[int]
    TIPC_CRITICAL_IMPORTANCE: Final[int]
    TIPC_DEST_DROPPABLE: Final[int]
    TIPC_HIGH_IMPORTANCE: Final[int]
    TIPC_IMPORTANCE: Final[int]
    TIPC_LOW_IMPORTANCE: Final[int]
    TIPC_MEDIUM_IMPORTANCE: Final[int]
    TIPC_NODE_SCOPE: Final[int]
    TIPC_PUBLISHED: Final[int]
    TIPC_SRC_DROPPABLE: Final[int]
    TIPC_SUBSCR_TIMEOUT: Final[int]
    TIPC_SUB_CANCEL: Final[int]
    TIPC_SUB_PORTS: Final[int]
    TIPC_SUB_SERVICE: Final[int]
    TIPC_TOP_SRV: Final[int]
    TIPC_WAIT_FOREVER: Final[int]
    TIPC_WITHDRAWN: Final[int]
    TIPC_ZONE_SCOPE: Final[int]

if sys.platform == "linux":
    # Availability: Linux >= 2.6.38
    AF_ALG: Final[int]
    SOL_ALG: Final[int]
    ALG_OP_DECRYPT: Final[int]
    ALG_OP_ENCRYPT: Final[int]
    ALG_OP_SIGN: Final[int]
    ALG_OP_VERIFY: Final[int]
    ALG_SET_AEAD_ASSOCLEN: Final[int]
    ALG_SET_AEAD_AUTHSIZE: Final[int]
    ALG_SET_IV: Final[int]
    ALG_SET_KEY: Final[int]
    ALG_SET_OP: Final[int]
    ALG_SET_PUBKEY: Final[int]

if sys.platform == "linux":
    # Availability: Linux >= 4.8 (or maybe 3.9, CPython docs are confusing)
    AF_VSOCK: Final[int]
    IOCTL_VM_SOCKETS_GET_LOCAL_CID: Final = 0x7B9
    VMADDR_CID_ANY: Final = 0xFFFFFFFF
    VMADDR_CID_HOST: Final = 2
    VMADDR_PORT_ANY: Final = 0xFFFFFFFF
    SO_VM_SOCKETS_BUFFER_MAX_SIZE: Final = 2
    SO_VM_SOCKETS_BUFFER_SIZE: Final = 0
    SO_VM_SOCKETS_BUFFER_MIN_SIZE: Final = 1
    VM_SOCKETS_INVALID_VERSION: Final = 0xFFFFFFFF  # undocumented

# Documented as only available on BSD, macOS, but empirically sometimes
# available on Windows
if sys.platform != "linux":
    AF_LINK: Final[int]

has_ipv6: bool

if sys.platform != "darwin" and sys.platform != "linux":
    BDADDR_ANY: Final = "00:00:00:00:00:00"
    BDADDR_LOCAL: Final = "00:00:00:FF:FF:FF"

if sys.platform != "win32" and sys.platform != "darwin" and sys.platform != "linux":
    HCI_FILTER: Final[int]  # not in NetBSD or DragonFlyBSD
    HCI_TIME_STAMP: Final[int]  # not in FreeBSD, NetBSD, or DragonFlyBSD
    HCI_DATA_DIR: Final[int]  # not in FreeBSD, NetBSD, or DragonFlyBSD

if sys.platform == "linux":
    AF_QIPCRTR: Final[int]  # Availability: Linux >= 4.7

if sys.version_info >= (3, 11) and sys.platform != "linux" and sys.platform != "win32" and sys.platform != "darwin":
    # FreeBSD
    SCM_CREDS2: Final[int]
    LOCAL_CREDS: Final[int]
    LOCAL_CREDS_PERSISTENT: Final[int]

if sys.version_info >= (3, 11) and sys.platform == "linux":
    SO_INCOMING_CPU: Final[int]  # Availability: Linux >= 3.9

if sys.version_info >= (3, 12) and sys.platform == "win32":
    # Availability: Windows
    AF_HYPERV: Final[int]
    HV_PROTOCOL_RAW: Final[int]
    HVSOCKET_CONNECT_TIMEOUT: Final[int]
    HVSOCKET_CONNECT_TIMEOUT_MAX: Final[int]
    HVSOCKET_CONNECTED_SUSPEND: Final[int]
    HVSOCKET_ADDRESS_FLAG_PASSTHRU: Final[int]
    HV_GUID_ZERO: Final = "00000000-0000-0000-0000-000000000000"
    HV_GUID_WILDCARD: Final = "00000000-0000-0000-0000-000000000000"
    HV_GUID_BROADCAST: Final = "FFFFFFFF-FFFF-FFFF-FFFF-FFFFFFFFFFFF"
    HV_GUID_CHILDREN: Final = "90DB8B89-0D35-4F79-8CE9-49EA0AC8B7CD"
    HV_GUID_LOOPBACK: Final = "E0E16197-DD56-4A10-9195-5EE7A155A838"
    HV_GUID_PARENT: Final = "A42E7CDA-D03F-480C-9CC2-A4DE20ABB878"

if sys.version_info >= (3, 12):
    if sys.platform != "win32":
        # Availability: Linux, FreeBSD, macOS
        ETHERTYPE_ARP: Final[int]
        ETHERTYPE_IP: Final[int]
        ETHERTYPE_IPV6: Final[int]
        ETHERTYPE_VLAN: Final[int]

# --------------------
# Semi-documented constants
# These are alluded to under the "Socket families" section in the docs
# https://docs.python.org/3/library/socket.html#socket-families
# --------------------

if sys.platform == "linux":
    # Netlink is defined by Linux
    AF_NETLINK: Final[int]
    NETLINK_CRYPTO: Final[int]
    NETLINK_DNRTMSG: Final[int]
    NETLINK_FIREWALL: Final[int]
    NETLINK_IP6_FW: Final[int]
    NETLINK_NFLOG: Final[int]
    NETLINK_ROUTE: Final[int]
    NETLINK_USERSOCK: Final[int]
    NETLINK_XFRM: Final[int]
    # Technically still supported by CPython
    # NETLINK_ARPD: Final[int]  # linux 2.0 to 2.6.12 (EOL August 2005)
    # NETLINK_ROUTE6: Final[int]  # linux 2.2 to 2.6.12 (EOL August 2005)
    # NETLINK_SKIP: Final[int]  # linux 2.0 to 2.6.12 (EOL August 2005)
    # NETLINK_TAPBASE: Final[int]  # linux 2.2 to 2.6.12 (EOL August 2005)
    # NETLINK_TCPDIAG: Final[int]  # linux 2.6.0 to 2.6.13 (EOL December 2005)
    # NETLINK_W1: Final[int]  # linux 2.6.13 to 2.6.17 (EOL October 2006)

if sys.platform == "darwin":
    PF_SYSTEM: Final[int]
    SYSPROTO_CONTROL: Final[int]

if sys.platform != "darwin" and sys.platform != "linux":
    AF_BLUETOOTH: Final[int]

if sys.platform != "win32" and sys.platform != "darwin" and sys.platform != "linux":
    # Linux and some BSD support is explicit in the docs
    # Windows and macOS do not support in practice
    BTPROTO_HCI: Final[int]
    BTPROTO_L2CAP: Final[int]
    BTPROTO_SCO: Final[int]  # not in FreeBSD
if sys.platform != "darwin" and sys.platform != "linux":
    BTPROTO_RFCOMM: Final[int]

if sys.platform == "linux":
    UDPLITE_RECV_CSCOV: Final[int]
    UDPLITE_SEND_CSCOV: Final[int]

# --------------------
# Documented under socket.shutdown
# --------------------
SHUT_RD: Final[int]
SHUT_RDWR: Final[int]
SHUT_WR: Final[int]

# --------------------
# Undocumented constants
# --------------------

# Undocumented address families
AF_APPLETALK: Final[int]
AF_DECnet: Final[int]
AF_IPX: Final[int]
AF_SNA: Final[int]

if sys.platform != "win32":
    AF_ROUTE: Final[int]

if sys.platform == "darwin":
    AF_SYSTEM: Final[int]

if sys.platform != "darwin":
    AF_IRDA: Final[int]

if sys.platform != "win32" and sys.platform != "darwin":
    AF_ASH: Final[int]
    AF_ATMPVC: Final[int]
    AF_ATMSVC: Final[int]
    AF_AX25: Final[int]
    AF_BRIDGE: Final[int]
    AF_ECONET: Final[int]
    AF_KEY: Final[int]
    AF_LLC: Final[int]
    AF_NETBEUI: Final[int]
    AF_NETROM: Final[int]
    AF_PPPOX: Final[int]
    AF_ROSE: Final[int]
    AF_SECURITY: Final[int]
    AF_WANPIPE: Final[int]
    AF_X25: Final[int]

# Miscellaneous undocumented

if sys.platform != "win32" and sys.platform != "linux":
    LOCAL_PEERCRED: Final[int]

if sys.platform != "win32" and sys.platform != "darwin":
    # Defined in linux socket.h, but this isn't always present for
    # some reason.
    IPX_TYPE: Final[int]

# ===== Classes =====

class socket:
    """
    socket(family=AF_INET, type=SOCK_STREAM, proto=0) -> socket object
    socket(family=-1, type=-1, proto=-1, fileno=None) -> socket object

    Open a socket of the given type.  The family argument specifies the
    address family; it defaults to AF_INET.  The type argument specifies
    whether this is a stream (SOCK_STREAM, this is the default)
    or datagram (SOCK_DGRAM) socket.  The protocol argument defaults to 0,
    specifying the default protocol.  Keyword arguments are accepted.
    The socket is created as non-inheritable.

    When a fileno is passed in, family, type and proto are auto-detected,
    unless they are explicitly set.

    A socket object represents one endpoint of a network connection.

    Methods of socket objects (keyword arguments not allowed):

    _accept() -- accept connection, returning new socket fd and client address
    bind(addr) -- bind the socket to a local address
    close() -- close the socket
    connect(addr) -- connect the socket to a remote address
    connect_ex(addr) -- connect, return an error code instead of an exception
    dup() -- return a new socket fd duplicated from fileno()
    fileno() -- return underlying file descriptor
    getpeername() -- return remote address [*]
    getsockname() -- return local address
    getsockopt(level, optname[, buflen]) -- get socket options
    gettimeout() -- return timeout or None
    listen([n]) -- start listening for incoming connections
    recv(buflen[, flags]) -- receive data
    recv_into(buffer[, nbytes[, flags]]) -- receive data (into a buffer)
    recvfrom(buflen[, flags]) -- receive data and sender's address
    recvfrom_into(buffer[, nbytes, [, flags])
      -- receive data and sender's address (into a buffer)
    sendall(data[, flags]) -- send all data
    send(data[, flags]) -- send data, may not send all of it
    sendto(data[, flags], addr) -- send data to a given address
    setblocking(bool) -- set or clear the blocking I/O flag
    getblocking() -- return True if socket is blocking, False if non-blocking
    setsockopt(level, optname, value[, optlen]) -- set socket options
    settimeout(None | float) -- set or clear the timeout
    shutdown(how) -- shut down traffic in one or both directions

     [*] not available on all platforms!
    """
    @property
    def family(self) -> int:
        """the socket family"""
        ...
    @property
    def type(self) -> int:
        """the socket type"""
        ...
    @property
    def proto(self) -> int:
        """the socket protocol"""
        ...
    # F811: "Redefinition of unused `timeout`"
    @property
    def timeout(self) -> float | None:
        """the socket timeout"""
        ...
    if sys.platform == "win32":
        def __init__(
            self, family: int = ..., type: int = ..., proto: int = 0, fileno: SupportsIndex | bytes | None = None
        ) -> None: ...
    else:
        def __init__(self, family: int = ..., type: int = ..., proto: int = 0, fileno: SupportsIndex | None = None) -> None: ...

    def bind(self, address: _Address, /) -> None:
        """
        bind(address)

        Bind the socket to a local address.  For IP sockets, the address is a
        pair (host, port); the host must refer to the local host. For raw packet
        sockets the address is a tuple (ifname, proto [,pkttype [,hatype [,addr]]])
        """
        ...
    def close(self) -> None:
        """
        close()

        Close the socket.  It cannot be used after this call.
        """
        ...
    def connect(self, address: _Address, /) -> None:
        """
        connect(address)

        Connect the socket to a remote address.  For IP sockets, the address
        is a pair (host, port).
        """
        ...
    def connect_ex(self, address: _Address, /) -> int:
        """
        connect_ex(address) -> errno

        This is like connect(address), but returns an error code (the errno value)
        instead of raising an exception when an error occurs.
        """
        ...
    def detach(self) -> int:
        """
        detach()

        Close the socket object without closing the underlying file descriptor.
        The object cannot be used after this call, but the file descriptor
        can be reused for other purposes.  The file descriptor is returned.
        """
        ...
    def fileno(self) -> int:
        """
        fileno() -> integer

        Return the integer file descriptor of the socket.
        """
        ...
    def getpeername(self) -> _RetAddress:
        """
        getpeername() -> address info

        Return the address of the remote endpoint.  For IP sockets, the address
        info is a pair (hostaddr, port).
        """
        ...
    def getsockname(self) -> _RetAddress:
        """
        getsockname() -> address info

        Return the address of the local endpoint. The format depends on the
        address family. For IPv4 sockets, the address info is a pair
        (hostaddr, port). For IPv6 sockets, the address info is a 4-tuple
        (hostaddr, port, flowinfo, scope_id).
        """
        ...
    @overload
    def getsockopt(self, level: int, optname: int, /) -> int:
        """
        getsockopt(level, option[, buffersize]) -> value

        Get a socket option.  See the Unix manual for level and option.
        If a nonzero buffersize argument is given, the return value is a
        string of that length; otherwise it is an integer.
        """
        ...
    @overload
    def getsockopt(self, level: int, optname: int, buflen: int, /) -> bytes:
        """
        getsockopt(level, option[, buffersize]) -> value

        Get a socket option.  See the Unix manual for level and option.
        If a nonzero buffersize argument is given, the return value is a
        string of that length; otherwise it is an integer.
        """
        ...
    def getblocking(self) -> bool:
        """
        getblocking()

        Returns True if socket is in blocking mode, or False if it
        is in non-blocking mode.
        """
        ...
    def gettimeout(self) -> float | None:
        """
        gettimeout() -> timeout

        Returns the timeout in seconds (float) associated with socket
        operations. A timeout of None indicates that timeouts on socket
        operations are disabled.
        """
        ...
    if sys.platform == "win32":
        def ioctl(self, control: int, option: int | tuple[int, int, int] | bool, /) -> None: ...

<<<<<<< HEAD
    def listen(self, backlog: int = ..., /) -> None:
        """
        listen([backlog])

        Enable a server to accept connections.  If backlog is specified, it must be
        at least 0 (if it is lower, it is set to 0); it specifies the number of
        unaccepted connections that the system will allow before refusing new
        connections. If not specified, a default reasonable value is chosen.
        """
        ...
    def recv(self, bufsize: int, flags: int = ..., /) -> bytes:
        """
        recv(buffersize[, flags]) -> data

        Receive up to buffersize bytes from the socket.  For the optional flags
        argument, see the Unix manual.  When no data is available, block until
        at least one byte is available or until the remote end is closed.  When
        the remote end is closed and all data is read, return the empty string.
        """
        ...
    def recvfrom(self, bufsize: int, flags: int = ..., /) -> tuple[bytes, _RetAddress]:
        """
        recvfrom(buffersize[, flags]) -> (data, address info)

        Like recv(buffersize, flags) but also return the sender's address info.
        """
        ...
    if sys.platform != "win32":
        def recvmsg(self, bufsize: int, ancbufsize: int = ..., flags: int = ..., /) -> tuple[bytes, list[_CMSG], int, Any]:
            """
            recvmsg(bufsize[, ancbufsize[, flags]]) -> (data, ancdata, msg_flags, address)

            Receive normal data (up to bufsize bytes) and ancillary data from the
            socket.  The ancbufsize argument sets the size in bytes of the
            internal buffer used to receive the ancillary data; it defaults to 0,
            meaning that no ancillary data will be received.  Appropriate buffer
            sizes for ancillary data can be calculated using CMSG_SPACE() or
            CMSG_LEN(), and items which do not fit into the buffer might be
            truncated or discarded.  The flags argument defaults to 0 and has the
            same meaning as for recv().

            The return value is a 4-tuple: (data, ancdata, msg_flags, address).
            The data item is a bytes object holding the non-ancillary data
            received.  The ancdata item is a list of zero or more tuples
            (cmsg_level, cmsg_type, cmsg_data) representing the ancillary data
            (control messages) received: cmsg_level and cmsg_type are integers
            specifying the protocol level and protocol-specific type respectively,
            and cmsg_data is a bytes object holding the associated data.  The
            msg_flags item is the bitwise OR of various flags indicating
            conditions on the received message; see your system documentation for
            details.  If the receiving socket is unconnected, address is the
            address of the sending socket, if available; otherwise, its value is
            unspecified.

            If recvmsg() raises an exception after the system call returns, it
            will first attempt to close any file descriptors received via the
            SCM_RIGHTS mechanism.
            """
            ...
        def recvmsg_into(
            self, buffers: Iterable[WriteableBuffer], ancbufsize: int = ..., flags: int = ..., /
        ) -> tuple[int, list[_CMSG], int, Any]:
            """
            recvmsg_into(buffers[, ancbufsize[, flags]]) -> (nbytes, ancdata, msg_flags, address)

            Receive normal data and ancillary data from the socket, scattering the
            non-ancillary data into a series of buffers.  The buffers argument
            must be an iterable of objects that export writable buffers
            (e.g. bytearray objects); these will be filled with successive chunks
            of the non-ancillary data until it has all been written or there are
            no more buffers.  The ancbufsize argument sets the size in bytes of
            the internal buffer used to receive the ancillary data; it defaults to
            0, meaning that no ancillary data will be received.  Appropriate
            buffer sizes for ancillary data can be calculated using CMSG_SPACE()
            or CMSG_LEN(), and items which do not fit into the buffer might be
            truncated or discarded.  The flags argument defaults to 0 and has the
            same meaning as for recv().

            The return value is a 4-tuple: (nbytes, ancdata, msg_flags, address).
            The nbytes item is the total number of bytes of non-ancillary data
            written into the buffers.  The ancdata item is a list of zero or more
            tuples (cmsg_level, cmsg_type, cmsg_data) representing the ancillary
            data (control messages) received: cmsg_level and cmsg_type are
            integers specifying the protocol level and protocol-specific type
            respectively, and cmsg_data is a bytes object holding the associated
            data.  The msg_flags item is the bitwise OR of various flags
            indicating conditions on the received message; see your system
            documentation for details.  If the receiving socket is unconnected,
            address is the address of the sending socket, if available; otherwise,
            its value is unspecified.

            If recvmsg_into() raises an exception after the system call returns,
            it will first attempt to close any file descriptors received via the
            SCM_RIGHTS mechanism.
            """
            ...

    def recvfrom_into(self, buffer: WriteableBuffer, nbytes: int = ..., flags: int = ...) -> tuple[int, _RetAddress]:
        """
        recvfrom_into(buffer[, nbytes[, flags]]) -> (nbytes, address info)

        Like recv_into(buffer[, nbytes[, flags]]) but also return the sender's address info.
        """
        ...
    def recv_into(self, buffer: WriteableBuffer, nbytes: int = ..., flags: int = ...) -> int:
        """
        recv_into(buffer, [nbytes[, flags]]) -> nbytes_read

        A version of recv() that stores its data into a buffer rather than creating
        a new string.  Receive up to buffersize bytes from the socket.  If buffersize
        is not specified (or 0), receive up to the size available in the given buffer.

        See recv() for documentation about the flags.
        """
        ...
    def send(self, data: ReadableBuffer, flags: int = ..., /) -> int:
        """
        send(data[, flags]) -> count

        Send a data string to the socket.  For the optional flags
        argument, see the Unix manual.  Return the number of bytes
        sent; this may be less than len(data) if the network is busy.
        """
        ...
    def sendall(self, data: ReadableBuffer, flags: int = ..., /) -> None:
        """
        sendall(data[, flags])

        Send a data string to the socket.  For the optional flags
        argument, see the Unix manual.  This calls send() repeatedly
        until all data is sent.  If an error occurs, it's impossible
        to tell how much data has been sent.
        """
        ...
=======
    def listen(self, backlog: int = ..., /) -> None: ...
    def recv(self, bufsize: int, flags: int = 0, /) -> bytes: ...
    def recvfrom(self, bufsize: int, flags: int = 0, /) -> tuple[bytes, _RetAddress]: ...
    if sys.platform != "win32":
        def recvmsg(self, bufsize: int, ancbufsize: int = 0, flags: int = 0, /) -> tuple[bytes, list[_CMSG], int, Any]: ...
        def recvmsg_into(
            self, buffers: Iterable[WriteableBuffer], ancbufsize: int = 0, flags: int = 0, /
        ) -> tuple[int, list[_CMSG], int, Any]: ...

    def recvfrom_into(self, buffer: WriteableBuffer, nbytes: int = 0, flags: int = 0) -> tuple[int, _RetAddress]: ...
    def recv_into(self, buffer: WriteableBuffer, nbytes: int = 0, flags: int = 0) -> int: ...
    def send(self, data: ReadableBuffer, flags: int = 0, /) -> int: ...
    def sendall(self, data: ReadableBuffer, flags: int = 0, /) -> None: ...
>>>>>>> 91ba0da4
    @overload
    def sendto(self, data: ReadableBuffer, address: _Address, /) -> int:
        """
        sendto(data[, flags], address) -> count

        Like send(data, flags) but allows specifying the destination address.
        For IP sockets, the address is a pair (hostaddr, port).
        """
        ...
    @overload
    def sendto(self, data: ReadableBuffer, flags: int, address: _Address, /) -> int:
        """
        sendto(data[, flags], address) -> count

        Like send(data, flags) but allows specifying the destination address.
        For IP sockets, the address is a pair (hostaddr, port).
        """
        ...
    if sys.platform != "win32":
        def sendmsg(
            self,
            buffers: Iterable[ReadableBuffer],
            ancdata: Iterable[_CMSGArg] = ...,
            flags: int = 0,
            address: _Address | None = None,
            /,
        ) -> int:
            """
            sendmsg(buffers[, ancdata[, flags[, address]]]) -> count

            Send normal and ancillary data to the socket, gathering the
            non-ancillary data from a series of buffers and concatenating it into
            a single message.  The buffers argument specifies the non-ancillary
            data as an iterable of bytes-like objects (e.g. bytes objects).
            The ancdata argument specifies the ancillary data (control messages)
            as an iterable of zero or more tuples (cmsg_level, cmsg_type,
            cmsg_data), where cmsg_level and cmsg_type are integers specifying the
            protocol level and protocol-specific type respectively, and cmsg_data
            is a bytes-like object holding the associated data.  The flags
            argument defaults to 0 and has the same meaning as for send().  If
            address is supplied and not None, it sets a destination address for
            the message.  The return value is the number of bytes of non-ancillary
            data sent.
            """
            ...
    if sys.platform == "linux":
        def sendmsg_afalg(
            self, msg: Iterable[ReadableBuffer] = ..., *, op: int, iv: Any = ..., assoclen: int = ..., flags: int = 0
        ) -> int: ...

    def setblocking(self, flag: bool, /) -> None:
        """
        setblocking(flag)

        Set the socket to blocking (flag is true) or non-blocking (false).
        setblocking(True) is equivalent to settimeout(None);
        setblocking(False) is equivalent to settimeout(0.0).
        """
        ...
    def settimeout(self, value: float | None, /) -> None:
        """
        settimeout(timeout)

        Set a timeout on socket operations.  'timeout' can be a float,
        giving in seconds, or None.  Setting a timeout of None disables
        the timeout feature and is equivalent to setblocking(1).
        Setting a timeout of zero is the same as setblocking(0).
        """
        ...
    @overload
    def setsockopt(self, level: int, optname: int, value: int | ReadableBuffer, /) -> None:
        """
        setsockopt(level, option, value: int)
        setsockopt(level, option, value: buffer)
        setsockopt(level, option, None, optlen: int)

        Set a socket option.  See the Unix manual for level and option.
        The value argument can either be an integer, a string buffer, or
        None, optlen.
        """
        ...
    @overload
    def setsockopt(self, level: int, optname: int, value: None, optlen: int, /) -> None:
        """
        setsockopt(level, option, value: int)
        setsockopt(level, option, value: buffer)
        setsockopt(level, option, None, optlen: int)

        Set a socket option.  See the Unix manual for level and option.
        The value argument can either be an integer, a string buffer, or
        None, optlen.
        """
        ...
    if sys.platform == "win32":
        def share(self, process_id: int, /) -> bytes: ...

    def shutdown(self, how: int, /) -> None:
        """
        shutdown(flag)

        Shut down the reading side of the socket (flag == SHUT_RD), the writing side
        of the socket (flag == SHUT_WR), or both ends (flag == SHUT_RDWR).
        """
        ...

SocketType = socket

# ===== Functions =====

def close(fd: SupportsIndex, /) -> None:
    """
    close(integer) -> None

    Close an integer socket file descriptor.  This is like os.close(), but for
    sockets; on some platforms os.close() won't work for socket file descriptors.
    """
    ...
def dup(fd: SupportsIndex, /) -> int:
    """
    dup(integer) -> integer

    Duplicate an integer socket file descriptor.  This is like os.dup(), but for
    sockets; on some platforms os.dup() won't work for socket file descriptors.
    """
    ...

# the 5th tuple item is an address
def getaddrinfo(
<<<<<<< HEAD
    host: bytes | str | None,
    port: bytes | str | int | None,
    family: int = ...,
    type: int = ...,
    proto: int = ...,
    flags: int = ...,
) -> list[tuple[int, int, int, str, tuple[str, int] | tuple[str, int, int, int] | tuple[int, bytes]]]:
    """
    getaddrinfo(host, port [, family, type, proto, flags])
        -> list of (family, type, proto, canonname, sockaddr)

    Resolve host and port into addrinfo struct.
    """
    ...
def gethostbyname(hostname: str, /) -> str:
    """
    gethostbyname(host) -> address

    Return the IP address (a string of the form '255.255.255.255') for a host.
    """
    ...
def gethostbyname_ex(hostname: str, /) -> tuple[str, list[str], list[str]]:
    """
    gethostbyname_ex(host) -> (name, aliaslist, addresslist)

    Return the true host name, a list of aliases, and a list of IP addresses,
    for a host.  The host argument is a string giving a host name or IP number.
    """
    ...
def gethostname() -> str:
    """
    gethostname() -> string

    Return the current host name.
    """
    ...
def gethostbyaddr(ip_address: str, /) -> tuple[str, list[str], list[str]]:
    """
    gethostbyaddr(host) -> (name, aliaslist, addresslist)

    Return the true host name, a list of aliases, and a list of IP addresses,
    for a host.  The host argument is a string giving a host name or IP number.
    """
    ...
def getnameinfo(sockaddr: tuple[str, int] | tuple[str, int, int, int] | tuple[int, bytes], flags: int, /) -> tuple[str, str]:
    """
    getnameinfo(sockaddr, flags) --> (host, port)

    Get host and port for a sockaddr.
    """
    ...
def getprotobyname(protocolname: str, /) -> int:
    """
    getprotobyname(name) -> integer

    Return the protocol number for the named protocol.  (Rarely used.)
    """
    ...
def getservbyname(servicename: str, protocolname: str = ..., /) -> int:
    """
    getservbyname(servicename[, protocolname]) -> integer

    Return a port number from a service name and protocol name.
    The optional protocol name, if given, should be 'tcp' or 'udp',
    otherwise any protocol will match.
    """
    ...
def getservbyport(port: int, protocolname: str = ..., /) -> str:
    """
    getservbyport(port[, protocolname]) -> string

    Return the service name from a port number and protocol name.
    The optional protocol name, if given, should be 'tcp' or 'udp',
    otherwise any protocol will match.
    """
    ...
def ntohl(x: int, /) -> int:
    """
    ntohl(integer) -> integer

    Convert a 32-bit integer from network to host byte order.
    """
    ...
def ntohs(x: int, /) -> int:
    """Convert a 16-bit unsigned integer from network to host byte order."""
    ...
def htonl(x: int, /) -> int:
    """
    htonl(integer) -> integer

    Convert a 32-bit integer from host to network byte order.
    """
    ...
def htons(x: int, /) -> int:
    """Convert a 16-bit unsigned integer from host to network byte order."""
    ...
def inet_aton(ip_addr: str, /) -> bytes:
    """Convert an IP address in string format (123.45.67.89) to the 32-bit packed binary format used in low-level network functions."""
    ...
def inet_ntoa(packed_ip: ReadableBuffer, /) -> str:
    """Convert an IP address from 32-bit packed binary format to string format."""
    ...
def inet_pton(address_family: int, ip_string: str, /) -> bytes:
    """
    inet_pton(af, ip) -> packed IP address string

    Convert an IP address from string format to a packed string suitable
    for use with low-level network functions.
    """
    ...
def inet_ntop(address_family: int, packed_ip: ReadableBuffer, /) -> str:
    """
    inet_ntop(af, packed_ip) -> string formatted IP address

    Convert a packed IP address of the given family to string format.
    """
    ...
def getdefaulttimeout() -> float | None:
    """
    getdefaulttimeout() -> timeout

    Returns the default timeout in seconds (float) for new socket objects.
    A value of None indicates that new socket objects have no timeout.
    When the socket module is first imported, the default is None.
    """
    ...
=======
    host: bytes | str | None, port: bytes | str | int | None, family: int = ..., type: int = 0, proto: int = 0, flags: int = 0
) -> list[tuple[int, int, int, str, tuple[str, int] | tuple[str, int, int, int] | tuple[int, bytes]]]: ...
def gethostbyname(hostname: str, /) -> str: ...
def gethostbyname_ex(hostname: str, /) -> tuple[str, list[str], list[str]]: ...
def gethostname() -> str: ...
def gethostbyaddr(ip_address: str, /) -> tuple[str, list[str], list[str]]: ...
def getnameinfo(sockaddr: tuple[str, int] | tuple[str, int, int, int] | tuple[int, bytes], flags: int, /) -> tuple[str, str]: ...
def getprotobyname(protocolname: str, /) -> int: ...
def getservbyname(servicename: str, protocolname: str = ..., /) -> int: ...
def getservbyport(port: int, protocolname: str = ..., /) -> str: ...
def ntohl(x: int, /) -> int: ...  # param & ret val are 32-bit ints
def ntohs(x: int, /) -> int: ...  # param & ret val are 16-bit ints
def htonl(x: int, /) -> int: ...  # param & ret val are 32-bit ints
def htons(x: int, /) -> int: ...  # param & ret val are 16-bit ints
def inet_aton(ip_addr: str, /) -> bytes: ...  # ret val 4 bytes in length
def inet_ntoa(packed_ip: ReadableBuffer, /) -> str: ...
def inet_pton(address_family: int, ip_string: str, /) -> bytes: ...
def inet_ntop(address_family: int, packed_ip: ReadableBuffer, /) -> str: ...
def getdefaulttimeout() -> float | None: ...
>>>>>>> 91ba0da4

# F811: "Redefinition of unused `timeout`"
def setdefaulttimeout(timeout: float | None, /) -> None:
    """
    setdefaulttimeout(timeout)

<<<<<<< HEAD
    Set the default timeout in seconds (float) for new socket objects.
    A value of None indicates that new socket objects have no timeout.
    When the socket module is first imported, the default is None.
    """
    ...
=======
if sys.platform != "win32":
    def sethostname(name: str, /) -> None: ...
    def CMSG_LEN(length: int, /) -> int: ...
    def CMSG_SPACE(length: int, /) -> int: ...
    def socketpair(family: int = ..., type: int = ..., proto: int = 0, /) -> tuple[socket, socket]: ...
>>>>>>> 91ba0da4

if sys.platform != "win32":
    def sethostname(name: str, /) -> None:
        """
        sethostname(name)

        Sets the hostname to name.
        """
        ...
    def CMSG_LEN(length: int, /) -> int:
        """
        CMSG_LEN(length) -> control message length

        Return the total length, without trailing padding, of an ancillary
        data item with associated data of the given length.  This value can
        often be used as the buffer size for recvmsg() to receive a single
        item of ancillary data, but RFC 3542 requires portable applications to
        use CMSG_SPACE() and thus include space for padding, even when the
        item will be the last in the buffer.  Raises OverflowError if length
        is outside the permissible range of values.
        """
        ...
    def CMSG_SPACE(length: int, /) -> int:
        """
        CMSG_SPACE(length) -> buffer size

        Return the buffer size needed for recvmsg() to receive an ancillary
        data item with associated data of the given length, along with any
        trailing padding.  The buffer space needed to receive multiple items
        is the sum of the CMSG_SPACE() values for their associated data
        lengths.  Raises OverflowError if length is outside the permissible
        range of values.
        """
        ...
    def socketpair(family: int = ..., type: int = ..., proto: int = ..., /) -> tuple[socket, socket]:
        """
        socketpair([family[, type [, proto]]]) -> (socket object, socket object)

        Create a pair of socket objects from the sockets returned by the platform
        socketpair() function.
        The arguments are the same as for socket() except the default family is
        AF_UNIX if defined on the platform; otherwise, the default is AF_INET.
        """
        ...

def if_nameindex() -> list[tuple[int, str]]:
    """
    if_nameindex()

    Returns a list of network interface information (index, name) tuples.
    """
    ...
def if_nametoindex(oname: str, /) -> int:
    """Returns the interface index corresponding to the interface name if_name."""
    ...

if sys.version_info >= (3, 14):
    def if_indextoname(if_index: int, /) -> str: ...

else:
    def if_indextoname(index: int, /) -> str:
        """
        if_indextoname(if_index)

        Returns the interface name corresponding to the interface index if_index.
        """
        ...

CAPI: CapsuleType<|MERGE_RESOLUTION|>--- conflicted
+++ resolved
@@ -914,142 +914,6 @@
     if sys.platform == "win32":
         def ioctl(self, control: int, option: int | tuple[int, int, int] | bool, /) -> None: ...
 
-<<<<<<< HEAD
-    def listen(self, backlog: int = ..., /) -> None:
-        """
-        listen([backlog])
-
-        Enable a server to accept connections.  If backlog is specified, it must be
-        at least 0 (if it is lower, it is set to 0); it specifies the number of
-        unaccepted connections that the system will allow before refusing new
-        connections. If not specified, a default reasonable value is chosen.
-        """
-        ...
-    def recv(self, bufsize: int, flags: int = ..., /) -> bytes:
-        """
-        recv(buffersize[, flags]) -> data
-
-        Receive up to buffersize bytes from the socket.  For the optional flags
-        argument, see the Unix manual.  When no data is available, block until
-        at least one byte is available or until the remote end is closed.  When
-        the remote end is closed and all data is read, return the empty string.
-        """
-        ...
-    def recvfrom(self, bufsize: int, flags: int = ..., /) -> tuple[bytes, _RetAddress]:
-        """
-        recvfrom(buffersize[, flags]) -> (data, address info)
-
-        Like recv(buffersize, flags) but also return the sender's address info.
-        """
-        ...
-    if sys.platform != "win32":
-        def recvmsg(self, bufsize: int, ancbufsize: int = ..., flags: int = ..., /) -> tuple[bytes, list[_CMSG], int, Any]:
-            """
-            recvmsg(bufsize[, ancbufsize[, flags]]) -> (data, ancdata, msg_flags, address)
-
-            Receive normal data (up to bufsize bytes) and ancillary data from the
-            socket.  The ancbufsize argument sets the size in bytes of the
-            internal buffer used to receive the ancillary data; it defaults to 0,
-            meaning that no ancillary data will be received.  Appropriate buffer
-            sizes for ancillary data can be calculated using CMSG_SPACE() or
-            CMSG_LEN(), and items which do not fit into the buffer might be
-            truncated or discarded.  The flags argument defaults to 0 and has the
-            same meaning as for recv().
-
-            The return value is a 4-tuple: (data, ancdata, msg_flags, address).
-            The data item is a bytes object holding the non-ancillary data
-            received.  The ancdata item is a list of zero or more tuples
-            (cmsg_level, cmsg_type, cmsg_data) representing the ancillary data
-            (control messages) received: cmsg_level and cmsg_type are integers
-            specifying the protocol level and protocol-specific type respectively,
-            and cmsg_data is a bytes object holding the associated data.  The
-            msg_flags item is the bitwise OR of various flags indicating
-            conditions on the received message; see your system documentation for
-            details.  If the receiving socket is unconnected, address is the
-            address of the sending socket, if available; otherwise, its value is
-            unspecified.
-
-            If recvmsg() raises an exception after the system call returns, it
-            will first attempt to close any file descriptors received via the
-            SCM_RIGHTS mechanism.
-            """
-            ...
-        def recvmsg_into(
-            self, buffers: Iterable[WriteableBuffer], ancbufsize: int = ..., flags: int = ..., /
-        ) -> tuple[int, list[_CMSG], int, Any]:
-            """
-            recvmsg_into(buffers[, ancbufsize[, flags]]) -> (nbytes, ancdata, msg_flags, address)
-
-            Receive normal data and ancillary data from the socket, scattering the
-            non-ancillary data into a series of buffers.  The buffers argument
-            must be an iterable of objects that export writable buffers
-            (e.g. bytearray objects); these will be filled with successive chunks
-            of the non-ancillary data until it has all been written or there are
-            no more buffers.  The ancbufsize argument sets the size in bytes of
-            the internal buffer used to receive the ancillary data; it defaults to
-            0, meaning that no ancillary data will be received.  Appropriate
-            buffer sizes for ancillary data can be calculated using CMSG_SPACE()
-            or CMSG_LEN(), and items which do not fit into the buffer might be
-            truncated or discarded.  The flags argument defaults to 0 and has the
-            same meaning as for recv().
-
-            The return value is a 4-tuple: (nbytes, ancdata, msg_flags, address).
-            The nbytes item is the total number of bytes of non-ancillary data
-            written into the buffers.  The ancdata item is a list of zero or more
-            tuples (cmsg_level, cmsg_type, cmsg_data) representing the ancillary
-            data (control messages) received: cmsg_level and cmsg_type are
-            integers specifying the protocol level and protocol-specific type
-            respectively, and cmsg_data is a bytes object holding the associated
-            data.  The msg_flags item is the bitwise OR of various flags
-            indicating conditions on the received message; see your system
-            documentation for details.  If the receiving socket is unconnected,
-            address is the address of the sending socket, if available; otherwise,
-            its value is unspecified.
-
-            If recvmsg_into() raises an exception after the system call returns,
-            it will first attempt to close any file descriptors received via the
-            SCM_RIGHTS mechanism.
-            """
-            ...
-
-    def recvfrom_into(self, buffer: WriteableBuffer, nbytes: int = ..., flags: int = ...) -> tuple[int, _RetAddress]:
-        """
-        recvfrom_into(buffer[, nbytes[, flags]]) -> (nbytes, address info)
-
-        Like recv_into(buffer[, nbytes[, flags]]) but also return the sender's address info.
-        """
-        ...
-    def recv_into(self, buffer: WriteableBuffer, nbytes: int = ..., flags: int = ...) -> int:
-        """
-        recv_into(buffer, [nbytes[, flags]]) -> nbytes_read
-
-        A version of recv() that stores its data into a buffer rather than creating
-        a new string.  Receive up to buffersize bytes from the socket.  If buffersize
-        is not specified (or 0), receive up to the size available in the given buffer.
-
-        See recv() for documentation about the flags.
-        """
-        ...
-    def send(self, data: ReadableBuffer, flags: int = ..., /) -> int:
-        """
-        send(data[, flags]) -> count
-
-        Send a data string to the socket.  For the optional flags
-        argument, see the Unix manual.  Return the number of bytes
-        sent; this may be less than len(data) if the network is busy.
-        """
-        ...
-    def sendall(self, data: ReadableBuffer, flags: int = ..., /) -> None:
-        """
-        sendall(data[, flags])
-
-        Send a data string to the socket.  For the optional flags
-        argument, see the Unix manual.  This calls send() repeatedly
-        until all data is sent.  If an error occurs, it's impossible
-        to tell how much data has been sent.
-        """
-        ...
-=======
     def listen(self, backlog: int = ..., /) -> None: ...
     def recv(self, bufsize: int, flags: int = 0, /) -> bytes: ...
     def recvfrom(self, bufsize: int, flags: int = 0, /) -> tuple[bytes, _RetAddress]: ...
@@ -1063,7 +927,6 @@
     def recv_into(self, buffer: WriteableBuffer, nbytes: int = 0, flags: int = 0) -> int: ...
     def send(self, data: ReadableBuffer, flags: int = 0, /) -> int: ...
     def sendall(self, data: ReadableBuffer, flags: int = 0, /) -> None: ...
->>>>>>> 91ba0da4
     @overload
     def sendto(self, data: ReadableBuffer, address: _Address, /) -> int:
         """
@@ -1192,134 +1055,6 @@
 
 # the 5th tuple item is an address
 def getaddrinfo(
-<<<<<<< HEAD
-    host: bytes | str | None,
-    port: bytes | str | int | None,
-    family: int = ...,
-    type: int = ...,
-    proto: int = ...,
-    flags: int = ...,
-) -> list[tuple[int, int, int, str, tuple[str, int] | tuple[str, int, int, int] | tuple[int, bytes]]]:
-    """
-    getaddrinfo(host, port [, family, type, proto, flags])
-        -> list of (family, type, proto, canonname, sockaddr)
-
-    Resolve host and port into addrinfo struct.
-    """
-    ...
-def gethostbyname(hostname: str, /) -> str:
-    """
-    gethostbyname(host) -> address
-
-    Return the IP address (a string of the form '255.255.255.255') for a host.
-    """
-    ...
-def gethostbyname_ex(hostname: str, /) -> tuple[str, list[str], list[str]]:
-    """
-    gethostbyname_ex(host) -> (name, aliaslist, addresslist)
-
-    Return the true host name, a list of aliases, and a list of IP addresses,
-    for a host.  The host argument is a string giving a host name or IP number.
-    """
-    ...
-def gethostname() -> str:
-    """
-    gethostname() -> string
-
-    Return the current host name.
-    """
-    ...
-def gethostbyaddr(ip_address: str, /) -> tuple[str, list[str], list[str]]:
-    """
-    gethostbyaddr(host) -> (name, aliaslist, addresslist)
-
-    Return the true host name, a list of aliases, and a list of IP addresses,
-    for a host.  The host argument is a string giving a host name or IP number.
-    """
-    ...
-def getnameinfo(sockaddr: tuple[str, int] | tuple[str, int, int, int] | tuple[int, bytes], flags: int, /) -> tuple[str, str]:
-    """
-    getnameinfo(sockaddr, flags) --> (host, port)
-
-    Get host and port for a sockaddr.
-    """
-    ...
-def getprotobyname(protocolname: str, /) -> int:
-    """
-    getprotobyname(name) -> integer
-
-    Return the protocol number for the named protocol.  (Rarely used.)
-    """
-    ...
-def getservbyname(servicename: str, protocolname: str = ..., /) -> int:
-    """
-    getservbyname(servicename[, protocolname]) -> integer
-
-    Return a port number from a service name and protocol name.
-    The optional protocol name, if given, should be 'tcp' or 'udp',
-    otherwise any protocol will match.
-    """
-    ...
-def getservbyport(port: int, protocolname: str = ..., /) -> str:
-    """
-    getservbyport(port[, protocolname]) -> string
-
-    Return the service name from a port number and protocol name.
-    The optional protocol name, if given, should be 'tcp' or 'udp',
-    otherwise any protocol will match.
-    """
-    ...
-def ntohl(x: int, /) -> int:
-    """
-    ntohl(integer) -> integer
-
-    Convert a 32-bit integer from network to host byte order.
-    """
-    ...
-def ntohs(x: int, /) -> int:
-    """Convert a 16-bit unsigned integer from network to host byte order."""
-    ...
-def htonl(x: int, /) -> int:
-    """
-    htonl(integer) -> integer
-
-    Convert a 32-bit integer from host to network byte order.
-    """
-    ...
-def htons(x: int, /) -> int:
-    """Convert a 16-bit unsigned integer from host to network byte order."""
-    ...
-def inet_aton(ip_addr: str, /) -> bytes:
-    """Convert an IP address in string format (123.45.67.89) to the 32-bit packed binary format used in low-level network functions."""
-    ...
-def inet_ntoa(packed_ip: ReadableBuffer, /) -> str:
-    """Convert an IP address from 32-bit packed binary format to string format."""
-    ...
-def inet_pton(address_family: int, ip_string: str, /) -> bytes:
-    """
-    inet_pton(af, ip) -> packed IP address string
-
-    Convert an IP address from string format to a packed string suitable
-    for use with low-level network functions.
-    """
-    ...
-def inet_ntop(address_family: int, packed_ip: ReadableBuffer, /) -> str:
-    """
-    inet_ntop(af, packed_ip) -> string formatted IP address
-
-    Convert a packed IP address of the given family to string format.
-    """
-    ...
-def getdefaulttimeout() -> float | None:
-    """
-    getdefaulttimeout() -> timeout
-
-    Returns the default timeout in seconds (float) for new socket objects.
-    A value of None indicates that new socket objects have no timeout.
-    When the socket module is first imported, the default is None.
-    """
-    ...
-=======
     host: bytes | str | None, port: bytes | str | int | None, family: int = ..., type: int = 0, proto: int = 0, flags: int = 0
 ) -> list[tuple[int, int, int, str, tuple[str, int] | tuple[str, int, int, int] | tuple[int, bytes]]]: ...
 def gethostbyname(hostname: str, /) -> str: ...
@@ -1339,31 +1074,23 @@
 def inet_pton(address_family: int, ip_string: str, /) -> bytes: ...
 def inet_ntop(address_family: int, packed_ip: ReadableBuffer, /) -> str: ...
 def getdefaulttimeout() -> float | None: ...
->>>>>>> 91ba0da4
 
 # F811: "Redefinition of unused `timeout`"
 def setdefaulttimeout(timeout: float | None, /) -> None:
     """
     setdefaulttimeout(timeout)
 
-<<<<<<< HEAD
     Set the default timeout in seconds (float) for new socket objects.
     A value of None indicates that new socket objects have no timeout.
     When the socket module is first imported, the default is None.
     """
     ...
-=======
+
 if sys.platform != "win32":
     def sethostname(name: str, /) -> None: ...
     def CMSG_LEN(length: int, /) -> int: ...
     def CMSG_SPACE(length: int, /) -> int: ...
     def socketpair(family: int = ..., type: int = ..., proto: int = 0, /) -> tuple[socket, socket]: ...
->>>>>>> 91ba0da4
-
-if sys.platform != "win32":
-    def sethostname(name: str, /) -> None:
-        """
-        sethostname(name)
 
         Sets the hostname to name.
         """
