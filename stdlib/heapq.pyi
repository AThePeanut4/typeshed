<<<<<<< HEAD
"""
Heap queue algorithm (a.k.a. priority queue).

Heaps are arrays for which a[k] <= a[2*k+1] and a[k] <= a[2*k+2] for
all k, counting elements from 0.  For the sake of comparison,
non-existing elements are considered to be infinite.  The interesting
property of a heap is that a[0] is always its smallest element.

Usage:

heap = []            # creates an empty heap
heappush(heap, item) # pushes a new item on the heap
item = heappop(heap) # pops the smallest item from the heap
item = heap[0]       # smallest item on the heap without popping it
heapify(x)           # transforms list into a heap, in-place, in linear time
item = heappushpop(heap, item) # pushes a new item and then returns
                               # the smallest item; the heap size is unchanged
item = heapreplace(heap, item) # pops and returns smallest item, and adds
                               # new item; the heap size is unchanged

Our API differs from textbook heap algorithms as follows:

- We use 0-based indexing.  This makes the relationship between the
  index for a node and the indexes for its children slightly less
  obvious, but is more suitable since Python uses 0-based indexing.

- Our heappop() method returns the smallest item, not the largest.

These two make it possible to view the heap as a regular Python list
without surprises: heap[0] is the smallest item, and heap.sort()
maintains the heap invariant!
"""

=======
import sys
>>>>>>> a06e16ea
from _heapq import *
from _typeshed import SupportsRichComparison
from collections.abc import Callable, Generator, Iterable
from typing import Any, Final, TypeVar

__all__ = ["heappush", "heappop", "heapify", "heapreplace", "merge", "nlargest", "nsmallest", "heappushpop"]

if sys.version_info >= (3, 14):
    # Added to __all__ in 3.14.1
    __all__ += ["heapify_max", "heappop_max", "heappush_max", "heappushpop_max", "heapreplace_max"]

_S = TypeVar("_S")

__about__: Final[str]

def merge(
    *iterables: Iterable[_S], key: Callable[[_S], SupportsRichComparison] | None = None, reverse: bool = False
) -> Generator[_S]:
    """
    Merge multiple sorted inputs into a single sorted output.

    Similar to sorted(itertools.chain(*iterables)) but returns a generator,
    does not pull the data into memory all at once, and assumes that each of
    the input streams is already sorted (smallest to largest).

    >>> list(merge([1,3,5,7], [0,2,4,8], [5,10,15,20], [], [25]))
    [0, 1, 2, 3, 4, 5, 5, 7, 8, 10, 15, 20, 25]

    If *key* is not None, applies a key function to each element to determine
    its sort order.

    >>> list(merge(['dog', 'horse'], ['cat', 'fish', 'kangaroo'], key=len))
    ['dog', 'cat', 'fish', 'horse', 'kangaroo']
    """
    ...
def nlargest(n: int, iterable: Iterable[_S], key: Callable[[_S], SupportsRichComparison] | None = None) -> list[_S]:
    """
    Find the n largest elements in a dataset.

    Equivalent to:  sorted(iterable, key=key, reverse=True)[:n]
    """
    ...
def nsmallest(n: int, iterable: Iterable[_S], key: Callable[[_S], SupportsRichComparison] | None = None) -> list[_S]:
    """
    Find the n smallest elements in a dataset.

    Equivalent to:  sorted(iterable, key=key)[:n]
    """
    ...
def _heapify_max(heap: list[Any], /) -> None:
    """Maxheap variant of heapify."""
    ...<|MERGE_RESOLUTION|>--- conflicted
+++ resolved
@@ -1,40 +1,4 @@
-<<<<<<< HEAD
-"""
-Heap queue algorithm (a.k.a. priority queue).
-
-Heaps are arrays for which a[k] <= a[2*k+1] and a[k] <= a[2*k+2] for
-all k, counting elements from 0.  For the sake of comparison,
-non-existing elements are considered to be infinite.  The interesting
-property of a heap is that a[0] is always its smallest element.
-
-Usage:
-
-heap = []            # creates an empty heap
-heappush(heap, item) # pushes a new item on the heap
-item = heappop(heap) # pops the smallest item from the heap
-item = heap[0]       # smallest item on the heap without popping it
-heapify(x)           # transforms list into a heap, in-place, in linear time
-item = heappushpop(heap, item) # pushes a new item and then returns
-                               # the smallest item; the heap size is unchanged
-item = heapreplace(heap, item) # pops and returns smallest item, and adds
-                               # new item; the heap size is unchanged
-
-Our API differs from textbook heap algorithms as follows:
-
-- We use 0-based indexing.  This makes the relationship between the
-  index for a node and the indexes for its children slightly less
-  obvious, but is more suitable since Python uses 0-based indexing.
-
-- Our heappop() method returns the smallest item, not the largest.
-
-These two make it possible to view the heap as a regular Python list
-without surprises: heap[0] is the smallest item, and heap.sort()
-maintains the heap invariant!
-"""
-
-=======
 import sys
->>>>>>> a06e16ea
 from _heapq import *
 from _typeshed import SupportsRichComparison
 from collections.abc import Callable, Generator, Iterable
