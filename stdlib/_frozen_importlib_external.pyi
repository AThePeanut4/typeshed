"""
Core implementation of path-based import.

This module is NOT meant to be directly imported! It has been designed such
that it can be bootstrapped into Python as the implementation of import. As
such it requires the injection of specific modules and attributes in order to
work. One should use importlib as the public-facing version of this module.
"""

import _ast
import _io
import importlib.abc
import importlib.machinery
import sys
import types
from _typeshed import ReadableBuffer, StrOrBytesPath, StrPath
from _typeshed.importlib import LoaderProtocol
from collections.abc import Callable, Iterable, Iterator, Mapping, MutableSequence, Sequence
from importlib.machinery import ModuleSpec
from importlib.metadata import DistributionFinder, PathDistribution
from typing import Any, Final, Literal
from typing_extensions import Self, deprecated

if sys.version_info >= (3, 10):
    import importlib.readers

if sys.platform == "win32":
    path_separators: Literal["\\/"]
    path_sep: Literal["\\"]
    path_sep_tuple: tuple[Literal["\\"], Literal["/"]]
else:
    path_separators: Literal["/"]
    path_sep: Literal["/"]
    path_sep_tuple: tuple[Literal["/"]]

MAGIC_NUMBER: Final[bytes]

def cache_from_source(path: StrPath, debug_override: bool | None = None, *, optimization: Any | None = None) -> str:
    """
    Given the path to a .py file, return the path to its .pyc file.

    The .py file does not need to exist; this simply returns the path to the
    .pyc file calculated as if the .py file were imported.

    The 'optimization' parameter controls the presumed optimization level of
    the bytecode file. If 'optimization' is not None, the string representation
    of the argument is taken and verified to be alphanumeric (else ValueError
    is raised).

    The debug_override parameter is deprecated. If debug_override is not None,
    a True value is the same as setting 'optimization' to the empty string
    while a False value is equivalent to setting 'optimization' to '1'.

    If sys.implementation.cache_tag is None then NotImplementedError is raised.
    """
    ...
def source_from_cache(path: StrPath) -> str:
    """
    Given the path to a .pyc. file, return the path to its .py file.

    The .pyc file does not need to exist; this simply returns the path to
    the .py file calculated to correspond to the .pyc file.  If path does
    not conform to PEP 3147/488 format, ValueError will be raised. If
    sys.implementation.cache_tag is None then NotImplementedError is raised.
    """
    ...
def decode_source(source_bytes: ReadableBuffer) -> str:
    """
    Decode bytes representing source code and return the string.

    Universal newline support is used in the decoding.
    """
    ...
def spec_from_file_location(
    name: str,
    location: StrOrBytesPath | None = None,
    *,
    loader: LoaderProtocol | None = None,
    submodule_search_locations: list[str] | None = ...,
) -> importlib.machinery.ModuleSpec | None:
    """
    Return a module spec based on a file location.

    To indicate that the module is a package, set
    submodule_search_locations to a list of directory paths.  An
    empty list is sufficient, though its not otherwise useful to the
    import system.

    The loader must take a spec as its only __init__() arg.
    """
    ...
@deprecated(
    "Deprecated since Python 3.6. Use site configuration instead. "
    "Future versions of Python may not enable this finder by default."
)
class WindowsRegistryFinder(importlib.abc.MetaPathFinder):
    """Meta path finder for modules declared in the Windows registry."""
    if sys.version_info < (3, 12):
        @classmethod
        @deprecated("Deprecated since Python 3.4; removed in Python 3.12. Use `find_spec()` instead.")
        def find_module(cls, fullname: str, path: Sequence[str] | None = None) -> importlib.abc.Loader | None:
            """
            Find module named in the registry.

            This method is deprecated.  Use find_spec() instead.
            """
            ...

    @classmethod
    def find_spec(
        cls, fullname: str, path: Sequence[str] | None = None, target: types.ModuleType | None = None
    ) -> ModuleSpec | None: ...

class PathFinder(importlib.abc.MetaPathFinder):
    """Meta path finder for sys.path and package __path__ attributes."""
    if sys.version_info >= (3, 10):
        @staticmethod
        def invalidate_caches() -> None:
            """
            Call the invalidate_caches() method on all path entry finders
            stored in sys.path_importer_cache (where implemented).
            """
            ...
    else:
        @classmethod
        def invalidate_caches(cls) -> None:
            """
            Call the invalidate_caches() method on all path entry finders
            stored in sys.path_importer_caches (where implemented).
            """
            ...
    if sys.version_info >= (3, 10):
        @staticmethod
        def find_distributions(context: DistributionFinder.Context = ...) -> Iterable[PathDistribution]:
            """
            Find distributions.

            Return an iterable of all Distribution instances capable of
            loading the metadata for packages matching ``context.name``
            (or all names if ``None`` indicated) along the paths in the list
            of directories ``context.path``.
            """
            ...
    else:
        @classmethod
        def find_distributions(cls, context: DistributionFinder.Context = ...) -> Iterable[PathDistribution]:
            """
            Find distributions.

            Return an iterable of all Distribution instances capable of
            loading the metadata for packages matching ``context.name``
            (or all names if ``None`` indicated) along the paths in the list
            of directories ``context.path``.
            """
            ...

    @classmethod
    def find_spec(
        cls, fullname: str, path: Sequence[str] | None = None, target: types.ModuleType | None = None
    ) -> ModuleSpec | None:
        """
        Try to find a spec for 'fullname' on sys.path or 'path'.

        The search is based on sys.path_hooks and sys.path_importer_cache.
        """
        ...
    if sys.version_info < (3, 12):
        @classmethod
        @deprecated("Deprecated since Python 3.4; removed in Python 3.12. Use `find_spec()` instead.")
        def find_module(cls, fullname: str, path: Sequence[str] | None = None) -> importlib.abc.Loader | None:
            """
            find the module on sys.path or 'path' based on sys.path_hooks and
            sys.path_importer_cache.

            This method is deprecated.  Use find_spec() instead.
            """
            ...

SOURCE_SUFFIXES: Final[list[str]]
DEBUG_BYTECODE_SUFFIXES: Final = [".pyc"]
OPTIMIZED_BYTECODE_SUFFIXES: Final = [".pyc"]
BYTECODE_SUFFIXES: Final = [".pyc"]
EXTENSION_SUFFIXES: Final[list[str]]

class FileFinder(importlib.abc.PathEntryFinder):
    """
    File-based finder.

    Interactions with the file system are cached for performance, being
    refreshed when the directory the finder is handling has been modified.
    """
    path: str
    def __init__(self, path: str, *loader_details: tuple[type[importlib.abc.Loader], list[str]]) -> None:
        """
        Initialize with the path to search on and a variable number of
        2-tuples containing the loader and the file suffixes the loader
        recognizes.
        """
        ...
    @classmethod
    def path_hook(
        cls, *loader_details: tuple[type[importlib.abc.Loader], list[str]]
    ) -> Callable[[str], importlib.abc.PathEntryFinder]:
        """
        A class method which returns a closure to use on sys.path_hook
        which will return an instance using the specified loaders and the path
        called on the closure.

        If the path called on the closure is not a directory, ImportError is
        raised.
        """
        ...

class _LoaderBasics:
    """
    Base class of common code needed by both SourceLoader and
    SourcelessFileLoader.
    """
    def is_package(self, fullname: str) -> bool:
        """
        Concrete implementation of InspectLoader.is_package by checking if
        the path returned by get_filename has a filename of '__init__.py'.
        """
        ...
    def create_module(self, spec: ModuleSpec) -> types.ModuleType | None:
        """Use default semantics for module creation."""
        ...
    def exec_module(self, module: types.ModuleType) -> None:
        """Execute the module."""
        ...
    def load_module(self, fullname: str) -> types.ModuleType:
        """This method is deprecated."""
        ...

class SourceLoader(_LoaderBasics):
    def path_mtime(self, path: str) -> float:
        """
        Optional method that returns the modification time (an int) for the
        specified path (a str).

        Raises OSError when the path cannot be handled.
        """
        ...
    def set_data(self, path: str, data: bytes) -> None:
        """
        Optional method which writes data (bytes) to a file path (a str).

        Implementing this method allows for the writing of bytecode files.
        """
        ...
    def get_source(self, fullname: str) -> str | None:
        """Concrete implementation of InspectLoader.get_source."""
        ...
    def path_stats(self, path: str) -> Mapping[str, Any]:
        """
        Optional method returning a metadata dict for the specified
        path (a str).

        Possible keys:
        - 'mtime' (mandatory) is the numeric timestamp of last source
          code modification;
        - 'size' (optional) is the size in bytes of the source code.

        Implementing this method allows the loader to read bytecode files.
        Raises OSError when the path cannot be handled.
        """
        ...
    def source_to_code(
        self, data: ReadableBuffer | str | _ast.Module | _ast.Expression | _ast.Interactive, path: ReadableBuffer | StrPath
    ) -> types.CodeType:
        """
        Return the code object compiled from source.

        The 'data' argument can be any object type that compile() supports.
        """
        ...
    def get_code(self, fullname: str) -> types.CodeType | None:
        """
        Concrete implementation of InspectLoader.get_code.

        Reading of bytecode requires path_stats to be implemented. To write
        bytecode, set_data must also be implemented.
        """
        ...

class FileLoader:
    """
    Base file loader class which implements the loader protocol methods that
    require file system usage.
    """
    name: str
    path: str
<<<<<<< HEAD
    def __init__(self, fullname: str, path: str) -> None:
        """
        Cache the module name and the path to the file found by the
        finder.
        """
        ...
    def get_data(self, path: str) -> bytes:
        """Return the data from path as raw bytes."""
        ...
    def get_filename(self, name: str | None = None) -> str:
        """Return the path to the source file as found by the finder."""
        ...
    def load_module(self, name: str | None = None) -> types.ModuleType:
        """
        Load a module from a file.

        This method is deprecated.  Use exec_module() instead.
        """
        ...
=======
    def __init__(self, fullname: str, path: str) -> None: ...
    def get_data(self, path: str) -> bytes: ...
    def get_filename(self, fullname: str | None = None) -> str: ...
    def load_module(self, name: str | None = None) -> types.ModuleType: ...
>>>>>>> bee1e1f5
    if sys.version_info >= (3, 10):
        def get_resource_reader(self, name: str | None = None) -> importlib.readers.FileReader: ...
    else:
        def get_resource_reader(self, name: str | None = None) -> Self | None: ...
        def open_resource(self, resource: str) -> _io.FileIO: ...
        def resource_path(self, resource: str) -> str: ...
        def is_resource(self, name: str) -> bool: ...
        def contents(self) -> Iterator[str]: ...

class SourceFileLoader(importlib.abc.FileLoader, FileLoader, importlib.abc.SourceLoader, SourceLoader):  # type: ignore[misc]  # incompatible method arguments in base classes
    """Concrete implementation of SourceLoader using the file system."""
    def set_data(self, path: str, data: ReadableBuffer, *, _mode: int = 0o666) -> None:
        """Write bytes data to a file."""
        ...
    def path_stats(self, path: str) -> Mapping[str, Any]:
        """Return the metadata for the path."""
        ...
    def source_to_code(  # type: ignore[override]  # incompatible with InspectLoader.source_to_code
        self,
        data: ReadableBuffer | str | _ast.Module | _ast.Expression | _ast.Interactive,
        path: ReadableBuffer | StrPath,
        *,
        _optimize: int = -1,
    ) -> types.CodeType:
        """
        Return the code object compiled from source.

        The 'data' argument can be any object type that compile() supports.
        """
        ...

class SourcelessFileLoader(importlib.abc.FileLoader, FileLoader, _LoaderBasics):
    """Loader which handles sourceless file imports."""
    def get_code(self, fullname: str) -> types.CodeType | None: ...
    def get_source(self, fullname: str) -> None:
        """Return None as there is no source code."""
        ...

class ExtensionFileLoader(FileLoader, _LoaderBasics, importlib.abc.ExecutionLoader):
    """
    Loader for extension modules.

    The constructor is designed to work with FileFinder.
    """
    def __init__(self, name: str, path: str) -> None: ...
<<<<<<< HEAD
    def get_filename(self, name: str | None = None) -> str:
        """Return the path to the source file as found by the finder."""
        ...
    def get_source(self, fullname: str) -> None:
        """Return None as extension modules have no source code."""
        ...
    def create_module(self, spec: ModuleSpec) -> types.ModuleType:
        """Create an uninitialized extension module"""
        ...
    def exec_module(self, module: types.ModuleType) -> None:
        """Initialize an extension module"""
        ...
    def get_code(self, fullname: str) -> None:
        """Return None as an extension module cannot create a code object."""
        ...
=======
    def get_filename(self, fullname: str | None = None) -> str: ...
    def get_source(self, fullname: str) -> None: ...
    def create_module(self, spec: ModuleSpec) -> types.ModuleType: ...
    def exec_module(self, module: types.ModuleType) -> None: ...
    def get_code(self, fullname: str) -> None: ...
>>>>>>> bee1e1f5
    def __eq__(self, other: object) -> bool: ...
    def __hash__(self) -> int: ...

if sys.version_info >= (3, 11):
    class NamespaceLoader(importlib.abc.InspectLoader):
        def __init__(
            self, name: str, path: MutableSequence[str], path_finder: Callable[[str, tuple[str, ...]], ModuleSpec]
        ) -> None: ...
        def is_package(self, fullname: str) -> Literal[True]: ...
        def get_source(self, fullname: str) -> Literal[""]: ...
        def get_code(self, fullname: str) -> types.CodeType: ...
        def create_module(self, spec: ModuleSpec) -> None:
            """Use default semantics for module creation."""
            ...
        def exec_module(self, module: types.ModuleType) -> None: ...
        @deprecated("Deprecated since Python 3.10; will be removed in Python 3.15. Use `exec_module()` instead.")
        def load_module(self, fullname: str) -> types.ModuleType:
            """
            Load a namespace module.

            This method is deprecated.  Use exec_module() instead.
            """
            ...
        def get_resource_reader(self, module: types.ModuleType) -> importlib.readers.NamespaceReader: ...
        if sys.version_info < (3, 12):
            @staticmethod
            @deprecated(
                "Deprecated since Python 3.4; removed in Python 3.12. "
                "The module spec is now used by the import machinery to generate a module repr."
            )
            def module_repr(module: types.ModuleType) -> str:
                """
                Return repr for the module.

                The method is deprecated.  The import machinery does the job itself.
                """
                ...

    _NamespaceLoader = NamespaceLoader
else:
    class _NamespaceLoader:
        def __init__(
            self, name: str, path: MutableSequence[str], path_finder: Callable[[str, tuple[str, ...]], ModuleSpec]
        ) -> None: ...
        def is_package(self, fullname: str) -> Literal[True]: ...
        def get_source(self, fullname: str) -> Literal[""]: ...
        def get_code(self, fullname: str) -> types.CodeType: ...
        def create_module(self, spec: ModuleSpec) -> None:
            """Use default semantics for module creation."""
            ...
        def exec_module(self, module: types.ModuleType) -> None: ...
        if sys.version_info >= (3, 10):
            @deprecated("Deprecated since Python 3.10; will be removed in Python 3.15. Use `exec_module()` instead.")
            def load_module(self, fullname: str) -> types.ModuleType:
                """
                Load a namespace module.

                This method is deprecated.  Use exec_module() instead.
                """
                ...
            @staticmethod
            @deprecated(
                "Deprecated since Python 3.4; removed in Python 3.12. "
                "The module spec is now used by the import machinery to generate a module repr."
            )
            def module_repr(module: types.ModuleType) -> str:
                """
                Return repr for the module.

                The method is deprecated.  The import machinery does the job itself.
                """
                ...
            def get_resource_reader(self, module: types.ModuleType) -> importlib.readers.NamespaceReader: ...
        else:
            def load_module(self, fullname: str) -> types.ModuleType:
                """
                Load a namespace module.

                This method is deprecated.  Use exec_module() instead.
                """
                ...
            @classmethod
            @deprecated(
                "Deprecated since Python 3.4; removed in Python 3.12. "
                "The module spec is now used by the import machinery to generate a module repr."
            )
            def module_repr(cls, module: types.ModuleType) -> str:
                """
                Return repr for the module.

                The method is deprecated.  The import machinery does the job itself.
                """
                ...

if sys.version_info >= (3, 13):
    class AppleFrameworkLoader(ExtensionFileLoader, importlib.abc.ExecutionLoader):
        """
        A loader for modules that have been packaged as frameworks for
        compatibility with Apple's iOS App Store policies.
        """
        ...<|MERGE_RESOLUTION|>--- conflicted
+++ resolved
@@ -290,32 +290,10 @@
     """
     name: str
     path: str
-<<<<<<< HEAD
-    def __init__(self, fullname: str, path: str) -> None:
-        """
-        Cache the module name and the path to the file found by the
-        finder.
-        """
-        ...
-    def get_data(self, path: str) -> bytes:
-        """Return the data from path as raw bytes."""
-        ...
-    def get_filename(self, name: str | None = None) -> str:
-        """Return the path to the source file as found by the finder."""
-        ...
-    def load_module(self, name: str | None = None) -> types.ModuleType:
-        """
-        Load a module from a file.
-
-        This method is deprecated.  Use exec_module() instead.
-        """
-        ...
-=======
     def __init__(self, fullname: str, path: str) -> None: ...
     def get_data(self, path: str) -> bytes: ...
     def get_filename(self, fullname: str | None = None) -> str: ...
     def load_module(self, name: str | None = None) -> types.ModuleType: ...
->>>>>>> bee1e1f5
     if sys.version_info >= (3, 10):
         def get_resource_reader(self, name: str | None = None) -> importlib.readers.FileReader: ...
     else:
@@ -361,29 +339,11 @@
     The constructor is designed to work with FileFinder.
     """
     def __init__(self, name: str, path: str) -> None: ...
-<<<<<<< HEAD
-    def get_filename(self, name: str | None = None) -> str:
-        """Return the path to the source file as found by the finder."""
-        ...
-    def get_source(self, fullname: str) -> None:
-        """Return None as extension modules have no source code."""
-        ...
-    def create_module(self, spec: ModuleSpec) -> types.ModuleType:
-        """Create an uninitialized extension module"""
-        ...
-    def exec_module(self, module: types.ModuleType) -> None:
-        """Initialize an extension module"""
-        ...
-    def get_code(self, fullname: str) -> None:
-        """Return None as an extension module cannot create a code object."""
-        ...
-=======
     def get_filename(self, fullname: str | None = None) -> str: ...
     def get_source(self, fullname: str) -> None: ...
     def create_module(self, spec: ModuleSpec) -> types.ModuleType: ...
     def exec_module(self, module: types.ModuleType) -> None: ...
     def get_code(self, fullname: str) -> None: ...
->>>>>>> bee1e1f5
     def __eq__(self, other: object) -> bool: ...
     def __hash__(self) -> int: ...
 
