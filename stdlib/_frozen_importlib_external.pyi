"""
Core implementation of path-based import.

This module is NOT meant to be directly imported! It has been designed such
that it can be bootstrapped into Python as the implementation of import. As
such it requires the injection of specific modules and attributes in order to
work. One should use importlib as the public-facing version of this module.
"""

import _ast
import _io
import importlib.abc
import importlib.machinery
import sys
import types
from _typeshed import ReadableBuffer, StrOrBytesPath, StrPath
from _typeshed.importlib import LoaderProtocol
from collections.abc import Callable, Iterable, Iterator, Mapping, MutableSequence, Sequence
from importlib.machinery import ModuleSpec
from importlib.metadata import DistributionFinder, PathDistribution
from typing import Any, Literal
from typing_extensions import Self, deprecated

if sys.version_info >= (3, 10):
    import importlib.readers

if sys.platform == "win32":
    path_separators: Literal["\\/"]
    path_sep: Literal["\\"]
    path_sep_tuple: tuple[Literal["\\"], Literal["/"]]
else:
    path_separators: Literal["/"]
    path_sep: Literal["/"]
    path_sep_tuple: tuple[Literal["/"]]

MAGIC_NUMBER: bytes

def cache_from_source(path: StrPath, debug_override: bool | None = None, *, optimization: Any | None = None) -> str:
    """
    Given the path to a .py file, return the path to its .pyc file.

    The .py file does not need to exist; this simply returns the path to the
    .pyc file calculated as if the .py file were imported.

    The 'optimization' parameter controls the presumed optimization level of
    the bytecode file. If 'optimization' is not None, the string representation
    of the argument is taken and verified to be alphanumeric (else ValueError
    is raised).

    The debug_override parameter is deprecated. If debug_override is not None,
    a True value is the same as setting 'optimization' to the empty string
    while a False value is equivalent to setting 'optimization' to '1'.

    If sys.implementation.cache_tag is None then NotImplementedError is raised.
    """
    ...
def source_from_cache(path: StrPath) -> str:
    """
    Given the path to a .pyc. file, return the path to its .py file.

    The .pyc file does not need to exist; this simply returns the path to
    the .py file calculated to correspond to the .pyc file.  If path does
    not conform to PEP 3147/488 format, ValueError will be raised. If
    sys.implementation.cache_tag is None then NotImplementedError is raised.
    """
    ...
def decode_source(source_bytes: ReadableBuffer) -> str:
    """
    Decode bytes representing source code and return the string.

    Universal newline support is used in the decoding.
    """
    ...
def spec_from_file_location(
    name: str,
    location: StrOrBytesPath | None = None,
    *,
    loader: LoaderProtocol | None = None,
    submodule_search_locations: list[str] | None = ...,
) -> importlib.machinery.ModuleSpec | None:
    """
    Return a module spec based on a file location.

    To indicate that the module is a package, set
    submodule_search_locations to a list of directory paths.  An
    empty list is sufficient, though its not otherwise useful to the
    import system.

    The loader must take a spec as its only __init__() arg.
    """
    ...
@deprecated(
    "Deprecated as of Python 3.6: Use site configuration instead. "
    "Future versions of Python may not enable this finder by default."
)
class WindowsRegistryFinder(importlib.abc.MetaPathFinder):
    """Meta path finder for modules declared in the Windows registry."""
    if sys.version_info < (3, 12):
        @classmethod
<<<<<<< HEAD
        def find_module(cls, fullname: str, path: Sequence[str] | None = None) -> importlib.abc.Loader | None:
            """
            Find module named in the registry.

            This method is deprecated.  Use find_spec() instead.
            """
            ...
=======
        @deprecated("Deprecated since Python 3.4; removed in Python 3.12. Use `find_spec()` instead.")
        def find_module(cls, fullname: str, path: Sequence[str] | None = None) -> importlib.abc.Loader | None: ...
>>>>>>> fb0940e6

    @classmethod
    def find_spec(
        cls, fullname: str, path: Sequence[str] | None = None, target: types.ModuleType | None = None
    ) -> ModuleSpec | None: ...

class PathFinder(importlib.abc.MetaPathFinder):
    """Meta path finder for sys.path and package __path__ attributes."""
    if sys.version_info >= (3, 10):
        @staticmethod
        def invalidate_caches() -> None:
            """
            Call the invalidate_caches() method on all path entry finders
            stored in sys.path_importer_cache (where implemented).
            """
            ...
    else:
        @classmethod
        def invalidate_caches(cls) -> None:
            """
            Call the invalidate_caches() method on all path entry finders
            stored in sys.path_importer_caches (where implemented).
            """
            ...
    if sys.version_info >= (3, 10):
        @staticmethod
        def find_distributions(context: DistributionFinder.Context = ...) -> Iterable[PathDistribution]:
            """
            Find distributions.

            Return an iterable of all Distribution instances capable of
            loading the metadata for packages matching ``context.name``
            (or all names if ``None`` indicated) along the paths in the list
            of directories ``context.path``.
            """
            ...
    else:
        @classmethod
        def find_distributions(cls, context: DistributionFinder.Context = ...) -> Iterable[PathDistribution]:
            """
            Find distributions.

            Return an iterable of all Distribution instances capable of
            loading the metadata for packages matching ``context.name``
            (or all names if ``None`` indicated) along the paths in the list
            of directories ``context.path``.
            """
            ...

    @classmethod
    def find_spec(
        cls, fullname: str, path: Sequence[str] | None = None, target: types.ModuleType | None = None
    ) -> ModuleSpec | None:
        """
        Try to find a spec for 'fullname' on sys.path or 'path'.

        The search is based on sys.path_hooks and sys.path_importer_cache.
        """
        ...
    if sys.version_info < (3, 12):
        @classmethod
<<<<<<< HEAD
        def find_module(cls, fullname: str, path: Sequence[str] | None = None) -> importlib.abc.Loader | None:
            """
            find the module on sys.path or 'path' based on sys.path_hooks and
            sys.path_importer_cache.

            This method is deprecated.  Use find_spec() instead.
            """
            ...
=======
        @deprecated("Deprecated since Python 3.4; removed in Python 3.12. Use `find_spec()` instead.")
        def find_module(cls, fullname: str, path: Sequence[str] | None = None) -> importlib.abc.Loader | None: ...
>>>>>>> fb0940e6

SOURCE_SUFFIXES: list[str]
DEBUG_BYTECODE_SUFFIXES: list[str]
OPTIMIZED_BYTECODE_SUFFIXES: list[str]
BYTECODE_SUFFIXES: list[str]
EXTENSION_SUFFIXES: list[str]

class FileFinder(importlib.abc.PathEntryFinder):
    """
    File-based finder.

    Interactions with the file system are cached for performance, being
    refreshed when the directory the finder is handling has been modified.
    """
    path: str
    def __init__(self, path: str, *loader_details: tuple[type[importlib.abc.Loader], list[str]]) -> None:
        """
        Initialize with the path to search on and a variable number of
        2-tuples containing the loader and the file suffixes the loader
        recognizes.
        """
        ...
    @classmethod
    def path_hook(
        cls, *loader_details: tuple[type[importlib.abc.Loader], list[str]]
    ) -> Callable[[str], importlib.abc.PathEntryFinder]:
        """
        A class method which returns a closure to use on sys.path_hook
        which will return an instance using the specified loaders and the path
        called on the closure.

        If the path called on the closure is not a directory, ImportError is
        raised.
        """
        ...

class _LoaderBasics:
    """
    Base class of common code needed by both SourceLoader and
    SourcelessFileLoader.
    """
    def is_package(self, fullname: str) -> bool:
        """
        Concrete implementation of InspectLoader.is_package by checking if
        the path returned by get_filename has a filename of '__init__.py'.
        """
        ...
    def create_module(self, spec: ModuleSpec) -> types.ModuleType | None:
        """Use default semantics for module creation."""
        ...
    def exec_module(self, module: types.ModuleType) -> None:
        """Execute the module."""
        ...
    def load_module(self, fullname: str) -> types.ModuleType:
        """This method is deprecated."""
        ...

class SourceLoader(_LoaderBasics):
    def path_mtime(self, path: str) -> float:
        """
        Optional method that returns the modification time (an int) for the
        specified path (a str).

        Raises OSError when the path cannot be handled.
        """
        ...
    def set_data(self, path: str, data: bytes) -> None:
        """
        Optional method which writes data (bytes) to a file path (a str).

        Implementing this method allows for the writing of bytecode files.
        """
        ...
    def get_source(self, fullname: str) -> str | None:
        """Concrete implementation of InspectLoader.get_source."""
        ...
    def path_stats(self, path: str) -> Mapping[str, Any]:
        """
        Optional method returning a metadata dict for the specified
        path (a str).

        Possible keys:
        - 'mtime' (mandatory) is the numeric timestamp of last source
          code modification;
        - 'size' (optional) is the size in bytes of the source code.

        Implementing this method allows the loader to read bytecode files.
        Raises OSError when the path cannot be handled.
        """
        ...
    def source_to_code(
        self, data: ReadableBuffer | str | _ast.Module | _ast.Expression | _ast.Interactive, path: ReadableBuffer | StrPath
    ) -> types.CodeType:
        """
        Return the code object compiled from source.

        The 'data' argument can be any object type that compile() supports.
        """
        ...
    def get_code(self, fullname: str) -> types.CodeType | None:
        """
        Concrete implementation of InspectLoader.get_code.

        Reading of bytecode requires path_stats to be implemented. To write
        bytecode, set_data must also be implemented.
        """
        ...

class FileLoader:
    """
    Base file loader class which implements the loader protocol methods that
    require file system usage.
    """
    name: str
    path: str
    def __init__(self, fullname: str, path: str) -> None:
        """
        Cache the module name and the path to the file found by the
        finder.
        """
        ...
    def get_data(self, path: str) -> bytes:
        """Return the data from path as raw bytes."""
        ...
    def get_filename(self, name: str | None = None) -> str:
        """Return the path to the source file as found by the finder."""
        ...
    def load_module(self, name: str | None = None) -> types.ModuleType:
        """
        Load a module from a file.

        This method is deprecated.  Use exec_module() instead.
        """
        ...
    if sys.version_info >= (3, 10):
        def get_resource_reader(self, name: str | None = None) -> importlib.readers.FileReader: ...
    else:
        def get_resource_reader(self, name: str | None = None) -> Self | None: ...
        def open_resource(self, resource: str) -> _io.FileIO: ...
        def resource_path(self, resource: str) -> str: ...
        def is_resource(self, name: str) -> bool: ...
        def contents(self) -> Iterator[str]: ...

class SourceFileLoader(importlib.abc.FileLoader, FileLoader, importlib.abc.SourceLoader, SourceLoader):  # type: ignore[misc]  # incompatible method arguments in base classes
    """Concrete implementation of SourceLoader using the file system."""
    def set_data(self, path: str, data: ReadableBuffer, *, _mode: int = 0o666) -> None:
        """Write bytes data to a file."""
        ...
    def path_stats(self, path: str) -> Mapping[str, Any]:
        """Return the metadata for the path."""
        ...
    def source_to_code(  # type: ignore[override]  # incompatible with InspectLoader.source_to_code
        self,
        data: ReadableBuffer | str | _ast.Module | _ast.Expression | _ast.Interactive,
        path: ReadableBuffer | StrPath,
        *,
        _optimize: int = -1,
    ) -> types.CodeType:
        """
        Return the code object compiled from source.

        The 'data' argument can be any object type that compile() supports.
        """
        ...

class SourcelessFileLoader(importlib.abc.FileLoader, FileLoader, _LoaderBasics):
    """Loader which handles sourceless file imports."""
    def get_code(self, fullname: str) -> types.CodeType | None: ...
    def get_source(self, fullname: str) -> None:
        """Return None as there is no source code."""
        ...

class ExtensionFileLoader(FileLoader, _LoaderBasics, importlib.abc.ExecutionLoader):
    """
    Loader for extension modules.

    The constructor is designed to work with FileFinder.
    """
    def __init__(self, name: str, path: str) -> None: ...
    def get_filename(self, name: str | None = None) -> str:
        """Return the path to the source file as found by the finder."""
        ...
    def get_source(self, fullname: str) -> None:
        """Return None as extension modules have no source code."""
        ...
    def create_module(self, spec: ModuleSpec) -> types.ModuleType:
        """Create an uninitialized extension module"""
        ...
    def exec_module(self, module: types.ModuleType) -> None:
        """Initialize an extension module"""
        ...
    def get_code(self, fullname: str) -> None:
        """Return None as an extension module cannot create a code object."""
        ...
    def __eq__(self, other: object) -> bool: ...
    def __hash__(self) -> int: ...

if sys.version_info >= (3, 11):
    class NamespaceLoader(importlib.abc.InspectLoader):
        def __init__(
            self, name: str, path: MutableSequence[str], path_finder: Callable[[str, tuple[str, ...]], ModuleSpec]
        ) -> None: ...
        def is_package(self, fullname: str) -> Literal[True]: ...
        def get_source(self, fullname: str) -> Literal[""]: ...
        def get_code(self, fullname: str) -> types.CodeType: ...
        def create_module(self, spec: ModuleSpec) -> None:
            """Use default semantics for module creation."""
            ...
        def exec_module(self, module: types.ModuleType) -> None: ...
        @deprecated("load_module() is deprecated; use exec_module() instead")
        def load_module(self, fullname: str) -> types.ModuleType:
            """
            Load a namespace module.

            This method is deprecated.  Use exec_module() instead.
            """
            ...
        def get_resource_reader(self, module: types.ModuleType) -> importlib.readers.NamespaceReader: ...
        if sys.version_info < (3, 12):
            @staticmethod
<<<<<<< HEAD
            @deprecated("module_repr() is deprecated, and has been removed in Python 3.12")
            def module_repr(module: types.ModuleType) -> str:
                """
                Return repr for the module.

                The method is deprecated.  The import machinery does the job itself.
                """
                ...
=======
            @deprecated(
                "Deprecated since Python 3.4; removed in Python 3.12. "
                "The module spec is now used by the import machinery to generate a module repr."
            )
            def module_repr(module: types.ModuleType) -> str: ...
>>>>>>> fb0940e6

    _NamespaceLoader = NamespaceLoader
else:
    class _NamespaceLoader:
        def __init__(
            self, name: str, path: MutableSequence[str], path_finder: Callable[[str, tuple[str, ...]], ModuleSpec]
        ) -> None: ...
        def is_package(self, fullname: str) -> Literal[True]: ...
        def get_source(self, fullname: str) -> Literal[""]: ...
        def get_code(self, fullname: str) -> types.CodeType: ...
        def create_module(self, spec: ModuleSpec) -> None:
            """Use default semantics for module creation."""
            ...
        def exec_module(self, module: types.ModuleType) -> None: ...
        @deprecated("load_module() is deprecated; use exec_module() instead")
        def load_module(self, fullname: str) -> types.ModuleType:
            """
            Load a namespace module.

            This method is deprecated.  Use exec_module() instead.
            """
            ...
        if sys.version_info >= (3, 10):
            @staticmethod
<<<<<<< HEAD
            @deprecated("module_repr() is deprecated, and has been removed in Python 3.12")
            def module_repr(module: types.ModuleType) -> str:
                """
                Return repr for the module.

                The method is deprecated.  The import machinery does the job itself.
                """
                ...
            def get_resource_reader(self, module: types.ModuleType) -> importlib.readers.NamespaceReader: ...
        else:
            @classmethod
            @deprecated("module_repr() is deprecated, and has been removed in Python 3.12")
            def module_repr(cls, module: types.ModuleType) -> str:
                """
                Return repr for the module.

                The method is deprecated.  The import machinery does the job itself.
                """
                ...
=======
            @deprecated(
                "Deprecated since Python 3.4; removed in Python 3.12. "
                "The module spec is now used by the import machinery to generate a module repr."
            )
            def module_repr(module: types.ModuleType) -> str: ...
            def get_resource_reader(self, module: types.ModuleType) -> importlib.readers.NamespaceReader: ...
        else:
            @classmethod
            @deprecated(
                "Deprecated since Python 3.4; removed in Python 3.12. "
                "The module spec is now used by the import machinery to generate a module repr."
            )
            def module_repr(cls, module: types.ModuleType) -> str: ...
>>>>>>> fb0940e6

if sys.version_info >= (3, 13):
    class AppleFrameworkLoader(ExtensionFileLoader, importlib.abc.ExecutionLoader):
        """
        A loader for modules that have been packaged as frameworks for
        compatibility with Apple's iOS App Store policies.
        """
        ...<|MERGE_RESOLUTION|>--- conflicted
+++ resolved
@@ -97,18 +97,8 @@
     """Meta path finder for modules declared in the Windows registry."""
     if sys.version_info < (3, 12):
         @classmethod
-<<<<<<< HEAD
-        def find_module(cls, fullname: str, path: Sequence[str] | None = None) -> importlib.abc.Loader | None:
-            """
-            Find module named in the registry.
-
-            This method is deprecated.  Use find_spec() instead.
-            """
-            ...
-=======
         @deprecated("Deprecated since Python 3.4; removed in Python 3.12. Use `find_spec()` instead.")
         def find_module(cls, fullname: str, path: Sequence[str] | None = None) -> importlib.abc.Loader | None: ...
->>>>>>> fb0940e6
 
     @classmethod
     def find_spec(
@@ -170,19 +160,8 @@
         ...
     if sys.version_info < (3, 12):
         @classmethod
-<<<<<<< HEAD
-        def find_module(cls, fullname: str, path: Sequence[str] | None = None) -> importlib.abc.Loader | None:
-            """
-            find the module on sys.path or 'path' based on sys.path_hooks and
-            sys.path_importer_cache.
-
-            This method is deprecated.  Use find_spec() instead.
-            """
-            ...
-=======
         @deprecated("Deprecated since Python 3.4; removed in Python 3.12. Use `find_spec()` instead.")
         def find_module(cls, fullname: str, path: Sequence[str] | None = None) -> importlib.abc.Loader | None: ...
->>>>>>> fb0940e6
 
 SOURCE_SUFFIXES: list[str]
 DEBUG_BYTECODE_SUFFIXES: list[str]
@@ -403,22 +382,11 @@
         def get_resource_reader(self, module: types.ModuleType) -> importlib.readers.NamespaceReader: ...
         if sys.version_info < (3, 12):
             @staticmethod
-<<<<<<< HEAD
-            @deprecated("module_repr() is deprecated, and has been removed in Python 3.12")
-            def module_repr(module: types.ModuleType) -> str:
-                """
-                Return repr for the module.
-
-                The method is deprecated.  The import machinery does the job itself.
-                """
-                ...
-=======
             @deprecated(
                 "Deprecated since Python 3.4; removed in Python 3.12. "
                 "The module spec is now used by the import machinery to generate a module repr."
             )
             def module_repr(module: types.ModuleType) -> str: ...
->>>>>>> fb0940e6
 
     _NamespaceLoader = NamespaceLoader
 else:
@@ -443,27 +411,6 @@
             ...
         if sys.version_info >= (3, 10):
             @staticmethod
-<<<<<<< HEAD
-            @deprecated("module_repr() is deprecated, and has been removed in Python 3.12")
-            def module_repr(module: types.ModuleType) -> str:
-                """
-                Return repr for the module.
-
-                The method is deprecated.  The import machinery does the job itself.
-                """
-                ...
-            def get_resource_reader(self, module: types.ModuleType) -> importlib.readers.NamespaceReader: ...
-        else:
-            @classmethod
-            @deprecated("module_repr() is deprecated, and has been removed in Python 3.12")
-            def module_repr(cls, module: types.ModuleType) -> str:
-                """
-                Return repr for the module.
-
-                The method is deprecated.  The import machinery does the job itself.
-                """
-                ...
-=======
             @deprecated(
                 "Deprecated since Python 3.4; removed in Python 3.12. "
                 "The module spec is now used by the import machinery to generate a module repr."
@@ -477,7 +424,6 @@
                 "The module spec is now used by the import machinery to generate a module repr."
             )
             def module_repr(cls, module: types.ModuleType) -> str: ...
->>>>>>> fb0940e6
 
 if sys.version_info >= (3, 13):
     class AppleFrameworkLoader(ExtensionFileLoader, importlib.abc.ExecutionLoader):
