"""
Core implementation of path-based import.

This module is NOT meant to be directly imported! It has been designed such
that it can be bootstrapped into Python as the implementation of import. As
such it requires the injection of specific modules and attributes in order to
work. One should use importlib as the public-facing version of this module.
"""

import _ast
import _io
import importlib.abc
import importlib.machinery
import sys
import types
from _typeshed import ReadableBuffer, StrOrBytesPath, StrPath
from _typeshed.importlib import LoaderProtocol
from collections.abc import Callable, Iterable, Iterator, Mapping, MutableSequence, Sequence
from importlib.machinery import ModuleSpec
from importlib.metadata import DistributionFinder, PathDistribution
from typing import Any, Final, Literal
from typing_extensions import Self, deprecated

if sys.version_info >= (3, 10):
    import importlib.readers

if sys.platform == "win32":
    path_separators: Literal["\\/"]
    path_sep: Literal["\\"]
    path_sep_tuple: tuple[Literal["\\"], Literal["/"]]
else:
    path_separators: Literal["/"]
    path_sep: Literal["/"]
    path_sep_tuple: tuple[Literal["/"]]

MAGIC_NUMBER: Final[bytes]

def cache_from_source(path: StrPath, debug_override: bool | None = None, *, optimization: Any | None = None) -> str:
    """
    Given the path to a .py file, return the path to its .pyc file.

    The .py file does not need to exist; this simply returns the path to the
    .pyc file calculated as if the .py file were imported.

    The 'optimization' parameter controls the presumed optimization level of
    the bytecode file. If 'optimization' is not None, the string representation
    of the argument is taken and verified to be alphanumeric (else ValueError
    is raised).

    The debug_override parameter is deprecated. If debug_override is not None,
    a True value is the same as setting 'optimization' to the empty string
    while a False value is equivalent to setting 'optimization' to '1'.

    If sys.implementation.cache_tag is None then NotImplementedError is raised.
    """
    ...
def source_from_cache(path: StrPath) -> str:
    """
    Given the path to a .pyc. file, return the path to its .py file.

    The .pyc file does not need to exist; this simply returns the path to
    the .py file calculated to correspond to the .pyc file.  If path does
    not conform to PEP 3147/488 format, ValueError will be raised. If
    sys.implementation.cache_tag is None then NotImplementedError is raised.
    """
    ...
def decode_source(source_bytes: ReadableBuffer) -> str:
    """
    Decode bytes representing source code and return the string.

    Universal newline support is used in the decoding.
    """
    ...
def spec_from_file_location(
    name: str,
    location: StrOrBytesPath | None = None,
    *,
    loader: LoaderProtocol | None = None,
    submodule_search_locations: list[str] | None = ...,
) -> importlib.machinery.ModuleSpec | None:
    """
    Return a module spec based on a file location.

    To indicate that the module is a package, set
    submodule_search_locations to a list of directory paths.  An
    empty list is sufficient, though its not otherwise useful to the
    import system.

    The loader must take a spec as its only __init__() arg.
    """
    ...
@deprecated(
    "Deprecated since Python 3.6. Use site configuration instead. "
    "Future versions of Python may not enable this finder by default."
)
class WindowsRegistryFinder(importlib.abc.MetaPathFinder):
    """Meta path finder for modules declared in the Windows registry."""
    if sys.version_info < (3, 12):
        @classmethod
        @deprecated("Deprecated since Python 3.4; removed in Python 3.12. Use `find_spec()` instead.")
        def find_module(cls, fullname: str, path: Sequence[str] | None = None) -> importlib.abc.Loader | None:
            """
            Find module named in the registry.

            This method is deprecated.  Use find_spec() instead.
            """
            ...

    @classmethod
    def find_spec(
        cls, fullname: str, path: Sequence[str] | None = None, target: types.ModuleType | None = None
    ) -> ModuleSpec | None: ...

class PathFinder(importlib.abc.MetaPathFinder):
    """Meta path finder for sys.path and package __path__ attributes."""
    if sys.version_info >= (3, 10):
        @staticmethod
        def invalidate_caches() -> None:
            """
            Call the invalidate_caches() method on all path entry finders
            stored in sys.path_importer_cache (where implemented).
            """
            ...
    else:
        @classmethod
        def invalidate_caches(cls) -> None:
            """
            Call the invalidate_caches() method on all path entry finders
            stored in sys.path_importer_caches (where implemented).
            """
            ...
    if sys.version_info >= (3, 10):
        @staticmethod
        def find_distributions(context: DistributionFinder.Context = ...) -> Iterable[PathDistribution]:
            """
            Find distributions.

            Return an iterable of all Distribution instances capable of
            loading the metadata for packages matching ``context.name``
            (or all names if ``None`` indicated) along the paths in the list
            of directories ``context.path``.
            """
            ...
    else:
        @classmethod
        def find_distributions(cls, context: DistributionFinder.Context = ...) -> Iterable[PathDistribution]:
            """
            Find distributions.

            Return an iterable of all Distribution instances capable of
            loading the metadata for packages matching ``context.name``
            (or all names if ``None`` indicated) along the paths in the list
            of directories ``context.path``.
            """
            ...

    @classmethod
    def find_spec(
        cls, fullname: str, path: Sequence[str] | None = None, target: types.ModuleType | None = None
    ) -> ModuleSpec | None:
        """
        Try to find a spec for 'fullname' on sys.path or 'path'.

        The search is based on sys.path_hooks and sys.path_importer_cache.
        """
        ...
    if sys.version_info < (3, 12):
        @classmethod
        @deprecated("Deprecated since Python 3.4; removed in Python 3.12. Use `find_spec()` instead.")
        def find_module(cls, fullname: str, path: Sequence[str] | None = None) -> importlib.abc.Loader | None:
            """
            find the module on sys.path or 'path' based on sys.path_hooks and
            sys.path_importer_cache.

            This method is deprecated.  Use find_spec() instead.
            """
            ...

SOURCE_SUFFIXES: Final[list[str]]
DEBUG_BYTECODE_SUFFIXES: Final = [".pyc"]
OPTIMIZED_BYTECODE_SUFFIXES: Final = [".pyc"]
BYTECODE_SUFFIXES: Final = [".pyc"]
EXTENSION_SUFFIXES: Final[list[str]]

class FileFinder(importlib.abc.PathEntryFinder):
    """
    File-based finder.

    Interactions with the file system are cached for performance, being
    refreshed when the directory the finder is handling has been modified.
    """
    path: str
    def __init__(self, path: str, *loader_details: tuple[type[importlib.abc.Loader], list[str]]) -> None:
        """
        Initialize with the path to search on and a variable number of
        2-tuples containing the loader and the file suffixes the loader
        recognizes.
        """
        ...
    @classmethod
    def path_hook(
        cls, *loader_details: tuple[type[importlib.abc.Loader], list[str]]
    ) -> Callable[[str], importlib.abc.PathEntryFinder]:
        """
        A class method which returns a closure to use on sys.path_hook
        which will return an instance using the specified loaders and the path
        called on the closure.

        If the path called on the closure is not a directory, ImportError is
        raised.
        """
        ...

class _LoaderBasics:
    """
    Base class of common code needed by both SourceLoader and
    SourcelessFileLoader.
    """
    def is_package(self, fullname: str) -> bool:
        """
        Concrete implementation of InspectLoader.is_package by checking if
        the path returned by get_filename has a filename of '__init__.py'.
        """
        ...
    def create_module(self, spec: ModuleSpec) -> types.ModuleType | None:
        """Use default semantics for module creation."""
        ...
    def exec_module(self, module: types.ModuleType) -> None:
        """Execute the module."""
        ...
    def load_module(self, fullname: str) -> types.ModuleType:
        """This method is deprecated."""
        ...

class SourceLoader(_LoaderBasics):
    def path_mtime(self, path: str) -> float:
        """
        Optional method that returns the modification time (an int) for the
        specified path (a str).

        Raises OSError when the path cannot be handled.
        """
        ...
    def set_data(self, path: str, data: bytes) -> None:
        """
        Optional method which writes data (bytes) to a file path (a str).

        Implementing this method allows for the writing of bytecode files.
        """
        ...
    def get_source(self, fullname: str) -> str | None:
        """Concrete implementation of InspectLoader.get_source."""
        ...
    def path_stats(self, path: str) -> Mapping[str, Any]:
        """
        Optional method returning a metadata dict for the specified
        path (a str).

        Possible keys:
        - 'mtime' (mandatory) is the numeric timestamp of last source
          code modification;
        - 'size' (optional) is the size in bytes of the source code.

        Implementing this method allows the loader to read bytecode files.
        Raises OSError when the path cannot be handled.
        """
        ...
    def source_to_code(
        self, data: ReadableBuffer | str | _ast.Module | _ast.Expression | _ast.Interactive, path: ReadableBuffer | StrPath
    ) -> types.CodeType:
        """
        Return the code object compiled from source.

        The 'data' argument can be any object type that compile() supports.
        """
        ...
    def get_code(self, fullname: str) -> types.CodeType | None:
        """
        Concrete implementation of InspectLoader.get_code.

        Reading of bytecode requires path_stats to be implemented. To write
        bytecode, set_data must also be implemented.
        """
        ...

class FileLoader:
    """
    Base file loader class which implements the loader protocol methods that
    require file system usage.
    """
    name: str
    path: str
<<<<<<< HEAD
    def __init__(self, fullname: str, path: str) -> None:
        """
        Cache the module name and the path to the file found by the
        finder.
        """
        ...
    def get_data(self, path: str) -> bytes:
        """Return the data from path as raw bytes."""
        ...
    def get_filename(self, fullname: str | None = None) -> str:
        """Return the path to the source file as found by the finder."""
        ...
    def load_module(self, name: str | None = None) -> types.ModuleType:
        """
        Load a module from a file.

        This method is deprecated.  Use exec_module() instead.
        """
        ...
=======
    def __init__(self, fullname: str, path: str) -> None: ...
    def get_data(self, path: str) -> bytes: ...
    def get_filename(self, fullname: str | None = None) -> str: ...
    def load_module(self, fullname: str | None = None) -> types.ModuleType: ...
>>>>>>> 9c26ab12
    if sys.version_info >= (3, 10):
        def get_resource_reader(self, name: str | None = None) -> importlib.readers.FileReader: ...
    else:
        def get_resource_reader(self, name: str | None = None) -> Self | None: ...
        def open_resource(self, resource: str) -> _io.FileIO: ...
        def resource_path(self, resource: str) -> str: ...
        def is_resource(self, name: str) -> bool: ...
        def contents(self) -> Iterator[str]: ...

class SourceFileLoader(importlib.abc.FileLoader, FileLoader, importlib.abc.SourceLoader, SourceLoader):  # type: ignore[misc]  # incompatible method arguments in base classes
    """Concrete implementation of SourceLoader using the file system."""
    def set_data(self, path: str, data: ReadableBuffer, *, _mode: int = 0o666) -> None:
        """Write bytes data to a file."""
        ...
    def path_stats(self, path: str) -> Mapping[str, Any]:
        """Return the metadata for the path."""
        ...
    def source_to_code(  # type: ignore[override]  # incompatible with InspectLoader.source_to_code
        self,
        data: ReadableBuffer | str | _ast.Module | _ast.Expression | _ast.Interactive,
        path: ReadableBuffer | StrPath,
        *,
        _optimize: int = -1,
    ) -> types.CodeType:
        """
        Return the code object compiled from source.

        The 'data' argument can be any object type that compile() supports.
        """
        ...

class SourcelessFileLoader(importlib.abc.FileLoader, FileLoader, _LoaderBasics):
    """Loader which handles sourceless file imports."""
    def get_code(self, fullname: str) -> types.CodeType | None: ...
    def get_source(self, fullname: str) -> None:
        """Return None as there is no source code."""
        ...

class ExtensionFileLoader(FileLoader, _LoaderBasics, importlib.abc.ExecutionLoader):
    """
    Loader for extension modules.

    The constructor is designed to work with FileFinder.
    """
    def __init__(self, name: str, path: str) -> None: ...
    def get_filename(self, fullname: str | None = None) -> str:
        """Return the path to the source file as found by the finder."""
        ...
    def get_source(self, fullname: str) -> None:
        """Return None as extension modules have no source code."""
        ...
    def create_module(self, spec: ModuleSpec) -> types.ModuleType:
        """Create an uninitialized extension module"""
        ...
    def exec_module(self, module: types.ModuleType) -> None:
        """Initialize an extension module"""
        ...
    def get_code(self, fullname: str) -> None:
        """Return None as an extension module cannot create a code object."""
        ...
    def __eq__(self, other: object) -> bool: ...
    def __hash__(self) -> int: ...

if sys.version_info >= (3, 11):
    class NamespaceLoader(importlib.abc.InspectLoader):
        def __init__(
            self, name: str, path: MutableSequence[str], path_finder: Callable[[str, tuple[str, ...]], ModuleSpec]
        ) -> None: ...
        def is_package(self, fullname: str) -> Literal[True]: ...
        def get_source(self, fullname: str) -> Literal[""]: ...
        def get_code(self, fullname: str) -> types.CodeType: ...
        def create_module(self, spec: ModuleSpec) -> None:
            """Use default semantics for module creation."""
            ...
        def exec_module(self, module: types.ModuleType) -> None: ...
        @deprecated("Deprecated since Python 3.10; will be removed in Python 3.15. Use `exec_module()` instead.")
        def load_module(self, fullname: str) -> types.ModuleType:
            """
            Load a namespace module.

            This method is deprecated.  Use exec_module() instead.
            """
            ...
        def get_resource_reader(self, module: types.ModuleType) -> importlib.readers.NamespaceReader: ...
        if sys.version_info < (3, 12):
            @staticmethod
            @deprecated(
                "Deprecated since Python 3.4; removed in Python 3.12. "
                "The module spec is now used by the import machinery to generate a module repr."
            )
            def module_repr(module: types.ModuleType) -> str:
                """
                Return repr for the module.

                The method is deprecated.  The import machinery does the job itself.
                """
                ...

    _NamespaceLoader = NamespaceLoader
else:
    class _NamespaceLoader:
        def __init__(
            self, name: str, path: MutableSequence[str], path_finder: Callable[[str, tuple[str, ...]], ModuleSpec]
        ) -> None: ...
        def is_package(self, fullname: str) -> Literal[True]: ...
        def get_source(self, fullname: str) -> Literal[""]: ...
        def get_code(self, fullname: str) -> types.CodeType: ...
        def create_module(self, spec: ModuleSpec) -> None:
            """Use default semantics for module creation."""
            ...
        def exec_module(self, module: types.ModuleType) -> None: ...
        if sys.version_info >= (3, 10):
            @deprecated("Deprecated since Python 3.10; will be removed in Python 3.15. Use `exec_module()` instead.")
            def load_module(self, fullname: str) -> types.ModuleType:
                """
                Load a namespace module.

                This method is deprecated.  Use exec_module() instead.
                """
                ...
            @staticmethod
            @deprecated(
                "Deprecated since Python 3.4; removed in Python 3.12. "
                "The module spec is now used by the import machinery to generate a module repr."
            )
            def module_repr(module: types.ModuleType) -> str:
                """
                Return repr for the module.

                The method is deprecated.  The import machinery does the job itself.
                """
                ...
            def get_resource_reader(self, module: types.ModuleType) -> importlib.readers.NamespaceReader: ...
        else:
            def load_module(self, fullname: str) -> types.ModuleType:
                """
                Load a namespace module.

                This method is deprecated.  Use exec_module() instead.
                """
                ...
            @classmethod
            @deprecated(
                "Deprecated since Python 3.4; removed in Python 3.12. "
                "The module spec is now used by the import machinery to generate a module repr."
            )
            def module_repr(cls, module: types.ModuleType) -> str:
                """
                Return repr for the module.

                The method is deprecated.  The import machinery does the job itself.
                """
                ...

if sys.version_info >= (3, 13):
    class AppleFrameworkLoader(ExtensionFileLoader, importlib.abc.ExecutionLoader):
        """
        A loader for modules that have been packaged as frameworks for
        compatibility with Apple's iOS App Store policies.
        """
        ...<|MERGE_RESOLUTION|>--- conflicted
+++ resolved
@@ -290,32 +290,10 @@
     """
     name: str
     path: str
-<<<<<<< HEAD
-    def __init__(self, fullname: str, path: str) -> None:
-        """
-        Cache the module name and the path to the file found by the
-        finder.
-        """
-        ...
-    def get_data(self, path: str) -> bytes:
-        """Return the data from path as raw bytes."""
-        ...
-    def get_filename(self, fullname: str | None = None) -> str:
-        """Return the path to the source file as found by the finder."""
-        ...
-    def load_module(self, name: str | None = None) -> types.ModuleType:
-        """
-        Load a module from a file.
-
-        This method is deprecated.  Use exec_module() instead.
-        """
-        ...
-=======
     def __init__(self, fullname: str, path: str) -> None: ...
     def get_data(self, path: str) -> bytes: ...
     def get_filename(self, fullname: str | None = None) -> str: ...
     def load_module(self, fullname: str | None = None) -> types.ModuleType: ...
->>>>>>> 9c26ab12
     if sys.version_info >= (3, 10):
         def get_resource_reader(self, name: str | None = None) -> importlib.readers.FileReader: ...
     else:
