--- conflicted
+++ resolved
@@ -384,19 +384,8 @@
             """Use default semantics for module creation."""
             ...
         def exec_module(self, module: types.ModuleType) -> None: ...
-<<<<<<< HEAD
-        @deprecated("load_module() is deprecated; use exec_module() instead")
-        def load_module(self, fullname: str) -> types.ModuleType:
-            """
-            Load a namespace module.
-
-            This method is deprecated.  Use exec_module() instead.
-            """
-            ...
-=======
         @deprecated("Deprecated since Python 3.10; will be removed in Python 3.15. Use `exec_module()` instead.")
         def load_module(self, fullname: str) -> types.ModuleType: ...
->>>>>>> ca44e4c4
         def get_resource_reader(self, module: types.ModuleType) -> importlib.readers.NamespaceReader: ...
         if sys.version_info < (3, 12):
             @staticmethod
@@ -425,17 +414,6 @@
             """Use default semantics for module creation."""
             ...
         def exec_module(self, module: types.ModuleType) -> None: ...
-<<<<<<< HEAD
-        @deprecated("load_module() is deprecated; use exec_module() instead")
-        def load_module(self, fullname: str) -> types.ModuleType:
-            """
-            Load a namespace module.
-
-            This method is deprecated.  Use exec_module() instead.
-            """
-            ...
-=======
->>>>>>> ca44e4c4
         if sys.version_info >= (3, 10):
             @deprecated("Deprecated since Python 3.10; will be removed in Python 3.15. Use `exec_module()` instead.")
             def load_module(self, fullname: str) -> types.ModuleType: ...
