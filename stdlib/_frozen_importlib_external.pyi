"""
Core implementation of path-based import.

This module is NOT meant to be directly imported! It has been designed such
that it can be bootstrapped into Python as the implementation of import. As
such it requires the injection of specific modules and attributes in order to
work. One should use importlib as the public-facing version of this module.
"""

import _ast
import _io
import importlib.abc
import importlib.machinery
import sys
import types
from _typeshed import ReadableBuffer, StrOrBytesPath, StrPath
from _typeshed.importlib import LoaderProtocol
from collections.abc import Callable, Iterable, Iterator, Mapping, MutableSequence, Sequence
from importlib.machinery import ModuleSpec
from importlib.metadata import DistributionFinder, PathDistribution
from typing import Any, Literal
from typing_extensions import Self, deprecated

if sys.version_info >= (3, 10):
    import importlib.readers

if sys.platform == "win32":
    path_separators: Literal["\\/"]
    path_sep: Literal["\\"]
    path_sep_tuple: tuple[Literal["\\"], Literal["/"]]
else:
    path_separators: Literal["/"]
    path_sep: Literal["/"]
    path_sep_tuple: tuple[Literal["/"]]

MAGIC_NUMBER: bytes

<<<<<<< HEAD
def cache_from_source(path: str, debug_override: bool | None = None, *, optimization: Any | None = None) -> str:
    """
    Given the path to a .py file, return the path to its .pyc file.

    The .py file does not need to exist; this simply returns the path to the
    .pyc file calculated as if the .py file were imported.

    The 'optimization' parameter controls the presumed optimization level of
    the bytecode file. If 'optimization' is not None, the string representation
    of the argument is taken and verified to be alphanumeric (else ValueError
    is raised).

    The debug_override parameter is deprecated. If debug_override is not None,
    a True value is the same as setting 'optimization' to the empty string
    while a False value is equivalent to setting 'optimization' to '1'.

    If sys.implementation.cache_tag is None then NotImplementedError is raised.
    """
    ...
def source_from_cache(path: str) -> str:
    """
    Given the path to a .pyc. file, return the path to its .py file.

    The .pyc file does not need to exist; this simply returns the path to
    the .py file calculated to correspond to the .pyc file.  If path does
    not conform to PEP 3147/488 format, ValueError will be raised. If
    sys.implementation.cache_tag is None then NotImplementedError is raised.
    """
    ...
def decode_source(source_bytes: ReadableBuffer) -> str:
    """
    Decode bytes representing source code and return the string.

    Universal newline support is used in the decoding.
    """
    ...
=======
def cache_from_source(path: StrPath, debug_override: bool | None = None, *, optimization: Any | None = None) -> str: ...
def source_from_cache(path: StrPath) -> str: ...
def decode_source(source_bytes: ReadableBuffer) -> str: ...
>>>>>>> 4050dd42
def spec_from_file_location(
    name: str,
    location: StrOrBytesPath | None = None,
    *,
    loader: LoaderProtocol | None = None,
    submodule_search_locations: list[str] | None = ...,
) -> importlib.machinery.ModuleSpec | None:
    """
    Return a module spec based on a file location.

    To indicate that the module is a package, set
    submodule_search_locations to a list of directory paths.  An
    empty list is sufficient, though its not otherwise useful to the
    import system.

    The loader must take a spec as its only __init__() arg.
    """
    ...

class WindowsRegistryFinder(importlib.abc.MetaPathFinder):
    """Meta path finder for modules declared in the Windows registry."""
    if sys.version_info < (3, 12):
        @classmethod
        def find_module(cls, fullname: str, path: Sequence[str] | None = None) -> importlib.abc.Loader | None:
            """
            Find module named in the registry.

            This method is deprecated.  Use find_spec() instead.
            """
            ...

    @classmethod
    def find_spec(
        cls, fullname: str, path: Sequence[str] | None = None, target: types.ModuleType | None = None
    ) -> ModuleSpec | None: ...

class PathFinder(importlib.abc.MetaPathFinder):
    """Meta path finder for sys.path and package __path__ attributes."""
    if sys.version_info >= (3, 10):
        @staticmethod
        def invalidate_caches() -> None:
            """
            Call the invalidate_caches() method on all path entry finders
            stored in sys.path_importer_cache (where implemented).
            """
            ...
    else:
        @classmethod
        def invalidate_caches(cls) -> None:
            """
            Call the invalidate_caches() method on all path entry finders
            stored in sys.path_importer_caches (where implemented).
            """
            ...
    if sys.version_info >= (3, 10):
        @staticmethod
        def find_distributions(context: DistributionFinder.Context = ...) -> Iterable[PathDistribution]:
            """
            Find distributions.

            Return an iterable of all Distribution instances capable of
            loading the metadata for packages matching ``context.name``
            (or all names if ``None`` indicated) along the paths in the list
            of directories ``context.path``.
            """
            ...
    else:
        @classmethod
        def find_distributions(cls, context: DistributionFinder.Context = ...) -> Iterable[PathDistribution]:
            """
            Find distributions.

            Return an iterable of all Distribution instances capable of
            loading the metadata for packages matching ``context.name``
            (or all names if ``None`` indicated) along the paths in the list
            of directories ``context.path``.
            """
            ...

    @classmethod
    def find_spec(
        cls, fullname: str, path: Sequence[str] | None = None, target: types.ModuleType | None = None
    ) -> ModuleSpec | None:
        """
        Try to find a spec for 'fullname' on sys.path or 'path'.

        The search is based on sys.path_hooks and sys.path_importer_cache.
        """
        ...
    if sys.version_info < (3, 12):
        @classmethod
        def find_module(cls, fullname: str, path: Sequence[str] | None = None) -> importlib.abc.Loader | None:
            """
            find the module on sys.path or 'path' based on sys.path_hooks and
            sys.path_importer_cache.

            This method is deprecated.  Use find_spec() instead.
            """
            ...

SOURCE_SUFFIXES: list[str]
DEBUG_BYTECODE_SUFFIXES: list[str]
OPTIMIZED_BYTECODE_SUFFIXES: list[str]
BYTECODE_SUFFIXES: list[str]
EXTENSION_SUFFIXES: list[str]

class FileFinder(importlib.abc.PathEntryFinder):
    """
    File-based finder.

    Interactions with the file system are cached for performance, being
    refreshed when the directory the finder is handling has been modified.
    """
    path: str
    def __init__(self, path: str, *loader_details: tuple[type[importlib.abc.Loader], list[str]]) -> None:
        """
        Initialize with the path to search on and a variable number of
        2-tuples containing the loader and the file suffixes the loader
        recognizes.
        """
        ...
    @classmethod
    def path_hook(
        cls, *loader_details: tuple[type[importlib.abc.Loader], list[str]]
    ) -> Callable[[str], importlib.abc.PathEntryFinder]:
        """
        A class method which returns a closure to use on sys.path_hook
        which will return an instance using the specified loaders and the path
        called on the closure.

        If the path called on the closure is not a directory, ImportError is
        raised.
        """
        ...

class _LoaderBasics:
    """
    Base class of common code needed by both SourceLoader and
    SourcelessFileLoader.
    """
    def is_package(self, fullname: str) -> bool:
        """
        Concrete implementation of InspectLoader.is_package by checking if
        the path returned by get_filename has a filename of '__init__.py'.
        """
        ...
    def create_module(self, spec: ModuleSpec) -> types.ModuleType | None:
        """Use default semantics for module creation."""
        ...
    def exec_module(self, module: types.ModuleType) -> None:
        """Execute the module."""
        ...
    def load_module(self, fullname: str) -> types.ModuleType:
        """This method is deprecated."""
        ...

class SourceLoader(_LoaderBasics):
    def path_mtime(self, path: str) -> float:
        """
        Optional method that returns the modification time (an int) for the
        specified path (a str).

        Raises OSError when the path cannot be handled.
        """
        ...
    def set_data(self, path: str, data: bytes) -> None:
        """
        Optional method which writes data (bytes) to a file path (a str).

        Implementing this method allows for the writing of bytecode files.
        """
        ...
    def get_source(self, fullname: str) -> str | None:
        """Concrete implementation of InspectLoader.get_source."""
        ...
    def path_stats(self, path: str) -> Mapping[str, Any]:
        """
        Optional method returning a metadata dict for the specified
        path (a str).

        Possible keys:
        - 'mtime' (mandatory) is the numeric timestamp of last source
          code modification;
        - 'size' (optional) is the size in bytes of the source code.

        Implementing this method allows the loader to read bytecode files.
        Raises OSError when the path cannot be handled.
        """
        ...
    def source_to_code(
        self, data: ReadableBuffer | str | _ast.Module | _ast.Expression | _ast.Interactive, path: ReadableBuffer | StrPath
    ) -> types.CodeType:
        """
        Return the code object compiled from source.

        The 'data' argument can be any object type that compile() supports.
        """
        ...
    def get_code(self, fullname: str) -> types.CodeType | None:
        """
        Concrete implementation of InspectLoader.get_code.

        Reading of bytecode requires path_stats to be implemented. To write
        bytecode, set_data must also be implemented.
        """
        ...

class FileLoader:
    """
    Base file loader class which implements the loader protocol methods that
    require file system usage.
    """
    name: str
    path: str
    def __init__(self, fullname: str, path: str) -> None:
        """
        Cache the module name and the path to the file found by the
        finder.
        """
        ...
    def get_data(self, path: str) -> bytes:
        """Return the data from path as raw bytes."""
        ...
    def get_filename(self, name: str | None = None) -> str:
        """Return the path to the source file as found by the finder."""
        ...
    def load_module(self, name: str | None = None) -> types.ModuleType:
        """
        Load a module from a file.

        This method is deprecated.  Use exec_module() instead.
        """
        ...
    if sys.version_info >= (3, 10):
        def get_resource_reader(self, name: str | None = None) -> importlib.readers.FileReader: ...
    else:
        def get_resource_reader(self, name: str | None = None) -> Self | None: ...
        def open_resource(self, resource: str) -> _io.FileIO: ...
        def resource_path(self, resource: str) -> str: ...
        def is_resource(self, name: str) -> bool: ...
        def contents(self) -> Iterator[str]: ...

class SourceFileLoader(importlib.abc.FileLoader, FileLoader, importlib.abc.SourceLoader, SourceLoader):  # type: ignore[misc]  # incompatible method arguments in base classes
    """Concrete implementation of SourceLoader using the file system."""
    def set_data(self, path: str, data: ReadableBuffer, *, _mode: int = 0o666) -> None:
        """Write bytes data to a file."""
        ...
    def path_stats(self, path: str) -> Mapping[str, Any]:
        """Return the metadata for the path."""
        ...

class SourcelessFileLoader(importlib.abc.FileLoader, FileLoader, _LoaderBasics):
    """Loader which handles sourceless file imports."""
    def get_code(self, fullname: str) -> types.CodeType | None: ...
    def get_source(self, fullname: str) -> None:
        """Return None as there is no source code."""
        ...

class ExtensionFileLoader(FileLoader, _LoaderBasics, importlib.abc.ExecutionLoader):
    """
    Loader for extension modules.

    The constructor is designed to work with FileFinder.
    """
    def __init__(self, name: str, path: str) -> None: ...
    def get_filename(self, name: str | None = None) -> str:
        """Return the path to the source file as found by the finder."""
        ...
    def get_source(self, fullname: str) -> None:
        """Return None as extension modules have no source code."""
        ...
    def create_module(self, spec: ModuleSpec) -> types.ModuleType:
        """Create an uninitialized extension module"""
        ...
    def exec_module(self, module: types.ModuleType) -> None:
        """Initialize an extension module"""
        ...
    def get_code(self, fullname: str) -> None:
        """Return None as an extension module cannot create a code object."""
        ...
    def __eq__(self, other: object) -> bool: ...
    def __hash__(self) -> int: ...

if sys.version_info >= (3, 11):
    class NamespaceLoader(importlib.abc.InspectLoader):
        def __init__(
            self, name: str, path: MutableSequence[str], path_finder: Callable[[str, tuple[str, ...]], ModuleSpec]
        ) -> None: ...
        def is_package(self, fullname: str) -> Literal[True]: ...
        def get_source(self, fullname: str) -> Literal[""]: ...
        def get_code(self, fullname: str) -> types.CodeType: ...
        def create_module(self, spec: ModuleSpec) -> None:
            """Use default semantics for module creation."""
            ...
        def exec_module(self, module: types.ModuleType) -> None: ...
        @deprecated("load_module() is deprecated; use exec_module() instead")
        def load_module(self, fullname: str) -> types.ModuleType:
            """
            Load a namespace module.

            This method is deprecated.  Use exec_module() instead.
            """
            ...
        def get_resource_reader(self, module: types.ModuleType) -> importlib.readers.NamespaceReader: ...
        if sys.version_info < (3, 12):
            @staticmethod
            @deprecated("module_repr() is deprecated, and has been removed in Python 3.12")
            def module_repr(module: types.ModuleType) -> str:
                """
                Return repr for the module.

                The method is deprecated.  The import machinery does the job itself.
                """
                ...

    _NamespaceLoader = NamespaceLoader
else:
    class _NamespaceLoader:
        def __init__(
            self, name: str, path: MutableSequence[str], path_finder: Callable[[str, tuple[str, ...]], ModuleSpec]
        ) -> None: ...
        def is_package(self, fullname: str) -> Literal[True]: ...
        def get_source(self, fullname: str) -> Literal[""]: ...
        def get_code(self, fullname: str) -> types.CodeType: ...
        def create_module(self, spec: ModuleSpec) -> None:
            """Use default semantics for module creation."""
            ...
        def exec_module(self, module: types.ModuleType) -> None: ...
        @deprecated("load_module() is deprecated; use exec_module() instead")
        def load_module(self, fullname: str) -> types.ModuleType:
            """
            Load a namespace module.

            This method is deprecated.  Use exec_module() instead.
            """
            ...
        if sys.version_info >= (3, 10):
            @staticmethod
            @deprecated("module_repr() is deprecated, and has been removed in Python 3.12")
            def module_repr(module: types.ModuleType) -> str:
                """
                Return repr for the module.

                The method is deprecated.  The import machinery does the job itself.
                """
                ...
            def get_resource_reader(self, module: types.ModuleType) -> importlib.readers.NamespaceReader: ...
        else:
            @classmethod
            @deprecated("module_repr() is deprecated, and has been removed in Python 3.12")
            def module_repr(cls, module: types.ModuleType) -> str:
                """
                Return repr for the module.

                The method is deprecated.  The import machinery does the job itself.
                """
                ...

if sys.version_info >= (3, 13):
    class AppleFrameworkLoader(ExtensionFileLoader, importlib.abc.ExecutionLoader):
        """
        A loader for modules that have been packaged as frameworks for
        compatibility with Apple's iOS App Store policies.
        """
        ...<|MERGE_RESOLUTION|>--- conflicted
+++ resolved
@@ -35,48 +35,9 @@
 
 MAGIC_NUMBER: bytes
 
-<<<<<<< HEAD
-def cache_from_source(path: str, debug_override: bool | None = None, *, optimization: Any | None = None) -> str:
-    """
-    Given the path to a .py file, return the path to its .pyc file.
-
-    The .py file does not need to exist; this simply returns the path to the
-    .pyc file calculated as if the .py file were imported.
-
-    The 'optimization' parameter controls the presumed optimization level of
-    the bytecode file. If 'optimization' is not None, the string representation
-    of the argument is taken and verified to be alphanumeric (else ValueError
-    is raised).
-
-    The debug_override parameter is deprecated. If debug_override is not None,
-    a True value is the same as setting 'optimization' to the empty string
-    while a False value is equivalent to setting 'optimization' to '1'.
-
-    If sys.implementation.cache_tag is None then NotImplementedError is raised.
-    """
-    ...
-def source_from_cache(path: str) -> str:
-    """
-    Given the path to a .pyc. file, return the path to its .py file.
-
-    The .pyc file does not need to exist; this simply returns the path to
-    the .py file calculated to correspond to the .pyc file.  If path does
-    not conform to PEP 3147/488 format, ValueError will be raised. If
-    sys.implementation.cache_tag is None then NotImplementedError is raised.
-    """
-    ...
-def decode_source(source_bytes: ReadableBuffer) -> str:
-    """
-    Decode bytes representing source code and return the string.
-
-    Universal newline support is used in the decoding.
-    """
-    ...
-=======
 def cache_from_source(path: StrPath, debug_override: bool | None = None, *, optimization: Any | None = None) -> str: ...
 def source_from_cache(path: StrPath) -> str: ...
 def decode_source(source_bytes: ReadableBuffer) -> str: ...
->>>>>>> 4050dd42
 def spec_from_file_location(
     name: str,
     location: StrOrBytesPath | None = None,
