"""
Core implementation of path-based import.

This module is NOT meant to be directly imported! It has been designed such
that it can be bootstrapped into Python as the implementation of import. As
such it requires the injection of specific modules and attributes in order to
work. One should use importlib as the public-facing version of this module.
"""

import _ast
import _io
import importlib.abc
import importlib.machinery
import sys
import types
from _typeshed import ReadableBuffer, StrOrBytesPath, StrPath
from _typeshed.importlib import LoaderProtocol
from collections.abc import Callable, Iterable, Iterator, Mapping, MutableSequence, Sequence
from importlib.machinery import ModuleSpec
from importlib.metadata import DistributionFinder, PathDistribution
from typing import Any, Final, Literal
from typing_extensions import Self, deprecated

if sys.version_info >= (3, 10):
    import importlib.readers

if sys.platform == "win32":
    path_separators: Literal["\\/"]
    path_sep: Literal["\\"]
    path_sep_tuple: tuple[Literal["\\"], Literal["/"]]
else:
    path_separators: Literal["/"]
    path_sep: Literal["/"]
    path_sep_tuple: tuple[Literal["/"]]

MAGIC_NUMBER: Final[bytes]

def cache_from_source(path: StrPath, debug_override: bool | None = None, *, optimization: Any | None = None) -> str:
    """
    Given the path to a .py file, return the path to its .pyc file.

    The .py file does not need to exist; this simply returns the path to the
    .pyc file calculated as if the .py file were imported.

    The 'optimization' parameter controls the presumed optimization level of
    the bytecode file. If 'optimization' is not None, the string representation
    of the argument is taken and verified to be alphanumeric (else ValueError
    is raised).

    The debug_override parameter is deprecated. If debug_override is not None,
    a True value is the same as setting 'optimization' to the empty string
    while a False value is equivalent to setting 'optimization' to '1'.

    If sys.implementation.cache_tag is None then NotImplementedError is raised.
    """
    ...
def source_from_cache(path: StrPath) -> str:
    """
    Given the path to a .pyc. file, return the path to its .py file.

    The .pyc file does not need to exist; this simply returns the path to
    the .py file calculated to correspond to the .pyc file.  If path does
    not conform to PEP 3147/488 format, ValueError will be raised. If
    sys.implementation.cache_tag is None then NotImplementedError is raised.
    """
    ...
def decode_source(source_bytes: ReadableBuffer) -> str:
    """
    Decode bytes representing source code and return the string.

    Universal newline support is used in the decoding.
    """
    ...
def spec_from_file_location(
    name: str,
    location: StrOrBytesPath | None = None,
    *,
    loader: LoaderProtocol | None = None,
    submodule_search_locations: list[str] | None = ...,
) -> importlib.machinery.ModuleSpec | None:
    """
    Return a module spec based on a file location.

    To indicate that the module is a package, set
    submodule_search_locations to a list of directory paths.  An
    empty list is sufficient, though its not otherwise useful to the
    import system.

    The loader must take a spec as its only __init__() arg.
    """
    ...
@deprecated(
    "Deprecated since Python 3.6. Use site configuration instead. "
    "Future versions of Python may not enable this finder by default."
)
class WindowsRegistryFinder(importlib.abc.MetaPathFinder):
    """Meta path finder for modules declared in the Windows registry."""
    if sys.version_info < (3, 12):
        @classmethod
        @deprecated("Deprecated since Python 3.4; removed in Python 3.12. Use `find_spec()` instead.")
        def find_module(cls, fullname: str, path: Sequence[str] | None = None) -> importlib.abc.Loader | None:
            """
            Find module named in the registry.

            This method is deprecated.  Use find_spec() instead.
            """
            ...

    @classmethod
    def find_spec(
        cls, fullname: str, path: Sequence[str] | None = None, target: types.ModuleType | None = None
    ) -> ModuleSpec | None: ...

class PathFinder(importlib.abc.MetaPathFinder):
    """Meta path finder for sys.path and package __path__ attributes."""
    if sys.version_info >= (3, 10):
        @staticmethod
        def invalidate_caches() -> None:
            """
            Call the invalidate_caches() method on all path entry finders
            stored in sys.path_importer_cache (where implemented).
            """
            ...
    else:
        @classmethod
        def invalidate_caches(cls) -> None:
            """
            Call the invalidate_caches() method on all path entry finders
            stored in sys.path_importer_caches (where implemented).
            """
            ...
    if sys.version_info >= (3, 10):
        @staticmethod
        def find_distributions(context: DistributionFinder.Context = ...) -> Iterable[PathDistribution]:
            """
            Find distributions.

            Return an iterable of all Distribution instances capable of
            loading the metadata for packages matching ``context.name``
            (or all names if ``None`` indicated) along the paths in the list
            of directories ``context.path``.
            """
            ...
    else:
        @classmethod
        def find_distributions(cls, context: DistributionFinder.Context = ...) -> Iterable[PathDistribution]:
            """
            Find distributions.

            Return an iterable of all Distribution instances capable of
            loading the metadata for packages matching ``context.name``
            (or all names if ``None`` indicated) along the paths in the list
            of directories ``context.path``.
            """
            ...

    @classmethod
    def find_spec(
        cls, fullname: str, path: Sequence[str] | None = None, target: types.ModuleType | None = None
    ) -> ModuleSpec | None:
        """
        Try to find a spec for 'fullname' on sys.path or 'path'.

        The search is based on sys.path_hooks and sys.path_importer_cache.
        """
        ...
    if sys.version_info < (3, 12):
        @classmethod
        @deprecated("Deprecated since Python 3.4; removed in Python 3.12. Use `find_spec()` instead.")
        def find_module(cls, fullname: str, path: Sequence[str] | None = None) -> importlib.abc.Loader | None:
            """
            find the module on sys.path or 'path' based on sys.path_hooks and
            sys.path_importer_cache.

            This method is deprecated.  Use find_spec() instead.
            """
            ...

SOURCE_SUFFIXES: Final[list[str]]
DEBUG_BYTECODE_SUFFIXES: Final = [".pyc"]
OPTIMIZED_BYTECODE_SUFFIXES: Final = [".pyc"]
BYTECODE_SUFFIXES: Final = [".pyc"]
EXTENSION_SUFFIXES: Final[list[str]]

class FileFinder(importlib.abc.PathEntryFinder):
    """
    File-based finder.

    Interactions with the file system are cached for performance, being
    refreshed when the directory the finder is handling has been modified.
    """
    path: str
    def __init__(self, path: str, *loader_details: tuple[type[importlib.abc.Loader], list[str]]) -> None:
        """
        Initialize with the path to search on and a variable number of
        2-tuples containing the loader and the file suffixes the loader
        recognizes.
        """
        ...
    @classmethod
    def path_hook(
        cls, *loader_details: tuple[type[importlib.abc.Loader], list[str]]
    ) -> Callable[[str], importlib.abc.PathEntryFinder]:
        """
        A class method which returns a closure to use on sys.path_hook
        which will return an instance using the specified loaders and the path
        called on the closure.

        If the path called on the closure is not a directory, ImportError is
        raised.
        """
        ...

class _LoaderBasics:
    """
    Base class of common code needed by both SourceLoader and
    SourcelessFileLoader.
    """
    def is_package(self, fullname: str) -> bool:
        """
        Concrete implementation of InspectLoader.is_package by checking if
        the path returned by get_filename has a filename of '__init__.py'.
        """
        ...
    def create_module(self, spec: ModuleSpec) -> types.ModuleType | None:
        """Use default semantics for module creation."""
        ...
    def exec_module(self, module: types.ModuleType) -> None:
        """Execute the module."""
        ...
    def load_module(self, fullname: str) -> types.ModuleType:
        """This method is deprecated."""
        ...

class SourceLoader(_LoaderBasics):
    def path_mtime(self, path: str) -> float:
        """
        Optional method that returns the modification time (an int) for the
        specified path (a str).

        Raises OSError when the path cannot be handled.
        """
        ...
    def set_data(self, path: str, data: bytes) -> None:
        """
        Optional method which writes data (bytes) to a file path (a str).

        Implementing this method allows for the writing of bytecode files.
        """
        ...
    def get_source(self, fullname: str) -> str | None:
        """Concrete implementation of InspectLoader.get_source."""
        ...
    def path_stats(self, path: str) -> Mapping[str, Any]:
        """
        Optional method returning a metadata dict for the specified
        path (a str).

        Possible keys:
        - 'mtime' (mandatory) is the numeric timestamp of last source
          code modification;
        - 'size' (optional) is the size in bytes of the source code.

        Implementing this method allows the loader to read bytecode files.
        Raises OSError when the path cannot be handled.
        """
        ...
    def source_to_code(
<<<<<<< HEAD
        self, data: ReadableBuffer | str | _ast.Module | _ast.Expression | _ast.Interactive, path: ReadableBuffer | StrPath
    ) -> types.CodeType:
        """
        Return the code object compiled from source.

        The 'data' argument can be any object type that compile() supports.
        """
        ...
    def get_code(self, fullname: str) -> types.CodeType | None:
        """
        Concrete implementation of InspectLoader.get_code.

        Reading of bytecode requires path_stats to be implemented. To write
        bytecode, set_data must also be implemented.
        """
        ...
=======
        self, data: ReadableBuffer | str | _ast.Module | _ast.Expression | _ast.Interactive, path: bytes | StrPath
    ) -> types.CodeType: ...
    def get_code(self, fullname: str) -> types.CodeType | None: ...
>>>>>>> 2ed2765d

class FileLoader:
    """
    Base file loader class which implements the loader protocol methods that
    require file system usage.
    """
    name: str
    path: str
    def __init__(self, fullname: str, path: str) -> None:
        """
        Cache the module name and the path to the file found by the
        finder.
        """
        ...
    def get_data(self, path: str) -> bytes:
        """Return the data from path as raw bytes."""
        ...
    def get_filename(self, fullname: str | None = None) -> str:
        """Return the path to the source file as found by the finder."""
        ...
    def load_module(self, fullname: str | None = None) -> types.ModuleType:
        """
        Load a module from a file.

        This method is deprecated.  Use exec_module() instead.
        """
        ...
    if sys.version_info >= (3, 10):
        def get_resource_reader(self, name: str | None = None) -> importlib.readers.FileReader: ...
    else:
        def get_resource_reader(self, name: str | None = None) -> Self | None: ...
        def open_resource(self, resource: str) -> _io.FileIO: ...
        def resource_path(self, resource: str) -> str: ...
        def is_resource(self, name: str) -> bool: ...
        def contents(self) -> Iterator[str]: ...

class SourceFileLoader(importlib.abc.FileLoader, FileLoader, importlib.abc.SourceLoader, SourceLoader):  # type: ignore[misc]  # incompatible method arguments in base classes
    """Concrete implementation of SourceLoader using the file system."""
    def set_data(self, path: str, data: ReadableBuffer, *, _mode: int = 0o666) -> None:
        """Write bytes data to a file."""
        ...
    def path_stats(self, path: str) -> Mapping[str, Any]:
        """Return the metadata for the path."""
        ...
    def source_to_code(  # type: ignore[override]  # incompatible with InspectLoader.source_to_code
        self,
        data: ReadableBuffer | str | _ast.Module | _ast.Expression | _ast.Interactive,
        path: bytes | StrPath,
        *,
        _optimize: int = -1,
    ) -> types.CodeType:
        """
        Return the code object compiled from source.

        The 'data' argument can be any object type that compile() supports.
        """
        ...

class SourcelessFileLoader(importlib.abc.FileLoader, FileLoader, _LoaderBasics):
    """Loader which handles sourceless file imports."""
    def get_code(self, fullname: str) -> types.CodeType | None: ...
    def get_source(self, fullname: str) -> None:
        """Return None as there is no source code."""
        ...

class ExtensionFileLoader(FileLoader, _LoaderBasics, importlib.abc.ExecutionLoader):
    """
    Loader for extension modules.

    The constructor is designed to work with FileFinder.
    """
    def __init__(self, name: str, path: str) -> None: ...
    def get_filename(self, fullname: str | None = None) -> str:
        """Return the path to the source file as found by the finder."""
        ...
    def get_source(self, fullname: str) -> None:
        """Return None as extension modules have no source code."""
        ...
    def create_module(self, spec: ModuleSpec) -> types.ModuleType:
        """Create an uninitialized extension module"""
        ...
    def exec_module(self, module: types.ModuleType) -> None:
        """Initialize an extension module"""
        ...
    def get_code(self, fullname: str) -> None:
        """Return None as an extension module cannot create a code object."""
        ...
    def __eq__(self, other: object) -> bool: ...
    def __hash__(self) -> int: ...

if sys.version_info >= (3, 11):
    class NamespaceLoader(importlib.abc.InspectLoader):
        def __init__(
            self, name: str, path: MutableSequence[str], path_finder: Callable[[str, tuple[str, ...]], ModuleSpec]
        ) -> None: ...
        def is_package(self, fullname: str) -> Literal[True]: ...
        def get_source(self, fullname: str) -> Literal[""]: ...
        def get_code(self, fullname: str) -> types.CodeType: ...
        def create_module(self, spec: ModuleSpec) -> None:
            """Use default semantics for module creation."""
            ...
        def exec_module(self, module: types.ModuleType) -> None: ...
        @deprecated("Deprecated since Python 3.10; will be removed in Python 3.15. Use `exec_module()` instead.")
        def load_module(self, fullname: str) -> types.ModuleType:
            """
            Load a namespace module.

            This method is deprecated.  Use exec_module() instead.
            """
            ...
        def get_resource_reader(self, module: types.ModuleType) -> importlib.readers.NamespaceReader: ...
        if sys.version_info < (3, 12):
            @staticmethod
            @deprecated(
                "Deprecated since Python 3.4; removed in Python 3.12. "
                "The module spec is now used by the import machinery to generate a module repr."
            )
            def module_repr(module: types.ModuleType) -> str:
                """
                Return repr for the module.

                The method is deprecated.  The import machinery does the job itself.
                """
                ...

    _NamespaceLoader = NamespaceLoader
else:
    class _NamespaceLoader:
        def __init__(
            self, name: str, path: MutableSequence[str], path_finder: Callable[[str, tuple[str, ...]], ModuleSpec]
        ) -> None: ...
        def is_package(self, fullname: str) -> Literal[True]: ...
        def get_source(self, fullname: str) -> Literal[""]: ...
        def get_code(self, fullname: str) -> types.CodeType: ...
        def create_module(self, spec: ModuleSpec) -> None:
            """Use default semantics for module creation."""
            ...
        def exec_module(self, module: types.ModuleType) -> None: ...
        if sys.version_info >= (3, 10):
            @deprecated("Deprecated since Python 3.10; will be removed in Python 3.15. Use `exec_module()` instead.")
            def load_module(self, fullname: str) -> types.ModuleType:
                """
                Load a namespace module.

                This method is deprecated.  Use exec_module() instead.
                """
                ...
            @staticmethod
            @deprecated(
                "Deprecated since Python 3.4; removed in Python 3.12. "
                "The module spec is now used by the import machinery to generate a module repr."
            )
            def module_repr(module: types.ModuleType) -> str:
                """
                Return repr for the module.

                The method is deprecated.  The import machinery does the job itself.
                """
                ...
            def get_resource_reader(self, module: types.ModuleType) -> importlib.readers.NamespaceReader: ...
        else:
            def load_module(self, fullname: str) -> types.ModuleType:
                """
                Load a namespace module.

                This method is deprecated.  Use exec_module() instead.
                """
                ...
            @classmethod
            @deprecated(
                "Deprecated since Python 3.4; removed in Python 3.12. "
                "The module spec is now used by the import machinery to generate a module repr."
            )
            def module_repr(cls, module: types.ModuleType) -> str:
                """
                Return repr for the module.

                The method is deprecated.  The import machinery does the job itself.
                """
                ...

if sys.version_info >= (3, 13):
    class AppleFrameworkLoader(ExtensionFileLoader, importlib.abc.ExecutionLoader):
        """
        A loader for modules that have been packaged as frameworks for
        compatibility with Apple's iOS App Store policies.
        """
        ...<|MERGE_RESOLUTION|>--- conflicted
+++ resolved
@@ -266,28 +266,9 @@
         """
         ...
     def source_to_code(
-<<<<<<< HEAD
-        self, data: ReadableBuffer | str | _ast.Module | _ast.Expression | _ast.Interactive, path: ReadableBuffer | StrPath
-    ) -> types.CodeType:
-        """
-        Return the code object compiled from source.
-
-        The 'data' argument can be any object type that compile() supports.
-        """
-        ...
-    def get_code(self, fullname: str) -> types.CodeType | None:
-        """
-        Concrete implementation of InspectLoader.get_code.
-
-        Reading of bytecode requires path_stats to be implemented. To write
-        bytecode, set_data must also be implemented.
-        """
-        ...
-=======
         self, data: ReadableBuffer | str | _ast.Module | _ast.Expression | _ast.Interactive, path: bytes | StrPath
     ) -> types.CodeType: ...
     def get_code(self, fullname: str) -> types.CodeType | None: ...
->>>>>>> 2ed2765d
 
 class FileLoader:
     """
