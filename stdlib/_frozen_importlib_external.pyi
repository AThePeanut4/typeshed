--- conflicted
+++ resolved
@@ -317,15 +317,6 @@
         def contents(self) -> Iterator[str]: ...
 
 class SourceFileLoader(importlib.abc.FileLoader, FileLoader, importlib.abc.SourceLoader, SourceLoader):  # type: ignore[misc]  # incompatible method arguments in base classes
-<<<<<<< HEAD
-    """Concrete implementation of SourceLoader using the file system."""
-    def set_data(self, path: str, data: ReadableBuffer, *, _mode: int = 0o666) -> None:
-        """Write bytes data to a file."""
-        ...
-    def path_stats(self, path: str) -> Mapping[str, Any]:
-        """Return the metadata for the path."""
-        ...
-=======
     def set_data(self, path: str, data: ReadableBuffer, *, _mode: int = 0o666) -> None: ...
     def path_stats(self, path: str) -> Mapping[str, Any]: ...
     def source_to_code(  # type: ignore[override]  # incompatible with InspectLoader.source_to_code
@@ -335,7 +326,6 @@
         *,
         _optimize: int = -1,
     ) -> types.CodeType: ...
->>>>>>> ebf4d17c
 
 class SourcelessFileLoader(importlib.abc.FileLoader, FileLoader, _LoaderBasics):
     """Loader which handles sourceless file imports."""
