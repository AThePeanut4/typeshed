r"""
TELNET client class.

Based on RFC 854: TELNET Protocol Specification, by J. Postel and
J. Reynolds

Example:

>>> from telnetlib import Telnet
>>> tn = Telnet('www.python.org', 79)   # connect to finger port
>>> tn.write(b'guido\r\n')
>>> print(tn.read_all())
Login       Name               TTY         Idle    When    Where
guido    Guido van Rossum      pts/2        <Dec  2 11:10> snag.cnri.reston..

>>>

Note that read_all() won't read until eof -- it just reads some data
-- but it guarantees to read at least one byte unless EOF is hit.

It is possible to pass a Telnet object to a selector in order to wait until
more data is available.  Note that in this case, read_eager() may return b''
even if there was data on the socket, because the protocol negotiation may have
eaten the data.  This is why EOFError is needed in some cases to distinguish
between "no data" and "connection closed" (since the socket also appears ready
for reading when it is closed).

To do:
- option negotiation
- timeout should be intrinsic to the connection object instead of an
  option on one of the read calls only
"""

import socket
from collections.abc import Callable, MutableSequence, Sequence
from re import Match, Pattern
from types import TracebackType
from typing import Any
from typing_extensions import Self

__all__ = ["Telnet"]

DEBUGLEVEL: int
TELNET_PORT: int

IAC: bytes
DONT: bytes
DO: bytes
WONT: bytes
WILL: bytes
theNULL: bytes

SE: bytes
NOP: bytes
DM: bytes
BRK: bytes
IP: bytes
AO: bytes
AYT: bytes
EC: bytes
EL: bytes
GA: bytes
SB: bytes

BINARY: bytes
ECHO: bytes
RCP: bytes
SGA: bytes
NAMS: bytes
STATUS: bytes
TM: bytes
RCTE: bytes
NAOL: bytes
NAOP: bytes
NAOCRD: bytes
NAOHTS: bytes
NAOHTD: bytes
NAOFFD: bytes
NAOVTS: bytes
NAOVTD: bytes
NAOLFD: bytes
XASCII: bytes
LOGOUT: bytes
BM: bytes
DET: bytes
SUPDUP: bytes
SUPDUPOUTPUT: bytes
SNDLOC: bytes
TTYPE: bytes
EOR: bytes
TUID: bytes
OUTMRK: bytes
TTYLOC: bytes
VT3270REGIME: bytes
X3PAD: bytes
NAWS: bytes
TSPEED: bytes
LFLOW: bytes
LINEMODE: bytes
XDISPLOC: bytes
OLD_ENVIRON: bytes
AUTHENTICATION: bytes
ENCRYPT: bytes
NEW_ENVIRON: bytes

TN3270E: bytes
XAUTH: bytes
CHARSET: bytes
RSP: bytes
COM_PORT_OPTION: bytes
SUPPRESS_LOCAL_ECHO: bytes
TLS: bytes
KERMIT: bytes
SEND_URL: bytes
FORWARD_X: bytes
PRAGMA_LOGON: bytes
SSPI_LOGON: bytes
PRAGMA_HEARTBEAT: bytes
EXOPL: bytes
NOOPT: bytes

class Telnet:
    """
    Telnet interface class.

    An instance of this class represents a connection to a telnet
    server.  The instance is initially not connected; the open()
    method must be used to establish a connection.  Alternatively, the
    host name and optional port number can be passed to the
    constructor, too.

    Don't try to reopen an already connected instance.

    This class has many read_*() methods.  Note that some of them
    raise EOFError when the end of the connection is read, because
    they can return an empty string for other reasons.  See the
    individual doc strings.

    read_until(expected, [timeout])
        Read until the expected string has been seen, or a timeout is
        hit (default is no timeout); may block.

    read_all()
        Read all data until EOF; may block.

    read_some()
        Read at least one byte or EOF; may block.

    read_very_eager()
        Read all data available already queued or on the socket,
        without blocking.

    read_eager()
        Read either data already queued or some data available on the
        socket, without blocking.

    read_lazy()
        Read all data in the raw queue (processing it first), without
        doing any socket I/O.

    read_very_lazy()
        Reads all data in the cooked queue, without doing any socket
        I/O.

    read_sb_data()
        Reads available data between SB ... SE sequence. Don't block.

    set_option_negotiation_callback(callback)
        Each time a telnet option is read on the input flow, this callback
        (if set) is called with the following parameters :
        callback(telnet socket, command, option)
            option will be chr(0) when there is no option.
        No other action is done afterwards by telnetlib.
    """
    host: str | None  # undocumented
    sock: socket.socket | None  # undocumented
    def __init__(self, host: str | None = None, port: int = 0, timeout: float = ...) -> None:
        """
        Constructor.

        When called without arguments, create an unconnected instance.
        With a hostname argument, it connects the instance; port number
        and timeout are optional.
        """
        ...
    def open(self, host: str, port: int = 0, timeout: float = ...) -> None:
        """
        Connect to a host.

        The optional second argument is the port number, which
        defaults to the standard telnet port (23).

        Don't try to reopen an already connected instance.
        """
        ...
    def msg(self, msg: str, *args: Any) -> None:
        """
        Print a debug message, when the debug level is > 0.

        If extra arguments are present, they are substituted in the
        message using the standard string formatting operator.
        """
        ...
    def set_debuglevel(self, debuglevel: int) -> None:
        """
        Set the debug level.

        The higher it is, the more debug output you get (on sys.stdout).
        """
        ...
    def close(self) -> None:
        """Close the connection."""
        ...
    def get_socket(self) -> socket.socket:
        """Return the socket object used internally."""
        ...
    def fileno(self) -> int:
        """Return the fileno() of the socket object used internally."""
        ...
    def write(self, buffer: bytes) -> None:
        """
        Write a string to the socket, doubling any IAC characters.

        Can block if the connection is blocked.  May raise
        OSError if the connection is closed.
        """
        ...
    def read_until(self, match: bytes, timeout: float | None = None) -> bytes:
        """
        Read until a given string is encountered or until timeout.

        When no match is found, return whatever is available instead,
        possibly the empty string.  Raise EOFError if the connection
        is closed and no cooked data is available.
        """
        ...
    def read_all(self) -> bytes:
        """Read all data until EOF; block until connection closed."""
        ...
    def read_some(self) -> bytes:
        """
        Read at least one byte of cooked data unless EOF is hit.

        Return b'' if EOF is hit.  Block if no data is immediately
        available.
        """
        ...
    def read_very_eager(self) -> bytes:
        """
        Read everything that's possible without blocking in I/O (eager).

        Raise EOFError if connection closed and no cooked data
        available.  Return b'' if no cooked data available otherwise.
        Don't block unless in the midst of an IAC sequence.
        """
        ...
    def read_eager(self) -> bytes:
        """
        Read readily available data.

        Raise EOFError if connection closed and no cooked data
        available.  Return b'' if no cooked data available otherwise.
        Don't block unless in the midst of an IAC sequence.
        """
        ...
    def read_lazy(self) -> bytes:
        """
        Process and return data that's already in the queues (lazy).

        Raise EOFError if connection closed and no data available.
        Return b'' if no cooked data available otherwise.  Don't block
        unless in the midst of an IAC sequence.
        """
        ...
    def read_very_lazy(self) -> bytes:
        """
        Return any data available in the cooked queue (very lazy).

        Raise EOFError if connection closed and no data available.
        Return b'' if no cooked data available otherwise.  Don't block.
        """
        ...
    def read_sb_data(self) -> bytes:
        """
        Return any data available in the SB ... SE queue.

        Return b'' if no SB ... SE available. Should only be called
        after seeing a SB or SE command. When a new SB command is
        found, old unread SB data will be discarded. Don't block.
        """
        ...
    def set_option_negotiation_callback(self, callback: Callable[[socket.socket, bytes, bytes], object] | None) -> None:
        """Provide a callback function called after each receipt of a telnet option."""
        ...
    def process_rawq(self) -> None:
        """
        Transfer from raw queue to cooked queue.

        Set self.eof when connection is closed.  Don't block unless in
        the midst of an IAC sequence.
        """
        ...
    def rawq_getchar(self) -> bytes:
        """
        Get next char from raw queue.

        Block if no data is immediately available.  Raise EOFError
        when connection is closed.
        """
        ...
    def fill_rawq(self) -> None:
        """
        Fill raw queue from exactly one recv() system call.

        Block if no data is immediately available.  Set self.eof when
        connection is closed.
        """
        ...
    def sock_avail(self) -> bool:
        """Test whether data is available on the socket."""
        ...
    def interact(self) -> None:
        """Interaction function, emulates a very dumb telnet client."""
        ...
    def mt_interact(self) -> None:
        """Multithreaded version of interact()."""
        ...
    def listener(self) -> None:
        """Helper for mt_interact() -- this executes in the other thread."""
        ...
    def expect(
<<<<<<< HEAD
        self, list: Sequence[Pattern[bytes] | bytes], timeout: float | None = None
    ) -> tuple[int, Match[bytes] | None, bytes]:
        """
        Read until one from a list of a regular expressions matches.

        The first argument is a list of regular expressions, either
        compiled (re.Pattern instances) or uncompiled (strings).
        The optional second argument is a timeout, in seconds; default
        is no timeout.

        Return a tuple of three items: the index in the list of the
        first regular expression that matches; the re.Match object
        returned; and the text read up till and including the match.

        If EOF is read and no text was read, raise EOFError.
        Otherwise, when nothing matches, return (-1, None, text) where
        text is the text received so far (may be the empty string if a
        timeout happened).

        If a regular expression ends with a greedy match (e.g. '.*')
        or if more than one expression can match the same input, the
        results are undeterministic, and may depend on the I/O timing.
        """
        ...
=======
        self, list: MutableSequence[Pattern[bytes] | bytes] | Sequence[Pattern[bytes]], timeout: float | None = None
    ) -> tuple[int, Match[bytes] | None, bytes]: ...
>>>>>>> f26ad205
    def __enter__(self) -> Self: ...
    def __exit__(
        self, type: type[BaseException] | None, value: BaseException | None, traceback: TracebackType | None
    ) -> None: ...
    def __del__(self) -> None:
        """Destructor -- close the connection."""
        ...<|MERGE_RESOLUTION|>--- conflicted
+++ resolved
@@ -329,35 +329,8 @@
         """Helper for mt_interact() -- this executes in the other thread."""
         ...
     def expect(
-<<<<<<< HEAD
-        self, list: Sequence[Pattern[bytes] | bytes], timeout: float | None = None
-    ) -> tuple[int, Match[bytes] | None, bytes]:
-        """
-        Read until one from a list of a regular expressions matches.
-
-        The first argument is a list of regular expressions, either
-        compiled (re.Pattern instances) or uncompiled (strings).
-        The optional second argument is a timeout, in seconds; default
-        is no timeout.
-
-        Return a tuple of three items: the index in the list of the
-        first regular expression that matches; the re.Match object
-        returned; and the text read up till and including the match.
-
-        If EOF is read and no text was read, raise EOFError.
-        Otherwise, when nothing matches, return (-1, None, text) where
-        text is the text received so far (may be the empty string if a
-        timeout happened).
-
-        If a regular expression ends with a greedy match (e.g. '.*')
-        or if more than one expression can match the same input, the
-        results are undeterministic, and may depend on the I/O timing.
-        """
-        ...
-=======
         self, list: MutableSequence[Pattern[bytes] | bytes] | Sequence[Pattern[bytes]], timeout: float | None = None
     ) -> tuple[int, Match[bytes] | None, bytes]: ...
->>>>>>> f26ad205
     def __enter__(self) -> Self: ...
     def __exit__(
         self, type: type[BaseException] | None, value: BaseException | None, traceback: TracebackType | None
