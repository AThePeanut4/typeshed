import sys
from collections.abc import Iterable
from datetime import datetime, timedelta, tzinfo
from typing_extensions import Self
from zoneinfo._common import ZoneInfoNotFoundError as ZoneInfoNotFoundError, _IOBytes
from zoneinfo._tzpath import (
    TZPATH as TZPATH,
    InvalidTZPathWarning as InvalidTZPathWarning,
    available_timezones as available_timezones,
    reset_tzpath as reset_tzpath,
)

__all__ = ["ZoneInfo", "reset_tzpath", "available_timezones", "TZPATH", "ZoneInfoNotFoundError", "InvalidTZPathWarning"]

class ZoneInfo(tzinfo):
    @property
    def key(self) -> str: ...
    def __new__(cls, key: str) -> Self: ...
    @classmethod
<<<<<<< HEAD
    def no_cache(cls, key: str) -> Self:
        """Get a new instance of ZoneInfo, bypassing the cache."""
        ...
    @classmethod
    def from_file(cls, fobj: _IOBytes, /, key: str | None = None) -> Self:
        """Create a ZoneInfo file from a file object."""
        ...
=======
    def no_cache(cls, key: str) -> Self: ...
    if sys.version_info >= (3, 12):
        @classmethod
        def from_file(cls, file_obj: _IOBytes, /, key: str | None = None) -> Self: ...
    else:
        @classmethod
        def from_file(cls, fobj: _IOBytes, /, key: str | None = None) -> Self: ...

>>>>>>> 971d6a30
    @classmethod
    def clear_cache(cls, *, only_keys: Iterable[str] | None = None) -> None:
        """Clear the ZoneInfo cache."""
        ...
    def tzname(self, dt: datetime | None, /) -> str | None:
        """Retrieve a string containing the abbreviation for the time zone that applies in a zone at a given datetime."""
        ...
    def utcoffset(self, dt: datetime | None, /) -> timedelta | None:
        """Retrieve a timedelta representing the UTC offset in a zone at the given datetime."""
        ...
    def dst(self, dt: datetime | None, /) -> timedelta | None:
        """Retrieve a timedelta representing the amount of DST applied in a zone at the given datetime."""
        ...

def __dir__() -> list[str]: ...<|MERGE_RESOLUTION|>--- conflicted
+++ resolved
@@ -17,15 +17,6 @@
     def key(self) -> str: ...
     def __new__(cls, key: str) -> Self: ...
     @classmethod
-<<<<<<< HEAD
-    def no_cache(cls, key: str) -> Self:
-        """Get a new instance of ZoneInfo, bypassing the cache."""
-        ...
-    @classmethod
-    def from_file(cls, fobj: _IOBytes, /, key: str | None = None) -> Self:
-        """Create a ZoneInfo file from a file object."""
-        ...
-=======
     def no_cache(cls, key: str) -> Self: ...
     if sys.version_info >= (3, 12):
         @classmethod
@@ -34,7 +25,6 @@
         @classmethod
         def from_file(cls, fobj: _IOBytes, /, key: str | None = None) -> Self: ...
 
->>>>>>> 971d6a30
     @classmethod
     def clear_cache(cls, *, only_keys: Iterable[str] | None = None) -> None:
         """Clear the ZoneInfo cache."""
