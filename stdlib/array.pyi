"""
This module defines an object type which can efficiently represent
an array of basic values: characters, integers, floating-point
numbers.  Arrays are sequence types and behave very much like lists,
except that the type of objects stored in them is constrained.
"""

import sys
from _typeshed import ReadableBuffer, SupportsRead, SupportsWrite
from collections.abc import Iterable, MutableSequence
from types import GenericAlias
from typing import Any, ClassVar, Literal, SupportsIndex, TypeVar, overload
from typing_extensions import Self, TypeAlias

_IntTypeCode: TypeAlias = Literal["b", "B", "h", "H", "i", "I", "l", "L", "q", "Q"]
_FloatTypeCode: TypeAlias = Literal["f", "d"]
_UnicodeTypeCode: TypeAlias = Literal["u"]
_TypeCode: TypeAlias = _IntTypeCode | _FloatTypeCode | _UnicodeTypeCode

_T = TypeVar("_T", int, float, str)

typecodes: str

class array(MutableSequence[_T]):
    """
    array(typecode [, initializer]) -> array

    Return a new array whose items are restricted by typecode, and
    initialized from the optional initializer value, which must be a list,
    string or iterable over elements of the appropriate type.

    Arrays represent basic values and behave very much like lists, except
    the type of objects stored in them is constrained. The type is specified
    at object creation time by using a type code, which is a single character.
    The following type codes are defined:

        Type code   C Type             Minimum size in bytes
        'b'         signed integer     1
        'B'         unsigned integer   1
        'u'         Unicode character  2 (see note)
        'h'         signed integer     2
        'H'         unsigned integer   2
        'i'         signed integer     2
        'I'         unsigned integer   2
        'l'         signed integer     4
        'L'         unsigned integer   4
        'q'         signed integer     8 (see note)
        'Q'         unsigned integer   8 (see note)
        'f'         floating-point     4
        'd'         floating-point     8

    NOTE: The 'u' typecode corresponds to Python's unicode character. On
    narrow builds this is 2-bytes on wide builds this is 4-bytes.

    NOTE: The 'q' and 'Q' type codes are only available if the platform
    C compiler used to build Python supports 'long long', or, on Windows,
    '__int64'.

    Methods:

    append() -- append a new item to the end of the array
    buffer_info() -- return information giving the current memory info
    byteswap() -- byteswap all the items of the array
    count() -- return number of occurrences of an object
    extend() -- extend array by appending multiple elements from an iterable
    fromfile() -- read items from a file object
    fromlist() -- append items from the list
    frombytes() -- append items from the string
    index() -- return index of first occurrence of an object
    insert() -- insert a new item into the array at a provided position
    pop() -- remove and return item (default last)
    remove() -- remove first occurrence of an object
    reverse() -- reverse the order of the items in the array
    tofile() -- write all items to a file object
    tolist() -- return the array converted to an ordinary list
    tobytes() -- return the array converted to a string

    Attributes:

    typecode -- the typecode character used to create the array
    itemsize -- the length in bytes of one array item
    """
    @property
    def typecode(self) -> _TypeCode:
        """the typecode character used to create the array"""
        ...
    @property
    def itemsize(self) -> int:
        """the size, in bytes, of one array item"""
        ...
    @overload
    def __new__(
        cls: type[array[int]], typecode: _IntTypeCode, initializer: bytes | bytearray | Iterable[int] = ..., /
    ) -> array[int]: ...
    @overload
    def __new__(
        cls: type[array[float]], typecode: _FloatTypeCode, initializer: bytes | bytearray | Iterable[float] = ..., /
    ) -> array[float]: ...
    @overload
    def __new__(
        cls: type[array[str]], typecode: _UnicodeTypeCode, initializer: bytes | bytearray | Iterable[str] = ..., /
    ) -> array[str]: ...
    @overload
    def __new__(cls, typecode: str, initializer: Iterable[_T], /) -> Self: ...
    @overload
    def __new__(cls, typecode: str, initializer: bytes | bytearray = ..., /) -> Self: ...
    def append(self, v: _T, /) -> None:
        """Append new value v to the end of the array."""
        ...
    def buffer_info(self) -> tuple[int, int]:
        """
        Return a tuple (address, length) giving the current memory address and the length in items of the buffer used to hold array's contents.

        The length should be multiplied by the itemsize attribute to calculate
        the buffer length in bytes.
        """
        ...
    def byteswap(self) -> None:
        """
        Byteswap all items of the array.

        If the items in the array are not 1, 2, 4, or 8 bytes in size, RuntimeError is
        raised.
        """
        ...
    def count(self, v: _T, /) -> int:
        """Return number of occurrences of v in the array."""
        ...
    def extend(self, bb: Iterable[_T], /) -> None:
        """Append items to the end of the array."""
        ...
    def frombytes(self, buffer: ReadableBuffer, /) -> None:
        """Appends items from the string, interpreting it as an array of machine values, as if it had been read from a file using the fromfile() method."""
        ...
    def fromfile(self, f: SupportsRead[bytes], n: int, /) -> None:
        """Read n objects from the file object f and append them to the end of the array."""
        ...
    def fromlist(self, list: list[_T], /) -> None:
        """Append items to array from list."""
        ...
    def fromunicode(self, ustr: str, /) -> None:
        """
        Extends this array with data from the unicode string ustr.

        The array must be a unicode type array; otherwise a ValueError is raised.
        Use array.frombytes(ustr.encode(...)) to append Unicode data to an array of
        some other type.
        """
        ...
    if sys.version_info >= (3, 10):
        def index(self, v: _T, start: int = 0, stop: int = sys.maxsize, /) -> int:
            """
            Return index of first occurrence of v in the array.

            Raise ValueError if the value is not present.
            """
            ...
    else:
<<<<<<< HEAD
        def index(self, v: _T, /) -> int:
            """Return index of first occurrence of v in the array."""
            ...

    def insert(self, i: int, v: _T, /) -> None:
        """Insert a new item v into the array before position i."""
        ...
    def pop(self, i: int = -1, /) -> _T:
        """
        Return the i-th element and delete it from the array.

        i defaults to -1.
        """
        ...
    def remove(self, v: _T, /) -> None:
        """Remove the first occurrence of v in the array."""
        ...
    def tobytes(self) -> bytes:
        """Convert the array to an array of machine values and return the bytes representation."""
        ...
    def tofile(self, f: SupportsWrite[bytes], /) -> None:
        """Write all items (as machine values) to the file object f."""
        ...
    def tolist(self) -> list[_T]:
        """Convert array to an ordinary list with the same items."""
        ...
    def tounicode(self) -> str:
        """
        Extends this array with data from the unicode string ustr.

        Convert the array to a unicode string.  The array must be a unicode type array;
        otherwise a ValueError is raised.  Use array.tobytes().decode() to obtain a
        unicode string from an array of some other type.
        """
        ...
    if sys.version_info < (3, 9):
        def fromstring(self, buffer: str | ReadableBuffer, /) -> None: ...
        def tostring(self) -> bytes: ...
=======
        def index(self, v: _T, /) -> int: ...  # type: ignore[override]

    def insert(self, i: int, v: _T, /) -> None: ...
    def pop(self, i: int = -1, /) -> _T: ...
    def remove(self, v: _T, /) -> None: ...
    def tobytes(self) -> bytes: ...
    def tofile(self, f: SupportsWrite[bytes], /) -> None: ...
    def tolist(self) -> list[_T]: ...
    def tounicode(self) -> str: ...
>>>>>>> 1c17cd42

    __hash__: ClassVar[None]  # type: ignore[assignment]
    def __len__(self) -> int:
        """Return len(self)."""
        ...
    @overload
    def __getitem__(self, key: SupportsIndex, /) -> _T:
        """Return self[key]."""
        ...
    @overload
    def __getitem__(self, key: slice, /) -> array[_T]:
        """Return self[key]."""
        ...
    @overload  # type: ignore[override]
    def __setitem__(self, key: SupportsIndex, value: _T, /) -> None:
        """Set self[key] to value."""
        ...
    @overload
    def __setitem__(self, key: slice, value: array[_T], /) -> None:
        """Set self[key] to value."""
        ...
    def __delitem__(self, key: SupportsIndex | slice, /) -> None:
        """Delete self[key]."""
        ...
    def __add__(self, value: array[_T], /) -> array[_T]:
        """Return self+value."""
        ...
    def __eq__(self, value: object, /) -> bool:
        """Return self==value."""
        ...
    def __ge__(self, value: array[_T], /) -> bool:
        """Return self>=value."""
        ...
    def __gt__(self, value: array[_T], /) -> bool:
        """Return self>value."""
        ...
    def __iadd__(self, value: array[_T], /) -> Self:
        """Implement self+=value."""
        ...
    def __imul__(self, value: int, /) -> Self:
        """Implement self*=value."""
        ...
    def __le__(self, value: array[_T], /) -> bool:
        """Return self<=value."""
        ...
    def __lt__(self, value: array[_T], /) -> bool:
        """Return self<value."""
        ...
    def __mul__(self, value: int, /) -> array[_T]:
        """Return self*value."""
        ...
    def __rmul__(self, value: int, /) -> array[_T]:
        """Return value*self."""
        ...
    def __copy__(self) -> array[_T]:
        """Return a copy of the array."""
        ...
    def __deepcopy__(self, unused: Any, /) -> array[_T]:
        """Return a copy of the array."""
        ...
    def __buffer__(self, flags: int, /) -> memoryview:
        """Return a buffer object that exposes the underlying memory of the object."""
        ...
    def __release_buffer__(self, buffer: memoryview, /) -> None:
        """Release the buffer object that exposes the underlying memory of the object."""
        ...
    if sys.version_info >= (3, 12):
        def __class_getitem__(cls, item: Any, /) -> GenericAlias:
            """See PEP 585"""
            ...

ArrayType = array<|MERGE_RESOLUTION|>--- conflicted
+++ resolved
@@ -111,93 +111,6 @@
         """
         Return a tuple (address, length) giving the current memory address and the length in items of the buffer used to hold array's contents.
 
-        The length should be multiplied by the itemsize attribute to calculate
-        the buffer length in bytes.
-        """
-        ...
-    def byteswap(self) -> None:
-        """
-        Byteswap all items of the array.
-
-        If the items in the array are not 1, 2, 4, or 8 bytes in size, RuntimeError is
-        raised.
-        """
-        ...
-    def count(self, v: _T, /) -> int:
-        """Return number of occurrences of v in the array."""
-        ...
-    def extend(self, bb: Iterable[_T], /) -> None:
-        """Append items to the end of the array."""
-        ...
-    def frombytes(self, buffer: ReadableBuffer, /) -> None:
-        """Appends items from the string, interpreting it as an array of machine values, as if it had been read from a file using the fromfile() method."""
-        ...
-    def fromfile(self, f: SupportsRead[bytes], n: int, /) -> None:
-        """Read n objects from the file object f and append them to the end of the array."""
-        ...
-    def fromlist(self, list: list[_T], /) -> None:
-        """Append items to array from list."""
-        ...
-    def fromunicode(self, ustr: str, /) -> None:
-        """
-        Extends this array with data from the unicode string ustr.
-
-        The array must be a unicode type array; otherwise a ValueError is raised.
-        Use array.frombytes(ustr.encode(...)) to append Unicode data to an array of
-        some other type.
-        """
-        ...
-    if sys.version_info >= (3, 10):
-        def index(self, v: _T, start: int = 0, stop: int = sys.maxsize, /) -> int:
-            """
-            Return index of first occurrence of v in the array.
-
-            Raise ValueError if the value is not present.
-            """
-            ...
-    else:
-<<<<<<< HEAD
-        def index(self, v: _T, /) -> int:
-            """Return index of first occurrence of v in the array."""
-            ...
-
-    def insert(self, i: int, v: _T, /) -> None:
-        """Insert a new item v into the array before position i."""
-        ...
-    def pop(self, i: int = -1, /) -> _T:
-        """
-        Return the i-th element and delete it from the array.
-
-        i defaults to -1.
-        """
-        ...
-    def remove(self, v: _T, /) -> None:
-        """Remove the first occurrence of v in the array."""
-        ...
-    def tobytes(self) -> bytes:
-        """Convert the array to an array of machine values and return the bytes representation."""
-        ...
-    def tofile(self, f: SupportsWrite[bytes], /) -> None:
-        """Write all items (as machine values) to the file object f."""
-        ...
-    def tolist(self) -> list[_T]:
-        """Convert array to an ordinary list with the same items."""
-        ...
-    def tounicode(self) -> str:
-        """
-        Extends this array with data from the unicode string ustr.
-
-        Convert the array to a unicode string.  The array must be a unicode type array;
-        otherwise a ValueError is raised.  Use array.tobytes().decode() to obtain a
-        unicode string from an array of some other type.
-        """
-        ...
-    if sys.version_info < (3, 9):
-        def fromstring(self, buffer: str | ReadableBuffer, /) -> None: ...
-        def tostring(self) -> bytes: ...
-=======
-        def index(self, v: _T, /) -> int: ...  # type: ignore[override]
-
     def insert(self, i: int, v: _T, /) -> None: ...
     def pop(self, i: int = -1, /) -> _T: ...
     def remove(self, v: _T, /) -> None: ...
@@ -205,7 +118,6 @@
     def tofile(self, f: SupportsWrite[bytes], /) -> None: ...
     def tolist(self) -> list[_T]: ...
     def tounicode(self) -> str: ...
->>>>>>> 1c17cd42
 
     __hash__: ClassVar[None]  # type: ignore[assignment]
     def __len__(self) -> int:
