"""
This module defines an object type which can efficiently represent
an array of basic values: characters, integers, floating-point
numbers.  Arrays are sequence types and behave very much like lists,
except that the type of objects stored in them is constrained.
"""

import sys
from _typeshed import ReadableBuffer, SupportsRead, SupportsWrite
from collections.abc import Iterable, MutableSequence
from types import GenericAlias
from typing import Any, ClassVar, Literal, SupportsIndex, TypeVar, overload
from typing_extensions import Self, TypeAlias

_IntTypeCode: TypeAlias = Literal["b", "B", "h", "H", "i", "I", "l", "L", "q", "Q"]
_FloatTypeCode: TypeAlias = Literal["f", "d"]
_UnicodeTypeCode: TypeAlias = Literal["u"]
_TypeCode: TypeAlias = _IntTypeCode | _FloatTypeCode | _UnicodeTypeCode

_T = TypeVar("_T", int, float, str)

typecodes: str

class array(MutableSequence[_T]):
    """
    array(typecode [, initializer]) -> array

    Return a new array whose items are restricted by typecode, and
    initialized from the optional initializer value, which must be a list,
    string or iterable over elements of the appropriate type.

    Arrays represent basic values and behave very much like lists, except
    the type of objects stored in them is constrained. The type is specified
    at object creation time by using a type code, which is a single character.
    The following type codes are defined:

        Type code   C Type             Minimum size in bytes
        'b'         signed integer     1
        'B'         unsigned integer   1
        'u'         Unicode character  2 (see note)
        'h'         signed integer     2
        'H'         unsigned integer   2
        'i'         signed integer     2
        'I'         unsigned integer   2
        'l'         signed integer     4
        'L'         unsigned integer   4
        'q'         signed integer     8 (see note)
        'Q'         unsigned integer   8 (see note)
        'f'         floating-point     4
        'd'         floating-point     8

    NOTE: The 'u' typecode corresponds to Python's unicode character. On
    narrow builds this is 2-bytes on wide builds this is 4-bytes.

    NOTE: The 'q' and 'Q' type codes are only available if the platform
    C compiler used to build Python supports 'long long', or, on Windows,
    '__int64'.

    Methods:

    append() -- append a new item to the end of the array
    buffer_info() -- return information giving the current memory info
    byteswap() -- byteswap all the items of the array
    count() -- return number of occurrences of an object
    extend() -- extend array by appending multiple elements from an iterable
    fromfile() -- read items from a file object
    fromlist() -- append items from the list
    frombytes() -- append items from the string
    index() -- return index of first occurrence of an object
    insert() -- insert a new item into the array at a provided position
    pop() -- remove and return item (default last)
    remove() -- remove first occurrence of an object
    reverse() -- reverse the order of the items in the array
    tofile() -- write all items to a file object
    tolist() -- return the array converted to an ordinary list
    tobytes() -- return the array converted to a string

    Attributes:

    typecode -- the typecode character used to create the array
    itemsize -- the length in bytes of one array item
    """
    @property
    def typecode(self) -> _TypeCode:
        """the typecode character used to create the array"""
        ...
    @property
    def itemsize(self) -> int:
        """the size, in bytes, of one array item"""
        ...
    @overload
    def __new__(
        cls: type[array[int]], typecode: _IntTypeCode, initializer: bytes | bytearray | Iterable[int] = ..., /
    ) -> array[int]: ...
    @overload
    def __new__(
        cls: type[array[float]], typecode: _FloatTypeCode, initializer: bytes | bytearray | Iterable[float] = ..., /
    ) -> array[float]: ...
    @overload
    def __new__(
        cls: type[array[str]], typecode: _UnicodeTypeCode, initializer: bytes | bytearray | Iterable[str] = ..., /
    ) -> array[str]: ...
    @overload
    def __new__(cls, typecode: str, initializer: Iterable[_T], /) -> Self: ...
    @overload
    def __new__(cls, typecode: str, initializer: bytes | bytearray = ..., /) -> Self: ...
    def append(self, v: _T, /) -> None:
        """Append new value v to the end of the array."""
        ...
    def buffer_info(self) -> tuple[int, int]:
        """
        Return a tuple (address, length) giving the current memory address and the length in items of the buffer used to hold array's contents.

        The length should be multiplied by the itemsize attribute to calculate
        the buffer length in bytes.
        """
        ...
    def byteswap(self) -> None:
        """
        Byteswap all items of the array.

        If the items in the array are not 1, 2, 4, or 8 bytes in size, RuntimeError is
        raised.
        """
        ...
    def count(self, v: _T, /) -> int:
        """Return number of occurrences of v in the array."""
        ...
    def extend(self, bb: Iterable[_T], /) -> None:
        """Append items to the end of the array."""
        ...
    def frombytes(self, buffer: ReadableBuffer, /) -> None:
        """Appends items from the string, interpreting it as an array of machine values, as if it had been read from a file using the fromfile() method."""
        ...
    def fromfile(self, f: SupportsRead[bytes], n: int, /) -> None:
        """Read n objects from the file object f and append them to the end of the array."""
        ...
    def fromlist(self, list: list[_T], /) -> None:
        """Append items to array from list."""
        ...
    def fromunicode(self, ustr: str, /) -> None:
        """
        Extends this array with data from the unicode string ustr.

        The array must be a unicode type array; otherwise a ValueError is raised.
        Use array.frombytes(ustr.encode(...)) to append Unicode data to an array of
        some other type.
        """
        ...
    if sys.version_info >= (3, 10):
        def index(self, v: _T, start: int = 0, stop: int = sys.maxsize, /) -> int:
            """
            Return index of first occurrence of v in the array.

            Raise ValueError if the value is not present.
            """
            ...
    else:
        def index(self, v: _T, /) -> int:
            """Return index of first occurrence of v in the array."""
            ...

    def insert(self, i: int, v: _T, /) -> None:
        """Insert a new item v into the array before position i."""
        ...
    def pop(self, i: int = -1, /) -> _T:
        """
        Return the i-th element and delete it from the array.

        i defaults to -1.
        """
        ...
    def remove(self, v: _T, /) -> None:
        """Remove the first occurrence of v in the array."""
        ...
    def tobytes(self) -> bytes:
        """Convert the array to an array of machine values and return the bytes representation."""
        ...
    def tofile(self, f: SupportsWrite[bytes], /) -> None:
        """Write all items (as machine values) to the file object f."""
        ...
    def tolist(self) -> list[_T]:
        """Convert array to an ordinary list with the same items."""
        ...
    def tounicode(self) -> str:
        """
        Extends this array with data from the unicode string ustr.

        Convert the array to a unicode string.  The array must be a unicode type array;
        otherwise a ValueError is raised.  Use array.tobytes().decode() to obtain a
        unicode string from an array of some other type.
        """
        ...

    __hash__: ClassVar[None]  # type: ignore[assignment]
<<<<<<< HEAD
    def __len__(self) -> int:
        """Return len(self)."""
        ...
=======
    def __contains__(self, value: object, /) -> bool: ...
    def __len__(self) -> int: ...
>>>>>>> d01dc82b
    @overload
    def __getitem__(self, key: SupportsIndex, /) -> _T:
        """Return self[key]."""
        ...
    @overload
    def __getitem__(self, key: slice, /) -> array[_T]:
        """Return self[key]."""
        ...
    @overload  # type: ignore[override]
    def __setitem__(self, key: SupportsIndex, value: _T, /) -> None:
        """Set self[key] to value."""
        ...
    @overload
    def __setitem__(self, key: slice, value: array[_T], /) -> None:
        """Set self[key] to value."""
        ...
    def __delitem__(self, key: SupportsIndex | slice, /) -> None:
        """Delete self[key]."""
        ...
    def __add__(self, value: array[_T], /) -> array[_T]:
        """Return self+value."""
        ...
    def __eq__(self, value: object, /) -> bool:
        """Return self==value."""
        ...
    def __ge__(self, value: array[_T], /) -> bool:
        """Return self>=value."""
        ...
    def __gt__(self, value: array[_T], /) -> bool:
        """Return self>value."""
        ...
    def __iadd__(self, value: array[_T], /) -> Self:
        """Implement self+=value."""
        ...
    def __imul__(self, value: int, /) -> Self:
        """Implement self*=value."""
        ...
    def __le__(self, value: array[_T], /) -> bool:
        """Return self<=value."""
        ...
    def __lt__(self, value: array[_T], /) -> bool:
        """Return self<value."""
        ...
    def __mul__(self, value: int, /) -> array[_T]:
        """Return self*value."""
        ...
    def __rmul__(self, value: int, /) -> array[_T]:
        """Return value*self."""
        ...
    def __copy__(self) -> array[_T]:
        """Return a copy of the array."""
        ...
    def __deepcopy__(self, unused: Any, /) -> array[_T]:
        """Return a copy of the array."""
        ...
    def __buffer__(self, flags: int, /) -> memoryview:
        """Return a buffer object that exposes the underlying memory of the object."""
        ...
    def __release_buffer__(self, buffer: memoryview, /) -> None:
        """Release the buffer object that exposes the underlying memory of the object."""
        ...
    if sys.version_info >= (3, 12):
        def __class_getitem__(cls, item: Any, /) -> GenericAlias:
            """See PEP 585"""
            ...

ArrayType = array<|MERGE_RESOLUTION|>--- conflicted
+++ resolved
@@ -193,14 +193,8 @@
         ...
 
     __hash__: ClassVar[None]  # type: ignore[assignment]
-<<<<<<< HEAD
-    def __len__(self) -> int:
-        """Return len(self)."""
-        ...
-=======
     def __contains__(self, value: object, /) -> bool: ...
     def __len__(self) -> int: ...
->>>>>>> d01dc82b
     @overload
     def __getitem__(self, key: SupportsIndex, /) -> _T:
         """Return self[key]."""
