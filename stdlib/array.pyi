"""
This module defines an object type which can efficiently represent
an array of basic values: characters, integers, floating-point
numbers.  Arrays are sequence types and behave very much like lists,
except that the type of objects stored in them is constrained.
"""

import sys
from _typeshed import ReadableBuffer, SupportsRead, SupportsWrite
from collections.abc import Iterable

# pytype crashes if array inherits from collections.abc.MutableSequence instead of typing.MutableSequence
from typing import Any, ClassVar, Literal, MutableSequence, SupportsIndex, TypeVar, overload  # noqa: Y022
from typing_extensions import Self, TypeAlias

if sys.version_info >= (3, 12):
    from types import GenericAlias

_IntTypeCode: TypeAlias = Literal["b", "B", "h", "H", "i", "I", "l", "L", "q", "Q"]
_FloatTypeCode: TypeAlias = Literal["f", "d"]
_UnicodeTypeCode: TypeAlias = Literal["u"]
_TypeCode: TypeAlias = _IntTypeCode | _FloatTypeCode | _UnicodeTypeCode

_T = TypeVar("_T", int, float, str)

typecodes: str

class array(MutableSequence[_T]):
    """
    array(typecode [, initializer]) -> array

    Return a new array whose items are restricted by typecode, and
    initialized from the optional initializer value, which must be a list,
    string or iterable over elements of the appropriate type.

    Arrays represent basic values and behave very much like lists, except
    the type of objects stored in them is constrained. The type is specified
    at object creation time by using a type code, which is a single character.
    The following type codes are defined:

        Type code   C Type             Minimum size in bytes
        'b'         signed integer     1
        'B'         unsigned integer   1
        'u'         Unicode character  2 (see note)
        'h'         signed integer     2
        'H'         unsigned integer   2
        'i'         signed integer     2
        'I'         unsigned integer   2
        'l'         signed integer     4
        'L'         unsigned integer   4
        'q'         signed integer     8 (see note)
        'Q'         unsigned integer   8 (see note)
        'f'         floating-point     4
        'd'         floating-point     8

    NOTE: The 'u' typecode corresponds to Python's unicode character. On
    narrow builds this is 2-bytes on wide builds this is 4-bytes.

    NOTE: The 'q' and 'Q' type codes are only available if the platform
    C compiler used to build Python supports 'long long', or, on Windows,
    '__int64'.

    Methods:

    append() -- append a new item to the end of the array
    buffer_info() -- return information giving the current memory info
    byteswap() -- byteswap all the items of the array
    count() -- return number of occurrences of an object
    extend() -- extend array by appending multiple elements from an iterable
    fromfile() -- read items from a file object
    fromlist() -- append items from the list
    frombytes() -- append items from the string
    index() -- return index of first occurrence of an object
    insert() -- insert a new item into the array at a provided position
    pop() -- remove and return item (default last)
    remove() -- remove first occurrence of an object
    reverse() -- reverse the order of the items in the array
    tofile() -- write all items to a file object
    tolist() -- return the array converted to an ordinary list
    tobytes() -- return the array converted to a string

    Attributes:

    typecode -- the typecode character used to create the array
    itemsize -- the length in bytes of one array item
    """
    @property
    def typecode(self) -> _TypeCode:
        """the typecode character used to create the array"""
        ...
    @property
    def itemsize(self) -> int:
        """the size, in bytes, of one array item"""
        ...
    @overload
    def __new__(
        cls: type[array[int]], typecode: _IntTypeCode, initializer: bytes | bytearray | Iterable[int] = ..., /
    ) -> array[int]: ...
    @overload
    def __new__(
        cls: type[array[float]], typecode: _FloatTypeCode, initializer: bytes | bytearray | Iterable[float] = ..., /
    ) -> array[float]: ...
    @overload
    def __new__(
        cls: type[array[str]], typecode: _UnicodeTypeCode, initializer: bytes | bytearray | Iterable[str] = ..., /
    ) -> array[str]: ...
    @overload
    def __new__(cls, typecode: str, initializer: Iterable[_T], /) -> Self: ...
    @overload
    def __new__(cls, typecode: str, initializer: bytes | bytearray = ..., /) -> Self: ...
    def append(self, v: _T, /) -> None: ...
    def buffer_info(self) -> tuple[int, int]: ...
    def byteswap(self) -> None: ...
    def count(self, v: _T, /) -> int: ...
    def extend(self, bb: Iterable[_T], /) -> None: ...
    def frombytes(self, buffer: ReadableBuffer, /) -> None: ...
    def fromfile(self, f: SupportsRead[bytes], n: int, /) -> None: ...
    def fromlist(self, list: list[_T], /) -> None: ...
    def fromunicode(self, ustr: str, /) -> None: ...
    if sys.version_info >= (3, 10):
        def index(self, v: _T, start: int = 0, stop: int = sys.maxsize, /) -> int: ...
    else:
        def index(self, v: _T, /) -> int: ...  # type: ignore[override]

        The length should be multiplied by the itemsize attribute to calculate
        the buffer length in bytes.
        """
        ...
    def byteswap(self) -> None:
        """
        Byteswap all items of the array.

        If the items in the array are not 1, 2, 4, or 8 bytes in size, RuntimeError is
        raised.
        """
        ...
    def count(self, v: _T, /) -> int:
        """Return number of occurrences of v in the array."""
        ...
    def extend(self, bb: Iterable[_T], /) -> None:
        """Append items to the end of the array."""
        ...
    def frombytes(self, buffer: ReadableBuffer, /) -> None:
        """Appends items from the string, interpreting it as an array of machine values, as if it had been read from a file using the fromfile() method."""
        ...
    def fromfile(self, f: SupportsRead[bytes], n: int, /) -> None:
        """Read n objects from the file object f and append them to the end of the array."""
        ...
    def fromlist(self, list: list[_T], /) -> None:
        """Append items to array from list."""
        ...
    def fromunicode(self, ustr: str, /) -> None:
        """
        Extends this array with data from the unicode string ustr.

        The array must be a unicode type array; otherwise a ValueError is raised.
        Use array.frombytes(ustr.encode(...)) to append Unicode data to an array of
        some other type.
        """
        ...
    if sys.version_info >= (3, 10):
        def index(self, v: _T, start: int = 0, stop: int = sys.maxsize, /) -> int:
            """
            Return index of first occurrence of v in the array.

            Raise ValueError if the value is not present.
            """
            ...
    else:
        def index(self, v: _T, /) -> int:
            """Return index of first occurrence of v in the array."""
            ...

    def insert(self, i: int, v: _T, /) -> None:
        """Insert a new item v into the array before position i."""
        ...
    def pop(self, i: int = -1, /) -> _T:
        """
        Return the i-th element and delete it from the array.

        i defaults to -1.
        """
        ...
    def remove(self, v: _T, /) -> None:
        """Remove the first occurrence of v in the array."""
        ...
    def tobytes(self) -> bytes:
        """Convert the array to an array of machine values and return the bytes representation."""
        ...
    def tofile(self, f: SupportsWrite[bytes], /) -> None:
        """Write all items (as machine values) to the file object f."""
        ...
    def tolist(self) -> list[_T]:
        """Convert array to an ordinary list with the same items."""
        ...
    def tounicode(self) -> str:
        """
        Extends this array with data from the unicode string ustr.

        Convert the array to a unicode string.  The array must be a unicode type array;
        otherwise a ValueError is raised.  Use array.tobytes().decode() to obtain a
        unicode string from an array of some other type.
        """
        ...
    if sys.version_info < (3, 9):
        def fromstring(self, buffer: str | ReadableBuffer, /) -> None: ...
        def tostring(self) -> bytes: ...

<<<<<<< HEAD
    def __len__(self) -> int:
        """Return len(self)."""
        ...
=======
    __hash__: ClassVar[None]  # type: ignore[assignment]
    def __len__(self) -> int: ...
>>>>>>> 0d4dd20b
    @overload
    def __getitem__(self, key: SupportsIndex, /) -> _T:
        """Return self[key]."""
        ...
    @overload
    def __getitem__(self, key: slice, /) -> array[_T]:
        """Return self[key]."""
        ...
    @overload  # type: ignore[override]
    def __setitem__(self, key: SupportsIndex, value: _T, /) -> None:
        """Set self[key] to value."""
        ...
    @overload
    def __setitem__(self, key: slice, value: array[_T], /) -> None:
        """Set self[key] to value."""
        ...
    def __delitem__(self, key: SupportsIndex | slice, /) -> None:
        """Delete self[key]."""
        ...
    def __add__(self, value: array[_T], /) -> array[_T]:
        """Return self+value."""
        ...
    def __eq__(self, value: object, /) -> bool:
        """Return self==value."""
        ...
    def __ge__(self, value: array[_T], /) -> bool:
        """Return self>=value."""
        ...
    def __gt__(self, value: array[_T], /) -> bool:
        """Return self>value."""
        ...
    def __iadd__(self, value: array[_T], /) -> Self:
        """Implement self+=value."""
        ...
    def __imul__(self, value: int, /) -> Self:
        """Implement self*=value."""
        ...
    def __le__(self, value: array[_T], /) -> bool:
        """Return self<=value."""
        ...
    def __lt__(self, value: array[_T], /) -> bool:
        """Return self<value."""
        ...
    def __mul__(self, value: int, /) -> array[_T]:
        """Return self*value."""
        ...
    def __rmul__(self, value: int, /) -> array[_T]:
        """Return value*self."""
        ...
    def __copy__(self) -> array[_T]:
        """Return a copy of the array."""
        ...
    def __deepcopy__(self, unused: Any, /) -> array[_T]:
        """Return a copy of the array."""
        ...
    def __buffer__(self, flags: int, /) -> memoryview:
        """Return a buffer object that exposes the underlying memory of the object."""
        ...
    def __release_buffer__(self, buffer: memoryview, /) -> None:
        """Release the buffer object that exposes the underlying memory of the object."""
        ...
    if sys.version_info >= (3, 12):
        def __class_getitem__(cls, item: Any, /) -> GenericAlias:
            """See PEP 585"""
            ...

ArrayType = array<|MERGE_RESOLUTION|>--- conflicted
+++ resolved
@@ -206,14 +206,8 @@
         def fromstring(self, buffer: str | ReadableBuffer, /) -> None: ...
         def tostring(self) -> bytes: ...
 
-<<<<<<< HEAD
-    def __len__(self) -> int:
-        """Return len(self)."""
-        ...
-=======
     __hash__: ClassVar[None]  # type: ignore[assignment]
     def __len__(self) -> int: ...
->>>>>>> 0d4dd20b
     @overload
     def __getitem__(self, key: SupportsIndex, /) -> _T:
         """Return self[key]."""
