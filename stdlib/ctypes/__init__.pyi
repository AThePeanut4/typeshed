--- conflicted
+++ resolved
@@ -141,32 +141,9 @@
 def CFUNCTYPE(
     restype: type[_CData | _CDataType] | None,
     *argtypes: type[_CData | _CDataType],
-<<<<<<< HEAD
-    use_errno: bool = ...,
-    use_last_error: bool = ...,
-) -> type[_FuncPointer]:
-    """
-    CFUNCTYPE(restype, *argtypes,
-                 use_errno=False, use_last_error=False) -> function prototype.
-
-    restype: the result type
-    argtypes: a sequence specifying the argument types
-
-    The function prototype can be called in different ways to create a
-    callable object:
-
-    prototype(integer address) -> foreign function
-    prototype(callable) -> create and return a C callable function from callable
-    prototype(integer index, method name[, paramflags]) -> foreign function calling a COM method
-    prototype((ordinal number, dll object)[, paramflags]) -> foreign function exported by ordinal
-    prototype((function name, dll object)[, paramflags]) -> foreign function exported by name
-    """
-    ...
-=======
     use_errno: bool = False,
     use_last_error: bool = False,
 ) -> type[_CFunctionType]: ...
->>>>>>> ea91db23
 
 if sys.platform == "win32":
     def WINFUNCTYPE(
@@ -218,17 +195,6 @@
     def DllGetClassObject(rclsid: Any, riid: Any, ppv: Any) -> int: ...  # TODO not documented
     def GetLastError() -> int: ...
 
-<<<<<<< HEAD
-def memmove(dst: _CVoidPLike, src: _CVoidConstPLike, count: int) -> int: ...
-def memset(dst: _CVoidPLike, c: int, count: int) -> int: ...
-def string_at(ptr: _CVoidConstPLike, size: int = -1) -> bytes:
-    """
-    string_at(ptr[, size]) -> string
-
-    Return the byte string at void *ptr.
-    """
-    ...
-=======
 # Actually just an instance of _CFunctionType, but we want to set a more
 # specific __call__.
 @type_check_only
@@ -246,7 +212,6 @@
 memset: _MemsetFunctionType
 
 def string_at(ptr: _CVoidConstPLike, size: int = -1) -> bytes: ...
->>>>>>> ea91db23
 
 if sys.platform == "win32":
     def WinError(code: int | None = None, descr: str | None = None) -> OSError: ...
