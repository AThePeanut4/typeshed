import sys
from ctypes import Structure, Union

# At runtime, the native endianness is an alias for Structure,
# while the other is a subclass with a metaclass added in.
class BigEndianStructure(Structure):
<<<<<<< HEAD
    """Structure with big endian byte order"""
    ...
class LittleEndianStructure(Structure):
    """Structure base class"""
    ...
=======
    __slots__ = ()

class LittleEndianStructure(Structure): ...
>>>>>>> ca44e4c4

# Same thing for these: one is an alias of Union at runtime
if sys.version_info >= (3, 11):
    class BigEndianUnion(Union):
<<<<<<< HEAD
        """Union with big endian byte order"""
        ...
    class LittleEndianUnion(Union):
        """Union base class"""
        ...
=======
        __slots__ = ()

    class LittleEndianUnion(Union): ...
>>>>>>> ca44e4c4
<|MERGE_RESOLUTION|>--- conflicted
+++ resolved
@@ -4,29 +4,13 @@
 # At runtime, the native endianness is an alias for Structure,
 # while the other is a subclass with a metaclass added in.
 class BigEndianStructure(Structure):
-<<<<<<< HEAD
-    """Structure with big endian byte order"""
-    ...
-class LittleEndianStructure(Structure):
-    """Structure base class"""
-    ...
-=======
     __slots__ = ()
 
 class LittleEndianStructure(Structure): ...
->>>>>>> ca44e4c4
 
 # Same thing for these: one is an alias of Union at runtime
 if sys.version_info >= (3, 11):
     class BigEndianUnion(Union):
-<<<<<<< HEAD
-        """Union with big endian byte order"""
-        ...
-    class LittleEndianUnion(Union):
-        """Union base class"""
-        ...
-=======
         __slots__ = ()
 
-    class LittleEndianUnion(Union): ...
->>>>>>> ca44e4c4
+    class LittleEndianUnion(Union): ...