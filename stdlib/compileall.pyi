--- conflicted
+++ resolved
@@ -39,37 +39,7 @@
         prependdir: StrPath | None = None,
         limit_sl_dest: StrPath | None = None,
         hardlink_dupes: bool = False,
-<<<<<<< HEAD
-    ) -> int:
-        """
-        Byte-compile all modules in the given directory tree.
-
-        Arguments (only dir is required):
-
-        dir:       the directory to byte-compile
-        maxlevels: maximum recursion level (default `sys.getrecursionlimit()`)
-        ddir:      the directory that will be prepended to the path to the
-                   file as it is compiled into each byte-code file.
-        force:     if True, force compilation, even if timestamps are up-to-date
-        quiet:     full output with False or 0, errors only with 1,
-                   no output with 2
-        legacy:    if True, produce legacy pyc paths instead of PEP 3147 paths
-        optimize:  int or list of optimization levels or -1 for level of
-                   the interpreter. Multiple levels leads to multiple compiled
-                   files each with one optimization level.
-        workers:   maximum number of parallel workers
-        invalidation_mode: how the up-to-dateness of the pyc will be checked
-        stripdir:  part of path to left-strip from source file path
-        prependdir: path to prepend to beginning of original file path, applied
-                   after stripdir
-        limit_sl_dest: ignore symlinks if they are pointing outside of
-                       the defined path
-        hardlink_dupes: hardlink duplicated pyc files
-        """
-        ...
-=======
     ) -> bool: ...
->>>>>>> 654d8c24
     def compile_file(
         fullname: StrPath,
         ddir: StrPath | None = None,
@@ -84,35 +54,7 @@
         prependdir: StrPath | None = None,
         limit_sl_dest: StrPath | None = None,
         hardlink_dupes: bool = False,
-<<<<<<< HEAD
-    ) -> int:
-        """
-        Byte-compile one file.
-
-        Arguments (only fullname is required):
-
-        fullname:  the file to byte-compile
-        ddir:      if given, the directory name compiled in to the
-                   byte-code file.
-        force:     if True, force compilation, even if timestamps are up-to-date
-        quiet:     full output with False or 0, errors only with 1,
-                   no output with 2
-        legacy:    if True, produce legacy pyc paths instead of PEP 3147 paths
-        optimize:  int or list of optimization levels or -1 for level of
-                   the interpreter. Multiple levels leads to multiple compiled
-                   files each with one optimization level.
-        invalidation_mode: how the up-to-dateness of the pyc will be checked
-        stripdir:  part of path to left-strip from source file path
-        prependdir: path to prepend to beginning of original file path, applied
-                   after stripdir
-        limit_sl_dest: ignore symlinks if they are pointing outside of
-                       the defined path.
-        hardlink_dupes: hardlink duplicated pyc files
-        """
-        ...
-=======
     ) -> bool: ...
->>>>>>> 654d8c24
 
 elif sys.version_info >= (3, 9):
     def compile_dir(
@@ -131,37 +73,7 @@
         prependdir: StrPath | None = None,
         limit_sl_dest: StrPath | None = None,
         hardlink_dupes: bool = False,
-<<<<<<< HEAD
-    ) -> int:
-        """
-        Byte-compile all modules in the given directory tree.
-
-        Arguments (only dir is required):
-
-        dir:       the directory to byte-compile
-        maxlevels: maximum recursion level (default `sys.getrecursionlimit()`)
-        ddir:      the directory that will be prepended to the path to the
-                   file as it is compiled into each byte-code file.
-        force:     if True, force compilation, even if timestamps are up-to-date
-        quiet:     full output with False or 0, errors only with 1,
-                   no output with 2
-        legacy:    if True, produce legacy pyc paths instead of PEP 3147 paths
-        optimize:  int or list of optimization levels or -1 for level of
-                   the interpreter. Multiple levels leads to multiple compiled
-                   files each with one optimization level.
-        workers:   maximum number of parallel workers
-        invalidation_mode: how the up-to-dateness of the pyc will be checked
-        stripdir:  part of path to left-strip from source file path
-        prependdir: path to prepend to beginning of original file path, applied
-                   after stripdir
-        limit_sl_dest: ignore symlinks if they are pointing outside of
-                       the defined path
-        hardlink_dupes: hardlink duplicated pyc files
-        """
-        ...
-=======
     ) -> bool: ...
->>>>>>> 654d8c24
     def compile_file(
         fullname: StrPath,
         ddir: StrPath | None = None,
@@ -176,35 +88,7 @@
         prependdir: StrPath | None = None,
         limit_sl_dest: StrPath | None = None,
         hardlink_dupes: bool = False,
-<<<<<<< HEAD
-    ) -> int:
-        """
-        Byte-compile one file.
-
-        Arguments (only fullname is required):
-
-        fullname:  the file to byte-compile
-        ddir:      if given, the directory name compiled in to the
-                   byte-code file.
-        force:     if True, force compilation, even if timestamps are up-to-date
-        quiet:     full output with False or 0, errors only with 1,
-                   no output with 2
-        legacy:    if True, produce legacy pyc paths instead of PEP 3147 paths
-        optimize:  int or list of optimization levels or -1 for level of
-                   the interpreter. Multiple levels leads to multiple compiled
-                   files each with one optimization level.
-        invalidation_mode: how the up-to-dateness of the pyc will be checked
-        stripdir:  part of path to left-strip from source file path
-        prependdir: path to prepend to beginning of original file path, applied
-                   after stripdir
-        limit_sl_dest: ignore symlinks if they are pointing outside of
-                       the defined path.
-        hardlink_dupes: hardlink duplicated pyc files
-        """
-        ...
-=======
     ) -> bool: ...
->>>>>>> 654d8c24
 
 else:
     def compile_dir(
@@ -238,22 +122,4 @@
     legacy: bool = False,
     optimize: int = -1,
     invalidation_mode: PycInvalidationMode | None = None,
-<<<<<<< HEAD
-) -> int:
-    """
-    Byte-compile all module on sys.path.
-
-    Arguments (all optional):
-
-    skip_curdir: if true, skip current directory (default True)
-    maxlevels:   max recursion level (default 0)
-    force: as for compile_dir() (default False)
-    quiet: as for compile_dir() (default 0)
-    legacy: as for compile_dir() (default False)
-    optimize: as for compile_dir() (default -1)
-    invalidation_mode: as for compiler_dir()
-    """
-    ...
-=======
-) -> bool: ...
->>>>>>> 654d8c24
+) -> bool: ...