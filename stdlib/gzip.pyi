"""
Functions that read and write gzipped files.

The user of the file doesn't have to worry about the compression,
but random access is not allowed.
"""

import sys
import zlib
from _typeshed import ReadableBuffer, SizedBuffer, StrOrBytesPath, WriteableBuffer
from io import FileIO, TextIOWrapper
from typing import Final, Literal, Protocol, overload
from typing_extensions import TypeAlias

if sys.version_info >= (3, 14):
    from compression._common._streams import BaseStream, DecompressReader
else:
    from _compression import BaseStream, DecompressReader

__all__ = ["BadGzipFile", "GzipFile", "open", "compress", "decompress"]

_ReadBinaryMode: TypeAlias = Literal["r", "rb"]
_WriteBinaryMode: TypeAlias = Literal["a", "ab", "w", "wb", "x", "xb"]
_OpenTextMode: TypeAlias = Literal["rt", "at", "wt", "xt"]

READ: Final[object]  # undocumented
WRITE: Final[object]  # undocumented

FTEXT: Final[int]  # actually Literal[1] # undocumented
FHCRC: Final[int]  # actually Literal[2] # undocumented
FEXTRA: Final[int]  # actually Literal[4] # undocumented
FNAME: Final[int]  # actually Literal[8] # undocumented
FCOMMENT: Final[int]  # actually Literal[16] # undocumented

class _ReadableFileobj(Protocol):
    def read(self, n: int, /) -> bytes: ...
    def seek(self, n: int, /) -> object: ...
    # The following attributes and methods are optional:
    # name: str
    # mode: str
    # def fileno() -> int: ...

class _WritableFileobj(Protocol):
    def write(self, b: bytes, /) -> object: ...
    def flush(self) -> object: ...
    # The following attributes and methods are optional:
    # name: str
    # mode: str
    # def fileno() -> int: ...

@overload
def open(
    filename: StrOrBytesPath | _ReadableFileobj,
    mode: _ReadBinaryMode = "rb",
    compresslevel: int = 9,
    encoding: None = None,
    errors: None = None,
    newline: None = None,
) -> GzipFile:
    """
    Open a gzip-compressed file in binary or text mode.

    The filename argument can be an actual filename (a str or bytes object), or
    an existing file object to read from or write to.

    The mode argument can be "r", "rb", "w", "wb", "x", "xb", "a" or "ab" for
    binary mode, or "rt", "wt", "xt" or "at" for text mode. The default mode is
    "rb", and the default compresslevel is 9.

    For binary mode, this function is equivalent to the GzipFile constructor:
    GzipFile(filename, mode, compresslevel). In this case, the encoding, errors
    and newline arguments must not be provided.

    For text mode, a GzipFile object is created, and wrapped in an
    io.TextIOWrapper instance with the specified encoding, error handling
    behavior, and line ending(s).
    """
    ...
@overload
def open(
    filename: StrOrBytesPath | _WritableFileobj,
    mode: _WriteBinaryMode,
    compresslevel: int = 9,
    encoding: None = None,
    errors: None = None,
    newline: None = None,
) -> GzipFile:
    """
    Open a gzip-compressed file in binary or text mode.

    The filename argument can be an actual filename (a str or bytes object), or
    an existing file object to read from or write to.

    The mode argument can be "r", "rb", "w", "wb", "x", "xb", "a" or "ab" for
    binary mode, or "rt", "wt", "xt" or "at" for text mode. The default mode is
    "rb", and the default compresslevel is 9.

    For binary mode, this function is equivalent to the GzipFile constructor:
    GzipFile(filename, mode, compresslevel). In this case, the encoding, errors
    and newline arguments must not be provided.

    For text mode, a GzipFile object is created, and wrapped in an
    io.TextIOWrapper instance with the specified encoding, error handling
    behavior, and line ending(s).
    """
    ...
@overload
def open(
    filename: StrOrBytesPath | _ReadableFileobj | _WritableFileobj,
    mode: _OpenTextMode,
    compresslevel: int = 9,
    encoding: str | None = None,
    errors: str | None = None,
    newline: str | None = None,
) -> TextIOWrapper:
    """
    Open a gzip-compressed file in binary or text mode.

    The filename argument can be an actual filename (a str or bytes object), or
    an existing file object to read from or write to.

    The mode argument can be "r", "rb", "w", "wb", "x", "xb", "a" or "ab" for
    binary mode, or "rt", "wt", "xt" or "at" for text mode. The default mode is
    "rb", and the default compresslevel is 9.

    For binary mode, this function is equivalent to the GzipFile constructor:
    GzipFile(filename, mode, compresslevel). In this case, the encoding, errors
    and newline arguments must not be provided.

    For text mode, a GzipFile object is created, and wrapped in an
    io.TextIOWrapper instance with the specified encoding, error handling
    behavior, and line ending(s).
    """
    ...
@overload
def open(
    filename: StrOrBytesPath | _ReadableFileobj | _WritableFileobj,
    mode: str,
    compresslevel: int = 9,
    encoding: str | None = None,
    errors: str | None = None,
    newline: str | None = None,
) -> GzipFile | TextIOWrapper:
    """
    Open a gzip-compressed file in binary or text mode.

    The filename argument can be an actual filename (a str or bytes object), or
    an existing file object to read from or write to.

    The mode argument can be "r", "rb", "w", "wb", "x", "xb", "a" or "ab" for
    binary mode, or "rt", "wt", "xt" or "at" for text mode. The default mode is
    "rb", and the default compresslevel is 9.

    For binary mode, this function is equivalent to the GzipFile constructor:
    GzipFile(filename, mode, compresslevel). In this case, the encoding, errors
    and newline arguments must not be provided.

    For text mode, a GzipFile object is created, and wrapped in an
    io.TextIOWrapper instance with the specified encoding, error handling
    behavior, and line ending(s).
    """
    ...

class _PaddedFile:
    """
    Minimal read-only file object that prepends a string to the contents
    of an actual file. Shouldn't be used outside of gzip.py, as it lacks
    essential functionality.
    """
    file: _ReadableFileobj
    def __init__(self, f: _ReadableFileobj, prepend: bytes = b"") -> None: ...
    def read(self, size: int) -> bytes: ...
    def prepend(self, prepend: bytes = b"") -> None: ...
    def seek(self, off: int) -> int: ...
    def seekable(self) -> bool: ...

class BadGzipFile(OSError):
    """Exception raised in some cases for invalid gzip files."""
    ...

class GzipFile(BaseStream):
    """
    The GzipFile class simulates most of the methods of a file object with
    the exception of the truncate() method.

    This class only supports opening files in binary mode. If you need to open a
    compressed file in text mode, use the gzip.open() function.
    """
    myfileobj: FileIO | None
    mode: object
    name: str
    compress: zlib._Compress
    fileobj: _ReadableFileobj | _WritableFileobj
    @overload
    def __init__(
        self,
        filename: StrOrBytesPath | None,
        mode: _ReadBinaryMode,
        compresslevel: int = 9,
        fileobj: _ReadableFileobj | None = None,
        mtime: float | None = None,
    ) -> None:
        """
        Constructor for the GzipFile class.

        At least one of fileobj and filename must be given a
        non-trivial value.

        The new class instance is based on fileobj, which can be a regular
        file, an io.BytesIO object, or any other object which simulates a file.
        It defaults to None, in which case filename is opened to provide
        a file object.

        When fileobj is not None, the filename argument is only used to be
        included in the gzip file header, which may include the original
        filename of the uncompressed file.  It defaults to the filename of
        fileobj, if discernible; otherwise, it defaults to the empty string,
        and in this case the original filename is not included in the header.

        The mode argument can be any of 'r', 'rb', 'a', 'ab', 'w', 'wb', 'x', or
        'xb' depending on whether the file will be read or written.  The default
        is the mode of fileobj if discernible; otherwise, the default is 'rb'.
        A mode of 'r' is equivalent to one of 'rb', and similarly for 'w' and
        'wb', 'a' and 'ab', and 'x' and 'xb'.

        The compresslevel argument is an integer from 0 to 9 controlling the
        level of compression; 1 is fastest and produces the least compression,
        and 9 is slowest and produces the most compression. 0 is no compression
        at all. The default is 9.

        The optional mtime argument is the timestamp requested by gzip. The time
        is in Unix format, i.e., seconds since 00:00:00 UTC, January 1, 1970.
        If mtime is omitted or None, the current time is used. Use mtime = 0
        to generate a compressed stream that does not depend on creation time.
        """
        ...
    @overload
    def __init__(
        self,
        *,
        mode: _ReadBinaryMode,
        compresslevel: int = 9,
        fileobj: _ReadableFileobj | None = None,
        mtime: float | None = None,
    ) -> None:
        """
        Constructor for the GzipFile class.

        At least one of fileobj and filename must be given a
        non-trivial value.

        The new class instance is based on fileobj, which can be a regular
        file, an io.BytesIO object, or any other object which simulates a file.
        It defaults to None, in which case filename is opened to provide
        a file object.

        When fileobj is not None, the filename argument is only used to be
        included in the gzip file header, which may include the original
        filename of the uncompressed file.  It defaults to the filename of
        fileobj, if discernible; otherwise, it defaults to the empty string,
        and in this case the original filename is not included in the header.

        The mode argument can be any of 'r', 'rb', 'a', 'ab', 'w', 'wb', 'x', or
        'xb' depending on whether the file will be read or written.  The default
        is the mode of fileobj if discernible; otherwise, the default is 'rb'.
        A mode of 'r' is equivalent to one of 'rb', and similarly for 'w' and
        'wb', 'a' and 'ab', and 'x' and 'xb'.

        The compresslevel argument is an integer from 0 to 9 controlling the
        level of compression; 1 is fastest and produces the least compression,
        and 9 is slowest and produces the most compression. 0 is no compression
        at all. The default is 9.

        The optional mtime argument is the timestamp requested by gzip. The time
        is in Unix format, i.e., seconds since 00:00:00 UTC, January 1, 1970.
        If mtime is omitted or None, the current time is used. Use mtime = 0
        to generate a compressed stream that does not depend on creation time.
        """
        ...
    @overload
    def __init__(
        self,
        filename: StrOrBytesPath | None,
        mode: _WriteBinaryMode,
        compresslevel: int = 9,
        fileobj: _WritableFileobj | None = None,
        mtime: float | None = None,
    ) -> None:
        """
        Constructor for the GzipFile class.

        At least one of fileobj and filename must be given a
        non-trivial value.

        The new class instance is based on fileobj, which can be a regular
        file, an io.BytesIO object, or any other object which simulates a file.
        It defaults to None, in which case filename is opened to provide
        a file object.

        When fileobj is not None, the filename argument is only used to be
        included in the gzip file header, which may include the original
        filename of the uncompressed file.  It defaults to the filename of
        fileobj, if discernible; otherwise, it defaults to the empty string,
        and in this case the original filename is not included in the header.

        The mode argument can be any of 'r', 'rb', 'a', 'ab', 'w', 'wb', 'x', or
        'xb' depending on whether the file will be read or written.  The default
        is the mode of fileobj if discernible; otherwise, the default is 'rb'.
        A mode of 'r' is equivalent to one of 'rb', and similarly for 'w' and
        'wb', 'a' and 'ab', and 'x' and 'xb'.

        The compresslevel argument is an integer from 0 to 9 controlling the
        level of compression; 1 is fastest and produces the least compression,
        and 9 is slowest and produces the most compression. 0 is no compression
        at all. The default is 9.

        The optional mtime argument is the timestamp requested by gzip. The time
        is in Unix format, i.e., seconds since 00:00:00 UTC, January 1, 1970.
        If mtime is omitted or None, the current time is used. Use mtime = 0
        to generate a compressed stream that does not depend on creation time.
        """
        ...
    @overload
    def __init__(
        self,
        *,
        mode: _WriteBinaryMode,
        compresslevel: int = 9,
        fileobj: _WritableFileobj | None = None,
        mtime: float | None = None,
    ) -> None:
        """
        Constructor for the GzipFile class.

        At least one of fileobj and filename must be given a
        non-trivial value.

        The new class instance is based on fileobj, which can be a regular
        file, an io.BytesIO object, or any other object which simulates a file.
        It defaults to None, in which case filename is opened to provide
        a file object.

        When fileobj is not None, the filename argument is only used to be
        included in the gzip file header, which may include the original
        filename of the uncompressed file.  It defaults to the filename of
        fileobj, if discernible; otherwise, it defaults to the empty string,
        and in this case the original filename is not included in the header.

        The mode argument can be any of 'r', 'rb', 'a', 'ab', 'w', 'wb', 'x', or
        'xb' depending on whether the file will be read or written.  The default
        is the mode of fileobj if discernible; otherwise, the default is 'rb'.
        A mode of 'r' is equivalent to one of 'rb', and similarly for 'w' and
        'wb', 'a' and 'ab', and 'x' and 'xb'.

        The compresslevel argument is an integer from 0 to 9 controlling the
        level of compression; 1 is fastest and produces the least compression,
        and 9 is slowest and produces the most compression. 0 is no compression
        at all. The default is 9.

        The optional mtime argument is the timestamp requested by gzip. The time
        is in Unix format, i.e., seconds since 00:00:00 UTC, January 1, 1970.
        If mtime is omitted or None, the current time is used. Use mtime = 0
        to generate a compressed stream that does not depend on creation time.
        """
        ...
    @overload
    def __init__(
        self,
        filename: StrOrBytesPath | None = None,
        mode: str | None = None,
        compresslevel: int = 9,
        fileobj: _ReadableFileobj | _WritableFileobj | None = None,
        mtime: float | None = None,
    ) -> None:
        """
        Constructor for the GzipFile class.

        At least one of fileobj and filename must be given a
        non-trivial value.

        The new class instance is based on fileobj, which can be a regular
        file, an io.BytesIO object, or any other object which simulates a file.
        It defaults to None, in which case filename is opened to provide
        a file object.

        When fileobj is not None, the filename argument is only used to be
        included in the gzip file header, which may include the original
        filename of the uncompressed file.  It defaults to the filename of
        fileobj, if discernible; otherwise, it defaults to the empty string,
        and in this case the original filename is not included in the header.

        The mode argument can be any of 'r', 'rb', 'a', 'ab', 'w', 'wb', 'x', or
        'xb' depending on whether the file will be read or written.  The default
        is the mode of fileobj if discernible; otherwise, the default is 'rb'.
        A mode of 'r' is equivalent to one of 'rb', and similarly for 'w' and
        'wb', 'a' and 'ab', and 'x' and 'xb'.

        The compresslevel argument is an integer from 0 to 9 controlling the
        level of compression; 1 is fastest and produces the least compression,
        and 9 is slowest and produces the most compression. 0 is no compression
        at all. The default is 9.

        The optional mtime argument is the timestamp requested by gzip. The time
        is in Unix format, i.e., seconds since 00:00:00 UTC, January 1, 1970.
        If mtime is omitted or None, the current time is used. Use mtime = 0
        to generate a compressed stream that does not depend on creation time.
        """
        ...
    if sys.version_info < (3, 12):
        @property
        def filename(self) -> str: ...

    @property
    def mtime(self) -> int | None:
        """Last modification time read from stream, or None"""
        ...
    crc: int
    def write(self, data: ReadableBuffer) -> int: ...
    def read(self, size: int | None = -1) -> bytes: ...
    def read1(self, size: int = -1) -> bytes:
        """
        Implements BufferedIOBase.read1()

        Reads up to a buffer's worth of data if size is negative.
        """
        ...
    def peek(self, n: int) -> bytes: ...
    def close(self) -> None: ...
    def flush(self, zlib_mode: int = 2) -> None: ...
    def fileno(self) -> int:
        """
        Invoke the underlying file object's fileno() method.

        This will raise AttributeError if the underlying file object
        doesn't support fileno().
        """
        ...
    def rewind(self) -> None:
        """
        Return the uncompressed stream file position indicator to the
        beginning of the file
        """
        ...
    def seek(self, offset: int, whence: int = 0) -> int: ...
    def readline(self, size: int | None = -1) -> bytes: ...

    if sys.version_info >= (3, 14):
        def readinto(self, b: WriteableBuffer) -> int: ...
        def readinto1(self, b: WriteableBuffer) -> int: ...

class _GzipReader(DecompressReader):
    def __init__(self, fp: _ReadableFileobj) -> None: ...

<<<<<<< HEAD
def compress(data: SizedBuffer, compresslevel: int = 9, *, mtime: float | None = None) -> bytes:
    """
    Compress data in one shot and return the compressed string.

    compresslevel sets the compression level in range of 0-9.
    mtime can be used to set the modification time. The modification time is
    set to the current time by default.
    """
    ...
def decompress(data: ReadableBuffer) -> bytes:
    """
    Decompress a gzip compressed string in one shot.
    Return the decompressed string.
    """
    ...
=======
if sys.version_info >= (3, 14):
    def compress(data: SizedBuffer, compresslevel: int = 9, *, mtime: float = 0) -> bytes: ...

else:
    def compress(data: SizedBuffer, compresslevel: int = 9, *, mtime: float | None = None) -> bytes: ...

def decompress(data: ReadableBuffer) -> bytes: ...
>>>>>>> 8f5a80e7
<|MERGE_RESOLUTION|>--- conflicted
+++ resolved
@@ -451,28 +451,10 @@
 class _GzipReader(DecompressReader):
     def __init__(self, fp: _ReadableFileobj) -> None: ...
 
-<<<<<<< HEAD
-def compress(data: SizedBuffer, compresslevel: int = 9, *, mtime: float | None = None) -> bytes:
-    """
-    Compress data in one shot and return the compressed string.
-
-    compresslevel sets the compression level in range of 0-9.
-    mtime can be used to set the modification time. The modification time is
-    set to the current time by default.
-    """
-    ...
-def decompress(data: ReadableBuffer) -> bytes:
-    """
-    Decompress a gzip compressed string in one shot.
-    Return the decompressed string.
-    """
-    ...
-=======
 if sys.version_info >= (3, 14):
     def compress(data: SizedBuffer, compresslevel: int = 9, *, mtime: float = 0) -> bytes: ...
 
 else:
     def compress(data: SizedBuffer, compresslevel: int = 9, *, mtime: float | None = None) -> bytes: ...
 
-def decompress(data: ReadableBuffer) -> bytes: ...
->>>>>>> 8f5a80e7
+def decompress(data: ReadableBuffer) -> bytes: ...