--- conflicted
+++ resolved
@@ -144,146 +144,6 @@
     @property
     def processor(self) -> str: ...
 
-<<<<<<< HEAD
-def uname() -> uname_result:
-    """
-    Fairly portable uname interface. Returns a tuple
-    of strings (system, node, release, version, machine, processor)
-    identifying the underlying platform.
-
-    Note that unlike the os.uname function this also returns
-    possible processor information as an additional tuple entry.
-
-    Entries which cannot be determined are set to ''.
-    """
-    ...
-def system() -> str:
-    """
-    Returns the system/OS name, e.g. 'Linux', 'Windows' or 'Java'.
-
-    An empty string is returned if the value cannot be determined.
-    """
-    ...
-def node() -> str:
-    """
-    Returns the computer's network name (which may not be fully
-    qualified)
-
-    An empty string is returned if the value cannot be determined.
-    """
-    ...
-def release() -> str:
-    """
-    Returns the system's release, e.g. '2.2.0' or 'NT'
-
-    An empty string is returned if the value cannot be determined.
-    """
-    ...
-def version() -> str:
-    """
-    Returns the system's release version, e.g. '#3 on degas'
-
-    An empty string is returned if the value cannot be determined.
-    """
-    ...
-def machine() -> str:
-    """
-    Returns the machine type, e.g. 'i386'
-
-    An empty string is returned if the value cannot be determined.
-    """
-    ...
-def processor() -> str:
-    """
-    Returns the (true) processor name, e.g. 'amdk6'
-
-    An empty string is returned if the value cannot be
-    determined. Note that many platforms do not provide this
-    information or simply return the same value as for machine(),
-    e.g.  NetBSD does this.
-    """
-    ...
-def python_implementation() -> str:
-    """
-    Returns a string identifying the Python implementation.
-
-    Currently, the following implementations are identified:
-      'CPython' (C implementation of Python),
-      'Jython' (Java implementation of Python),
-      'PyPy' (Python implementation of Python).
-    """
-    ...
-def python_version() -> str:
-    """
-    Returns the Python version as string 'major.minor.patchlevel'
-
-    Note that unlike the Python sys.version, the returned value
-    will always include the patchlevel (it defaults to 0).
-    """
-    ...
-def python_version_tuple() -> tuple[str, str, str]:
-    """
-    Returns the Python version as tuple (major, minor, patchlevel)
-    of strings.
-
-    Note that unlike the Python sys.version, the returned value
-    will always include the patchlevel (it defaults to 0).
-    """
-    ...
-def python_branch() -> str:
-    """
-    Returns a string identifying the Python implementation
-    branch.
-
-    For CPython this is the SCM branch from which the
-    Python binary was built.
-
-    If not available, an empty string is returned.
-    """
-    ...
-def python_revision() -> str:
-    """
-    Returns a string identifying the Python implementation
-    revision.
-
-    For CPython this is the SCM revision from which the
-    Python binary was built.
-
-    If not available, an empty string is returned.
-    """
-    ...
-def python_build() -> tuple[str, str]:
-    """
-    Returns a tuple (buildno, builddate) stating the Python
-    build number and date as strings.
-    """
-    ...
-def python_compiler() -> str:
-    """
-    Returns a string identifying the compiler used for compiling
-    Python.
-    """
-    ...
-def platform(aliased: bool = ..., terse: bool = ...) -> str:
-    """
-    Returns a single string identifying the underlying platform
-    with as much useful information as possible (but no more :).
-
-    The output is intended to be human readable rather than
-    machine parseable. It may look different on different
-    platforms and this is intended.
-
-    If "aliased" is true, the function will use aliases for
-    various platforms that report system names which differ from
-    their common names, e.g. SunOS will be reported as
-    Solaris. The system_alias() function is used to implement
-    this.
-
-    Setting terse to true causes the function to return only the
-    absolute minimum information needed to identify the platform.
-    """
-    ...
-=======
 def uname() -> uname_result: ...
 def system() -> str: ...
 def node() -> str: ...
@@ -299,7 +159,6 @@
 def python_build() -> tuple[str, str]: ...
 def python_compiler() -> str: ...
 def platform(aliased: bool = False, terse: bool = False) -> str: ...
->>>>>>> ca44e4c4
 
 if sys.version_info >= (3, 10):
     def freedesktop_os_release() -> dict[str, str]:
