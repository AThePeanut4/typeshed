--- conflicted
+++ resolved
@@ -197,55 +197,11 @@
     """
     ...
 @overload
-<<<<<<< HEAD
-def join(a: BytesPath, /, *paths: BytesPath) -> bytes:
-    """
-    Join two or more pathname components, inserting '/' as needed.
-    If any component is an absolute path, all previous path components
-    will be discarded.  An empty last part will result in a path that
-    ends with a separator.
-    """
-    ...
-
-if sys.version_info >= (3, 10):
-    @overload
-    def realpath(filename: PathLike[AnyStr], *, strict: bool = False) -> AnyStr:
-        """
-        Return the canonical path of the specified filename, eliminating any
-        symbolic links encountered in the path.
-        """
-        ...
-    @overload
-    def realpath(filename: AnyStr, *, strict: bool = False) -> AnyStr:
-        """
-        Return the canonical path of the specified filename, eliminating any
-        symbolic links encountered in the path.
-        """
-        ...
-
-else:
-    @overload
-    def realpath(filename: PathLike[AnyStr]) -> AnyStr:
-        """
-        Return the canonical path of the specified filename, eliminating any
-        symbolic links encountered in the path.
-        """
-        ...
-    @overload
-    def realpath(filename: AnyStr) -> AnyStr:
-        """
-        Return the canonical path of the specified filename, eliminating any
-        symbolic links encountered in the path.
-        """
-        ...
-
-=======
 def join(a: BytesPath, /, *paths: BytesPath) -> bytes: ...
 @overload
 def realpath(filename: PathLike[AnyStr], *, strict: bool | _AllowMissingType = False) -> AnyStr: ...
 @overload
 def realpath(filename: AnyStr, *, strict: bool | _AllowMissingType = False) -> AnyStr: ...
->>>>>>> 74be9177
 @overload
 def relpath(path: LiteralString, start: LiteralString | None = None) -> LiteralString:
     """Return a relative version of a path"""
