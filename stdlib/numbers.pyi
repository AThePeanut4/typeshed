--- conflicted
+++ resolved
@@ -106,7 +106,6 @@
         ...
     @property
     @abstractmethod
-<<<<<<< HEAD
     def imag(self) -> _RealLike:
         """
         Retrieve the imaginary component of this number.
@@ -169,41 +168,8 @@
         """(x+y*i).conjugate() returns (x-y*i)."""
         ...
     @abstractmethod
-    def __eq__(self, other: object) -> bool:
-        """self == other"""
-        ...
-=======
-    def imag(self) -> _RealLike: ...
-    @abstractmethod
-    def __add__(self, other) -> _ComplexLike: ...
-    @abstractmethod
-    def __radd__(self, other) -> _ComplexLike: ...
-    @abstractmethod
-    def __neg__(self) -> _ComplexLike: ...
-    @abstractmethod
-    def __pos__(self) -> _ComplexLike: ...
-    def __sub__(self, other) -> _ComplexLike: ...
-    def __rsub__(self, other) -> _ComplexLike: ...
-    @abstractmethod
-    def __mul__(self, other) -> _ComplexLike: ...
-    @abstractmethod
-    def __rmul__(self, other) -> _ComplexLike: ...
-    @abstractmethod
-    def __truediv__(self, other) -> _ComplexLike: ...
-    @abstractmethod
-    def __rtruediv__(self, other) -> _ComplexLike: ...
-    @abstractmethod
-    def __pow__(self, exponent) -> _ComplexLike: ...
-    @abstractmethod
-    def __rpow__(self, base) -> _ComplexLike: ...
-    @abstractmethod
-    def __abs__(self) -> _RealLike: ...
-    @abstractmethod
-    def conjugate(self) -> _ComplexLike: ...
-    @abstractmethod
     def __eq__(self, other: object) -> bool: ...
     __hash__: ClassVar[None]  # type: ignore[assignment]
->>>>>>> 0d4dd20b
 
 # See comment at the top of the file
 # for why some of these return types are purposefully vague
