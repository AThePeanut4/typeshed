"""Read from and write to tar format archives."""

import bz2
import io
import sys
from _typeshed import ReadableBuffer, StrOrBytesPath, StrPath, SupportsRead, WriteableBuffer
from builtins import list as _list  # aliases to avoid name clashes with fields named "type" or "list"
from collections.abc import Callable, Iterable, Iterator, Mapping
from gzip import _ReadableFileobj as _GzipReadableFileobj, _WritableFileobj as _GzipWritableFileobj
from types import TracebackType
from typing import IO, ClassVar, Literal, Protocol, overload
from typing_extensions import Self, TypeAlias, deprecated

if sys.version_info >= (3, 14):
    from compression.zstd import ZstdDict

__all__ = [
    "TarFile",
    "TarInfo",
    "is_tarfile",
    "TarError",
    "ReadError",
    "CompressionError",
    "StreamError",
    "ExtractError",
    "HeaderError",
    "ENCODING",
    "USTAR_FORMAT",
    "GNU_FORMAT",
    "PAX_FORMAT",
    "DEFAULT_FORMAT",
    "open",
]
if sys.version_info >= (3, 12):
    __all__ += [
        "fully_trusted_filter",
        "data_filter",
        "tar_filter",
        "FilterError",
        "AbsoluteLinkError",
        "OutsideDestinationError",
        "SpecialFileError",
        "AbsolutePathError",
        "LinkOutsideDestinationError",
    ]
if sys.version_info >= (3, 13):
    __all__ += ["LinkFallbackError"]

_FilterFunction: TypeAlias = Callable[[TarInfo, str], TarInfo | None]
_TarfileFilter: TypeAlias = Literal["fully_trusted", "tar", "data"] | _FilterFunction

class _Fileobj(Protocol):
    def read(self, size: int, /) -> bytes: ...
    def write(self, b: bytes, /) -> object: ...
    def tell(self) -> int: ...
    def seek(self, pos: int, /) -> object: ...
    def close(self) -> object: ...
    # Optional fields:
    # name: str | bytes
    # mode: Literal["rb", "r+b", "wb", "xb"]

class _Bz2ReadableFileobj(bz2._ReadableFileobj):
    def close(self) -> object: ...

class _Bz2WritableFileobj(bz2._WritableFileobj):
    def close(self) -> object: ...

# tar constants
NUL: bytes
BLOCKSIZE: int
RECORDSIZE: int
GNU_MAGIC: bytes
POSIX_MAGIC: bytes

LENGTH_NAME: int
LENGTH_LINK: int
LENGTH_PREFIX: int

REGTYPE: bytes
AREGTYPE: bytes
LNKTYPE: bytes
SYMTYPE: bytes
CONTTYPE: bytes
BLKTYPE: bytes
DIRTYPE: bytes
FIFOTYPE: bytes
CHRTYPE: bytes

GNUTYPE_LONGNAME: bytes
GNUTYPE_LONGLINK: bytes
GNUTYPE_SPARSE: bytes

XHDTYPE: bytes
XGLTYPE: bytes
SOLARIS_XHDTYPE: bytes

USTAR_FORMAT: int
GNU_FORMAT: int
PAX_FORMAT: int
DEFAULT_FORMAT: int

# tarfile constants

SUPPORTED_TYPES: tuple[bytes, ...]
REGULAR_TYPES: tuple[bytes, ...]
GNU_TYPES: tuple[bytes, ...]
PAX_FIELDS: tuple[str, ...]
PAX_NUMBER_FIELDS: dict[str, type]
PAX_NAME_FIELDS: set[str]

ENCODING: str

class ExFileObject(io.BufferedReader):
    def __init__(self, tarfile: TarFile, tarinfo: TarInfo) -> None: ...

class TarFile:
    """
    The TarFile Class provides an interface to tar archives.
    
    """
    OPEN_METH: ClassVar[Mapping[str, str]]
    name: StrOrBytesPath | None
    mode: Literal["r", "a", "w", "x"]
    fileobj: _Fileobj | None
    format: int | None
    tarinfo: type[TarInfo]
    dereference: bool | None
    ignore_zeros: bool | None
    encoding: str | None
    errors: str
    fileobject: type[ExFileObject]
    pax_headers: Mapping[str, str] | None
    debug: int | None
    errorlevel: int | None
    offset: int  # undocumented
    extraction_filter: _FilterFunction | None
    if sys.version_info >= (3, 13):
        stream: bool
        def __init__(
            self,
            name: StrOrBytesPath | None = None,
            mode: Literal["r", "a", "w", "x"] = "r",
            fileobj: _Fileobj | None = None,
            format: int | None = None,
            tarinfo: type[TarInfo] | None = None,
            dereference: bool | None = None,
            ignore_zeros: bool | None = None,
            encoding: str | None = None,
            errors: str = "surrogateescape",
            pax_headers: Mapping[str, str] | None = None,
            debug: int | None = None,
            errorlevel: int | None = None,
            copybufsize: int | None = None,  # undocumented
            stream: bool = False,
        ) -> None:
            """
            Open an (uncompressed) tar archive `name'. `mode' is either 'r' to
            read from an existing archive, 'a' to append data to an existing
            file or 'w' to create a new file overwriting an existing one. `mode'
            defaults to 'r'.
            If `fileobj' is given, it is used for reading or writing data. If it
            can be determined, `mode' is overridden by `fileobj's mode.
            `fileobj' is not closed, when TarFile is closed.
            """
            ...
    else:
        def __init__(
            self,
            name: StrOrBytesPath | None = None,
            mode: Literal["r", "a", "w", "x"] = "r",
            fileobj: _Fileobj | None = None,
            format: int | None = None,
            tarinfo: type[TarInfo] | None = None,
            dereference: bool | None = None,
            ignore_zeros: bool | None = None,
            encoding: str | None = None,
            errors: str = "surrogateescape",
            pax_headers: Mapping[str, str] | None = None,
            debug: int | None = None,
            errorlevel: int | None = None,
            copybufsize: int | None = None,  # undocumented
        ) -> None:
            """
            Open an (uncompressed) tar archive `name'. `mode' is either 'r' to
            read from an existing archive, 'a' to append data to an existing
            file or 'w' to create a new file overwriting an existing one. `mode'
            defaults to 'r'.
            If `fileobj' is given, it is used for reading or writing data. If it
            can be determined, `mode' is overridden by `fileobj's mode.
            `fileobj' is not closed, when TarFile is closed.
            """
            ...

    def __enter__(self) -> Self: ...
    def __exit__(
        self, type: type[BaseException] | None, value: BaseException | None, traceback: TracebackType | None
    ) -> None: ...
    def __iter__(self) -> Iterator[TarInfo]:
        """
        Provide an iterator object.
        
        """
        ...
    @overload
    @classmethod
    def open(
        cls,
        name: StrOrBytesPath | None = None,
        mode: Literal["r", "r:*", "r:", "r:gz", "r:bz2", "r:xz"] = "r",
        fileobj: _Fileobj | None = None,
        bufsize: int = 10240,
        *,
        format: int | None = ...,
        tarinfo: type[TarInfo] | None = ...,
        dereference: bool | None = ...,
        ignore_zeros: bool | None = ...,
        encoding: str | None = ...,
        errors: str = ...,
        pax_headers: Mapping[str, str] | None = ...,
        debug: int | None = ...,
        errorlevel: int | None = ...,
<<<<<<< HEAD
    ) -> Self:
        """
        Open a tar archive for reading, writing or appending. Return
        an appropriate TarFile class.

        mode:
        'r' or 'r:*' open for reading with transparent compression
        'r:'         open for reading exclusively uncompressed
        'r:gz'       open for reading with gzip compression
        'r:bz2'      open for reading with bzip2 compression
        'r:xz'       open for reading with lzma compression
        'a' or 'a:'  open for appending, creating the file if necessary
        'w' or 'w:'  open for writing without compression
        'w:gz'       open for writing with gzip compression
        'w:bz2'      open for writing with bzip2 compression
        'w:xz'       open for writing with lzma compression

        'x' or 'x:'  create a tarfile exclusively without compression, raise
                     an exception if the file is already created
        'x:gz'       create a gzip compressed tarfile, raise an exception
                     if the file is already created
        'x:bz2'      create a bzip2 compressed tarfile, raise an exception
                     if the file is already created
        'x:xz'       create an lzma compressed tarfile, raise an exception
                     if the file is already created

        'r|*'        open a stream of tar blocks with transparent compression
        'r|'         open an uncompressed stream of tar blocks for reading
        'r|gz'       open a gzip compressed stream of tar blocks
        'r|bz2'      open a bzip2 compressed stream of tar blocks
        'r|xz'       open an lzma compressed stream of tar blocks
        'w|'         open an uncompressed stream for writing
        'w|gz'       open a gzip compressed stream for writing
        'w|bz2'      open a bzip2 compressed stream for writing
        'w|xz'       open an lzma compressed stream for writing
        """
        ...
=======
    ) -> Self: ...
    if sys.version_info >= (3, 14):
        @overload
        @classmethod
        def open(
            cls,
            name: StrOrBytesPath | None,
            mode: Literal["r:zst"],
            fileobj: _Fileobj | None = None,
            bufsize: int = 10240,
            *,
            format: int | None = ...,
            tarinfo: type[TarInfo] | None = ...,
            dereference: bool | None = ...,
            ignore_zeros: bool | None = ...,
            encoding: str | None = ...,
            errors: str = ...,
            pax_headers: Mapping[str, str] | None = ...,
            debug: int | None = ...,
            errorlevel: int | None = ...,
            level: None = None,
            options: Mapping[int, int] | None = None,
            zstd_dict: ZstdDict | None = None,
        ) -> Self: ...

>>>>>>> f4bf1d90
    @overload
    @classmethod
    def open(
        cls,
        name: StrOrBytesPath | None,
        mode: Literal["x", "x:", "a", "a:", "w", "w:", "w:tar"],
        fileobj: _Fileobj | None = None,
        bufsize: int = 10240,
        *,
        format: int | None = ...,
        tarinfo: type[TarInfo] | None = ...,
        dereference: bool | None = ...,
        ignore_zeros: bool | None = ...,
        encoding: str | None = ...,
        errors: str = ...,
        pax_headers: Mapping[str, str] | None = ...,
        debug: int | None = ...,
        errorlevel: int | None = ...,
    ) -> Self:
        """
        Open a tar archive for reading, writing or appending. Return
        an appropriate TarFile class.

        mode:
        'r' or 'r:*' open for reading with transparent compression
        'r:'         open for reading exclusively uncompressed
        'r:gz'       open for reading with gzip compression
        'r:bz2'      open for reading with bzip2 compression
        'r:xz'       open for reading with lzma compression
        'a' or 'a:'  open for appending, creating the file if necessary
        'w' or 'w:'  open for writing without compression
        'w:gz'       open for writing with gzip compression
        'w:bz2'      open for writing with bzip2 compression
        'w:xz'       open for writing with lzma compression

        'x' or 'x:'  create a tarfile exclusively without compression, raise
                     an exception if the file is already created
        'x:gz'       create a gzip compressed tarfile, raise an exception
                     if the file is already created
        'x:bz2'      create a bzip2 compressed tarfile, raise an exception
                     if the file is already created
        'x:xz'       create an lzma compressed tarfile, raise an exception
                     if the file is already created

        'r|*'        open a stream of tar blocks with transparent compression
        'r|'         open an uncompressed stream of tar blocks for reading
        'r|gz'       open a gzip compressed stream of tar blocks
        'r|bz2'      open a bzip2 compressed stream of tar blocks
        'r|xz'       open an lzma compressed stream of tar blocks
        'w|'         open an uncompressed stream for writing
        'w|gz'       open a gzip compressed stream for writing
        'w|bz2'      open a bzip2 compressed stream for writing
        'w|xz'       open an lzma compressed stream for writing
        """
        ...
    @overload
    @classmethod
    def open(
        cls,
        name: StrOrBytesPath | None = None,
        *,
        mode: Literal["x", "x:", "a", "a:", "w", "w:", "w:tar"],
        fileobj: _Fileobj | None = None,
        bufsize: int = 10240,
        format: int | None = ...,
        tarinfo: type[TarInfo] | None = ...,
        dereference: bool | None = ...,
        ignore_zeros: bool | None = ...,
        encoding: str | None = ...,
        errors: str = ...,
        pax_headers: Mapping[str, str] | None = ...,
        debug: int | None = ...,
        errorlevel: int | None = ...,
    ) -> Self:
        """
        Open a tar archive for reading, writing or appending. Return
        an appropriate TarFile class.

        mode:
        'r' or 'r:*' open for reading with transparent compression
        'r:'         open for reading exclusively uncompressed
        'r:gz'       open for reading with gzip compression
        'r:bz2'      open for reading with bzip2 compression
        'r:xz'       open for reading with lzma compression
        'a' or 'a:'  open for appending, creating the file if necessary
        'w' or 'w:'  open for writing without compression
        'w:gz'       open for writing with gzip compression
        'w:bz2'      open for writing with bzip2 compression
        'w:xz'       open for writing with lzma compression

        'x' or 'x:'  create a tarfile exclusively without compression, raise
                     an exception if the file is already created
        'x:gz'       create a gzip compressed tarfile, raise an exception
                     if the file is already created
        'x:bz2'      create a bzip2 compressed tarfile, raise an exception
                     if the file is already created
        'x:xz'       create an lzma compressed tarfile, raise an exception
                     if the file is already created

        'r|*'        open a stream of tar blocks with transparent compression
        'r|'         open an uncompressed stream of tar blocks for reading
        'r|gz'       open a gzip compressed stream of tar blocks
        'r|bz2'      open a bzip2 compressed stream of tar blocks
        'r|xz'       open an lzma compressed stream of tar blocks
        'w|'         open an uncompressed stream for writing
        'w|gz'       open a gzip compressed stream for writing
        'w|bz2'      open a bzip2 compressed stream for writing
        'w|xz'       open an lzma compressed stream for writing
        """
        ...
    @overload
    @classmethod
    def open(
        cls,
        name: StrOrBytesPath | None,
        mode: Literal["x:gz", "x:bz2", "w:gz", "w:bz2"],
        fileobj: _Fileobj | None = None,
        bufsize: int = 10240,
        *,
        format: int | None = ...,
        tarinfo: type[TarInfo] | None = ...,
        dereference: bool | None = ...,
        ignore_zeros: bool | None = ...,
        encoding: str | None = ...,
        errors: str = ...,
        pax_headers: Mapping[str, str] | None = ...,
        debug: int | None = ...,
        errorlevel: int | None = ...,
        compresslevel: int = 9,
    ) -> Self:
        """
        Open a tar archive for reading, writing or appending. Return
        an appropriate TarFile class.

        mode:
        'r' or 'r:*' open for reading with transparent compression
        'r:'         open for reading exclusively uncompressed
        'r:gz'       open for reading with gzip compression
        'r:bz2'      open for reading with bzip2 compression
        'r:xz'       open for reading with lzma compression
        'a' or 'a:'  open for appending, creating the file if necessary
        'w' or 'w:'  open for writing without compression
        'w:gz'       open for writing with gzip compression
        'w:bz2'      open for writing with bzip2 compression
        'w:xz'       open for writing with lzma compression

        'x' or 'x:'  create a tarfile exclusively without compression, raise
                     an exception if the file is already created
        'x:gz'       create a gzip compressed tarfile, raise an exception
                     if the file is already created
        'x:bz2'      create a bzip2 compressed tarfile, raise an exception
                     if the file is already created
        'x:xz'       create an lzma compressed tarfile, raise an exception
                     if the file is already created

        'r|*'        open a stream of tar blocks with transparent compression
        'r|'         open an uncompressed stream of tar blocks for reading
        'r|gz'       open a gzip compressed stream of tar blocks
        'r|bz2'      open a bzip2 compressed stream of tar blocks
        'r|xz'       open an lzma compressed stream of tar blocks
        'w|'         open an uncompressed stream for writing
        'w|gz'       open a gzip compressed stream for writing
        'w|bz2'      open a bzip2 compressed stream for writing
        'w|xz'       open an lzma compressed stream for writing
        """
        ...
    @overload
    @classmethod
    def open(
        cls,
        name: StrOrBytesPath | None = None,
        *,
        mode: Literal["x:gz", "x:bz2", "w:gz", "w:bz2"],
        fileobj: _Fileobj | None = None,
        bufsize: int = 10240,
        format: int | None = ...,
        tarinfo: type[TarInfo] | None = ...,
        dereference: bool | None = ...,
        ignore_zeros: bool | None = ...,
        encoding: str | None = ...,
        errors: str = ...,
        pax_headers: Mapping[str, str] | None = ...,
        debug: int | None = ...,
        errorlevel: int | None = ...,
        compresslevel: int = 9,
    ) -> Self:
        """
        Open a tar archive for reading, writing or appending. Return
        an appropriate TarFile class.

        mode:
        'r' or 'r:*' open for reading with transparent compression
        'r:'         open for reading exclusively uncompressed
        'r:gz'       open for reading with gzip compression
        'r:bz2'      open for reading with bzip2 compression
        'r:xz'       open for reading with lzma compression
        'a' or 'a:'  open for appending, creating the file if necessary
        'w' or 'w:'  open for writing without compression
        'w:gz'       open for writing with gzip compression
        'w:bz2'      open for writing with bzip2 compression
        'w:xz'       open for writing with lzma compression

        'x' or 'x:'  create a tarfile exclusively without compression, raise
                     an exception if the file is already created
        'x:gz'       create a gzip compressed tarfile, raise an exception
                     if the file is already created
        'x:bz2'      create a bzip2 compressed tarfile, raise an exception
                     if the file is already created
        'x:xz'       create an lzma compressed tarfile, raise an exception
                     if the file is already created

        'r|*'        open a stream of tar blocks with transparent compression
        'r|'         open an uncompressed stream of tar blocks for reading
        'r|gz'       open a gzip compressed stream of tar blocks
        'r|bz2'      open a bzip2 compressed stream of tar blocks
        'r|xz'       open an lzma compressed stream of tar blocks
        'w|'         open an uncompressed stream for writing
        'w|gz'       open a gzip compressed stream for writing
        'w|bz2'      open a bzip2 compressed stream for writing
        'w|xz'       open an lzma compressed stream for writing
        """
        ...
    @overload
    @classmethod
    def open(
        cls,
        name: StrOrBytesPath | None,
        mode: Literal["x:xz", "w:xz"],
        fileobj: _Fileobj | None = None,
        bufsize: int = 10240,
        *,
        format: int | None = ...,
        tarinfo: type[TarInfo] | None = ...,
        dereference: bool | None = ...,
        ignore_zeros: bool | None = ...,
        encoding: str | None = ...,
        errors: str = ...,
        pax_headers: Mapping[str, str] | None = ...,
        debug: int | None = ...,
        errorlevel: int | None = ...,
        preset: Literal[0, 1, 2, 3, 4, 5, 6, 7, 8, 9] | None = ...,
    ) -> Self:
        """
        Open a tar archive for reading, writing or appending. Return
        an appropriate TarFile class.

        mode:
        'r' or 'r:*' open for reading with transparent compression
        'r:'         open for reading exclusively uncompressed
        'r:gz'       open for reading with gzip compression
        'r:bz2'      open for reading with bzip2 compression
        'r:xz'       open for reading with lzma compression
        'a' or 'a:'  open for appending, creating the file if necessary
        'w' or 'w:'  open for writing without compression
        'w:gz'       open for writing with gzip compression
        'w:bz2'      open for writing with bzip2 compression
        'w:xz'       open for writing with lzma compression

        'x' or 'x:'  create a tarfile exclusively without compression, raise
                     an exception if the file is already created
        'x:gz'       create a gzip compressed tarfile, raise an exception
                     if the file is already created
        'x:bz2'      create a bzip2 compressed tarfile, raise an exception
                     if the file is already created
        'x:xz'       create an lzma compressed tarfile, raise an exception
                     if the file is already created

        'r|*'        open a stream of tar blocks with transparent compression
        'r|'         open an uncompressed stream of tar blocks for reading
        'r|gz'       open a gzip compressed stream of tar blocks
        'r|bz2'      open a bzip2 compressed stream of tar blocks
        'r|xz'       open an lzma compressed stream of tar blocks
        'w|'         open an uncompressed stream for writing
        'w|gz'       open a gzip compressed stream for writing
        'w|bz2'      open a bzip2 compressed stream for writing
        'w|xz'       open an lzma compressed stream for writing
        """
        ...
    @overload
    @classmethod
    def open(
        cls,
        name: StrOrBytesPath | None = None,
        *,
        mode: Literal["x:xz", "w:xz"],
        fileobj: _Fileobj | None = None,
        bufsize: int = 10240,
        format: int | None = ...,
        tarinfo: type[TarInfo] | None = ...,
        dereference: bool | None = ...,
        ignore_zeros: bool | None = ...,
        encoding: str | None = ...,
        errors: str = ...,
        pax_headers: Mapping[str, str] | None = ...,
        debug: int | None = ...,
        errorlevel: int | None = ...,
        preset: Literal[0, 1, 2, 3, 4, 5, 6, 7, 8, 9] | None = ...,
<<<<<<< HEAD
    ) -> Self:
        """
        Open a tar archive for reading, writing or appending. Return
        an appropriate TarFile class.

        mode:
        'r' or 'r:*' open for reading with transparent compression
        'r:'         open for reading exclusively uncompressed
        'r:gz'       open for reading with gzip compression
        'r:bz2'      open for reading with bzip2 compression
        'r:xz'       open for reading with lzma compression
        'a' or 'a:'  open for appending, creating the file if necessary
        'w' or 'w:'  open for writing without compression
        'w:gz'       open for writing with gzip compression
        'w:bz2'      open for writing with bzip2 compression
        'w:xz'       open for writing with lzma compression

        'x' or 'x:'  create a tarfile exclusively without compression, raise
                     an exception if the file is already created
        'x:gz'       create a gzip compressed tarfile, raise an exception
                     if the file is already created
        'x:bz2'      create a bzip2 compressed tarfile, raise an exception
                     if the file is already created
        'x:xz'       create an lzma compressed tarfile, raise an exception
                     if the file is already created

        'r|*'        open a stream of tar blocks with transparent compression
        'r|'         open an uncompressed stream of tar blocks for reading
        'r|gz'       open a gzip compressed stream of tar blocks
        'r|bz2'      open a bzip2 compressed stream of tar blocks
        'r|xz'       open an lzma compressed stream of tar blocks
        'w|'         open an uncompressed stream for writing
        'w|gz'       open a gzip compressed stream for writing
        'w|bz2'      open a bzip2 compressed stream for writing
        'w|xz'       open an lzma compressed stream for writing
        """
        ...
=======
    ) -> Self: ...
    if sys.version_info >= (3, 14):
        @overload
        @classmethod
        def open(
            cls,
            name: StrOrBytesPath | None,
            mode: Literal["x:zst", "w:zst"],
            fileobj: _Fileobj | None = None,
            bufsize: int = 10240,
            *,
            format: int | None = ...,
            tarinfo: type[TarInfo] | None = ...,
            dereference: bool | None = ...,
            ignore_zeros: bool | None = ...,
            encoding: str | None = ...,
            errors: str = ...,
            pax_headers: Mapping[str, str] | None = ...,
            debug: int | None = ...,
            errorlevel: int | None = ...,
            options: Mapping[int, int] | None = None,
            zstd_dict: ZstdDict | None = None,
        ) -> Self: ...
        @overload
        @classmethod
        def open(
            cls,
            name: StrOrBytesPath | None = None,
            *,
            mode: Literal["x:zst", "w:zst"],
            fileobj: _Fileobj | None = None,
            bufsize: int = 10240,
            format: int | None = ...,
            tarinfo: type[TarInfo] | None = ...,
            dereference: bool | None = ...,
            ignore_zeros: bool | None = ...,
            encoding: str | None = ...,
            errors: str = ...,
            pax_headers: Mapping[str, str] | None = ...,
            debug: int | None = ...,
            errorlevel: int | None = ...,
            options: Mapping[int, int] | None = None,
            zstd_dict: ZstdDict | None = None,
        ) -> Self: ...

>>>>>>> f4bf1d90
    @overload
    @classmethod
    def open(
        cls,
        name: StrOrBytesPath | ReadableBuffer | None,
        mode: Literal["r|*", "r|", "r|gz", "r|bz2", "r|xz", "r|zst"],
        fileobj: _Fileobj | None = None,
        bufsize: int = 10240,
        *,
        format: int | None = ...,
        tarinfo: type[TarInfo] | None = ...,
        dereference: bool | None = ...,
        ignore_zeros: bool | None = ...,
        encoding: str | None = ...,
        errors: str = ...,
        pax_headers: Mapping[str, str] | None = ...,
        debug: int | None = ...,
        errorlevel: int | None = ...,
    ) -> Self:
        """
        Open a tar archive for reading, writing or appending. Return
        an appropriate TarFile class.

        mode:
        'r' or 'r:*' open for reading with transparent compression
        'r:'         open for reading exclusively uncompressed
        'r:gz'       open for reading with gzip compression
        'r:bz2'      open for reading with bzip2 compression
        'r:xz'       open for reading with lzma compression
        'a' or 'a:'  open for appending, creating the file if necessary
        'w' or 'w:'  open for writing without compression
        'w:gz'       open for writing with gzip compression
        'w:bz2'      open for writing with bzip2 compression
        'w:xz'       open for writing with lzma compression

        'x' or 'x:'  create a tarfile exclusively without compression, raise
                     an exception if the file is already created
        'x:gz'       create a gzip compressed tarfile, raise an exception
                     if the file is already created
        'x:bz2'      create a bzip2 compressed tarfile, raise an exception
                     if the file is already created
        'x:xz'       create an lzma compressed tarfile, raise an exception
                     if the file is already created

        'r|*'        open a stream of tar blocks with transparent compression
        'r|'         open an uncompressed stream of tar blocks for reading
        'r|gz'       open a gzip compressed stream of tar blocks
        'r|bz2'      open a bzip2 compressed stream of tar blocks
        'r|xz'       open an lzma compressed stream of tar blocks
        'w|'         open an uncompressed stream for writing
        'w|gz'       open a gzip compressed stream for writing
        'w|bz2'      open a bzip2 compressed stream for writing
        'w|xz'       open an lzma compressed stream for writing
        """
        ...
    @overload
    @classmethod
    def open(
        cls,
        name: StrOrBytesPath | ReadableBuffer | None = None,
        *,
        mode: Literal["r|*", "r|", "r|gz", "r|bz2", "r|xz", "r|zst"],
        fileobj: _Fileobj | None = None,
        bufsize: int = 10240,
        format: int | None = ...,
        tarinfo: type[TarInfo] | None = ...,
        dereference: bool | None = ...,
        ignore_zeros: bool | None = ...,
        encoding: str | None = ...,
        errors: str = ...,
        pax_headers: Mapping[str, str] | None = ...,
        debug: int | None = ...,
        errorlevel: int | None = ...,
    ) -> Self:
        """
        Open a tar archive for reading, writing or appending. Return
        an appropriate TarFile class.

        mode:
        'r' or 'r:*' open for reading with transparent compression
        'r:'         open for reading exclusively uncompressed
        'r:gz'       open for reading with gzip compression
        'r:bz2'      open for reading with bzip2 compression
        'r:xz'       open for reading with lzma compression
        'a' or 'a:'  open for appending, creating the file if necessary
        'w' or 'w:'  open for writing without compression
        'w:gz'       open for writing with gzip compression
        'w:bz2'      open for writing with bzip2 compression
        'w:xz'       open for writing with lzma compression

        'x' or 'x:'  create a tarfile exclusively without compression, raise
                     an exception if the file is already created
        'x:gz'       create a gzip compressed tarfile, raise an exception
                     if the file is already created
        'x:bz2'      create a bzip2 compressed tarfile, raise an exception
                     if the file is already created
        'x:xz'       create an lzma compressed tarfile, raise an exception
                     if the file is already created

        'r|*'        open a stream of tar blocks with transparent compression
        'r|'         open an uncompressed stream of tar blocks for reading
        'r|gz'       open a gzip compressed stream of tar blocks
        'r|bz2'      open a bzip2 compressed stream of tar blocks
        'r|xz'       open an lzma compressed stream of tar blocks
        'w|'         open an uncompressed stream for writing
        'w|gz'       open a gzip compressed stream for writing
        'w|bz2'      open a bzip2 compressed stream for writing
        'w|xz'       open an lzma compressed stream for writing
        """
        ...
    @overload
    @classmethod
    def open(
        cls,
        name: StrOrBytesPath | WriteableBuffer | None,
        mode: Literal["w|", "w|xz", "w|zst"],
        fileobj: _Fileobj | None = None,
        bufsize: int = 10240,
        *,
        format: int | None = ...,
        tarinfo: type[TarInfo] | None = ...,
        dereference: bool | None = ...,
        ignore_zeros: bool | None = ...,
        encoding: str | None = ...,
        errors: str = ...,
        pax_headers: Mapping[str, str] | None = ...,
        debug: int | None = ...,
        errorlevel: int | None = ...,
    ) -> Self:
        """
        Open a tar archive for reading, writing or appending. Return
        an appropriate TarFile class.

        mode:
        'r' or 'r:*' open for reading with transparent compression
        'r:'         open for reading exclusively uncompressed
        'r:gz'       open for reading with gzip compression
        'r:bz2'      open for reading with bzip2 compression
        'r:xz'       open for reading with lzma compression
        'a' or 'a:'  open for appending, creating the file if necessary
        'w' or 'w:'  open for writing without compression
        'w:gz'       open for writing with gzip compression
        'w:bz2'      open for writing with bzip2 compression
        'w:xz'       open for writing with lzma compression

        'x' or 'x:'  create a tarfile exclusively without compression, raise
                     an exception if the file is already created
        'x:gz'       create a gzip compressed tarfile, raise an exception
                     if the file is already created
        'x:bz2'      create a bzip2 compressed tarfile, raise an exception
                     if the file is already created
        'x:xz'       create an lzma compressed tarfile, raise an exception
                     if the file is already created

        'r|*'        open a stream of tar blocks with transparent compression
        'r|'         open an uncompressed stream of tar blocks for reading
        'r|gz'       open a gzip compressed stream of tar blocks
        'r|bz2'      open a bzip2 compressed stream of tar blocks
        'r|xz'       open an lzma compressed stream of tar blocks
        'w|'         open an uncompressed stream for writing
        'w|gz'       open a gzip compressed stream for writing
        'w|bz2'      open a bzip2 compressed stream for writing
        'w|xz'       open an lzma compressed stream for writing
        """
        ...
    @overload
    @classmethod
    def open(
        cls,
        name: StrOrBytesPath | WriteableBuffer | None = None,
        *,
        mode: Literal["w|", "w|xz", "w|zst"],
        fileobj: _Fileobj | None = None,
        bufsize: int = 10240,
        format: int | None = ...,
        tarinfo: type[TarInfo] | None = ...,
        dereference: bool | None = ...,
        ignore_zeros: bool | None = ...,
        encoding: str | None = ...,
        errors: str = ...,
        pax_headers: Mapping[str, str] | None = ...,
        debug: int | None = ...,
        errorlevel: int | None = ...,
    ) -> Self:
        """
        Open a tar archive for reading, writing or appending. Return
        an appropriate TarFile class.

        mode:
        'r' or 'r:*' open for reading with transparent compression
        'r:'         open for reading exclusively uncompressed
        'r:gz'       open for reading with gzip compression
        'r:bz2'      open for reading with bzip2 compression
        'r:xz'       open for reading with lzma compression
        'a' or 'a:'  open for appending, creating the file if necessary
        'w' or 'w:'  open for writing without compression
        'w:gz'       open for writing with gzip compression
        'w:bz2'      open for writing with bzip2 compression
        'w:xz'       open for writing with lzma compression

        'x' or 'x:'  create a tarfile exclusively without compression, raise
                     an exception if the file is already created
        'x:gz'       create a gzip compressed tarfile, raise an exception
                     if the file is already created
        'x:bz2'      create a bzip2 compressed tarfile, raise an exception
                     if the file is already created
        'x:xz'       create an lzma compressed tarfile, raise an exception
                     if the file is already created

        'r|*'        open a stream of tar blocks with transparent compression
        'r|'         open an uncompressed stream of tar blocks for reading
        'r|gz'       open a gzip compressed stream of tar blocks
        'r|bz2'      open a bzip2 compressed stream of tar blocks
        'r|xz'       open an lzma compressed stream of tar blocks
        'w|'         open an uncompressed stream for writing
        'w|gz'       open a gzip compressed stream for writing
        'w|bz2'      open a bzip2 compressed stream for writing
        'w|xz'       open an lzma compressed stream for writing
        """
        ...
    @overload
    @classmethod
    def open(
        cls,
        name: StrOrBytesPath | WriteableBuffer | None,
        mode: Literal["w|gz", "w|bz2"],
        fileobj: _Fileobj | None = None,
        bufsize: int = 10240,
        *,
        format: int | None = ...,
        tarinfo: type[TarInfo] | None = ...,
        dereference: bool | None = ...,
        ignore_zeros: bool | None = ...,
        encoding: str | None = ...,
        errors: str = ...,
        pax_headers: Mapping[str, str] | None = ...,
        debug: int | None = ...,
        errorlevel: int | None = ...,
        compresslevel: int = 9,
    ) -> Self:
        """
        Open a tar archive for reading, writing or appending. Return
        an appropriate TarFile class.

        mode:
        'r' or 'r:*' open for reading with transparent compression
        'r:'         open for reading exclusively uncompressed
        'r:gz'       open for reading with gzip compression
        'r:bz2'      open for reading with bzip2 compression
        'r:xz'       open for reading with lzma compression
        'a' or 'a:'  open for appending, creating the file if necessary
        'w' or 'w:'  open for writing without compression
        'w:gz'       open for writing with gzip compression
        'w:bz2'      open for writing with bzip2 compression
        'w:xz'       open for writing with lzma compression

        'x' or 'x:'  create a tarfile exclusively without compression, raise
                     an exception if the file is already created
        'x:gz'       create a gzip compressed tarfile, raise an exception
                     if the file is already created
        'x:bz2'      create a bzip2 compressed tarfile, raise an exception
                     if the file is already created
        'x:xz'       create an lzma compressed tarfile, raise an exception
                     if the file is already created

        'r|*'        open a stream of tar blocks with transparent compression
        'r|'         open an uncompressed stream of tar blocks for reading
        'r|gz'       open a gzip compressed stream of tar blocks
        'r|bz2'      open a bzip2 compressed stream of tar blocks
        'r|xz'       open an lzma compressed stream of tar blocks
        'w|'         open an uncompressed stream for writing
        'w|gz'       open a gzip compressed stream for writing
        'w|bz2'      open a bzip2 compressed stream for writing
        'w|xz'       open an lzma compressed stream for writing
        """
        ...
    @overload
    @classmethod
    def open(
        cls,
        name: StrOrBytesPath | WriteableBuffer | None = None,
        *,
        mode: Literal["w|gz", "w|bz2"],
        fileobj: _Fileobj | None = None,
        bufsize: int = 10240,
        format: int | None = ...,
        tarinfo: type[TarInfo] | None = ...,
        dereference: bool | None = ...,
        ignore_zeros: bool | None = ...,
        encoding: str | None = ...,
        errors: str = ...,
        pax_headers: Mapping[str, str] | None = ...,
        debug: int | None = ...,
        errorlevel: int | None = ...,
        compresslevel: int = 9,
    ) -> Self:
        """
        Open a tar archive for reading, writing or appending. Return
        an appropriate TarFile class.

        mode:
        'r' or 'r:*' open for reading with transparent compression
        'r:'         open for reading exclusively uncompressed
        'r:gz'       open for reading with gzip compression
        'r:bz2'      open for reading with bzip2 compression
        'r:xz'       open for reading with lzma compression
        'a' or 'a:'  open for appending, creating the file if necessary
        'w' or 'w:'  open for writing without compression
        'w:gz'       open for writing with gzip compression
        'w:bz2'      open for writing with bzip2 compression
        'w:xz'       open for writing with lzma compression

        'x' or 'x:'  create a tarfile exclusively without compression, raise
                     an exception if the file is already created
        'x:gz'       create a gzip compressed tarfile, raise an exception
                     if the file is already created
        'x:bz2'      create a bzip2 compressed tarfile, raise an exception
                     if the file is already created
        'x:xz'       create an lzma compressed tarfile, raise an exception
                     if the file is already created

        'r|*'        open a stream of tar blocks with transparent compression
        'r|'         open an uncompressed stream of tar blocks for reading
        'r|gz'       open a gzip compressed stream of tar blocks
        'r|bz2'      open a bzip2 compressed stream of tar blocks
        'r|xz'       open an lzma compressed stream of tar blocks
        'w|'         open an uncompressed stream for writing
        'w|gz'       open a gzip compressed stream for writing
        'w|bz2'      open a bzip2 compressed stream for writing
        'w|xz'       open an lzma compressed stream for writing
        """
        ...
    @classmethod
    def taropen(
        cls,
        name: StrOrBytesPath | None,
        mode: Literal["r", "a", "w", "x"] = "r",
        fileobj: _Fileobj | None = None,
        *,
        compresslevel: int = ...,
        format: int | None = ...,
        tarinfo: type[TarInfo] | None = ...,
        dereference: bool | None = ...,
        ignore_zeros: bool | None = ...,
        encoding: str | None = ...,
        pax_headers: Mapping[str, str] | None = ...,
        debug: int | None = ...,
        errorlevel: int | None = ...,
    ) -> Self:
        """
        Open uncompressed tar archive name for reading or writing.
        
        """
        ...
    @overload
    @classmethod
    def gzopen(
        cls,
        name: StrOrBytesPath | None,
        mode: Literal["r"] = "r",
        fileobj: _GzipReadableFileobj | None = None,
        compresslevel: int = 9,
        *,
        format: int | None = ...,
        tarinfo: type[TarInfo] | None = ...,
        dereference: bool | None = ...,
        ignore_zeros: bool | None = ...,
        encoding: str | None = ...,
        pax_headers: Mapping[str, str] | None = ...,
        debug: int | None = ...,
        errorlevel: int | None = ...,
    ) -> Self:
        """
        Open gzip compressed tar archive name for reading or writing.
        Appending is not allowed.
        """
        ...
    @overload
    @classmethod
    def gzopen(
        cls,
        name: StrOrBytesPath | None,
        mode: Literal["w", "x"],
        fileobj: _GzipWritableFileobj | None = None,
        compresslevel: int = 9,
        *,
        format: int | None = ...,
        tarinfo: type[TarInfo] | None = ...,
        dereference: bool | None = ...,
        ignore_zeros: bool | None = ...,
        encoding: str | None = ...,
        pax_headers: Mapping[str, str] | None = ...,
        debug: int | None = ...,
        errorlevel: int | None = ...,
    ) -> Self:
        """
        Open gzip compressed tar archive name for reading or writing.
        Appending is not allowed.
        """
        ...
    @overload
    @classmethod
    def bz2open(
        cls,
        name: StrOrBytesPath | None,
        mode: Literal["w", "x"],
        fileobj: _Bz2WritableFileobj | None = None,
        compresslevel: int = 9,
        *,
        format: int | None = ...,
        tarinfo: type[TarInfo] | None = ...,
        dereference: bool | None = ...,
        ignore_zeros: bool | None = ...,
        encoding: str | None = ...,
        pax_headers: Mapping[str, str] | None = ...,
        debug: int | None = ...,
        errorlevel: int | None = ...,
    ) -> Self:
        """
        Open bzip2 compressed tar archive name for reading or writing.
        Appending is not allowed.
        """
        ...
    @overload
    @classmethod
    def bz2open(
        cls,
        name: StrOrBytesPath | None,
        mode: Literal["r"] = "r",
        fileobj: _Bz2ReadableFileobj | None = None,
        compresslevel: int = 9,
        *,
        format: int | None = ...,
        tarinfo: type[TarInfo] | None = ...,
        dereference: bool | None = ...,
        ignore_zeros: bool | None = ...,
        encoding: str | None = ...,
        pax_headers: Mapping[str, str] | None = ...,
        debug: int | None = ...,
        errorlevel: int | None = ...,
    ) -> Self:
        """
        Open bzip2 compressed tar archive name for reading or writing.
        Appending is not allowed.
        """
        ...
    @classmethod
    def xzopen(
        cls,
        name: StrOrBytesPath | None,
        mode: Literal["r", "w", "x"] = "r",
        fileobj: IO[bytes] | None = None,
        preset: int | None = None,
        *,
        format: int | None = ...,
        tarinfo: type[TarInfo] | None = ...,
        dereference: bool | None = ...,
        ignore_zeros: bool | None = ...,
        encoding: str | None = ...,
        pax_headers: Mapping[str, str] | None = ...,
        debug: int | None = ...,
        errorlevel: int | None = ...,
<<<<<<< HEAD
    ) -> Self:
        """
        Open lzma compressed tar archive name for reading or writing.
        Appending is not allowed.
        """
        ...
    def getmember(self, name: str) -> TarInfo:
        """
        Return a TarInfo object for member `name'. If `name' can not be
        found in the archive, KeyError is raised. If a member occurs more
        than once in the archive, its last occurrence is assumed to be the
        most up-to-date version.
        """
        ...
    def getmembers(self) -> _list[TarInfo]:
        """
        Return the members of the archive as a list of TarInfo objects. The
        list has the same order as the members in the archive.
        """
        ...
    def getnames(self) -> _list[str]:
        """
        Return the members of the archive as a list of their names. It has
        the same order as the list returned by getmembers().
        """
        ...
    def list(self, verbose: bool = True, *, members: _list[TarInfo] | None = None) -> None:
        """
        Print a table of contents to sys.stdout. If `verbose' is False, only
        the names of the members are printed. If it is True, an `ls -l'-like
        output is produced. `members' is optional and must be a subset of the
        list returned by getmembers().
        """
        ...
    def next(self) -> TarInfo | None:
        """
        Return the next member of the archive as a TarInfo object, when
        TarFile is opened for reading. Return None if there is no more
        available.
        """
        ...
=======
    ) -> Self: ...
    if sys.version_info >= (3, 14):
        @overload
        @classmethod
        def zstopen(
            cls,
            name: StrOrBytesPath | None,
            mode: Literal["r"] = "r",
            fileobj: IO[bytes] | None = None,
            level: None = None,
            options: Mapping[int, int] | None = None,
            zstd_dict: ZstdDict | None = None,
            *,
            format: int | None = ...,
            tarinfo: type[TarInfo] | None = ...,
            dereference: bool | None = ...,
            ignore_zeros: bool | None = ...,
            encoding: str | None = ...,
            pax_headers: Mapping[str, str] | None = ...,
            debug: int | None = ...,
            errorlevel: int | None = ...,
        ) -> Self: ...
        @overload
        @classmethod
        def zstopen(
            cls,
            name: StrOrBytesPath | None,
            mode: Literal["w", "x"],
            fileobj: IO[bytes] | None = None,
            level: int | None = None,
            options: Mapping[int, int] | None = None,
            zstd_dict: ZstdDict | None = None,
            *,
            format: int | None = ...,
            tarinfo: type[TarInfo] | None = ...,
            dereference: bool | None = ...,
            ignore_zeros: bool | None = ...,
            encoding: str | None = ...,
            pax_headers: Mapping[str, str] | None = ...,
            debug: int | None = ...,
            errorlevel: int | None = ...,
        ) -> Self: ...

    def getmember(self, name: str) -> TarInfo: ...
    def getmembers(self) -> _list[TarInfo]: ...
    def getnames(self) -> _list[str]: ...
    def list(self, verbose: bool = True, *, members: _list[TarInfo] | None = None) -> None: ...
    def next(self) -> TarInfo | None: ...
>>>>>>> f4bf1d90
    # Calling this method without `filter` is deprecated, but it may be set either on the class or in an
    # individual call, so we can't mark it as @deprecated here.
    def extractall(
        self,
        path: StrOrBytesPath = ".",
        members: Iterable[TarInfo] | None = None,
        *,
        numeric_owner: bool = False,
        filter: _TarfileFilter | None = ...,
    ) -> None:
        """
        Extract all members from the archive to the current working
        directory and set owner, modification time and permissions on
        directories afterwards. `path' specifies a different directory
        to extract to. `members' is optional and must be a subset of the
        list returned by getmembers(). If `numeric_owner` is True, only
        the numbers for user/group names are used and not the names.

        The `filter` function will be called on each member just
        before extraction.
        It can return a changed TarInfo or None to skip the member.
        String names of common filters are accepted.
        """
        ...
    # Same situation as for `extractall`.
    def extract(
        self,
        member: str | TarInfo,
        path: StrOrBytesPath = "",
        set_attrs: bool = True,
        *,
        numeric_owner: bool = False,
        filter: _TarfileFilter | None = ...,
    ) -> None:
        """
        Extract a member from the archive to the current working directory,
        using its full name. Its file information is extracted as accurately
        as possible. `member' may be a filename or a TarInfo object. You can
        specify a different directory using `path'. File attributes (owner,
        mtime, mode) are set unless `set_attrs' is False. If `numeric_owner`
        is True, only the numbers for user/group names are used and not
        the names.

        The `filter` function will be called before extraction.
        It can return a changed TarInfo or None to skip the member.
        String names of common filters are accepted.
        """
        ...
    def _extract_member(
        self,
        tarinfo: TarInfo,
        targetpath: str,
        set_attrs: bool = True,
        numeric_owner: bool = False,
        *,
        filter_function: _FilterFunction | None = None,
        extraction_root: str | None = None,
    ) -> None:
        """
        Extract the TarInfo object tarinfo to a physical
        file called targetpath.
        """
        ...
    def extractfile(self, member: str | TarInfo) -> IO[bytes] | None:
        """
        Extract a member from the archive as a file object. `member' may be
        a filename or a TarInfo object. If `member' is a regular file or
        a link, an io.BufferedReader object is returned. For all other
        existing members, None is returned. If `member' does not appear
        in the archive, KeyError is raised.
        """
        ...
    def makedir(self, tarinfo: TarInfo, targetpath: StrOrBytesPath) -> None:
        """
        Make a directory called targetpath.
        
        """
        ...
    def makefile(self, tarinfo: TarInfo, targetpath: StrOrBytesPath) -> None:
        """
        Make a file called targetpath.
        
        """
        ...
    def makeunknown(self, tarinfo: TarInfo, targetpath: StrOrBytesPath) -> None:
        """
        Make a file from a TarInfo object with an unknown type
        at targetpath.
        """
        ...
    def makefifo(self, tarinfo: TarInfo, targetpath: StrOrBytesPath) -> None:
        """
        Make a fifo called targetpath.
        
        """
        ...
    def makedev(self, tarinfo: TarInfo, targetpath: StrOrBytesPath) -> None:
        """
        Make a character or block device called targetpath.
        
        """
        ...
    def makelink(self, tarinfo: TarInfo, targetpath: StrOrBytesPath) -> None:
        """
        Make a (symbolic) link called targetpath. If it cannot be created
        (platform limitation), we try to make a copy of the referenced file
        instead of a link.
        """
        ...
    def makelink_with_filter(
        self, tarinfo: TarInfo, targetpath: StrOrBytesPath, filter_function: _FilterFunction, extraction_root: str
    ) -> None: ...  # undocumented
    def chown(self, tarinfo: TarInfo, targetpath: StrOrBytesPath, numeric_owner: bool) -> None:
        """
        Set owner of targetpath according to tarinfo. If numeric_owner
        is True, use .gid/.uid instead of .gname/.uname. If numeric_owner
        is False, fall back to .gid/.uid when the search based on name
        fails.
        """
        ...
    def chmod(self, tarinfo: TarInfo, targetpath: StrOrBytesPath) -> None:
        """
        Set file permissions of targetpath according to tarinfo.
        
        """
        ...
    def utime(self, tarinfo: TarInfo, targetpath: StrOrBytesPath) -> None:
        """
        Set modification time of targetpath according to tarinfo.
        
        """
        ...
    def add(
        self,
        name: StrPath,
        arcname: StrPath | None = None,
        recursive: bool = True,
        *,
        filter: Callable[[TarInfo], TarInfo | None] | None = None,
    ) -> None:
        """
        Add the file `name' to the archive. `name' may be any type of file
        (directory, fifo, symbolic link, etc.). If given, `arcname'
        specifies an alternative name for the file in the archive.
        Directories are added recursively by default. This can be avoided by
        setting `recursive' to False. `filter' is a function
        that expects a TarInfo object argument and returns the changed
        TarInfo object, if it returns None the TarInfo object will be
        excluded from the archive.
        """
        ...
    def addfile(self, tarinfo: TarInfo, fileobj: SupportsRead[bytes] | None = None) -> None:
        """
        Add the TarInfo object `tarinfo' to the archive. If `tarinfo' represents
        a non zero-size regular file, the `fileobj' argument should be a binary file,
        and tarinfo.size bytes are read from it and added to the archive.
        You can create TarInfo objects directly, or by using gettarinfo().
        """
        ...
    def gettarinfo(
        self, name: StrOrBytesPath | None = None, arcname: str | None = None, fileobj: IO[bytes] | None = None
    ) -> TarInfo:
        """
        Create a TarInfo object from the result of os.stat or equivalent
        on an existing file. The file is either named by `name', or
        specified as a file object `fileobj' with a file descriptor. If
        given, `arcname' specifies an alternative name for the file in the
        archive, otherwise, the name is taken from the 'name' attribute of
        'fileobj', or the 'name' argument. The name should be a text
        string.
        """
        ...
    def close(self) -> None:
        """
        Close the TarFile. In write-mode, two finishing zero blocks are
        appended to the archive.
        """
        ...

open = TarFile.open

def is_tarfile(name: StrOrBytesPath | IO[bytes]) -> bool:
    """
    Return True if name points to a tar archive that we
    are able to handle, else return False.

    'name' should be a string, file, or file-like object.
    """
    ...

class TarError(Exception):
    """Base exception."""
    ...
class ReadError(TarError):
    """Exception for unreadable tar archives."""
    ...
class CompressionError(TarError):
    """Exception for unavailable compression methods."""
    ...
class StreamError(TarError):
    """Exception for unsupported operations on stream-like TarFiles."""
    ...
class ExtractError(TarError):
    """General exception for extract errors."""
    ...
class HeaderError(TarError):
    """Base exception for header errors."""
    ...

class FilterError(TarError):
    # This attribute is only set directly on the subclasses, but the documentation guarantees
    # that it is always present on FilterError.
    tarinfo: TarInfo

class AbsolutePathError(FilterError):
    def __init__(self, tarinfo: TarInfo) -> None: ...

class OutsideDestinationError(FilterError):
    def __init__(self, tarinfo: TarInfo, path: str) -> None: ...

class SpecialFileError(FilterError):
    def __init__(self, tarinfo: TarInfo) -> None: ...

class AbsoluteLinkError(FilterError):
    def __init__(self, tarinfo: TarInfo) -> None: ...

class LinkOutsideDestinationError(FilterError):
    def __init__(self, tarinfo: TarInfo, path: str) -> None: ...

class LinkFallbackError(FilterError):
    def __init__(self, tarinfo: TarInfo, path: str) -> None: ...

def fully_trusted_filter(member: TarInfo, dest_path: str) -> TarInfo: ...
def tar_filter(member: TarInfo, dest_path: str) -> TarInfo: ...
def data_filter(member: TarInfo, dest_path: str) -> TarInfo: ...

class TarInfo:
    """
    Informational class which holds the details about an
    archive member given by a tar header block.
    TarInfo objects are returned by TarFile.getmember(),
    TarFile.getmembers() and TarFile.gettarinfo() and are
    usually created internally.
    """
    name: str
    path: str
    size: int
    mtime: int | float
    chksum: int
    devmajor: int
    devminor: int
    offset: int
    offset_data: int
    sparse: bytes | None
    mode: int
    type: bytes
    linkname: str
    uid: int
    gid: int
    uname: str
    gname: str
    pax_headers: Mapping[str, str]
    def __init__(self, name: str = "") -> None:
        """
        Construct a TarInfo object. name is the optional name
        of the member.
        """
        ...
    if sys.version_info >= (3, 13):
        @property
        @deprecated("Deprecated in Python 3.13; removal scheduled for Python 3.16")
        def tarfile(self) -> TarFile | None: ...
        @tarfile.setter
        @deprecated("Deprecated in Python 3.13; removal scheduled for Python 3.16")
        def tarfile(self, tarfile: TarFile | None) -> None: ...
    else:
        tarfile: TarFile | None

    @classmethod
    def frombuf(cls, buf: bytes | bytearray, encoding: str, errors: str) -> Self:
        """
        Construct a TarInfo object from a 512 byte bytes object.
        
        """
        ...
    @classmethod
    def fromtarfile(cls, tarfile: TarFile) -> Self:
        """
        Return the next TarInfo object from TarFile object
        tarfile.
        """
        ...
    @property
    def linkpath(self) -> str:
        """In pax headers, "linkname" is called "linkpath"."""
        ...
    @linkpath.setter
    def linkpath(self, linkname: str) -> None:
        """In pax headers, "linkname" is called "linkpath"."""
        ...
    def replace(
        self,
        *,
        name: str = ...,
        mtime: float = ...,
        mode: int = ...,
        linkname: str = ...,
        uid: int = ...,
        gid: int = ...,
        uname: str = ...,
        gname: str = ...,
        deep: bool = True,
    ) -> Self:
        """
        Return a deep copy of self with the given attributes replaced.
        
        """
        ...
    def get_info(self) -> Mapping[str, str | int | bytes | Mapping[str, str]]:
        """
        Return the TarInfo's attributes as a dictionary.
        
        """
        ...
    def tobuf(self, format: int | None = 2, encoding: str | None = "utf-8", errors: str = "surrogateescape") -> bytes:
        """
        Return a tar header as a string of 512 byte blocks.
        
        """
        ...
    def create_ustar_header(
        self, info: Mapping[str, str | int | bytes | Mapping[str, str]], encoding: str, errors: str
    ) -> bytes:
        """
        Return the object as a ustar header block.
        
        """
        ...
    def create_gnu_header(
        self, info: Mapping[str, str | int | bytes | Mapping[str, str]], encoding: str, errors: str
    ) -> bytes:
        """
        Return the object as a GNU header block sequence.
        
        """
        ...
    def create_pax_header(self, info: Mapping[str, str | int | bytes | Mapping[str, str]], encoding: str) -> bytes:
        """
        Return the object as a ustar header block. If it cannot be
        represented this way, prepend a pax extended header sequence
        with supplement information.
        """
        ...
    @classmethod
    def create_pax_global_header(cls, pax_headers: Mapping[str, str]) -> bytes:
        """
        Return the object as a pax global header block sequence.
        
        """
        ...
    def isfile(self) -> bool:
        """Return True if the Tarinfo object is a regular file."""
        ...
    def isreg(self) -> bool:
        """Return True if the Tarinfo object is a regular file."""
        ...
    def issparse(self) -> bool: ...
    def isdir(self) -> bool:
        """Return True if it is a directory."""
        ...
    def issym(self) -> bool:
        """Return True if it is a symbolic link."""
        ...
    def islnk(self) -> bool:
        """Return True if it is a hard link."""
        ...
    def ischr(self) -> bool:
        """Return True if it is a character device."""
        ...
    def isblk(self) -> bool:
        """Return True if it is a block device."""
        ...
    def isfifo(self) -> bool:
        """Return True if it is a FIFO."""
        ...
    def isdev(self) -> bool:
        """Return True if it is one of character device, block device or FIFO."""
        ...<|MERGE_RESOLUTION|>--- conflicted
+++ resolved
@@ -219,45 +219,6 @@
         pax_headers: Mapping[str, str] | None = ...,
         debug: int | None = ...,
         errorlevel: int | None = ...,
-<<<<<<< HEAD
-    ) -> Self:
-        """
-        Open a tar archive for reading, writing or appending. Return
-        an appropriate TarFile class.
-
-        mode:
-        'r' or 'r:*' open for reading with transparent compression
-        'r:'         open for reading exclusively uncompressed
-        'r:gz'       open for reading with gzip compression
-        'r:bz2'      open for reading with bzip2 compression
-        'r:xz'       open for reading with lzma compression
-        'a' or 'a:'  open for appending, creating the file if necessary
-        'w' or 'w:'  open for writing without compression
-        'w:gz'       open for writing with gzip compression
-        'w:bz2'      open for writing with bzip2 compression
-        'w:xz'       open for writing with lzma compression
-
-        'x' or 'x:'  create a tarfile exclusively without compression, raise
-                     an exception if the file is already created
-        'x:gz'       create a gzip compressed tarfile, raise an exception
-                     if the file is already created
-        'x:bz2'      create a bzip2 compressed tarfile, raise an exception
-                     if the file is already created
-        'x:xz'       create an lzma compressed tarfile, raise an exception
-                     if the file is already created
-
-        'r|*'        open a stream of tar blocks with transparent compression
-        'r|'         open an uncompressed stream of tar blocks for reading
-        'r|gz'       open a gzip compressed stream of tar blocks
-        'r|bz2'      open a bzip2 compressed stream of tar blocks
-        'r|xz'       open an lzma compressed stream of tar blocks
-        'w|'         open an uncompressed stream for writing
-        'w|gz'       open a gzip compressed stream for writing
-        'w|bz2'      open a bzip2 compressed stream for writing
-        'w|xz'       open an lzma compressed stream for writing
-        """
-        ...
-=======
     ) -> Self: ...
     if sys.version_info >= (3, 14):
         @overload
@@ -283,7 +244,6 @@
             zstd_dict: ZstdDict | None = None,
         ) -> Self: ...
 
->>>>>>> f4bf1d90
     @overload
     @classmethod
     def open(
@@ -581,45 +541,6 @@
         debug: int | None = ...,
         errorlevel: int | None = ...,
         preset: Literal[0, 1, 2, 3, 4, 5, 6, 7, 8, 9] | None = ...,
-<<<<<<< HEAD
-    ) -> Self:
-        """
-        Open a tar archive for reading, writing or appending. Return
-        an appropriate TarFile class.
-
-        mode:
-        'r' or 'r:*' open for reading with transparent compression
-        'r:'         open for reading exclusively uncompressed
-        'r:gz'       open for reading with gzip compression
-        'r:bz2'      open for reading with bzip2 compression
-        'r:xz'       open for reading with lzma compression
-        'a' or 'a:'  open for appending, creating the file if necessary
-        'w' or 'w:'  open for writing without compression
-        'w:gz'       open for writing with gzip compression
-        'w:bz2'      open for writing with bzip2 compression
-        'w:xz'       open for writing with lzma compression
-
-        'x' or 'x:'  create a tarfile exclusively without compression, raise
-                     an exception if the file is already created
-        'x:gz'       create a gzip compressed tarfile, raise an exception
-                     if the file is already created
-        'x:bz2'      create a bzip2 compressed tarfile, raise an exception
-                     if the file is already created
-        'x:xz'       create an lzma compressed tarfile, raise an exception
-                     if the file is already created
-
-        'r|*'        open a stream of tar blocks with transparent compression
-        'r|'         open an uncompressed stream of tar blocks for reading
-        'r|gz'       open a gzip compressed stream of tar blocks
-        'r|bz2'      open a bzip2 compressed stream of tar blocks
-        'r|xz'       open an lzma compressed stream of tar blocks
-        'w|'         open an uncompressed stream for writing
-        'w|gz'       open a gzip compressed stream for writing
-        'w|bz2'      open a bzip2 compressed stream for writing
-        'w|xz'       open an lzma compressed stream for writing
-        """
-        ...
-=======
     ) -> Self: ...
     if sys.version_info >= (3, 14):
         @overload
@@ -665,7 +586,6 @@
             zstd_dict: ZstdDict | None = None,
         ) -> Self: ...
 
->>>>>>> f4bf1d90
     @overload
     @classmethod
     def open(
@@ -1128,49 +1048,6 @@
         pax_headers: Mapping[str, str] | None = ...,
         debug: int | None = ...,
         errorlevel: int | None = ...,
-<<<<<<< HEAD
-    ) -> Self:
-        """
-        Open lzma compressed tar archive name for reading or writing.
-        Appending is not allowed.
-        """
-        ...
-    def getmember(self, name: str) -> TarInfo:
-        """
-        Return a TarInfo object for member `name'. If `name' can not be
-        found in the archive, KeyError is raised. If a member occurs more
-        than once in the archive, its last occurrence is assumed to be the
-        most up-to-date version.
-        """
-        ...
-    def getmembers(self) -> _list[TarInfo]:
-        """
-        Return the members of the archive as a list of TarInfo objects. The
-        list has the same order as the members in the archive.
-        """
-        ...
-    def getnames(self) -> _list[str]:
-        """
-        Return the members of the archive as a list of their names. It has
-        the same order as the list returned by getmembers().
-        """
-        ...
-    def list(self, verbose: bool = True, *, members: _list[TarInfo] | None = None) -> None:
-        """
-        Print a table of contents to sys.stdout. If `verbose' is False, only
-        the names of the members are printed. If it is True, an `ls -l'-like
-        output is produced. `members' is optional and must be a subset of the
-        list returned by getmembers().
-        """
-        ...
-    def next(self) -> TarInfo | None:
-        """
-        Return the next member of the archive as a TarInfo object, when
-        TarFile is opened for reading. Return None if there is no more
-        available.
-        """
-        ...
-=======
     ) -> Self: ...
     if sys.version_info >= (3, 14):
         @overload
@@ -1219,7 +1096,6 @@
     def getnames(self) -> _list[str]: ...
     def list(self, verbose: bool = True, *, members: _list[TarInfo] | None = None) -> None: ...
     def next(self) -> TarInfo | None: ...
->>>>>>> f4bf1d90
     # Calling this method without `filter` is deprecated, but it may be set either on the class or in an
     # individual call, so we can't mark it as @deprecated here.
     def extractall(
