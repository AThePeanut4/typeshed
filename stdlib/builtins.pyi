--- conflicted
+++ resolved
@@ -4638,21 +4638,8 @@
 
 license: _sitebuiltins._Printer
 
-<<<<<<< HEAD
-def locals() -> dict[str, Any]:
-    """
-    Return a dictionary containing the current scope's local variables.
-
-    NOTE: Whether or not updates to this dictionary will affect name lookups in
-    the local scope and vice-versa is *implementation dependent* and not
-    covered by any backwards compatibility guarantees.
-    """
-    ...
-
-=======
 def locals() -> dict[str, Any]: ...
 @disjoint_base
->>>>>>> 91e2ed09
 class map(Generic[_S]):
     """
     Make an iterator that computes the function using arguments from
@@ -6194,20 +6181,8 @@
     """
     ...
 @overload
-<<<<<<< HEAD
-def vars(object: Any = ..., /) -> dict[str, Any]:
-    """
-    vars([object]) -> dictionary
-
-    Without arguments, equivalent to locals().
-    With an argument, equivalent to object.__dict__.
-    """
-    ...
-
-=======
 def vars(object: Any = ..., /) -> dict[str, Any]: ...
 @disjoint_base
->>>>>>> 91e2ed09
 class zip(Generic[_T_co]):
     """
     The zip object yields n-length tuples, where n is the number of iterables
@@ -6422,33 +6397,18 @@
     """Assertion failed."""
     ...
 
-<<<<<<< HEAD
-class AttributeError(Exception):
-    """Attribute not found."""
-    if sys.version_info >= (3, 10):
-=======
 if sys.version_info >= (3, 10):
     @disjoint_base
     class AttributeError(Exception):
->>>>>>> 91e2ed09
         def __init__(self, *args: object, name: str | None = ..., obj: object = ...) -> None: ...
         name: str
         obj: object
 
-<<<<<<< HEAD
-class BufferError(Exception):
-    """Buffer error."""
-    ...
-class EOFError(Exception):
-    """Read beyond end of file."""
-    ...
-=======
 else:
     class AttributeError(Exception): ...
 
 class BufferError(Exception): ...
 class EOFError(Exception): ...
->>>>>>> 91e2ed09
 
 @disjoint_base
 class ImportError(Exception):
@@ -6467,23 +6427,6 @@
     """Out of memory."""
     ...
 
-<<<<<<< HEAD
-class NameError(Exception):
-    """Name not found globally."""
-    if sys.version_info >= (3, 10):
-        def __init__(self, *args: object, name: str | None = ...) -> None: ...
-        name: str
-
-class ReferenceError(Exception):
-    """Weak ref proxy used after referent went away."""
-    ...
-class RuntimeError(Exception):
-    """Unspecified run-time error."""
-    ...
-class StopAsyncIteration(Exception):
-    """Signal the end from iterator.__anext__()."""
-    ...
-=======
 if sys.version_info >= (3, 10):
     @disjoint_base
     class NameError(Exception):
@@ -6496,7 +6439,6 @@
 class ReferenceError(Exception): ...
 class RuntimeError(Exception): ...
 class StopAsyncIteration(Exception): ...
->>>>>>> 91e2ed09
 
 @disjoint_base
 class SyntaxError(Exception):
