--- conflicted
+++ resolved
@@ -250,16 +250,10 @@
         __qualname__: str
         @property
         def __wrapped__(self) -> Callable[_P, _R_co]: ...
-<<<<<<< HEAD
-        def __call__(self, *args: _P.args, **kwargs: _P.kwargs) -> _R_co:
-            """Call self as a function."""
-            ...
-=======
         def __call__(self, *args: _P.args, **kwargs: _P.kwargs) -> _R_co: ...
     if sys.version_info >= (3, 14):
         def __class_getitem__(cls, item: Any, /) -> GenericAlias: ...
         __annotate__: AnnotateFunc | None
->>>>>>> 23e702b4
 
 class classmethod(Generic[_T, _P, _R_co]):
     """
