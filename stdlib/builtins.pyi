"""
Built-in functions, types, exceptions, and other objects.

This module provides direct access to all 'built-in'
identifiers of Python; for example, builtins.len is
the full name for the built-in function len().

This module is not normally accessed explicitly by most
applications, but can be useful in modules that provide
objects with the same name as a built-in value, but in
which the built-in of that name is also needed.
"""

import _ast
import _sitebuiltins
import _typeshed
import sys
import types
from _collections_abc import dict_items, dict_keys, dict_values
from _typeshed import (
    AnnotationForm,
    ConvertibleToFloat,
    ConvertibleToInt,
    FileDescriptorOrPath,
    OpenBinaryMode,
    OpenBinaryModeReading,
    OpenBinaryModeUpdating,
    OpenBinaryModeWriting,
    OpenTextMode,
    ReadableBuffer,
    SupportsAdd,
    SupportsAiter,
    SupportsAnext,
    SupportsDivMod,
    SupportsFlush,
    SupportsIter,
    SupportsKeysAndGetItem,
    SupportsLenAndGetItem,
    SupportsNext,
    SupportsRAdd,
    SupportsRDivMod,
    SupportsRichComparison,
    SupportsRichComparisonT,
    SupportsWrite,
)
from collections.abc import Awaitable, Callable, Iterable, Iterator, MutableSet, Reversible, Set as AbstractSet, Sized
from io import BufferedRandom, BufferedReader, BufferedWriter, FileIO, TextIOWrapper
from os import PathLike
from types import CellType, CodeType, GenericAlias, TracebackType

# mypy crashes if any of {ByteString, Sequence, MutableSequence, Mapping, MutableMapping}
# are imported from collections.abc in builtins.pyi
from typing import (  # noqa: Y022,UP035
    IO,
    Any,
    BinaryIO,
    ClassVar,
    Final,
    Generic,
    Mapping,
    MutableMapping,
    MutableSequence,
    Protocol,
    Sequence,
    SupportsAbs,
    SupportsBytes,
    SupportsComplex,
    SupportsFloat,
    SupportsIndex,
    TypeVar,
    final,
    overload,
    type_check_only,
)

# we can't import `Literal` from typing or mypy crashes: see #11247
from typing_extensions import (  # noqa: Y023
    Concatenate,
    Literal,
    LiteralString,
    ParamSpec,
    Self,
    TypeAlias,
    TypeGuard,
    TypeIs,
    TypeVarTuple,
    deprecated,
    disjoint_base,
)

if sys.version_info >= (3, 14):
    from _typeshed import AnnotateFunc

_T = TypeVar("_T")
_I = TypeVar("_I", default=int)
_T_co = TypeVar("_T_co", covariant=True)
_T_contra = TypeVar("_T_contra", contravariant=True)
_R_co = TypeVar("_R_co", covariant=True)
_KT = TypeVar("_KT")
_VT = TypeVar("_VT")
_S = TypeVar("_S")
_T1 = TypeVar("_T1")
_T2 = TypeVar("_T2")
_T3 = TypeVar("_T3")
_T4 = TypeVar("_T4")
_T5 = TypeVar("_T5")
_SupportsNextT_co = TypeVar("_SupportsNextT_co", bound=SupportsNext[Any], covariant=True)
_SupportsAnextT_co = TypeVar("_SupportsAnextT_co", bound=SupportsAnext[Any], covariant=True)
_AwaitableT = TypeVar("_AwaitableT", bound=Awaitable[Any])
_AwaitableT_co = TypeVar("_AwaitableT_co", bound=Awaitable[Any], covariant=True)
_P = ParamSpec("_P")

# Type variables for slice
_StartT_co = TypeVar("_StartT_co", covariant=True, default=Any)  # slice -> slice[Any, Any, Any]
_StopT_co = TypeVar("_StopT_co", covariant=True, default=_StartT_co)  #  slice[A] -> slice[A, A, A]
# NOTE: step could differ from start and stop, (e.g. datetime/timedelta)l
#   the default (start|stop) is chosen to cater to the most common case of int/index slices.
# FIXME: https://github.com/python/typing/issues/213 (replace step=start|stop with step=start&stop)
_StepT_co = TypeVar("_StepT_co", covariant=True, default=_StartT_co | _StopT_co)  #  slice[A,B] -> slice[A, B, A|B]

@disjoint_base
class object:
    """
    The base class of the class hierarchy.

    When called, it accepts no arguments and returns a new featureless
    instance that has no instance attributes and cannot be given any.
    """
    __doc__: str | None
    __dict__: dict[str, Any]
    __module__: str
    __annotations__: dict[str, Any]
    @property
    def __class__(self) -> type[Self]:
        """the object's class"""
        ...
    @__class__.setter
    def __class__(self, type: type[Self], /) -> None:
        """the object's class"""
        ...
    def __init__(self) -> None:
        """Initialize self.  See help(type(self)) for accurate signature."""
        ...
    def __new__(cls) -> Self:
        """Create and return a new object.  See help(type) for accurate signature."""
        ...
    # N.B. `object.__setattr__` and `object.__delattr__` are heavily special-cased by type checkers.
    # Overriding them in subclasses has different semantics, even if the override has an identical signature.
    def __setattr__(self, name: str, value: Any, /) -> None:
        """Implement setattr(self, name, value)."""
        ...
    def __delattr__(self, name: str, /) -> None:
        """Implement delattr(self, name)."""
        ...
    def __eq__(self, value: object, /) -> bool:
        """Return self==value."""
        ...
    def __ne__(self, value: object, /) -> bool:
        """Return self!=value."""
        ...
    def __str__(self) -> str:
        """Return str(self)."""
        ...
    def __repr__(self) -> str:
        """Return repr(self)."""
        ...
    def __hash__(self) -> int:
        """Return hash(self)."""
        ...
    def __format__(self, format_spec: str, /) -> str:
        """
        Default object formatter.

        Return str(self) if format_spec is empty. Raise TypeError otherwise.
        """
        ...
    def __getattribute__(self, name: str, /) -> Any:
        """Return getattr(self, name)."""
        ...
    def __sizeof__(self) -> int:
        """Size of object in memory, in bytes."""
        ...
    # return type of pickle methods is rather hard to express in the current type system
    # see #6661 and https://docs.python.org/3/library/pickle.html#object.__reduce__
    def __reduce__(self) -> str | tuple[Any, ...]:
        """Helper for pickle."""
        ...
    def __reduce_ex__(self, protocol: SupportsIndex, /) -> str | tuple[Any, ...]:
        """Helper for pickle."""
        ...
    if sys.version_info >= (3, 11):
        def __getstate__(self) -> object:
            """Helper for pickle."""
            ...

    def __dir__(self) -> Iterable[str]:
        """Default dir() implementation."""
        ...
    def __init_subclass__(cls) -> None:
        """
        This method is called when a class is subclassed.

        The default implementation does nothing. It may be
        overridden to extend subclasses.
        """
        ...
    @classmethod
    def __subclasshook__(cls, subclass: type, /) -> bool:
        """
        Abstract classes can override this to customize issubclass().

        This is invoked early on by abc.ABCMeta.__subclasscheck__().
        It should return True, False or NotImplemented.  If it returns
        NotImplemented, the normal algorithm is used.  Otherwise, it
        overrides the normal algorithm (and the outcome is cached).
        """
        ...

@disjoint_base
class staticmethod(Generic[_P, _R_co]):
    """
    Convert a function to be a static method.

    A static method does not receive an implicit first argument.
    To declare a static method, use this idiom:

         class C:
             @staticmethod
             def f(arg1, arg2, argN):
                 ...

    It can be called either on the class (e.g. C.f()) or on an instance
    (e.g. C().f()). Both the class and the instance are ignored, and
    neither is passed implicitly as the first argument to the method.

    Static methods in Python are similar to those found in Java or C++.
    For a more advanced concept, see the classmethod builtin.
    """
    @property
    def __func__(self) -> Callable[_P, _R_co]: ...
    @property
    def __isabstractmethod__(self) -> bool: ...
    def __init__(self, f: Callable[_P, _R_co], /) -> None: ...
    @overload
    def __get__(self, instance: None, owner: type, /) -> Callable[_P, _R_co]:
        """Return an attribute of instance, which is of type owner."""
        ...
    @overload
    def __get__(self, instance: _T, owner: type[_T] | None = None, /) -> Callable[_P, _R_co]:
        """Return an attribute of instance, which is of type owner."""
        ...
    if sys.version_info >= (3, 10):
        __name__: str
        __qualname__: str
        @property
        def __wrapped__(self) -> Callable[_P, _R_co]: ...
        def __call__(self, *args: _P.args, **kwargs: _P.kwargs) -> _R_co:
            """Call self as a function."""
            ...
    if sys.version_info >= (3, 14):
        def __class_getitem__(cls, item: Any, /) -> GenericAlias: ...
        __annotate__: AnnotateFunc | None

@disjoint_base
class classmethod(Generic[_T, _P, _R_co]):
    """
    Convert a function to be a class method.

    A class method receives the class as implicit first argument,
    just like an instance method receives the instance.
    To declare a class method, use this idiom:

      class C:
          @classmethod
          def f(cls, arg1, arg2, argN):
              ...

    It can be called either on the class (e.g. C.f()) or on an instance
    (e.g. C().f()).  The instance is ignored except for its class.
    If a class method is called for a derived class, the derived class
    object is passed as the implied first argument.

    Class methods are different than C++ or Java static methods.
    If you want those, see the staticmethod builtin.
    """
    @property
    def __func__(self) -> Callable[Concatenate[type[_T], _P], _R_co]: ...
    @property
    def __isabstractmethod__(self) -> bool: ...
    def __init__(self, f: Callable[Concatenate[type[_T], _P], _R_co], /) -> None: ...
    @overload
    def __get__(self, instance: _T, owner: type[_T] | None = None, /) -> Callable[_P, _R_co]:
        """Return an attribute of instance, which is of type owner."""
        ...
    @overload
    def __get__(self, instance: None, owner: type[_T], /) -> Callable[_P, _R_co]:
        """Return an attribute of instance, which is of type owner."""
        ...
    if sys.version_info >= (3, 10):
        __name__: str
        __qualname__: str
        @property
        def __wrapped__(self) -> Callable[Concatenate[type[_T], _P], _R_co]: ...
    if sys.version_info >= (3, 14):
        def __class_getitem__(cls, item: Any, /) -> GenericAlias: ...
        __annotate__: AnnotateFunc | None

@disjoint_base
class type:
    """
    type(object) -> the object's type
    type(name, bases, dict, **kwds) -> a new type
    """
    # object.__base__ is None. Otherwise, it would be a type.
    @property
    def __base__(self) -> type | None: ...
    __bases__: tuple[type, ...]
    @property
    def __basicsize__(self) -> int: ...
    # type.__dict__ is read-only at runtime, but that can't be expressed currently.
    # See https://github.com/python/typeshed/issues/11033 for a discussion.
    __dict__: Final[types.MappingProxyType[str, Any]]  # type: ignore[assignment]
    @property
    def __dictoffset__(self) -> int: ...
    @property
    def __flags__(self) -> int: ...
    @property
    def __itemsize__(self) -> int: ...
    __module__: str
    @property
    def __mro__(self) -> tuple[type, ...]: ...
    __name__: str
    __qualname__: str
    @property
    def __text_signature__(self) -> str | None: ...
    @property
    def __weakrefoffset__(self) -> int: ...
    @overload
    def __init__(self, o: object, /) -> None: ...
    @overload
    def __init__(self, name: str, bases: tuple[type, ...], dict: dict[str, Any], /, **kwds: Any) -> None: ...
    @overload
    def __new__(cls, o: object, /) -> type: ...
    @overload
    def __new__(
        cls: type[_typeshed.Self], name: str, bases: tuple[type, ...], namespace: dict[str, Any], /, **kwds: Any
    ) -> _typeshed.Self: ...
    def __call__(self, *args: Any, **kwds: Any) -> Any:
        """Call self as a function."""
        ...
    def __subclasses__(self: _typeshed.Self) -> list[_typeshed.Self]:
        """Return a list of immediate subclasses."""
        ...
    # Note: the documentation doesn't specify what the return type is, the standard
    # implementation seems to be returning a list.
    def mro(self) -> list[type]:
        """Return a type's method resolution order."""
        ...
    def __instancecheck__(self, instance: Any, /) -> bool:
        """Check if an object is an instance."""
        ...
    def __subclasscheck__(self, subclass: type, /) -> bool:
        """Check if a class is a subclass."""
        ...
    @classmethod
    def __prepare__(metacls, name: str, bases: tuple[type, ...], /, **kwds: Any) -> MutableMapping[str, object]:
        """Create the namespace for the class statement"""
        ...
    if sys.version_info >= (3, 10):
        # `int | str` produces an instance of `UnionType`, but `int | int` produces an instance of `type`,
        # and `abc.ABC | abc.ABC` produces an instance of `abc.ABCMeta`.
        def __or__(self: _typeshed.Self, value: Any, /) -> types.UnionType | _typeshed.Self:
            """Return self|value."""
            ...
        def __ror__(self: _typeshed.Self, value: Any, /) -> types.UnionType | _typeshed.Self:
            """Return value|self."""
            ...
    if sys.version_info >= (3, 12):
        __type_params__: tuple[TypeVar | ParamSpec | TypeVarTuple, ...]
    __annotations__: dict[str, AnnotationForm]
    if sys.version_info >= (3, 14):
        __annotate__: AnnotateFunc | None

@disjoint_base
class super:
    """
    super() -> same as super(__class__, <first argument>)
    super(type) -> unbound super object
    super(type, obj) -> bound super object; requires isinstance(obj, type)
    super(type, type2) -> bound super object; requires issubclass(type2, type)
    Typical use to call a cooperative superclass method:
    class C(B):
        def meth(self, arg):
            super().meth(arg)
    This works for class methods too:
    class C(B):
        @classmethod
        def cmeth(cls, arg):
            super().cmeth(arg)
    """
    @overload
    def __init__(self, t: Any, obj: Any, /) -> None: ...
    @overload
    def __init__(self, t: Any, /) -> None: ...
    @overload
    def __init__(self) -> None: ...

_PositiveInteger: TypeAlias = Literal[1, 2, 3, 4, 5, 6, 7, 8, 9, 10, 11, 12, 13, 14, 15, 16, 17, 18, 19, 20, 21, 22, 23, 24, 25]
_NegativeInteger: TypeAlias = Literal[-1, -2, -3, -4, -5, -6, -7, -8, -9, -10, -11, -12, -13, -14, -15, -16, -17, -18, -19, -20]
_LiteralInteger = _PositiveInteger | _NegativeInteger | Literal[0]  # noqa: Y026  # TODO: Use TypeAlias once mypy bugs are fixed

@disjoint_base
class int:
    """
    int([x]) -> integer
    int(x, base=10) -> integer

    Convert a number or string to an integer, or return 0 if no arguments
    are given.  If x is a number, return x.__int__().  For floating-point
    numbers, this truncates towards zero.

    If x is not a number or if base is given, then x must be a string,
    bytes, or bytearray instance representing an integer literal in the
    given base.  The literal can be preceded by '+' or '-' and be surrounded
    by whitespace.  The base defaults to 10.  Valid bases are 0 and 2-36.
    Base 0 means to interpret the base from the string as an integer literal.
    >>> int('0b100', base=0)
    4
    """
    @overload
    def __new__(cls, x: ConvertibleToInt = 0, /) -> Self: ...
    @overload
    def __new__(cls, x: str | bytes | bytearray, /, base: SupportsIndex) -> Self: ...
    def as_integer_ratio(self) -> tuple[int, Literal[1]]:
        """
        Return a pair of integers, whose ratio is equal to the original int.

        The ratio is in lowest terms and has a positive denominator.

        >>> (10).as_integer_ratio()
        (10, 1)
        >>> (-10).as_integer_ratio()
        (-10, 1)
        >>> (0).as_integer_ratio()
        (0, 1)
        """
        ...
    @property
    def real(self) -> int:
        """the real part of a complex number"""
        ...
    @property
    def imag(self) -> Literal[0]:
        """the imaginary part of a complex number"""
        ...
    @property
    def numerator(self) -> int:
        """the numerator of a rational number in lowest terms"""
        ...
    @property
    def denominator(self) -> Literal[1]:
        """the denominator of a rational number in lowest terms"""
        ...
    def conjugate(self) -> int:
        """Returns self, the complex conjugate of any int."""
        ...
    def bit_length(self) -> int:
        """
        Number of bits necessary to represent self in binary.

        >>> bin(37)
        '0b100101'
        >>> (37).bit_length()
        6
        """
        ...
    if sys.version_info >= (3, 10):
        def bit_count(self) -> int:
            """
            Number of ones in the binary representation of the absolute value of self.

            Also known as the population count.

            >>> bin(13)
            '0b1101'
            >>> (13).bit_count()
            3
            """
            ...

    if sys.version_info >= (3, 11):
        def to_bytes(
            self, length: SupportsIndex = 1, byteorder: Literal["little", "big"] = "big", *, signed: bool = False
        ) -> bytes:
            """
            Return an array of bytes representing an integer.

            length
              Length of bytes object to use.  An OverflowError is raised if the
              integer is not representable with the given number of bytes.  Default
              is length 1.
            byteorder
              The byte order used to represent the integer.  If byteorder is 'big',
              the most significant byte is at the beginning of the byte array.  If
              byteorder is 'little', the most significant byte is at the end of the
              byte array.  To request the native byte order of the host system, use
              sys.byteorder as the byte order value.  Default is to use 'big'.
            signed
              Determines whether two's complement is used to represent the integer.
              If signed is False and a negative integer is given, an OverflowError
              is raised.
            """
            ...
        @classmethod
        def from_bytes(
            cls,
            bytes: Iterable[SupportsIndex] | SupportsBytes | ReadableBuffer,
            byteorder: Literal["little", "big"] = "big",
            *,
            signed: bool = False,
        ) -> Self:
            """
            Return the integer represented by the given array of bytes.

            bytes
              Holds the array of bytes to convert.  The argument must either
              support the buffer protocol or be an iterable object producing bytes.
              Bytes and bytearray are examples of built-in objects that support the
              buffer protocol.
            byteorder
              The byte order used to represent the integer.  If byteorder is 'big',
              the most significant byte is at the beginning of the byte array.  If
              byteorder is 'little', the most significant byte is at the end of the
              byte array.  To request the native byte order of the host system, use
              sys.byteorder as the byte order value.  Default is to use 'big'.
            signed
              Indicates whether two's complement is used to represent the integer.
            """
            ...
    else:
        def to_bytes(self, length: SupportsIndex, byteorder: Literal["little", "big"], *, signed: bool = False) -> bytes:
            """
            Return an array of bytes representing an integer.

            length
              Length of bytes object to use.  An OverflowError is raised if the
              integer is not representable with the given number of bytes.
            byteorder
              The byte order used to represent the integer.  If byteorder is 'big',
              the most significant byte is at the beginning of the byte array.  If
              byteorder is 'little', the most significant byte is at the end of the
              byte array.  To request the native byte order of the host system, use
              `sys.byteorder' as the byte order value.
            signed
              Determines whether two's complement is used to represent the integer.
              If signed is False and a negative integer is given, an OverflowError
              is raised.
            """
            ...
        @classmethod
        def from_bytes(
            cls,
            bytes: Iterable[SupportsIndex] | SupportsBytes | ReadableBuffer,
            byteorder: Literal["little", "big"],
            *,
            signed: bool = False,
        ) -> Self:
            """
            Return the integer represented by the given array of bytes.

            bytes
              Holds the array of bytes to convert.  The argument must either
              support the buffer protocol or be an iterable object producing bytes.
              Bytes and bytearray are examples of built-in objects that support the
              buffer protocol.
            byteorder
              The byte order used to represent the integer.  If byteorder is 'big',
              the most significant byte is at the beginning of the byte array.  If
              byteorder is 'little', the most significant byte is at the end of the
              byte array.  To request the native byte order of the host system, use
              `sys.byteorder' as the byte order value.
            signed
              Indicates whether two's complement is used to represent the integer.
            """
            ...

    if sys.version_info >= (3, 12):
        def is_integer(self) -> Literal[True]:
            """Returns True. Exists for duck type compatibility with float.is_integer."""
            ...

    def __add__(self, value: int, /) -> int:
        """Return self+value."""
        ...
    def __sub__(self, value: int, /) -> int:
        """Return self-value."""
        ...
    def __mul__(self, value: int, /) -> int:
        """Return self*value."""
        ...
    def __floordiv__(self, value: int, /) -> int:
        """Return self//value."""
        ...
    def __truediv__(self, value: int, /) -> float:
        """Return self/value."""
        ...
    def __mod__(self, value: int, /) -> int:
        """Return self%value."""
        ...
    def __divmod__(self, value: int, /) -> tuple[int, int]:
        """Return divmod(self, value)."""
        ...
    def __radd__(self, value: int, /) -> int:
        """Return value+self."""
        ...
    def __rsub__(self, value: int, /) -> int:
        """Return value-self."""
        ...
    def __rmul__(self, value: int, /) -> int:
        """Return value*self."""
        ...
    def __rfloordiv__(self, value: int, /) -> int:
        """Return value//self."""
        ...
    def __rtruediv__(self, value: int, /) -> float:
        """Return value/self."""
        ...
    def __rmod__(self, value: int, /) -> int:
        """Return value%self."""
        ...
    def __rdivmod__(self, value: int, /) -> tuple[int, int]:
        """Return divmod(value, self)."""
        ...
    @overload
    def __pow__(self, x: Literal[0], /) -> Literal[1]:
        """Return pow(self, value, mod)."""
        ...
    @overload
    def __pow__(self, value: Literal[0], mod: None, /) -> Literal[1]:
        """Return pow(self, value, mod)."""
        ...
    @overload
    def __pow__(self, value: _PositiveInteger, mod: None = None, /) -> int:
        """Return pow(self, value, mod)."""
        ...
    @overload
    def __pow__(self, value: _NegativeInteger, mod: None = None, /) -> float:
        """Return pow(self, value, mod)."""
        ...
    # positive __value -> int; negative __value -> float
    # return type must be Any as `int | float` causes too many false-positive errors
    @overload
    def __pow__(self, value: int, mod: None = None, /) -> Any:
        """Return pow(self, value, mod)."""
        ...
    @overload
    def __pow__(self, value: int, mod: int, /) -> int:
        """Return pow(self, value, mod)."""
        ...
    def __rpow__(self, value: int, mod: int | None = None, /) -> Any:
        """Return pow(value, self, mod)."""
        ...
    def __and__(self, value: int, /) -> int:
        """Return self&value."""
        ...
    def __or__(self, value: int, /) -> int:
        """Return self|value."""
        ...
    def __xor__(self, value: int, /) -> int:
        """Return self^value."""
        ...
    def __lshift__(self, value: int, /) -> int:
        """Return self<<value."""
        ...
    def __rshift__(self, value: int, /) -> int:
        """Return self>>value."""
        ...
    def __rand__(self, value: int, /) -> int:
        """Return value&self."""
        ...
    def __ror__(self, value: int, /) -> int:
        """Return value|self."""
        ...
    def __rxor__(self, value: int, /) -> int:
        """Return value^self."""
        ...
    def __rlshift__(self, value: int, /) -> int:
        """Return value<<self."""
        ...
    def __rrshift__(self, value: int, /) -> int:
        """Return value>>self."""
        ...
    def __neg__(self) -> int:
        """-self"""
        ...
    def __pos__(self) -> int:
        """+self"""
        ...
    def __invert__(self) -> int:
        """~self"""
        ...
    def __trunc__(self) -> int:
        """Truncating an Integral returns itself."""
        ...
    def __ceil__(self) -> int:
        """Ceiling of an Integral returns itself."""
        ...
    def __floor__(self) -> int:
        """Flooring an Integral returns itself."""
        ...
    if sys.version_info >= (3, 14):
        def __round__(self, ndigits: SupportsIndex | None = None, /) -> int: ...
    else:
        def __round__(self, ndigits: SupportsIndex = ..., /) -> int:
            """
            Rounding an Integral returns itself.

            Rounding with an ndigits argument also returns an integer.
            """
            ...

    def __getnewargs__(self) -> tuple[int]: ...
    def __eq__(self, value: object, /) -> bool:
        """Return self==value."""
        ...
    def __ne__(self, value: object, /) -> bool:
        """Return self!=value."""
        ...
    def __lt__(self, value: int, /) -> bool:
        """Return self<value."""
        ...
    def __le__(self, value: int, /) -> bool:
        """Return self<=value."""
        ...
    def __gt__(self, value: int, /) -> bool:
        """Return self>value."""
        ...
    def __ge__(self, value: int, /) -> bool:
        """Return self>=value."""
        ...
    def __float__(self) -> float:
        """float(self)"""
        ...
    def __int__(self) -> int:
        """int(self)"""
        ...
    def __abs__(self) -> int:
        """abs(self)"""
        ...
    def __hash__(self) -> int:
        """Return hash(self)."""
        ...
    def __bool__(self) -> bool:
        """True if self else False"""
        ...
    def __index__(self) -> int:
        """Return self converted to an integer, if self is suitable for use as an index into a list."""
        ...
    def __format__(self, format_spec: str, /) -> str:
        """Convert to a string according to format_spec."""
        ...

@disjoint_base
class float:
    """Convert a string or number to a floating-point number, if possible."""
    def __new__(cls, x: ConvertibleToFloat = 0, /) -> Self: ...
    def as_integer_ratio(self) -> tuple[int, int]:
        """
        Return a pair of integers, whose ratio is exactly equal to the original float.

        The ratio is in lowest terms and has a positive denominator.  Raise
        OverflowError on infinities and a ValueError on NaNs.

        >>> (10.0).as_integer_ratio()
        (10, 1)
        >>> (0.0).as_integer_ratio()
        (0, 1)
        >>> (-.25).as_integer_ratio()
        (-1, 4)
        """
        ...
    def hex(self) -> str:
        """
        Return a hexadecimal representation of a floating-point number.

        >>> (-0.1).hex()
        '-0x1.999999999999ap-4'
        >>> 3.14159.hex()
        '0x1.921f9f01b866ep+1'
        """
        ...
    def is_integer(self) -> bool:
        """Return True if the float is an integer."""
        ...
    @classmethod
    def fromhex(cls, string: str, /) -> Self:
        """
        Create a floating-point number from a hexadecimal string.

        >>> float.fromhex('0x1.ffffp10')
        2047.984375
        >>> float.fromhex('-0x1p-1074')
        -5e-324
        """
        ...
    @property
    def real(self) -> float:
        """the real part of a complex number"""
        ...
    @property
    def imag(self) -> float:
        """the imaginary part of a complex number"""
        ...
    def conjugate(self) -> float:
        """Return self, the complex conjugate of any float."""
        ...
    def __add__(self, value: float, /) -> float:
        """Return self+value."""
        ...
    def __sub__(self, value: float, /) -> float:
        """Return self-value."""
        ...
    def __mul__(self, value: float, /) -> float:
        """Return self*value."""
        ...
    def __floordiv__(self, value: float, /) -> float:
        """Return self//value."""
        ...
    def __truediv__(self, value: float, /) -> float:
        """Return self/value."""
        ...
    def __mod__(self, value: float, /) -> float:
        """Return self%value."""
        ...
    def __divmod__(self, value: float, /) -> tuple[float, float]:
        """Return divmod(self, value)."""
        ...
    @overload
    def __pow__(self, value: int, mod: None = None, /) -> float:
        """Return pow(self, value, mod)."""
        ...
    # positive __value -> float; negative __value -> complex
    # return type must be Any as `float | complex` causes too many false-positive errors
    @overload
    def __pow__(self, value: float, mod: None = None, /) -> Any:
        """Return pow(self, value, mod)."""
        ...
    def __radd__(self, value: float, /) -> float:
        """Return value+self."""
        ...
    def __rsub__(self, value: float, /) -> float:
        """Return value-self."""
        ...
    def __rmul__(self, value: float, /) -> float:
        """Return value*self."""
        ...
    def __rfloordiv__(self, value: float, /) -> float:
        """Return value//self."""
        ...
    def __rtruediv__(self, value: float, /) -> float:
        """Return value/self."""
        ...
    def __rmod__(self, value: float, /) -> float:
        """Return value%self."""
        ...
    def __rdivmod__(self, value: float, /) -> tuple[float, float]:
        """Return divmod(value, self)."""
        ...
    @overload
    def __rpow__(self, value: _PositiveInteger, mod: None = None, /) -> float:
        """Return pow(value, self, mod)."""
        ...
    @overload
    def __rpow__(self, value: _NegativeInteger, mod: None = None, /) -> complex:
        """Return pow(value, self, mod)."""
        ...
    # Returning `complex` for the general case gives too many false-positive errors.
    @overload
    def __rpow__(self, value: float, mod: None = None, /) -> Any:
        """Return pow(value, self, mod)."""
        ...
    def __getnewargs__(self) -> tuple[float]: ...
    def __trunc__(self) -> int:
        """Return the Integral closest to x between 0 and x."""
        ...
    def __ceil__(self) -> int:
        """Return the ceiling as an Integral."""
        ...
    def __floor__(self) -> int:
        """Return the floor as an Integral."""
        ...
    @overload
    def __round__(self, ndigits: None = None, /) -> int:
        """
        Return the Integral closest to x, rounding half toward even.

        When an argument is passed, work like built-in round(x, ndigits).
        """
        ...
    @overload
    def __round__(self, ndigits: SupportsIndex, /) -> float:
        """
        Return the Integral closest to x, rounding half toward even.

        When an argument is passed, work like built-in round(x, ndigits).
        """
        ...
    def __eq__(self, value: object, /) -> bool:
        """Return self==value."""
        ...
    def __ne__(self, value: object, /) -> bool:
        """Return self!=value."""
        ...
    def __lt__(self, value: float, /) -> bool:
        """Return self<value."""
        ...
    def __le__(self, value: float, /) -> bool:
        """Return self<=value."""
        ...
    def __gt__(self, value: float, /) -> bool:
        """Return self>value."""
        ...
    def __ge__(self, value: float, /) -> bool:
        """Return self>=value."""
        ...
    def __neg__(self) -> float:
        """-self"""
        ...
    def __pos__(self) -> float:
        """+self"""
        ...
    def __int__(self) -> int:
        """int(self)"""
        ...
    def __float__(self) -> float:
        """float(self)"""
        ...
    def __abs__(self) -> float:
        """abs(self)"""
        ...
    def __hash__(self) -> int:
        """Return hash(self)."""
        ...
    def __bool__(self) -> bool:
        """True if self else False"""
        ...
    def __format__(self, format_spec: str, /) -> str:
        """Formats the float according to format_spec."""
        ...
    if sys.version_info >= (3, 14):
        @classmethod
        def from_number(cls, number: float | SupportsIndex | SupportsFloat, /) -> Self: ...

@disjoint_base
class complex:
    """
    Create a complex number from a string or numbers.

    If a string is given, parse it as a complex number.
    If a single number is given, convert it to a complex number.
    If the 'real' or 'imag' arguments are given, create a complex number
    with the specified real and imaginary components.
    """
    # Python doesn't currently accept SupportsComplex for the second argument
    @overload
    def __new__(
        cls,
        real: complex | SupportsComplex | SupportsFloat | SupportsIndex = 0,
        imag: complex | SupportsFloat | SupportsIndex = 0,
    ) -> Self: ...
    @overload
    def __new__(cls, real: str | SupportsComplex | SupportsFloat | SupportsIndex | complex) -> Self: ...
    @property
    def real(self) -> float:
        """the real part of a complex number"""
        ...
    @property
    def imag(self) -> float:
        """the imaginary part of a complex number"""
        ...
    def conjugate(self) -> complex:
        """Return the complex conjugate of its argument. (3-4j).conjugate() == 3+4j."""
        ...
    def __add__(self, value: complex, /) -> complex:
        """Return self+value."""
        ...
    def __sub__(self, value: complex, /) -> complex:
        """Return self-value."""
        ...
    def __mul__(self, value: complex, /) -> complex:
        """Return self*value."""
        ...
    def __pow__(self, value: complex, mod: None = None, /) -> complex:
        """Return pow(self, value, mod)."""
        ...
    def __truediv__(self, value: complex, /) -> complex:
        """Return self/value."""
        ...
    def __radd__(self, value: complex, /) -> complex:
        """Return value+self."""
        ...
    def __rsub__(self, value: complex, /) -> complex:
        """Return value-self."""
        ...
    def __rmul__(self, value: complex, /) -> complex:
        """Return value*self."""
        ...
    def __rpow__(self, value: complex, mod: None = None, /) -> complex:
        """Return pow(value, self, mod)."""
        ...
    def __rtruediv__(self, value: complex, /) -> complex:
        """Return value/self."""
        ...
    def __eq__(self, value: object, /) -> bool:
        """Return self==value."""
        ...
    def __ne__(self, value: object, /) -> bool:
        """Return self!=value."""
        ...
    def __neg__(self) -> complex:
        """-self"""
        ...
    def __pos__(self) -> complex:
        """+self"""
        ...
    def __abs__(self) -> float:
        """abs(self)"""
        ...
    def __hash__(self) -> int:
        """Return hash(self)."""
        ...
    def __bool__(self) -> bool:
        """True if self else False"""
        ...
    def __format__(self, format_spec: str, /) -> str:
        """Convert to a string according to format_spec."""
        ...
    if sys.version_info >= (3, 11):
        def __complex__(self) -> complex:
            """Convert this value to exact type complex."""
            ...
    if sys.version_info >= (3, 14):
        @classmethod
        def from_number(cls, number: complex | SupportsComplex | SupportsFloat | SupportsIndex, /) -> Self: ...

@type_check_only
class _FormatMapMapping(Protocol):
    def __getitem__(self, key: str, /) -> Any: ...

@type_check_only
class _TranslateTable(Protocol):
    def __getitem__(self, key: int, /) -> str | int | None: ...

@disjoint_base
class str(Sequence[str]):
    """
    str(object='') -> str
    str(bytes_or_buffer[, encoding[, errors]]) -> str

    Create a new string object from the given object. If encoding or
    errors is specified, then the object must expose a data buffer
    that will be decoded using the given encoding and error handler.
    Otherwise, returns the result of object.__str__() (if defined)
    or repr(object).
    encoding defaults to 'utf-8'.
    errors defaults to 'strict'.
    """
    @overload
    def __new__(cls, object: object = "") -> Self: ...
    @overload
    def __new__(cls, object: ReadableBuffer, encoding: str = "utf-8", errors: str = "strict") -> Self: ...
    @overload
    def capitalize(self: LiteralString) -> LiteralString:
        """
        Return a capitalized version of the string.

        More specifically, make the first character have upper case and the rest lower
        case.
        """
        ...
    @overload
    def capitalize(self) -> str:
        """
        Return a capitalized version of the string.

        More specifically, make the first character have upper case and the rest lower
        case.
        """
        ...
    @overload
    def casefold(self: LiteralString) -> LiteralString:
        """Return a version of the string suitable for caseless comparisons."""
        ...
    @overload
    def casefold(self) -> str:
        """Return a version of the string suitable for caseless comparisons."""
        ...
    @overload
    def center(self: LiteralString, width: SupportsIndex, fillchar: LiteralString = " ", /) -> LiteralString:
        """
        Return a centered string of length width.

        Padding is done using the specified fill character (default is a space).
        """
        ...
    @overload
    def center(self, width: SupportsIndex, fillchar: str = " ", /) -> str:
        """
        Return a centered string of length width.

        Padding is done using the specified fill character (default is a space).
        """
        ...
    def count(self, sub: str, start: SupportsIndex | None = None, end: SupportsIndex | None = None, /) -> int:
        """
        Return the number of non-overlapping occurrences of substring sub in string S[start:end].

        Optional arguments start and end are interpreted as in slice notation.
        """
        ...
    def encode(self, encoding: str = "utf-8", errors: str = "strict") -> bytes:
        """
        Encode the string using the codec registered for encoding.

        encoding
          The encoding in which to encode the string.
        errors
          The error handling scheme to use for encoding errors.
          The default is 'strict' meaning that encoding errors raise a
          UnicodeEncodeError.  Other possible values are 'ignore', 'replace' and
          'xmlcharrefreplace' as well as any other name registered with
          codecs.register_error that can handle UnicodeEncodeErrors.
        """
        ...
    def endswith(
        self, suffix: str | tuple[str, ...], start: SupportsIndex | None = None, end: SupportsIndex | None = None, /
    ) -> bool:
        """
        Return True if the string ends with the specified suffix, False otherwise.

        suffix
          A string or a tuple of strings to try.
        start
          Optional start position. Default: start of the string.
        end
          Optional stop position. Default: end of the string.
        """
        ...
    @overload
    def expandtabs(self: LiteralString, tabsize: SupportsIndex = 8) -> LiteralString:
        """
        Return a copy where all tab characters are expanded using spaces.

        If tabsize is not given, a tab size of 8 characters is assumed.
        """
        ...
    @overload
    def expandtabs(self, tabsize: SupportsIndex = 8) -> str:
        """
        Return a copy where all tab characters are expanded using spaces.

        If tabsize is not given, a tab size of 8 characters is assumed.
        """
        ...
    def find(self, sub: str, start: SupportsIndex | None = None, end: SupportsIndex | None = None, /) -> int:
        """
        Return the lowest index in S where substring sub is found, such that sub is contained within S[start:end].

        Optional arguments start and end are interpreted as in slice notation.
        Return -1 on failure.
        """
        ...
    @overload
    def format(self: LiteralString, *args: LiteralString, **kwargs: LiteralString) -> LiteralString:
        """
        Return a formatted version of the string, using substitutions from args and kwargs.
        The substitutions are identified by braces ('{' and '}').
        """
        ...
    @overload
    def format(self, *args: object, **kwargs: object) -> str:
        """
        Return a formatted version of the string, using substitutions from args and kwargs.
        The substitutions are identified by braces ('{' and '}').
        """
        ...
    def format_map(self, mapping: _FormatMapMapping, /) -> str:
        """
        Return a formatted version of the string, using substitutions from mapping.
        The substitutions are identified by braces ('{' and '}').
        """
        ...
    def index(self, sub: str, start: SupportsIndex | None = None, end: SupportsIndex | None = None, /) -> int:
        """
        Return the lowest index in S where substring sub is found, such that sub is contained within S[start:end].

        Optional arguments start and end are interpreted as in slice notation.
        Raises ValueError when the substring is not found.
        """
        ...
    def isalnum(self) -> bool:
        """
        Return True if the string is an alpha-numeric string, False otherwise.

        A string is alpha-numeric if all characters in the string are alpha-numeric and
        there is at least one character in the string.
        """
        ...
    def isalpha(self) -> bool:
        """
        Return True if the string is an alphabetic string, False otherwise.

        A string is alphabetic if all characters in the string are alphabetic and there
        is at least one character in the string.
        """
        ...
    def isascii(self) -> bool:
        """
        Return True if all characters in the string are ASCII, False otherwise.

        ASCII characters have code points in the range U+0000-U+007F.
        Empty string is ASCII too.
        """
        ...
    def isdecimal(self) -> bool:
        """
        Return True if the string is a decimal string, False otherwise.

        A string is a decimal string if all characters in the string are decimal and
        there is at least one character in the string.
        """
        ...
    def isdigit(self) -> bool:
        """
        Return True if the string is a digit string, False otherwise.

        A string is a digit string if all characters in the string are digits and there
        is at least one character in the string.
        """
        ...
    def isidentifier(self) -> bool:
        """
        Return True if the string is a valid Python identifier, False otherwise.

        Call keyword.iskeyword(s) to test whether string s is a reserved identifier,
        such as "def" or "class".
        """
        ...
    def islower(self) -> bool:
        """
        Return True if the string is a lowercase string, False otherwise.

        A string is lowercase if all cased characters in the string are lowercase and
        there is at least one cased character in the string.
        """
        ...
    def isnumeric(self) -> bool:
        """
        Return True if the string is a numeric string, False otherwise.

        A string is numeric if all characters in the string are numeric and there is at
        least one character in the string.
        """
        ...
    def isprintable(self) -> bool:
        """
        Return True if the string is printable, False otherwise.

        A string is printable if all of its characters are considered printable in
        repr() or if it is empty.
        """
        ...
    def isspace(self) -> bool:
        """
        Return True if the string is a whitespace string, False otherwise.

        A string is whitespace if all characters in the string are whitespace and there
        is at least one character in the string.
        """
        ...
    def istitle(self) -> bool:
        """
        Return True if the string is a title-cased string, False otherwise.

        In a title-cased string, upper- and title-case characters may only
        follow uncased characters and lowercase characters only cased ones.
        """
        ...
    def isupper(self) -> bool:
        """
        Return True if the string is an uppercase string, False otherwise.

        A string is uppercase if all cased characters in the string are uppercase and
        there is at least one cased character in the string.
        """
        ...
    @overload
    def join(self: LiteralString, iterable: Iterable[LiteralString], /) -> LiteralString:
        """
        Concatenate any number of strings.

        The string whose method is called is inserted in between each given string.
        The result is returned as a new string.

        Example: '.'.join(['ab', 'pq', 'rs']) -> 'ab.pq.rs'
        """
        ...
    @overload
    def join(self, iterable: Iterable[str], /) -> str:
        """
        Concatenate any number of strings.

        The string whose method is called is inserted in between each given string.
        The result is returned as a new string.

        Example: '.'.join(['ab', 'pq', 'rs']) -> 'ab.pq.rs'
        """
        ...
    @overload
    def ljust(self: LiteralString, width: SupportsIndex, fillchar: LiteralString = " ", /) -> LiteralString:
        """
        Return a left-justified string of length width.

        Padding is done using the specified fill character (default is a space).
        """
        ...
    @overload
    def ljust(self, width: SupportsIndex, fillchar: str = " ", /) -> str:
        """
        Return a left-justified string of length width.

        Padding is done using the specified fill character (default is a space).
        """
        ...
    @overload
    def lower(self: LiteralString) -> LiteralString:
        """Return a copy of the string converted to lowercase."""
        ...
    @overload
    def lower(self) -> str:
        """Return a copy of the string converted to lowercase."""
        ...
    @overload
    def lstrip(self: LiteralString, chars: LiteralString | None = None, /) -> LiteralString:
        """
        Return a copy of the string with leading whitespace removed.

        If chars is given and not None, remove characters in chars instead.
        """
        ...
    @overload
    def lstrip(self, chars: str | None = None, /) -> str:
        """
        Return a copy of the string with leading whitespace removed.

        If chars is given and not None, remove characters in chars instead.
        """
        ...
    @overload
    def partition(self: LiteralString, sep: LiteralString, /) -> tuple[LiteralString, LiteralString, LiteralString]:
        """
        Partition the string into three parts using the given separator.

        This will search for the separator in the string.  If the separator is found,
        returns a 3-tuple containing the part before the separator, the separator
        itself, and the part after it.

        If the separator is not found, returns a 3-tuple containing the original string
        and two empty strings.
        """
        ...
    @overload
    def partition(self, sep: str, /) -> tuple[str, str, str]:
        """
        Partition the string into three parts using the given separator.

        This will search for the separator in the string.  If the separator is found,
        returns a 3-tuple containing the part before the separator, the separator
        itself, and the part after it.

        If the separator is not found, returns a 3-tuple containing the original string
        and two empty strings.
        """
        ...
    if sys.version_info >= (3, 13):
        @overload
        def replace(
            self: LiteralString, old: LiteralString, new: LiteralString, /, count: SupportsIndex = -1
        ) -> LiteralString:
            """
            Return a copy with all occurrences of substring old replaced by new.

              count
                Maximum number of occurrences to replace.
                -1 (the default value) means replace all occurrences.

            If the optional argument count is given, only the first count occurrences are
            replaced.
            """
            ...
        @overload
        def replace(self, old: str, new: str, /, count: SupportsIndex = -1) -> str:
            """
            Return a copy with all occurrences of substring old replaced by new.

              count
                Maximum number of occurrences to replace.
                -1 (the default value) means replace all occurrences.

            If the optional argument count is given, only the first count occurrences are
            replaced.
            """
            ...
    else:
        @overload
        def replace(
            self: LiteralString, old: LiteralString, new: LiteralString, count: SupportsIndex = -1, /
        ) -> LiteralString:
            """
            Return a copy with all occurrences of substring old replaced by new.

              count
                Maximum number of occurrences to replace.
                -1 (the default value) means replace all occurrences.

            If the optional argument count is given, only the first count occurrences are
            replaced.
            """
            ...
        @overload
        def replace(self, old: str, new: str, count: SupportsIndex = -1, /) -> str:
            """
            Return a copy with all occurrences of substring old replaced by new.

              count
                Maximum number of occurrences to replace.
                -1 (the default value) means replace all occurrences.

            If the optional argument count is given, only the first count occurrences are
            replaced.
            """
            ...

    @overload
    def removeprefix(self: LiteralString, prefix: LiteralString, /) -> LiteralString:
        """
        Return a str with the given prefix string removed if present.

        If the string starts with the prefix string, return string[len(prefix):].
        Otherwise, return a copy of the original string.
        """
        ...
    @overload
    def removeprefix(self, prefix: str, /) -> str:
        """
        Return a str with the given prefix string removed if present.

        If the string starts with the prefix string, return string[len(prefix):].
        Otherwise, return a copy of the original string.
        """
        ...
    @overload
    def removesuffix(self: LiteralString, suffix: LiteralString, /) -> LiteralString:
        """
        Return a str with the given suffix string removed if present.

        If the string ends with the suffix string and that suffix is not empty,
        return string[:-len(suffix)]. Otherwise, return a copy of the original
        string.
        """
        ...
    @overload
    def removesuffix(self, suffix: str, /) -> str:
        """
        Return a str with the given suffix string removed if present.

        If the string ends with the suffix string and that suffix is not empty,
        return string[:-len(suffix)]. Otherwise, return a copy of the original
        string.
        """
        ...
    def rfind(self, sub: str, start: SupportsIndex | None = None, end: SupportsIndex | None = None, /) -> int:
        """
        Return the highest index in S where substring sub is found, such that sub is contained within S[start:end].

        Optional arguments start and end are interpreted as in slice notation.
        Return -1 on failure.
        """
        ...
    def rindex(self, sub: str, start: SupportsIndex | None = None, end: SupportsIndex | None = None, /) -> int:
        """
        Return the highest index in S where substring sub is found, such that sub is contained within S[start:end].

        Optional arguments start and end are interpreted as in slice notation.
        Raises ValueError when the substring is not found.
        """
        ...
    @overload
    def rjust(self: LiteralString, width: SupportsIndex, fillchar: LiteralString = " ", /) -> LiteralString:
        """
        Return a right-justified string of length width.

        Padding is done using the specified fill character (default is a space).
        """
        ...
    @overload
    def rjust(self, width: SupportsIndex, fillchar: str = " ", /) -> str:
        """
        Return a right-justified string of length width.

        Padding is done using the specified fill character (default is a space).
        """
        ...
    @overload
    def rpartition(self: LiteralString, sep: LiteralString, /) -> tuple[LiteralString, LiteralString, LiteralString]:
        """
        Partition the string into three parts using the given separator.

        This will search for the separator in the string, starting at the end. If
        the separator is found, returns a 3-tuple containing the part before the
        separator, the separator itself, and the part after it.

        If the separator is not found, returns a 3-tuple containing two empty strings
        and the original string.
        """
        ...
    @overload
    def rpartition(self, sep: str, /) -> tuple[str, str, str]:
        """
        Partition the string into three parts using the given separator.

        This will search for the separator in the string, starting at the end. If
        the separator is found, returns a 3-tuple containing the part before the
        separator, the separator itself, and the part after it.

        If the separator is not found, returns a 3-tuple containing two empty strings
        and the original string.
        """
        ...
    @overload
    def rsplit(self: LiteralString, sep: LiteralString | None = None, maxsplit: SupportsIndex = -1) -> list[LiteralString]:
        r"""
        Return a list of the substrings in the string, using sep as the separator string.

          sep
            The separator used to split the string.

            When set to None (the default value), will split on any whitespace
            character (including \n \r \t \f and spaces) and will discard
            empty strings from the result.
          maxsplit
            Maximum number of splits.
            -1 (the default value) means no limit.

        Splitting starts at the end of the string and works to the front.
        """
        ...
    @overload
    def rsplit(self, sep: str | None = None, maxsplit: SupportsIndex = -1) -> list[str]:
        r"""
        Return a list of the substrings in the string, using sep as the separator string.

          sep
            The separator used to split the string.

            When set to None (the default value), will split on any whitespace
            character (including \n \r \t \f and spaces) and will discard
            empty strings from the result.
          maxsplit
            Maximum number of splits.
            -1 (the default value) means no limit.

        Splitting starts at the end of the string and works to the front.
        """
        ...
    @overload
    def rstrip(self: LiteralString, chars: LiteralString | None = None, /) -> LiteralString:
        """
        Return a copy of the string with trailing whitespace removed.

        If chars is given and not None, remove characters in chars instead.
        """
        ...
    @overload
    def rstrip(self, chars: str | None = None, /) -> str:
        """
        Return a copy of the string with trailing whitespace removed.

        If chars is given and not None, remove characters in chars instead.
        """
        ...
    @overload
    def split(self: LiteralString, sep: LiteralString | None = None, maxsplit: SupportsIndex = -1) -> list[LiteralString]:
        r"""
        Return a list of the substrings in the string, using sep as the separator string.

          sep
            The separator used to split the string.

            When set to None (the default value), will split on any whitespace
            character (including \n \r \t \f and spaces) and will discard
            empty strings from the result.
          maxsplit
            Maximum number of splits.
            -1 (the default value) means no limit.

        Splitting starts at the front of the string and works to the end.

        Note, str.split() is mainly useful for data that has been intentionally
        delimited.  With natural text that includes punctuation, consider using
        the regular expression module.
        """
        ...
    @overload
    def split(self, sep: str | None = None, maxsplit: SupportsIndex = -1) -> list[str]:
        r"""
        Return a list of the substrings in the string, using sep as the separator string.

          sep
            The separator used to split the string.

            When set to None (the default value), will split on any whitespace
            character (including \n \r \t \f and spaces) and will discard
            empty strings from the result.
          maxsplit
            Maximum number of splits.
            -1 (the default value) means no limit.

        Splitting starts at the front of the string and works to the end.

        Note, str.split() is mainly useful for data that has been intentionally
        delimited.  With natural text that includes punctuation, consider using
        the regular expression module.
        """
        ...
    @overload
    def splitlines(self: LiteralString, keepends: bool = False) -> list[LiteralString]:
        """
        Return a list of the lines in the string, breaking at line boundaries.

        Line breaks are not included in the resulting list unless keepends is given and
        true.
        """
        ...
    @overload
    def splitlines(self, keepends: bool = False) -> list[str]:
        """
        Return a list of the lines in the string, breaking at line boundaries.

        Line breaks are not included in the resulting list unless keepends is given and
        true.
        """
        ...
    def startswith(
        self, prefix: str | tuple[str, ...], start: SupportsIndex | None = None, end: SupportsIndex | None = None, /
    ) -> bool:
        """
        Return True if the string starts with the specified prefix, False otherwise.

        prefix
          A string or a tuple of strings to try.
        start
          Optional start position. Default: start of the string.
        end
          Optional stop position. Default: end of the string.
        """
        ...
    @overload
    def strip(self: LiteralString, chars: LiteralString | None = None, /) -> LiteralString:
        """
        Return a copy of the string with leading and trailing whitespace removed.

        If chars is given and not None, remove characters in chars instead.
        """
        ...
    @overload
    def strip(self, chars: str | None = None, /) -> str:
        """
        Return a copy of the string with leading and trailing whitespace removed.

        If chars is given and not None, remove characters in chars instead.
        """
        ...
    @overload
    def swapcase(self: LiteralString) -> LiteralString:
        """Convert uppercase characters to lowercase and lowercase characters to uppercase."""
        ...
    @overload
    def swapcase(self) -> str:
        """Convert uppercase characters to lowercase and lowercase characters to uppercase."""
        ...
    @overload
    def title(self: LiteralString) -> LiteralString:
        """
        Return a version of the string where each word is titlecased.

        More specifically, words start with uppercased characters and all remaining
        cased characters have lower case.
        """
        ...
    @overload
    def title(self) -> str:
        """
        Return a version of the string where each word is titlecased.

        More specifically, words start with uppercased characters and all remaining
        cased characters have lower case.
        """
        ...
    def translate(self, table: _TranslateTable, /) -> str:
        """
        Replace each character in the string using the given translation table.

          table
            Translation table, which must be a mapping of Unicode ordinals to
            Unicode ordinals, strings, or None.

        The table must implement lookup/indexing via __getitem__, for instance a
        dictionary or list.  If this operation raises LookupError, the character is
        left untouched.  Characters mapped to None are deleted.
        """
        ...
    @overload
    def upper(self: LiteralString) -> LiteralString:
        """Return a copy of the string converted to uppercase."""
        ...
    @overload
    def upper(self) -> str:
        """Return a copy of the string converted to uppercase."""
        ...
    @overload
    def zfill(self: LiteralString, width: SupportsIndex, /) -> LiteralString:
        """
        Pad a numeric string with zeros on the left, to fill a field of the given width.

        The string is never truncated.
        """
        ...
    @overload
    def zfill(self, width: SupportsIndex, /) -> str:
        """
        Pad a numeric string with zeros on the left, to fill a field of the given width.

        The string is never truncated.
        """
        ...
    @staticmethod
    @overload
    def maketrans(x: dict[int, _T] | dict[str, _T] | dict[str | int, _T], /) -> dict[int, _T]:
        """
        Return a translation table usable for str.translate().

        If there is only one argument, it must be a dictionary mapping Unicode
        ordinals (integers) or characters to Unicode ordinals, strings or None.
        Character keys will be then converted to ordinals.
        If there are two arguments, they must be strings of equal length, and
        in the resulting dictionary, each character in x will be mapped to the
        character at the same position in y. If there is a third argument, it
        must be a string, whose characters will be mapped to None in the result.
        """
        ...
    @staticmethod
    @overload
    def maketrans(x: str, y: str, /) -> dict[int, int]:
        """
        Return a translation table usable for str.translate().

        If there is only one argument, it must be a dictionary mapping Unicode
        ordinals (integers) or characters to Unicode ordinals, strings or None.
        Character keys will be then converted to ordinals.
        If there are two arguments, they must be strings of equal length, and
        in the resulting dictionary, each character in x will be mapped to the
        character at the same position in y. If there is a third argument, it
        must be a string, whose characters will be mapped to None in the result.
        """
        ...
    @staticmethod
    @overload
    def maketrans(x: str, y: str, z: str, /) -> dict[int, int | None]:
        """
        Return a translation table usable for str.translate().

        If there is only one argument, it must be a dictionary mapping Unicode
        ordinals (integers) or characters to Unicode ordinals, strings or None.
        Character keys will be then converted to ordinals.
        If there are two arguments, they must be strings of equal length, and
        in the resulting dictionary, each character in x will be mapped to the
        character at the same position in y. If there is a third argument, it
        must be a string, whose characters will be mapped to None in the result.
        """
        ...
    @overload
    def __add__(self: LiteralString, value: LiteralString, /) -> LiteralString:
        """Return self+value."""
        ...
    @overload
    def __add__(self, value: str, /) -> str:
        """Return self+value."""
        ...
    # Incompatible with Sequence.__contains__
    def __contains__(self, key: str, /) -> bool:
        """Return bool(key in self)."""
        ...
    def __eq__(self, value: object, /) -> bool:
        """Return self==value."""
        ...
    def __ge__(self, value: str, /) -> bool:
        """Return self>=value."""
        ...
    @overload
    def __getitem__(self: LiteralString, key: SupportsIndex | slice, /) -> LiteralString:
        """Return self[key]."""
        ...
    @overload
    def __getitem__(self, key: SupportsIndex | slice, /) -> str:
        """Return self[key]."""
        ...
    def __gt__(self, value: str, /) -> bool:
        """Return self>value."""
        ...
    def __hash__(self) -> int:
        """Return hash(self)."""
        ...
    @overload
    def __iter__(self: LiteralString) -> Iterator[LiteralString]:
        """Implement iter(self)."""
        ...
    @overload
    def __iter__(self) -> Iterator[str]:
        """Implement iter(self)."""
        ...
    def __le__(self, value: str, /) -> bool:
        """Return self<=value."""
        ...
    def __len__(self) -> int:
        """Return len(self)."""
        ...
    def __lt__(self, value: str, /) -> bool:
        """Return self<value."""
        ...
    @overload
    def __mod__(self: LiteralString, value: LiteralString | tuple[LiteralString, ...], /) -> LiteralString:
        """Return self%value."""
        ...
    @overload
    def __mod__(self, value: Any, /) -> str:
        """Return self%value."""
        ...
    @overload
    def __mul__(self: LiteralString, value: SupportsIndex, /) -> LiteralString:
        """Return self*value."""
        ...
    @overload
    def __mul__(self, value: SupportsIndex, /) -> str:
        """Return self*value."""
        ...
    def __ne__(self, value: object, /) -> bool:
        """Return self!=value."""
        ...
    @overload
    def __rmul__(self: LiteralString, value: SupportsIndex, /) -> LiteralString:
        """Return value*self."""
        ...
    @overload
    def __rmul__(self, value: SupportsIndex, /) -> str:
        """Return value*self."""
        ...
    def __getnewargs__(self) -> tuple[str]: ...
    def __format__(self, format_spec: str, /) -> str:
        """Return a formatted version of the string as described by format_spec."""
        ...

@disjoint_base
class bytes(Sequence[int]):
    """
    bytes(iterable_of_ints) -> bytes
    bytes(string, encoding[, errors]) -> bytes
    bytes(bytes_or_buffer) -> immutable copy of bytes_or_buffer
    bytes(int) -> bytes object of size given by the parameter initialized with null bytes
    bytes() -> empty bytes object

    Construct an immutable array of bytes from:
      - an iterable yielding integers in range(256)
      - a text string encoded using the specified encoding
      - any object implementing the buffer API.
      - an integer
    """
    @overload
    def __new__(cls, o: Iterable[SupportsIndex] | SupportsIndex | SupportsBytes | ReadableBuffer, /) -> Self: ...
    @overload
    def __new__(cls, string: str, /, encoding: str, errors: str = "strict") -> Self: ...
    @overload
    def __new__(cls) -> Self: ...
    def capitalize(self) -> bytes:
        """
        B.capitalize() -> copy of B

        Return a copy of B with only its first character capitalized (ASCII)
        and the rest lower-cased.
        """
        ...
    def center(self, width: SupportsIndex, fillchar: bytes = b" ", /) -> bytes:
        """
        Return a centered string of length width.

        Padding is done using the specified fill character.
        """
        ...
    def count(
        self, sub: ReadableBuffer | SupportsIndex, start: SupportsIndex | None = None, end: SupportsIndex | None = None, /
    ) -> int:
        """
        Return the number of non-overlapping occurrences of subsection 'sub' in bytes B[start:end].

        start
          Optional start position. Default: start of the bytes.
        end
          Optional stop position. Default: end of the bytes.
        """
        ...
    def decode(self, encoding: str = "utf-8", errors: str = "strict") -> str:
        """
        Decode the bytes using the codec registered for encoding.

        encoding
          The encoding with which to decode the bytes.
        errors
          The error handling scheme to use for the handling of decoding errors.
          The default is 'strict' meaning that decoding errors raise a
          UnicodeDecodeError. Other possible values are 'ignore' and 'replace'
          as well as any other name registered with codecs.register_error that
          can handle UnicodeDecodeErrors.
        """
        ...
    def endswith(
        self,
        suffix: ReadableBuffer | tuple[ReadableBuffer, ...],
        start: SupportsIndex | None = None,
        end: SupportsIndex | None = None,
        /,
    ) -> bool:
        """
        Return True if the bytes ends with the specified suffix, False otherwise.

        suffix
          A bytes or a tuple of bytes to try.
        start
          Optional start position. Default: start of the bytes.
        end
          Optional stop position. Default: end of the bytes.
        """
        ...
    def expandtabs(self, tabsize: SupportsIndex = 8) -> bytes:
        """
        Return a copy where all tab characters are expanded using spaces.

        If tabsize is not given, a tab size of 8 characters is assumed.
        """
        ...
    def find(
        self, sub: ReadableBuffer | SupportsIndex, start: SupportsIndex | None = None, end: SupportsIndex | None = None, /
    ) -> int:
        """
        Return the lowest index in B where subsection 'sub' is found, such that 'sub' is contained within B[start,end].

          start
            Optional start position. Default: start of the bytes.
          end
            Optional stop position. Default: end of the bytes.

        Return -1 on failure.
        """
        ...
    def hex(self, sep: str | bytes = ..., bytes_per_sep: SupportsIndex = 1) -> str:
        r"""
        Create a string of hexadecimal numbers from a bytes object.

          sep
            An optional single character or byte to separate hex bytes.
          bytes_per_sep
            How many bytes between separators.  Positive values count from the
            right, negative values count from the left.

        Example:
        >>> value = b'\xb9\x01\xef'
        >>> value.hex()
        'b901ef'
        >>> value.hex(':')
        'b9:01:ef'
        >>> value.hex(':', 2)
        'b9:01ef'
        >>> value.hex(':', -2)
        'b901:ef'
        """
        ...
    def index(
        self, sub: ReadableBuffer | SupportsIndex, start: SupportsIndex | None = None, end: SupportsIndex | None = None, /
    ) -> int:
        """
        Return the lowest index in B where subsection 'sub' is found, such that 'sub' is contained within B[start,end].

          start
            Optional start position. Default: start of the bytes.
          end
            Optional stop position. Default: end of the bytes.

        Raise ValueError if the subsection is not found.
        """
        ...
    def isalnum(self) -> bool:
        """
        B.isalnum() -> bool

        Return True if all characters in B are alphanumeric
        and there is at least one character in B, False otherwise.
        """
        ...
    def isalpha(self) -> bool:
        """
        B.isalpha() -> bool

        Return True if all characters in B are alphabetic
        and there is at least one character in B, False otherwise.
        """
        ...
    def isascii(self) -> bool:
        """
        B.isascii() -> bool

        Return True if B is empty or all characters in B are ASCII,
        False otherwise.
        """
        ...
    def isdigit(self) -> bool:
        """
        B.isdigit() -> bool

        Return True if all characters in B are digits
        and there is at least one character in B, False otherwise.
        """
        ...
    def islower(self) -> bool:
        """
        B.islower() -> bool

        Return True if all cased characters in B are lowercase and there is
        at least one cased character in B, False otherwise.
        """
        ...
    def isspace(self) -> bool:
        """
        B.isspace() -> bool

        Return True if all characters in B are whitespace
        and there is at least one character in B, False otherwise.
        """
        ...
    def istitle(self) -> bool:
        """
        B.istitle() -> bool

        Return True if B is a titlecased string and there is at least one
        character in B, i.e. uppercase characters may only follow uncased
        characters and lowercase characters only cased ones. Return False
        otherwise.
        """
        ...
    def isupper(self) -> bool:
        """
        B.isupper() -> bool

        Return True if all cased characters in B are uppercase and there is
        at least one cased character in B, False otherwise.
        """
        ...
    def join(self, iterable_of_bytes: Iterable[ReadableBuffer], /) -> bytes:
        """
        Concatenate any number of bytes objects.

        The bytes whose method is called is inserted in between each pair.

        The result is returned as a new bytes object.

        Example: b'.'.join([b'ab', b'pq', b'rs']) -> b'ab.pq.rs'.
        """
        ...
    def ljust(self, width: SupportsIndex, fillchar: bytes | bytearray = b" ", /) -> bytes:
        """
        Return a left-justified string of length width.

        Padding is done using the specified fill character.
        """
        ...
    def lower(self) -> bytes:
        """
        B.lower() -> copy of B

        Return a copy of B with all ASCII characters converted to lowercase.
        """
        ...
    def lstrip(self, bytes: ReadableBuffer | None = None, /) -> bytes:
        """
        Strip leading bytes contained in the argument.

        If the argument is omitted or None, strip leading  ASCII whitespace.
        """
        ...
    def partition(self, sep: ReadableBuffer, /) -> tuple[bytes, bytes, bytes]:
        """
        Partition the bytes into three parts using the given separator.

        This will search for the separator sep in the bytes. If the separator is found,
        returns a 3-tuple containing the part before the separator, the separator
        itself, and the part after it.

        If the separator is not found, returns a 3-tuple containing the original bytes
        object and two empty bytes objects.
        """
        ...
    def replace(self, old: ReadableBuffer, new: ReadableBuffer, count: SupportsIndex = -1, /) -> bytes:
        """
        Return a copy with all occurrences of substring old replaced by new.

          count
            Maximum number of occurrences to replace.
            -1 (the default value) means replace all occurrences.

        If the optional argument count is given, only the first count occurrences are
        replaced.
        """
        ...
    def removeprefix(self, prefix: ReadableBuffer, /) -> bytes:
        """
        Return a bytes object with the given prefix string removed if present.

        If the bytes starts with the prefix string, return bytes[len(prefix):].
        Otherwise, return a copy of the original bytes.
        """
        ...
    def removesuffix(self, suffix: ReadableBuffer, /) -> bytes:
        """
        Return a bytes object with the given suffix string removed if present.

        If the bytes ends with the suffix string and that suffix is not empty,
        return bytes[:-len(prefix)].  Otherwise, return a copy of the original
        bytes.
        """
        ...
    def rfind(
        self, sub: ReadableBuffer | SupportsIndex, start: SupportsIndex | None = None, end: SupportsIndex | None = None, /
    ) -> int:
        """
        Return the highest index in B where subsection 'sub' is found, such that 'sub' is contained within B[start,end].

          start
            Optional start position. Default: start of the bytes.
          end
            Optional stop position. Default: end of the bytes.

        Return -1 on failure.
        """
        ...
    def rindex(
        self, sub: ReadableBuffer | SupportsIndex, start: SupportsIndex | None = None, end: SupportsIndex | None = None, /
    ) -> int:
        """
        Return the highest index in B where subsection 'sub' is found, such that 'sub' is contained within B[start,end].

          start
            Optional start position. Default: start of the bytes.
          end
            Optional stop position. Default: end of the bytes.

        Raise ValueError if the subsection is not found.
        """
        ...
    def rjust(self, width: SupportsIndex, fillchar: bytes | bytearray = b" ", /) -> bytes:
        """
        Return a right-justified string of length width.

        Padding is done using the specified fill character.
        """
        ...
    def rpartition(self, sep: ReadableBuffer, /) -> tuple[bytes, bytes, bytes]:
        """
        Partition the bytes into three parts using the given separator.

        This will search for the separator sep in the bytes, starting at the end. If
        the separator is found, returns a 3-tuple containing the part before the
        separator, the separator itself, and the part after it.

        If the separator is not found, returns a 3-tuple containing two empty bytes
        objects and the original bytes object.
        """
        ...
    def rsplit(self, sep: ReadableBuffer | None = None, maxsplit: SupportsIndex = -1) -> list[bytes]:
        """
        Return a list of the sections in the bytes, using sep as the delimiter.

          sep
            The delimiter according which to split the bytes.
            None (the default value) means split on ASCII whitespace characters
            (space, tab, return, newline, formfeed, vertical tab).
          maxsplit
            Maximum number of splits to do.
            -1 (the default value) means no limit.

        Splitting is done starting at the end of the bytes and working to the front.
        """
        ...
    def rstrip(self, bytes: ReadableBuffer | None = None, /) -> bytes:
        """
        Strip trailing bytes contained in the argument.

        If the argument is omitted or None, strip trailing ASCII whitespace.
        """
        ...
    def split(self, sep: ReadableBuffer | None = None, maxsplit: SupportsIndex = -1) -> list[bytes]:
        """
        Return a list of the sections in the bytes, using sep as the delimiter.

        sep
          The delimiter according which to split the bytes.
          None (the default value) means split on ASCII whitespace characters
          (space, tab, return, newline, formfeed, vertical tab).
        maxsplit
          Maximum number of splits to do.
          -1 (the default value) means no limit.
        """
        ...
    def splitlines(self, keepends: bool = False) -> list[bytes]:
        """
        Return a list of the lines in the bytes, breaking at line boundaries.

        Line breaks are not included in the resulting list unless keepends is given and
        true.
        """
        ...
    def startswith(
        self,
        prefix: ReadableBuffer | tuple[ReadableBuffer, ...],
        start: SupportsIndex | None = None,
        end: SupportsIndex | None = None,
        /,
    ) -> bool:
        """
        Return True if the bytes starts with the specified prefix, False otherwise.

        prefix
          A bytes or a tuple of bytes to try.
        start
          Optional start position. Default: start of the bytes.
        end
          Optional stop position. Default: end of the bytes.
        """
        ...
    def strip(self, bytes: ReadableBuffer | None = None, /) -> bytes:
        """
        Strip leading and trailing bytes contained in the argument.

        If the argument is omitted or None, strip leading and trailing ASCII whitespace.
        """
        ...
    def swapcase(self) -> bytes:
        """
        B.swapcase() -> copy of B

        Return a copy of B with uppercase ASCII characters converted
        to lowercase ASCII and vice versa.
        """
        ...
    def title(self) -> bytes:
        """
        B.title() -> copy of B

        Return a titlecased version of B, i.e. ASCII words start with uppercase
        characters, all remaining cased characters have lowercase.
        """
        ...
    def translate(self, table: ReadableBuffer | None, /, delete: ReadableBuffer = b"") -> bytes:
        """
        Return a copy with each character mapped by the given translation table.

          table
            Translation table, which must be a bytes object of length 256.

        All characters occurring in the optional argument delete are removed.
        The remaining characters are mapped through the given translation table.
        """
        ...
    def upper(self) -> bytes:
        """
        B.upper() -> copy of B

        Return a copy of B with all ASCII characters converted to uppercase.
        """
        ...
    def zfill(self, width: SupportsIndex, /) -> bytes:
        """
        Pad a numeric string with zeros on the left, to fill a field of the given width.

        The original string is never truncated.
        """
        ...
    @classmethod
    def fromhex(cls, string: str, /) -> Self:
        r"""
        Create a bytes object from a string of hexadecimal numbers.

        Spaces between two numbers are accepted.
        Example: bytes.fromhex('B9 01EF') -> b'\\xb9\\x01\\xef'.
        """
        ...
    @staticmethod
    def maketrans(frm: ReadableBuffer, to: ReadableBuffer, /) -> bytes:
        """
        Return a translation table usable for the bytes or bytearray translate method.

        The returned table will be one where each byte in frm is mapped to the byte at
        the same position in to.

        The bytes objects frm and to must be of the same length.
        """
        ...
    def __len__(self) -> int:
        """Return len(self)."""
        ...
    def __iter__(self) -> Iterator[int]:
        """Implement iter(self)."""
        ...
    def __hash__(self) -> int:
        """Return hash(self)."""
        ...
    @overload
    def __getitem__(self, key: SupportsIndex, /) -> int:
        """Return self[key]."""
        ...
    @overload
    def __getitem__(self, key: slice, /) -> bytes:
        """Return self[key]."""
        ...
    def __add__(self, value: ReadableBuffer, /) -> bytes:
        """Return self+value."""
        ...
    def __mul__(self, value: SupportsIndex, /) -> bytes:
        """Return self*value."""
        ...
    def __rmul__(self, value: SupportsIndex, /) -> bytes:
        """Return value*self."""
        ...
    def __mod__(self, value: Any, /) -> bytes:
        """Return self%value."""
        ...
    # Incompatible with Sequence.__contains__
    def __contains__(self, key: SupportsIndex | ReadableBuffer, /) -> bool:
        """Return bool(key in self)."""
        ...
    def __eq__(self, value: object, /) -> bool:
        """Return self==value."""
        ...
    def __ne__(self, value: object, /) -> bool:
        """Return self!=value."""
        ...
    def __lt__(self, value: bytes, /) -> bool:
        """Return self<value."""
        ...
    def __le__(self, value: bytes, /) -> bool:
        """Return self<=value."""
        ...
    def __gt__(self, value: bytes, /) -> bool:
        """Return self>value."""
        ...
    def __ge__(self, value: bytes, /) -> bool:
        """Return self>=value."""
        ...
    def __getnewargs__(self) -> tuple[bytes]: ...
    if sys.version_info >= (3, 11):
        def __bytes__(self) -> bytes:
            """Convert this value to exact type bytes."""
            ...

    def __buffer__(self, flags: int, /) -> memoryview:
        """Return a buffer object that exposes the underlying memory of the object."""
        ...

@disjoint_base
class bytearray(MutableSequence[int]):
    """
    bytearray(iterable_of_ints) -> bytearray
    bytearray(string, encoding[, errors]) -> bytearray
    bytearray(bytes_or_buffer) -> mutable copy of bytes_or_buffer
    bytearray(int) -> bytes array of size given by the parameter initialized with null bytes
    bytearray() -> empty bytes array

    Construct a mutable bytearray object from:
      - an iterable yielding integers in range(256)
      - a text string encoded using the specified encoding
      - a bytes or a buffer object
      - any object implementing the buffer API.
      - an integer
    """
    @overload
    def __init__(self) -> None: ...
    @overload
    def __init__(self, ints: Iterable[SupportsIndex] | SupportsIndex | ReadableBuffer, /) -> None: ...
    @overload
    def __init__(self, string: str, /, encoding: str, errors: str = "strict") -> None: ...
    def append(self, item: SupportsIndex, /) -> None:
        """
        Append a single item to the end of the bytearray.

        item
          The item to be appended.
        """
        ...
    def capitalize(self) -> bytearray:
        """
        B.capitalize() -> copy of B

        Return a copy of B with only its first character capitalized (ASCII)
        and the rest lower-cased.
        """
        ...
    def center(self, width: SupportsIndex, fillchar: bytes = b" ", /) -> bytearray:
        """
        Return a centered string of length width.

        Padding is done using the specified fill character.
        """
        ...
    def count(
        self, sub: ReadableBuffer | SupportsIndex, start: SupportsIndex | None = None, end: SupportsIndex | None = None, /
    ) -> int:
        """
        Return the number of non-overlapping occurrences of subsection 'sub' in bytes B[start:end].

        start
          Optional start position. Default: start of the bytes.
        end
          Optional stop position. Default: end of the bytes.
        """
        ...
    def copy(self) -> bytearray:
        """Return a copy of B."""
        ...
    def decode(self, encoding: str = "utf-8", errors: str = "strict") -> str:
        """
        Decode the bytearray using the codec registered for encoding.

        encoding
          The encoding with which to decode the bytearray.
        errors
          The error handling scheme to use for the handling of decoding errors.
          The default is 'strict' meaning that decoding errors raise a
          UnicodeDecodeError. Other possible values are 'ignore' and 'replace'
          as well as any other name registered with codecs.register_error that
          can handle UnicodeDecodeErrors.
        """
        ...
    def endswith(
        self,
        suffix: ReadableBuffer | tuple[ReadableBuffer, ...],
        start: SupportsIndex | None = None,
        end: SupportsIndex | None = None,
        /,
    ) -> bool:
        """
        Return True if the bytearray ends with the specified suffix, False otherwise.

        suffix
          A bytes or a tuple of bytes to try.
        start
          Optional start position. Default: start of the bytearray.
        end
          Optional stop position. Default: end of the bytearray.
        """
        ...
    def expandtabs(self, tabsize: SupportsIndex = 8) -> bytearray:
        """
        Return a copy where all tab characters are expanded using spaces.

        If tabsize is not given, a tab size of 8 characters is assumed.
        """
        ...
    def extend(self, iterable_of_ints: Iterable[SupportsIndex], /) -> None:
        """
        Append all the items from the iterator or sequence to the end of the bytearray.

        iterable_of_ints
          The iterable of items to append.
        """
        ...
    def find(
        self, sub: ReadableBuffer | SupportsIndex, start: SupportsIndex | None = None, end: SupportsIndex | None = None, /
    ) -> int:
        """
        Return the lowest index in B where subsection 'sub' is found, such that 'sub' is contained within B[start:end].

          start
            Optional start position. Default: start of the bytes.
          end
            Optional stop position. Default: end of the bytes.

        Return -1 on failure.
        """
        ...
    def hex(self, sep: str | bytes = ..., bytes_per_sep: SupportsIndex = 1) -> str:
        """
        Create a string of hexadecimal numbers from a bytearray object.

          sep
            An optional single character or byte to separate hex bytes.
          bytes_per_sep
            How many bytes between separators.  Positive values count from the
            right, negative values count from the left.

        Example:
        >>> value = bytearray([0xb9, 0x01, 0xef])
        >>> value.hex()
        'b901ef'
        >>> value.hex(':')
        'b9:01:ef'
        >>> value.hex(':', 2)
        'b9:01ef'
        >>> value.hex(':', -2)
        'b901:ef'
        """
        ...
    def index(
        self, sub: ReadableBuffer | SupportsIndex, start: SupportsIndex | None = None, end: SupportsIndex | None = None, /
    ) -> int:
        """
        Return the lowest index in B where subsection 'sub' is found, such that 'sub' is contained within B[start:end].

          start
            Optional start position. Default: start of the bytes.
          end
            Optional stop position. Default: end of the bytes.

        Raise ValueError if the subsection is not found.
        """
        ...
    def insert(self, index: SupportsIndex, item: SupportsIndex, /) -> None:
        """
        Insert a single item into the bytearray before the given index.

        index
          The index where the value is to be inserted.
        item
          The item to be inserted.
        """
        ...
    def isalnum(self) -> bool:
        """
        B.isalnum() -> bool

        Return True if all characters in B are alphanumeric
        and there is at least one character in B, False otherwise.
        """
        ...
    def isalpha(self) -> bool:
        """
        B.isalpha() -> bool

        Return True if all characters in B are alphabetic
        and there is at least one character in B, False otherwise.
        """
        ...
    def isascii(self) -> bool:
        """
        B.isascii() -> bool

        Return True if B is empty or all characters in B are ASCII,
        False otherwise.
        """
        ...
    def isdigit(self) -> bool:
        """
        B.isdigit() -> bool

        Return True if all characters in B are digits
        and there is at least one character in B, False otherwise.
        """
        ...
    def islower(self) -> bool:
        """
        B.islower() -> bool

        Return True if all cased characters in B are lowercase and there is
        at least one cased character in B, False otherwise.
        """
        ...
    def isspace(self) -> bool:
        """
        B.isspace() -> bool

        Return True if all characters in B are whitespace
        and there is at least one character in B, False otherwise.
        """
        ...
    def istitle(self) -> bool:
        """
        B.istitle() -> bool

        Return True if B is a titlecased string and there is at least one
        character in B, i.e. uppercase characters may only follow uncased
        characters and lowercase characters only cased ones. Return False
        otherwise.
        """
        ...
    def isupper(self) -> bool:
        """
        B.isupper() -> bool

        Return True if all cased characters in B are uppercase and there is
        at least one cased character in B, False otherwise.
        """
        ...
    def join(self, iterable_of_bytes: Iterable[ReadableBuffer], /) -> bytearray:
        """
        Concatenate any number of bytes/bytearray objects.

        The bytearray whose method is called is inserted in between each pair.

        The result is returned as a new bytearray object.
        """
        ...
    def ljust(self, width: SupportsIndex, fillchar: bytes | bytearray = b" ", /) -> bytearray:
        """
        Return a left-justified string of length width.

        Padding is done using the specified fill character.
        """
        ...
    def lower(self) -> bytearray:
        """
        B.lower() -> copy of B

        Return a copy of B with all ASCII characters converted to lowercase.
        """
        ...
    def lstrip(self, bytes: ReadableBuffer | None = None, /) -> bytearray:
        """
        Strip leading bytes contained in the argument.

        If the argument is omitted or None, strip leading ASCII whitespace.
        """
        ...
    def partition(self, sep: ReadableBuffer, /) -> tuple[bytearray, bytearray, bytearray]:
        """
        Partition the bytearray into three parts using the given separator.

        This will search for the separator sep in the bytearray. If the separator is
        found, returns a 3-tuple containing the part before the separator, the
        separator itself, and the part after it as new bytearray objects.

        If the separator is not found, returns a 3-tuple containing the copy of the
        original bytearray object and two empty bytearray objects.
        """
        ...
    def pop(self, index: int = -1, /) -> int:
        """
        Remove and return a single item from B.

          index
            The index from where to remove the item.
            -1 (the default value) means remove the last item.

        If no index argument is given, will pop the last item.
        """
        ...
    def remove(self, value: int, /) -> None:
        """
        Remove the first occurrence of a value in the bytearray.

        value
          The value to remove.
        """
        ...
    def removeprefix(self, prefix: ReadableBuffer, /) -> bytearray:
        """
        Return a bytearray with the given prefix string removed if present.

        If the bytearray starts with the prefix string, return
        bytearray[len(prefix):].  Otherwise, return a copy of the original
        bytearray.
        """
        ...
    def removesuffix(self, suffix: ReadableBuffer, /) -> bytearray:
        """
        Return a bytearray with the given suffix string removed if present.

        If the bytearray ends with the suffix string and that suffix is not
        empty, return bytearray[:-len(suffix)].  Otherwise, return a copy of
        the original bytearray.
        """
        ...
    def replace(self, old: ReadableBuffer, new: ReadableBuffer, count: SupportsIndex = -1, /) -> bytearray:
        """
        Return a copy with all occurrences of substring old replaced by new.

          count
            Maximum number of occurrences to replace.
            -1 (the default value) means replace all occurrences.

        If the optional argument count is given, only the first count occurrences are
        replaced.
        """
        ...
    def rfind(
        self, sub: ReadableBuffer | SupportsIndex, start: SupportsIndex | None = None, end: SupportsIndex | None = None, /
    ) -> int:
        """
        Return the highest index in B where subsection 'sub' is found, such that 'sub' is contained within B[start:end].

          start
            Optional start position. Default: start of the bytes.
          end
            Optional stop position. Default: end of the bytes.

        Return -1 on failure.
        """
        ...
    def rindex(
        self, sub: ReadableBuffer | SupportsIndex, start: SupportsIndex | None = None, end: SupportsIndex | None = None, /
    ) -> int:
        """
        Return the highest index in B where subsection 'sub' is found, such that 'sub' is contained within B[start:end].

          start
            Optional start position. Default: start of the bytes.
          end
            Optional stop position. Default: end of the bytes.

        Raise ValueError if the subsection is not found.
        """
        ...
    def rjust(self, width: SupportsIndex, fillchar: bytes | bytearray = b" ", /) -> bytearray:
        """
        Return a right-justified string of length width.

        Padding is done using the specified fill character.
        """
        ...
    def rpartition(self, sep: ReadableBuffer, /) -> tuple[bytearray, bytearray, bytearray]:
        """
        Partition the bytearray into three parts using the given separator.

        This will search for the separator sep in the bytearray, starting at the end.
        If the separator is found, returns a 3-tuple containing the part before the
        separator, the separator itself, and the part after it as new bytearray
        objects.

        If the separator is not found, returns a 3-tuple containing two empty bytearray
        objects and the copy of the original bytearray object.
        """
        ...
    def rsplit(self, sep: ReadableBuffer | None = None, maxsplit: SupportsIndex = -1) -> list[bytearray]:
        """
        Return a list of the sections in the bytearray, using sep as the delimiter.

          sep
            The delimiter according which to split the bytearray.
            None (the default value) means split on ASCII whitespace characters
            (space, tab, return, newline, formfeed, vertical tab).
          maxsplit
            Maximum number of splits to do.
            -1 (the default value) means no limit.

        Splitting is done starting at the end of the bytearray and working to the front.
        """
        ...
    def rstrip(self, bytes: ReadableBuffer | None = None, /) -> bytearray:
        """
        Strip trailing bytes contained in the argument.

        If the argument is omitted or None, strip trailing ASCII whitespace.
        """
        ...
    def split(self, sep: ReadableBuffer | None = None, maxsplit: SupportsIndex = -1) -> list[bytearray]:
        """
        Return a list of the sections in the bytearray, using sep as the delimiter.

        sep
          The delimiter according which to split the bytearray.
          None (the default value) means split on ASCII whitespace characters
          (space, tab, return, newline, formfeed, vertical tab).
        maxsplit
          Maximum number of splits to do.
          -1 (the default value) means no limit.
        """
        ...
    def splitlines(self, keepends: bool = False) -> list[bytearray]:
        """
        Return a list of the lines in the bytearray, breaking at line boundaries.

        Line breaks are not included in the resulting list unless keepends is given and
        true.
        """
        ...
    def startswith(
        self,
        prefix: ReadableBuffer | tuple[ReadableBuffer, ...],
        start: SupportsIndex | None = None,
        end: SupportsIndex | None = None,
        /,
    ) -> bool:
        """
        Return True if the bytearray starts with the specified prefix, False otherwise.

        prefix
          A bytes or a tuple of bytes to try.
        start
          Optional start position. Default: start of the bytearray.
        end
          Optional stop position. Default: end of the bytearray.
        """
        ...
    def strip(self, bytes: ReadableBuffer | None = None, /) -> bytearray:
        """
        Strip leading and trailing bytes contained in the argument.

        If the argument is omitted or None, strip leading and trailing ASCII whitespace.
        """
        ...
    def swapcase(self) -> bytearray:
        """
        B.swapcase() -> copy of B

        Return a copy of B with uppercase ASCII characters converted
        to lowercase ASCII and vice versa.
        """
        ...
    def title(self) -> bytearray:
        """
        B.title() -> copy of B

        Return a titlecased version of B, i.e. ASCII words start with uppercase
        characters, all remaining cased characters have lowercase.
        """
        ...
    def translate(self, table: ReadableBuffer | None, /, delete: bytes = b"") -> bytearray:
        """
        Return a copy with each character mapped by the given translation table.

          table
            Translation table, which must be a bytes object of length 256.

        All characters occurring in the optional argument delete are removed.
        The remaining characters are mapped through the given translation table.
        """
        ...
    def upper(self) -> bytearray:
        """
        B.upper() -> copy of B

        Return a copy of B with all ASCII characters converted to uppercase.
        """
        ...
    def zfill(self, width: SupportsIndex, /) -> bytearray:
        """
        Pad a numeric string with zeros on the left, to fill a field of the given width.

        The original string is never truncated.
        """
        ...
    @classmethod
    def fromhex(cls, string: str, /) -> Self:
        r"""
        Create a bytearray object from a string of hexadecimal numbers.

        Spaces between two numbers are accepted.
        Example: bytearray.fromhex('B9 01EF') -> bytearray(b'\\xb9\\x01\\xef')
        """
        ...
    @staticmethod
    def maketrans(frm: ReadableBuffer, to: ReadableBuffer, /) -> bytes:
        """
        Return a translation table usable for the bytes or bytearray translate method.

        The returned table will be one where each byte in frm is mapped to the byte at
        the same position in to.

        The bytes objects frm and to must be of the same length.
        """
        ...
    def __len__(self) -> int:
        """Return len(self)."""
        ...
    def __iter__(self) -> Iterator[int]:
        """Implement iter(self)."""
        ...
    __hash__: ClassVar[None]  # type: ignore[assignment]
    @overload
    def __getitem__(self, key: SupportsIndex, /) -> int:
        """Return self[key]."""
        ...
    @overload
    def __getitem__(self, key: slice, /) -> bytearray:
        """Return self[key]."""
        ...
    @overload
    def __setitem__(self, key: SupportsIndex, value: SupportsIndex, /) -> None:
        """Set self[key] to value."""
        ...
    @overload
    def __setitem__(self, key: slice, value: Iterable[SupportsIndex] | bytes, /) -> None:
        """Set self[key] to value."""
        ...
    def __delitem__(self, key: SupportsIndex | slice, /) -> None:
        """Delete self[key]."""
        ...
    def __add__(self, value: ReadableBuffer, /) -> bytearray:
        """Return self+value."""
        ...
    # The superclass wants us to accept Iterable[int], but that fails at runtime.
    def __iadd__(self, value: ReadableBuffer, /) -> Self:
        """Implement self+=value."""
        ...
    def __mul__(self, value: SupportsIndex, /) -> bytearray:
        """Return self*value."""
        ...
    def __rmul__(self, value: SupportsIndex, /) -> bytearray:
        """Return value*self."""
        ...
    def __imul__(self, value: SupportsIndex, /) -> Self:
        """Implement self*=value."""
        ...
    def __mod__(self, value: Any, /) -> bytes:
        """Return self%value."""
        ...
    # Incompatible with Sequence.__contains__
    def __contains__(self, key: SupportsIndex | ReadableBuffer, /) -> bool:
        """Return bool(key in self)."""
        ...
    def __eq__(self, value: object, /) -> bool:
        """Return self==value."""
        ...
    def __ne__(self, value: object, /) -> bool:
        """Return self!=value."""
        ...
    def __lt__(self, value: ReadableBuffer, /) -> bool:
        """Return self<value."""
        ...
    def __le__(self, value: ReadableBuffer, /) -> bool:
        """Return self<=value."""
        ...
    def __gt__(self, value: ReadableBuffer, /) -> bool:
        """Return self>value."""
        ...
    def __ge__(self, value: ReadableBuffer, /) -> bool:
        """Return self>=value."""
        ...
    def __alloc__(self) -> int:
        """
        B.__alloc__() -> int

        Return the number of bytes actually allocated.
        """
        ...
    def __buffer__(self, flags: int, /) -> memoryview:
        """Return a buffer object that exposes the underlying memory of the object."""
        ...
    def __release_buffer__(self, buffer: memoryview, /) -> None:
        """Release the buffer object that exposes the underlying memory of the object."""
        ...
    if sys.version_info >= (3, 14):
        def resize(self, size: int, /) -> None: ...

_IntegerFormats: TypeAlias = Literal[
    "b", "B", "@b", "@B", "h", "H", "@h", "@H", "i", "I", "@i", "@I", "l", "L", "@l", "@L", "q", "Q", "@q", "@Q", "P", "@P"
]

@final
class memoryview(Sequence[_I]):
    """Create a new memoryview object which references the given object."""
    @property
    def format(self) -> str:
        """
        A string containing the format (in struct module style)
        for each element in the view.
        """
        ...
    @property
    def itemsize(self) -> int:
        """The size in bytes of each element of the memoryview."""
        ...
    @property
    def shape(self) -> tuple[int, ...] | None:
        """
        A tuple of ndim integers giving the shape of the memory
        as an N-dimensional array.
        """
        ...
    @property
    def strides(self) -> tuple[int, ...] | None:
        """
        A tuple of ndim integers giving the size in bytes to access
        each element for each dimension of the array.
        """
        ...
    @property
    def suboffsets(self) -> tuple[int, ...] | None:
        """A tuple of integers used internally for PIL-style arrays."""
        ...
    @property
    def readonly(self) -> bool:
        """A bool indicating whether the memory is read only."""
        ...
    @property
    def ndim(self) -> int:
        """
        An integer indicating how many dimensions of a multi-dimensional
        array the memory represents.
        """
        ...
    @property
    def obj(self) -> ReadableBuffer:
        """The underlying object of the memoryview."""
        ...
    @property
    def c_contiguous(self) -> bool:
        """A bool indicating whether the memory is C contiguous."""
        ...
    @property
    def f_contiguous(self) -> bool:
        """A bool indicating whether the memory is Fortran contiguous."""
        ...
    @property
    def contiguous(self) -> bool:
        """A bool indicating whether the memory is contiguous."""
        ...
    @property
    def nbytes(self) -> int:
        """
        The amount of space in bytes that the array would use in
        a contiguous representation.
        """
        ...
    def __new__(cls, obj: ReadableBuffer) -> Self: ...
    def __enter__(self) -> Self: ...
    def __exit__(
        self,
        exc_type: type[BaseException] | None,  # noqa: PYI036 # This is the module declaring BaseException
        exc_val: BaseException | None,
        exc_tb: TracebackType | None,
        /,
    ) -> None:
        """Release the underlying buffer exposed by the memoryview object."""
        ...
    @overload
    def cast(self, format: Literal["c", "@c"], shape: list[int] | tuple[int, ...] = ...) -> memoryview[bytes]:
        """Cast a memoryview to a new format or shape."""
        ...
    @overload
    def cast(self, format: Literal["f", "@f", "d", "@d"], shape: list[int] | tuple[int, ...] = ...) -> memoryview[float]:
        """Cast a memoryview to a new format or shape."""
        ...
    @overload
    def cast(self, format: Literal["?"], shape: list[int] | tuple[int, ...] = ...) -> memoryview[bool]:
        """Cast a memoryview to a new format or shape."""
        ...
    @overload
    def cast(self, format: _IntegerFormats, shape: list[int] | tuple[int, ...] = ...) -> memoryview:
        """Cast a memoryview to a new format or shape."""
        ...
    @overload
    def __getitem__(self, key: SupportsIndex | tuple[SupportsIndex, ...], /) -> _I:
        """Return self[key]."""
        ...
    @overload
    def __getitem__(self, key: slice, /) -> memoryview[_I]:
        """Return self[key]."""
        ...
    def __contains__(self, x: object, /) -> bool: ...
    def __iter__(self) -> Iterator[_I]:
        """Implement iter(self)."""
        ...
    def __len__(self) -> int:
        """Return len(self)."""
        ...
    def __eq__(self, value: object, /) -> bool:
        """Return self==value."""
        ...
    def __hash__(self) -> int:
        """Return hash(self)."""
        ...
    @overload
    def __setitem__(self, key: slice, value: ReadableBuffer, /) -> None:
        """Set self[key] to value."""
        ...
    @overload
    def __setitem__(self, key: SupportsIndex | tuple[SupportsIndex, ...], value: _I, /) -> None:
        """Set self[key] to value."""
        ...
    if sys.version_info >= (3, 10):
        def tobytes(self, order: Literal["C", "F", "A"] | None = "C") -> bytes:
            """
            Return the data in the buffer as a byte string.

            Order can be {'C', 'F', 'A'}. When order is 'C' or 'F', the data of the
            original array is converted to C or Fortran order. For contiguous views,
            'A' returns an exact copy of the physical memory. In particular, in-memory
            Fortran order is preserved. For non-contiguous views, the data is converted
            to C first. order=None is the same as order='C'.
            """
            ...
    else:
        def tobytes(self, order: Literal["C", "F", "A"] | None = None) -> bytes:
            """
            Return the data in the buffer as a byte string. Order can be {'C', 'F', 'A'}.
            When order is 'C' or 'F', the data of the original array is converted to C or
            Fortran order. For contiguous views, 'A' returns an exact copy of the physical
            memory. In particular, in-memory Fortran order is preserved. For non-contiguous
            views, the data is converted to C first. order=None is the same as order='C'.
            """
            ...

    def tolist(self) -> list[int]:
        """Return the data in the buffer as a list of elements."""
        ...
    def toreadonly(self) -> memoryview:
        """Return a readonly version of the memoryview."""
        ...
    def release(self) -> None:
        """Release the underlying buffer exposed by the memoryview object."""
        ...
    def hex(self, sep: str | bytes = ..., bytes_per_sep: SupportsIndex = 1) -> str:
        r"""
        Return the data in the buffer as a str of hexadecimal numbers.

          sep
            An optional single character or byte to separate hex bytes.
          bytes_per_sep
            How many bytes between separators.  Positive values count from the
            right, negative values count from the left.

        Example:
        >>> value = memoryview(b'\xb9\x01\xef')
        >>> value.hex()
        'b901ef'
        >>> value.hex(':')
        'b9:01:ef'
        >>> value.hex(':', 2)
        'b9:01ef'
        >>> value.hex(':', -2)
        'b901:ef'
        """
        ...
    def __buffer__(self, flags: int, /) -> memoryview:
        """Return a buffer object that exposes the underlying memory of the object."""
        ...
    def __release_buffer__(self, buffer: memoryview, /) -> None:
        """Release the buffer object that exposes the underlying memory of the object."""
        ...

    # These are inherited from the Sequence ABC, but don't actually exist on memoryview.
    # See https://github.com/python/cpython/issues/125420
    index: ClassVar[None]  # type: ignore[assignment]
    count: ClassVar[None]  # type: ignore[assignment]
    if sys.version_info >= (3, 14):
        def __class_getitem__(cls, item: Any, /) -> GenericAlias: ...

@final
class bool(int):
    """
    Returns True when the argument is true, False otherwise.
    The builtins True and False are the only two instances of the class bool.
    The class bool is a subclass of the class int, and cannot be subclassed.
    """
    def __new__(cls, o: object = False, /) -> Self: ...
    # The following overloads could be represented more elegantly with a TypeVar("_B", bool, int),
    # however mypy has a bug regarding TypeVar constraints (https://github.com/python/mypy/issues/11880).
    @overload
    def __and__(self, value: bool, /) -> bool:
        """Return self&value."""
        ...
    @overload
    def __and__(self, value: int, /) -> int:
        """Return self&value."""
        ...
    @overload
    def __or__(self, value: bool, /) -> bool:
        """Return self|value."""
        ...
    @overload
    def __or__(self, value: int, /) -> int:
        """Return self|value."""
        ...
    @overload
    def __xor__(self, value: bool, /) -> bool:
        """Return self^value."""
        ...
    @overload
    def __xor__(self, value: int, /) -> int:
        """Return self^value."""
        ...
    @overload
    def __rand__(self, value: bool, /) -> bool:
        """Return value&self."""
        ...
    @overload
    def __rand__(self, value: int, /) -> int:
        """Return value&self."""
        ...
    @overload
    def __ror__(self, value: bool, /) -> bool:
        """Return value|self."""
        ...
    @overload
    def __ror__(self, value: int, /) -> int:
        """Return value|self."""
        ...
    @overload
    def __rxor__(self, value: bool, /) -> bool:
        """Return value^self."""
        ...
    @overload
    def __rxor__(self, value: int, /) -> int:
        """Return value^self."""
        ...
    def __getnewargs__(self) -> tuple[int]: ...
    @deprecated("Will throw an error in Python 3.16. Use `not` for logical negation of bools instead.")
    def __invert__(self) -> int:
        """~self"""
        ...

@final
class slice(Generic[_StartT_co, _StopT_co, _StepT_co]):
    """
    slice(stop)
    slice(start, stop[, step])

    Create a slice object.  This is used for extended slicing (e.g. a[0:10:2]).
    """
    @property
    def start(self) -> _StartT_co: ...
    @property
    def step(self) -> _StepT_co: ...
    @property
    def stop(self) -> _StopT_co: ...
    # Note: __new__ overloads map `None` to `Any`, since users expect slice(x, None)
    #  to be compatible with slice(None, x).
    # generic slice --------------------------------------------------------------------
    @overload
    def __new__(cls, start: None, stop: None = None, step: None = None, /) -> slice[Any, Any, Any]: ...
    # unary overloads ------------------------------------------------------------------
    @overload
    def __new__(cls, stop: _T2, /) -> slice[Any, _T2, Any]: ...
    # binary overloads -----------------------------------------------------------------
    @overload
    def __new__(cls, start: _T1, stop: None, step: None = None, /) -> slice[_T1, Any, Any]: ...
    @overload
    def __new__(cls, start: None, stop: _T2, step: None = None, /) -> slice[Any, _T2, Any]: ...
    @overload
    def __new__(cls, start: _T1, stop: _T2, step: None = None, /) -> slice[_T1, _T2, Any]: ...
    # ternary overloads ----------------------------------------------------------------
    @overload
    def __new__(cls, start: None, stop: None, step: _T3, /) -> slice[Any, Any, _T3]: ...
    @overload
    def __new__(cls, start: _T1, stop: None, step: _T3, /) -> slice[_T1, Any, _T3]: ...
    @overload
    def __new__(cls, start: None, stop: _T2, step: _T3, /) -> slice[Any, _T2, _T3]: ...
    @overload
    def __new__(cls, start: _T1, stop: _T2, step: _T3, /) -> slice[_T1, _T2, _T3]: ...
    def __eq__(self, value: object, /) -> bool:
        """Return self==value."""
        ...
    if sys.version_info >= (3, 12):
        def __hash__(self) -> int:
            """Return hash(self)."""
            ...
    else:
        __hash__: ClassVar[None]  # type: ignore[assignment]

    def indices(self, len: SupportsIndex, /) -> tuple[int, int, int]:
        """
        S.indices(len) -> (start, stop, stride)

        Assuming a sequence of length len, calculate the start and stop
        indices, and the stride length of the extended slice described by
        S. Out of bounds indices are clipped in a manner consistent with the
        handling of normal slices.
        """
        ...

@disjoint_base
class tuple(Sequence[_T_co]):
    """
    Built-in immutable sequence.

    If no argument is given, the constructor returns an empty tuple.
    If iterable is specified the tuple is initialized from iterable's items.

    If the argument is a tuple, the return value is the same object.
    """
    def __new__(cls, iterable: Iterable[_T_co] = (), /) -> Self: ...
    def __len__(self) -> int:
        """Return len(self)."""
        ...
    def __contains__(self, key: object, /) -> bool:
        """Return bool(key in self)."""
        ...
    @overload
    def __getitem__(self, key: SupportsIndex, /) -> _T_co:
        """Return self[key]."""
        ...
    @overload
    def __getitem__(self, key: slice, /) -> tuple[_T_co, ...]:
        """Return self[key]."""
        ...
    def __iter__(self) -> Iterator[_T_co]:
        """Implement iter(self)."""
        ...
    def __lt__(self, value: tuple[_T_co, ...], /) -> bool:
        """Return self<value."""
        ...
    def __le__(self, value: tuple[_T_co, ...], /) -> bool:
        """Return self<=value."""
        ...
    def __gt__(self, value: tuple[_T_co, ...], /) -> bool:
        """Return self>value."""
        ...
    def __ge__(self, value: tuple[_T_co, ...], /) -> bool:
        """Return self>=value."""
        ...
    def __eq__(self, value: object, /) -> bool:
        """Return self==value."""
        ...
    def __hash__(self) -> int:
        """Return hash(self)."""
        ...
    @overload
    def __add__(self, value: tuple[_T_co, ...], /) -> tuple[_T_co, ...]:
        """Return self+value."""
        ...
    @overload
    def __add__(self, value: tuple[_T, ...], /) -> tuple[_T_co | _T, ...]:
        """Return self+value."""
        ...
    def __mul__(self, value: SupportsIndex, /) -> tuple[_T_co, ...]:
        """Return self*value."""
        ...
    def __rmul__(self, value: SupportsIndex, /) -> tuple[_T_co, ...]:
        """Return value*self."""
        ...
    def count(self, value: Any, /) -> int:
        """Return number of occurrences of value."""
        ...
    def index(self, value: Any, start: SupportsIndex = 0, stop: SupportsIndex = sys.maxsize, /) -> int:
        """
        Return first index of value.

        Raises ValueError if the value is not present.
        """
        ...
    def __class_getitem__(cls, item: Any, /) -> GenericAlias:
        """See PEP 585"""
        ...

# Doesn't exist at runtime, but deleting this breaks mypy and pyright. See:
# https://github.com/python/typeshed/issues/7580
# https://github.com/python/mypy/issues/8240
# Obsolete, use types.FunctionType instead.
@final
@type_check_only
class function:
    # Make sure this class definition stays roughly in line with `types.FunctionType`
    @property
    def __closure__(self) -> tuple[CellType, ...] | None: ...
    __code__: CodeType
    __defaults__: tuple[Any, ...] | None
    __dict__: dict[str, Any]
    @property
    def __globals__(self) -> dict[str, Any]: ...
    __name__: str
    __qualname__: str
    __annotations__: dict[str, AnnotationForm]
    if sys.version_info >= (3, 14):
        __annotate__: AnnotateFunc | None
    __kwdefaults__: dict[str, Any] | None
    if sys.version_info >= (3, 10):
        @property
        def __builtins__(self) -> dict[str, Any]: ...
    if sys.version_info >= (3, 12):
        __type_params__: tuple[TypeVar | ParamSpec | TypeVarTuple, ...]

    __module__: str
    if sys.version_info >= (3, 13):
        def __new__(
            cls,
            code: CodeType,
            globals: dict[str, Any],
            name: str | None = None,
            argdefs: tuple[object, ...] | None = None,
            closure: tuple[CellType, ...] | None = None,
            kwdefaults: dict[str, object] | None = None,
        ) -> Self: ...
    else:
        def __new__(
            cls,
            code: CodeType,
            globals: dict[str, Any],
            name: str | None = None,
            argdefs: tuple[object, ...] | None = None,
            closure: tuple[CellType, ...] | None = None,
        ) -> Self: ...

    # mypy uses `builtins.function.__get__` to represent methods, properties, and getset_descriptors so we type the return as Any.
    def __get__(self, instance: object, owner: type | None = None, /) -> Any: ...

@disjoint_base
class list(MutableSequence[_T]):
    """
    Built-in mutable sequence.

    If no argument is given, the constructor creates a new empty list.
    The argument must be an iterable if specified.
    """
    @overload
    def __init__(self) -> None: ...
    @overload
    def __init__(self, iterable: Iterable[_T], /) -> None: ...
    def copy(self) -> list[_T]:
        """Return a shallow copy of the list."""
        ...
    def append(self, object: _T, /) -> None:
        """Append object to the end of the list."""
        ...
    def extend(self, iterable: Iterable[_T], /) -> None:
        """Extend list by appending elements from the iterable."""
        ...
    def pop(self, index: SupportsIndex = -1, /) -> _T:
        """
        Remove and return item at index (default last).

        Raises IndexError if list is empty or index is out of range.
        """
        ...
    # Signature of `list.index` should be kept in line with `collections.UserList.index()`
    # and multiprocessing.managers.ListProxy.index()
    def index(self, value: _T, start: SupportsIndex = 0, stop: SupportsIndex = sys.maxsize, /) -> int:
        """
        Return first index of value.

        Raises ValueError if the value is not present.
        """
        ...
    def count(self, value: _T, /) -> int:
        """Return number of occurrences of value."""
        ...
    def insert(self, index: SupportsIndex, object: _T, /) -> None:
        """Insert object before index."""
        ...
    def remove(self, value: _T, /) -> None:
        """
        Remove first occurrence of value.

        Raises ValueError if the value is not present.
        """
        ...
    # Signature of `list.sort` should be kept inline with `collections.UserList.sort()`
    # and multiprocessing.managers.ListProxy.sort()
    #
    # Use list[SupportsRichComparisonT] for the first overload rather than [SupportsRichComparison]
    # to work around invariance
    @overload
    def sort(self: list[SupportsRichComparisonT], *, key: None = None, reverse: bool = False) -> None:
        """
        Sort the list in ascending order and return None.

        The sort is in-place (i.e. the list itself is modified) and stable (i.e. the
        order of two equal elements is maintained).

        If a key function is given, apply it once to each list item and sort them,
        ascending or descending, according to their function values.

        The reverse flag can be set to sort in descending order.
        """
        ...
    @overload
    def sort(self, *, key: Callable[[_T], SupportsRichComparison], reverse: bool = False) -> None:
        """
        Sort the list in ascending order and return None.

        The sort is in-place (i.e. the list itself is modified) and stable (i.e. the
        order of two equal elements is maintained).

        If a key function is given, apply it once to each list item and sort them,
        ascending or descending, according to their function values.

        The reverse flag can be set to sort in descending order.
        """
        ...
    def __len__(self) -> int:
        """Return len(self)."""
        ...
    def __iter__(self) -> Iterator[_T]:
        """Implement iter(self)."""
        ...
    __hash__: ClassVar[None]  # type: ignore[assignment]
    @overload
    def __getitem__(self, i: SupportsIndex, /) -> _T:
        """Return self[index]."""
        ...
    @overload
    def __getitem__(self, s: slice, /) -> list[_T]:
        """Return self[index]."""
        ...
    @overload
    def __setitem__(self, key: SupportsIndex, value: _T, /) -> None:
        """Set self[key] to value."""
        ...
    @overload
    def __setitem__(self, key: slice, value: Iterable[_T], /) -> None:
        """Set self[key] to value."""
        ...
    def __delitem__(self, key: SupportsIndex | slice, /) -> None:
        """Delete self[key]."""
        ...
    # Overloading looks unnecessary, but is needed to work around complex mypy problems
    @overload
    def __add__(self, value: list[_T], /) -> list[_T]:
        """Return self+value."""
        ...
    @overload
    def __add__(self, value: list[_S], /) -> list[_S | _T]:
        """Return self+value."""
        ...
    def __iadd__(self, value: Iterable[_T], /) -> Self:
        """Implement self+=value."""
        ...
    def __mul__(self, value: SupportsIndex, /) -> list[_T]:
        """Return self*value."""
        ...
    def __rmul__(self, value: SupportsIndex, /) -> list[_T]:
        """Return value*self."""
        ...
    def __imul__(self, value: SupportsIndex, /) -> Self:
        """Implement self*=value."""
        ...
    def __contains__(self, key: object, /) -> bool:
        """Return bool(key in self)."""
        ...
    def __reversed__(self) -> Iterator[_T]:
        """Return a reverse iterator over the list."""
        ...
    def __gt__(self, value: list[_T], /) -> bool:
        """Return self>value."""
        ...
    def __ge__(self, value: list[_T], /) -> bool:
        """Return self>=value."""
        ...
    def __lt__(self, value: list[_T], /) -> bool:
        """Return self<value."""
        ...
    def __le__(self, value: list[_T], /) -> bool:
        """Return self<=value."""
        ...
    def __eq__(self, value: object, /) -> bool:
        """Return self==value."""
        ...
    def __class_getitem__(cls, item: Any, /) -> GenericAlias:
        """See PEP 585"""
        ...

@disjoint_base
class dict(MutableMapping[_KT, _VT]):
    """
    dict() -> new empty dictionary
    dict(mapping) -> new dictionary initialized from a mapping object's
        (key, value) pairs
    dict(iterable) -> new dictionary initialized as if via:
        d = {}
        for k, v in iterable:
            d[k] = v
    dict(**kwargs) -> new dictionary initialized with the name=value pairs
        in the keyword argument list.  For example:  dict(one=1, two=2)
    """
    # __init__ should be kept roughly in line with `collections.UserDict.__init__`, which has similar semantics
    # Also multiprocessing.managers.SyncManager.dict()
    @overload
    def __init__(self) -> None: ...
    @overload
    def __init__(self: dict[str, _VT], **kwargs: _VT) -> None: ...  # pyright: ignore[reportInvalidTypeVarUse]  #11780
    @overload
    def __init__(self, map: SupportsKeysAndGetItem[_KT, _VT], /) -> None: ...
    @overload
    def __init__(
        self: dict[str, _VT],  # pyright: ignore[reportInvalidTypeVarUse]  #11780
        map: SupportsKeysAndGetItem[str, _VT],
        /,
        **kwargs: _VT,
    ) -> None: ...
    @overload
    def __init__(self, iterable: Iterable[tuple[_KT, _VT]], /) -> None: ...
    @overload
    def __init__(
        self: dict[str, _VT],  # pyright: ignore[reportInvalidTypeVarUse]  #11780
        iterable: Iterable[tuple[str, _VT]],
        /,
        **kwargs: _VT,
    ) -> None: ...
    # Next two overloads are for dict(string.split(sep) for string in iterable)
    # Cannot be Iterable[Sequence[_T]] or otherwise dict(["foo", "bar", "baz"]) is not an error
    @overload
    def __init__(self: dict[str, str], iterable: Iterable[list[str]], /) -> None: ...
    @overload
    def __init__(self: dict[bytes, bytes], iterable: Iterable[list[bytes]], /) -> None: ...
    def __new__(cls, *args: Any, **kwargs: Any) -> Self: ...
    def copy(self) -> dict[_KT, _VT]:
        """Return a shallow copy of the dict."""
        ...
    def keys(self) -> dict_keys[_KT, _VT]:
        """Return a set-like object providing a view on the dict's keys."""
        ...
    def values(self) -> dict_values[_KT, _VT]:
        """Return an object providing a view on the dict's values."""
        ...
    def items(self) -> dict_items[_KT, _VT]:
        """Return a set-like object providing a view on the dict's items."""
        ...
    # Signature of `dict.fromkeys` should be kept identical to
    # `fromkeys` methods of `OrderedDict`/`ChainMap`/`UserDict` in `collections`
    # TODO: the true signature of `dict.fromkeys` is not expressible in the current type system.
    # See #3800 & https://github.com/python/typing/issues/548#issuecomment-683336963.
    @classmethod
    @overload
    def fromkeys(cls, iterable: Iterable[_T], value: None = None, /) -> dict[_T, Any | None]:
        """Create a new dictionary with keys from iterable and values set to value."""
        ...
    @classmethod
    @overload
    def fromkeys(cls, iterable: Iterable[_T], value: _S, /) -> dict[_T, _S]:
        """Create a new dictionary with keys from iterable and values set to value."""
        ...
    # Positional-only in dict, but not in MutableMapping
    @overload  # type: ignore[override]
    def get(self, key: _KT, default: None = None, /) -> _VT | None:
        """Return the value for key if key is in the dictionary, else default."""
        ...
    @overload
    def get(self, key: _KT, default: _VT, /) -> _VT:
        """Return the value for key if key is in the dictionary, else default."""
        ...
    @overload
    def get(self, key: _KT, default: _T, /) -> _VT | _T:
        """Return the value for key if key is in the dictionary, else default."""
        ...
    @overload
    def pop(self, key: _KT, /) -> _VT:
        """
        D.pop(k[,d]) -> v, remove specified key and return the corresponding value.

        If the key is not found, return the default if given; otherwise,
        raise a KeyError.
        """
        ...
    @overload
    def pop(self, key: _KT, default: _VT, /) -> _VT:
        """
        D.pop(k[,d]) -> v, remove specified key and return the corresponding value.

        If the key is not found, return the default if given; otherwise,
        raise a KeyError.
        """
        ...
    @overload
    def pop(self, key: _KT, default: _T, /) -> _VT | _T:
        """
        D.pop(k[,d]) -> v, remove specified key and return the corresponding value.

        If the key is not found, return the default if given; otherwise,
        raise a KeyError.
        """
        ...
    def __len__(self) -> int:
        """Return len(self)."""
        ...
    def __getitem__(self, key: _KT, /) -> _VT:
        """Return self[key]."""
        ...
    def __setitem__(self, key: _KT, value: _VT, /) -> None:
        """Set self[key] to value."""
        ...
    def __delitem__(self, key: _KT, /) -> None:
        """Delete self[key]."""
        ...
    def __iter__(self) -> Iterator[_KT]:
        """Implement iter(self)."""
        ...
    def __eq__(self, value: object, /) -> bool:
        """Return self==value."""
        ...
    def __reversed__(self) -> Iterator[_KT]:
        """Return a reverse iterator over the dict keys."""
        ...
    __hash__: ClassVar[None]  # type: ignore[assignment]
    def __class_getitem__(cls, item: Any, /) -> GenericAlias:
        """See PEP 585"""
        ...
    @overload
    def __or__(self, value: dict[_KT, _VT], /) -> dict[_KT, _VT]:
        """Return self|value."""
        ...
    @overload
    def __or__(self, value: dict[_T1, _T2], /) -> dict[_KT | _T1, _VT | _T2]:
        """Return self|value."""
        ...
    @overload
    def __ror__(self, value: dict[_KT, _VT], /) -> dict[_KT, _VT]:
        """Return value|self."""
        ...
    @overload
    def __ror__(self, value: dict[_T1, _T2], /) -> dict[_KT | _T1, _VT | _T2]:
        """Return value|self."""
        ...
    # dict.__ior__ should be kept roughly in line with MutableMapping.update()
    @overload  # type: ignore[misc]
    def __ior__(self, value: SupportsKeysAndGetItem[_KT, _VT], /) -> Self:
        """Return self|=value."""
        ...
    @overload
    def __ior__(self, value: Iterable[tuple[_KT, _VT]], /) -> Self:
        """Return self|=value."""
        ...

@disjoint_base
class set(MutableSet[_T]):
    """Build an unordered collection of unique elements."""
    @overload
    def __init__(self) -> None: ...
    @overload
    def __init__(self, iterable: Iterable[_T], /) -> None: ...
    def add(self, element: _T, /) -> None:
        """
        Add an element to a set.

        This has no effect if the element is already present.
        """
        ...
    def copy(self) -> set[_T]:
        """Return a shallow copy of a set."""
        ...
    def difference(self, *s: Iterable[Any]) -> set[_T]:
        """Return a new set with elements in the set that are not in the others."""
        ...
    def difference_update(self, *s: Iterable[Any]) -> None:
        """Update the set, removing elements found in others."""
        ...
    def discard(self, element: _T, /) -> None:
        """
        Remove an element from a set if it is a member.

        Unlike set.remove(), the discard() method does not raise
        an exception when an element is missing from the set.
        """
        ...
    def intersection(self, *s: Iterable[Any]) -> set[_T]:
        """Return a new set with elements common to the set and all others."""
        ...
    def intersection_update(self, *s: Iterable[Any]) -> None:
        """Update the set, keeping only elements found in it and all others."""
        ...
    def isdisjoint(self, s: Iterable[Any], /) -> bool:
        """Return True if two sets have a null intersection."""
        ...
    def issubset(self, s: Iterable[Any], /) -> bool:
        """Report whether another set contains this set."""
        ...
    def issuperset(self, s: Iterable[Any], /) -> bool:
        """Report whether this set contains another set."""
        ...
    def remove(self, element: _T, /) -> None:
        """
        Remove an element from a set; it must be a member.

        If the element is not a member, raise a KeyError.
        """
        ...
    def symmetric_difference(self, s: Iterable[_T], /) -> set[_T]:
        """Return a new set with elements in either the set or other but not both."""
        ...
    def symmetric_difference_update(self, s: Iterable[_T], /) -> None:
        """Update the set, keeping only elements found in either set, but not in both."""
        ...
    def union(self, *s: Iterable[_S]) -> set[_T | _S]:
        """Return a new set with elements from the set and all others."""
        ...
    def update(self, *s: Iterable[_T]) -> None:
        """Update the set, adding elements from all others."""
        ...
    def __len__(self) -> int:
        """Return len(self)."""
        ...
    def __contains__(self, o: object, /) -> bool:
        """x.__contains__(y) <==> y in x."""
        ...
    def __iter__(self) -> Iterator[_T]:
        """Implement iter(self)."""
        ...
    def __and__(self, value: AbstractSet[object], /) -> set[_T]:
        """Return self&value."""
        ...
    def __iand__(self, value: AbstractSet[object], /) -> Self:
        """Return self&=value."""
        ...
    def __or__(self, value: AbstractSet[_S], /) -> set[_T | _S]:
        """Return self|value."""
        ...
    def __ior__(self, value: AbstractSet[_T], /) -> Self:
        """Return self|=value."""
        ...
    def __sub__(self, value: AbstractSet[_T | None], /) -> set[_T]:
        """Return self-value."""
        ...
    def __isub__(self, value: AbstractSet[object], /) -> Self:
        """Return self-=value."""
        ...
    def __xor__(self, value: AbstractSet[_S], /) -> set[_T | _S]:
        """Return self^value."""
        ...
    def __ixor__(self, value: AbstractSet[_T], /) -> Self:
        """Return self^=value."""
        ...
    def __le__(self, value: AbstractSet[object], /) -> bool:
        """Return self<=value."""
        ...
    def __lt__(self, value: AbstractSet[object], /) -> bool:
        """Return self<value."""
        ...
    def __ge__(self, value: AbstractSet[object], /) -> bool:
        """Return self>=value."""
        ...
    def __gt__(self, value: AbstractSet[object], /) -> bool:
        """Return self>value."""
        ...
    def __eq__(self, value: object, /) -> bool:
        """Return self==value."""
        ...
    __hash__: ClassVar[None]  # type: ignore[assignment]
    def __class_getitem__(cls, item: Any, /) -> GenericAlias:
        """See PEP 585"""
        ...

@disjoint_base
class frozenset(AbstractSet[_T_co]):
    """Build an immutable unordered collection of unique elements."""
    @overload
    def __new__(cls) -> Self: ...
    @overload
    def __new__(cls, iterable: Iterable[_T_co], /) -> Self: ...
    def copy(self) -> frozenset[_T_co]:
        """Return a shallow copy of a set."""
        ...
    def difference(self, *s: Iterable[object]) -> frozenset[_T_co]:
        """Return a new set with elements in the set that are not in the others."""
        ...
    def intersection(self, *s: Iterable[object]) -> frozenset[_T_co]:
        """Return a new set with elements common to the set and all others."""
        ...
    def isdisjoint(self, s: Iterable[_T_co], /) -> bool:
        """Return True if two sets have a null intersection."""
        ...
    def issubset(self, s: Iterable[object], /) -> bool:
        """Report whether another set contains this set."""
        ...
    def issuperset(self, s: Iterable[object], /) -> bool:
        """Report whether this set contains another set."""
        ...
    def symmetric_difference(self, s: Iterable[_T_co], /) -> frozenset[_T_co]:
        """Return a new set with elements in either the set or other but not both."""
        ...
    def union(self, *s: Iterable[_S]) -> frozenset[_T_co | _S]:
        """Return a new set with elements from the set and all others."""
        ...
    def __len__(self) -> int:
        """Return len(self)."""
        ...
    def __contains__(self, o: object, /) -> bool:
        """x.__contains__(y) <==> y in x."""
        ...
    def __iter__(self) -> Iterator[_T_co]:
        """Implement iter(self)."""
        ...
    def __and__(self, value: AbstractSet[_T_co], /) -> frozenset[_T_co]:
        """Return self&value."""
        ...
    def __or__(self, value: AbstractSet[_S], /) -> frozenset[_T_co | _S]:
        """Return self|value."""
        ...
    def __sub__(self, value: AbstractSet[_T_co], /) -> frozenset[_T_co]:
        """Return self-value."""
        ...
    def __xor__(self, value: AbstractSet[_S], /) -> frozenset[_T_co | _S]:
        """Return self^value."""
        ...
    def __le__(self, value: AbstractSet[object], /) -> bool:
        """Return self<=value."""
        ...
    def __lt__(self, value: AbstractSet[object], /) -> bool:
        """Return self<value."""
        ...
    def __ge__(self, value: AbstractSet[object], /) -> bool:
        """Return self>=value."""
        ...
    def __gt__(self, value: AbstractSet[object], /) -> bool:
        """Return self>value."""
        ...
    def __eq__(self, value: object, /) -> bool:
        """Return self==value."""
        ...
    def __hash__(self) -> int:
        """Return hash(self)."""
        ...
    def __class_getitem__(cls, item: Any, /) -> GenericAlias:
        """See PEP 585"""
        ...

@disjoint_base
class enumerate(Generic[_T]):
    """
    Return an enumerate object.

      iterable
        an object supporting iteration

    The enumerate object yields pairs containing a count (from start, which
    defaults to zero) and a value yielded by the iterable argument.

    enumerate is useful for obtaining an indexed list:
        (0, seq[0]), (1, seq[1]), (2, seq[2]), ...
    """
    def __new__(cls, iterable: Iterable[_T], start: int = 0) -> Self: ...
    def __iter__(self) -> Self:
        """Implement iter(self)."""
        ...
    def __next__(self) -> tuple[int, _T]:
        """Implement next(self)."""
        ...
    def __class_getitem__(cls, item: Any, /) -> GenericAlias:
        """See PEP 585"""
        ...

@final
class range(Sequence[int]):
    """
    range(stop) -> range object
    range(start, stop[, step]) -> range object

    Return an object that produces a sequence of integers from start (inclusive)
    to stop (exclusive) by step.  range(i, j) produces i, i+1, i+2, ..., j-1.
    start defaults to 0, and stop is omitted!  range(4) produces 0, 1, 2, 3.
    These are exactly the valid indices for a list of 4 elements.
    When step is given, it specifies the increment (or decrement).
    """
    @property
    def start(self) -> int: ...
    @property
    def stop(self) -> int: ...
    @property
    def step(self) -> int: ...
    @overload
    def __new__(cls, stop: SupportsIndex, /) -> Self: ...
    @overload
    def __new__(cls, start: SupportsIndex, stop: SupportsIndex, step: SupportsIndex = 1, /) -> Self: ...
    def count(self, value: int, /) -> int:
        """rangeobject.count(value) -> integer -- return number of occurrences of value"""
        ...
    def index(self, value: int, /) -> int:
        """
        rangeobject.index(value) -> integer -- return index of value.
        Raise ValueError if the value is not present.
        """
        ...
    def __len__(self) -> int:
        """Return len(self)."""
        ...
    def __eq__(self, value: object, /) -> bool:
        """Return self==value."""
        ...
    def __hash__(self) -> int:
        """Return hash(self)."""
        ...
    def __contains__(self, key: object, /) -> bool:
        """Return bool(key in self)."""
        ...
    def __iter__(self) -> Iterator[int]:
        """Implement iter(self)."""
        ...
    @overload
    def __getitem__(self, key: SupportsIndex, /) -> int:
        """Return self[key]."""
        ...
    @overload
    def __getitem__(self, key: slice, /) -> range:
        """Return self[key]."""
        ...
    def __reversed__(self) -> Iterator[int]:
        """Return a reverse iterator."""
        ...

@disjoint_base
class property:
    """
    Property attribute.

      fget
        function to be used for getting an attribute value
      fset
        function to be used for setting an attribute value
      fdel
        function to be used for del'ing an attribute
      doc
        docstring

    Typical use is to define a managed attribute x:

    class C(object):
        def getx(self): return self._x
        def setx(self, value): self._x = value
        def delx(self): del self._x
        x = property(getx, setx, delx, "I'm the 'x' property.")

    Decorators make defining new properties or modifying existing ones easy:

    class C(object):
        @property
        def x(self):
            "I am the 'x' property."
            return self._x
        @x.setter
        def x(self, value):
            self._x = value
        @x.deleter
        def x(self):
            del self._x
    """
    fget: Callable[[Any], Any] | None
    fset: Callable[[Any, Any], None] | None
    fdel: Callable[[Any], None] | None
    __isabstractmethod__: bool
    if sys.version_info >= (3, 13):
        __name__: str

    def __init__(
        self,
        fget: Callable[[Any], Any] | None = None,
        fset: Callable[[Any, Any], None] | None = None,
        fdel: Callable[[Any], None] | None = None,
        doc: str | None = None,
    ) -> None: ...
    def getter(self, fget: Callable[[Any], Any], /) -> property:
        """Descriptor to obtain a copy of the property with a different getter."""
        ...
    def setter(self, fset: Callable[[Any, Any], None], /) -> property:
        """Descriptor to obtain a copy of the property with a different setter."""
        ...
    def deleter(self, fdel: Callable[[Any], None], /) -> property:
        """Descriptor to obtain a copy of the property with a different deleter."""
        ...
    @overload
    def __get__(self, instance: None, owner: type, /) -> Self:
        """Return an attribute of instance, which is of type owner."""
        ...
    @overload
    def __get__(self, instance: Any, owner: type | None = None, /) -> Any:
        """Return an attribute of instance, which is of type owner."""
        ...
    def __set__(self, instance: Any, value: Any, /) -> None:
        """Set an attribute of instance to value."""
        ...
    def __delete__(self, instance: Any, /) -> None:
        """Delete an attribute of instance."""
        ...

<<<<<<< HEAD
@final
@type_check_only
class _NotImplementedType(Any):
    __call__: None

NotImplemented: _NotImplementedType

def abs(x: SupportsAbs[_T], /) -> _T:
    """Return the absolute value of the argument."""
    ...
def all(iterable: Iterable[object], /) -> bool:
    """
    Return True if bool(x) is True for all values x in the iterable.

    If the iterable is empty, return True.
    """
    ...
def any(iterable: Iterable[object], /) -> bool:
    """
    Return True if bool(x) is True for any x in the iterable.

    If the iterable is empty, return False.
    """
    ...
def ascii(obj: object, /) -> str:
    r"""
    Return an ASCII-only representation of an object.

    As repr(), return a string containing a printable representation of an
    object, but escape the non-ASCII characters in the string returned by
    repr() using \\x, \\u or \\U escapes. This generates a string similar
    to that returned by repr() in Python 2.
    """
    ...
def bin(number: int | SupportsIndex, /) -> str:
    """
    Return the binary representation of an integer.

    >>> bin(2796202)
    '0b1010101010101010101010'
    """
    ...
def breakpoint(*args: Any, **kws: Any) -> None:
    """
    Call sys.breakpointhook(*args, **kws).  sys.breakpointhook() must accept
    whatever arguments are passed.

    By default, this drops you into the pdb debugger.
    """
    ...
def callable(obj: object, /) -> TypeIs[Callable[..., object]]:
    """
    Return whether the object is callable (i.e., some kind of function).

    Note that classes are callable, as are instances of classes with a
    __call__() method.
    """
    ...
def chr(i: int | SupportsIndex, /) -> str:
    """Return a Unicode string of one character with ordinal i; 0 <= i <= 0x10ffff."""
    ...
=======
def abs(x: SupportsAbs[_T], /) -> _T: ...
def all(iterable: Iterable[object], /) -> bool: ...
def any(iterable: Iterable[object], /) -> bool: ...
def ascii(obj: object, /) -> str: ...
def bin(number: int | SupportsIndex, /) -> str: ...
def breakpoint(*args: Any, **kws: Any) -> None: ...
def callable(obj: object, /) -> TypeIs[Callable[..., object]]: ...
def chr(i: int | SupportsIndex, /) -> str: ...
>>>>>>> 6d4db2d1

if sys.version_info >= (3, 10):
    def aiter(async_iterable: SupportsAiter[_SupportsAnextT_co], /) -> _SupportsAnextT_co:
        """Return an AsyncIterator for an AsyncIterable object."""
        ...
    @type_check_only
    class _SupportsSynchronousAnext(Protocol[_AwaitableT_co]):
        def __anext__(self) -> _AwaitableT_co: ...

    @overload
    # `anext` is not, in fact, an async function. When default is not provided
    # `anext` is just a passthrough for `obj.__anext__`
    # See discussion in #7491 and pure-Python implementation of `anext` at https://github.com/python/cpython/blob/ea786a882b9ed4261eafabad6011bc7ef3b5bf94/Lib/test/test_asyncgen.py#L52-L80
    def anext(i: _SupportsSynchronousAnext[_AwaitableT], /) -> _AwaitableT:
        """
        Return the next item from the async iterator.

        If default is given and the async iterator is exhausted,
        it is returned instead of raising StopAsyncIteration.
        """
        ...
    @overload
    async def anext(i: SupportsAnext[_T], default: _VT, /) -> _T | _VT:
        """
        Return the next item from the async iterator.

        If default is given and the async iterator is exhausted,
        it is returned instead of raising StopAsyncIteration.
        """
        ...

# compile() returns a CodeType, unless the flags argument includes PyCF_ONLY_AST (=1024),
# in which case it returns ast.AST. We have overloads for flag 0 (the default) and for
# explicitly passing PyCF_ONLY_AST. We fall back to Any for other values of flags.
@overload
def compile(
    source: str | ReadableBuffer | _ast.Module | _ast.Expression | _ast.Interactive,
    filename: str | bytes | PathLike[Any],
    mode: str,
    flags: Literal[0],
    dont_inherit: bool = False,
    optimize: int = -1,
    *,
    _feature_version: int = -1,
) -> CodeType:
    """
    Compile source into a code object that can be executed by exec() or eval().

    The source code may represent a Python module, statement or expression.
    The filename will be used for run-time error messages.
    The mode must be 'exec' to compile a module, 'single' to compile a
    single (interactive) statement, or 'eval' to compile an expression.
    The flags argument, if present, controls which future statements influence
    the compilation of the code.
    The dont_inherit argument, if true, stops the compilation inheriting
    the effects of any future statements in effect in the code calling
    compile; if absent or false these statements do influence the compilation,
    in addition to any features explicitly specified.
    """
    ...
@overload
def compile(
    source: str | ReadableBuffer | _ast.Module | _ast.Expression | _ast.Interactive,
    filename: str | bytes | PathLike[Any],
    mode: str,
    *,
    dont_inherit: bool = False,
    optimize: int = -1,
    _feature_version: int = -1,
) -> CodeType:
    """
    Compile source into a code object that can be executed by exec() or eval().

    The source code may represent a Python module, statement or expression.
    The filename will be used for run-time error messages.
    The mode must be 'exec' to compile a module, 'single' to compile a
    single (interactive) statement, or 'eval' to compile an expression.
    The flags argument, if present, controls which future statements influence
    the compilation of the code.
    The dont_inherit argument, if true, stops the compilation inheriting
    the effects of any future statements in effect in the code calling
    compile; if absent or false these statements do influence the compilation,
    in addition to any features explicitly specified.
    """
    ...
@overload
def compile(
    source: str | ReadableBuffer | _ast.Module | _ast.Expression | _ast.Interactive,
    filename: str | bytes | PathLike[Any],
    mode: str,
    flags: Literal[1024],
    dont_inherit: bool = False,
    optimize: int = -1,
    *,
    _feature_version: int = -1,
) -> _ast.AST:
    """
    Compile source into a code object that can be executed by exec() or eval().

    The source code may represent a Python module, statement or expression.
    The filename will be used for run-time error messages.
    The mode must be 'exec' to compile a module, 'single' to compile a
    single (interactive) statement, or 'eval' to compile an expression.
    The flags argument, if present, controls which future statements influence
    the compilation of the code.
    The dont_inherit argument, if true, stops the compilation inheriting
    the effects of any future statements in effect in the code calling
    compile; if absent or false these statements do influence the compilation,
    in addition to any features explicitly specified.
    """
    ...
@overload
def compile(
    source: str | ReadableBuffer | _ast.Module | _ast.Expression | _ast.Interactive,
    filename: str | bytes | PathLike[Any],
    mode: str,
    flags: int,
    dont_inherit: bool = False,
    optimize: int = -1,
    *,
    _feature_version: int = -1,
) -> Any:
    """
    Compile source into a code object that can be executed by exec() or eval().

    The source code may represent a Python module, statement or expression.
    The filename will be used for run-time error messages.
    The mode must be 'exec' to compile a module, 'single' to compile a
    single (interactive) statement, or 'eval' to compile an expression.
    The flags argument, if present, controls which future statements influence
    the compilation of the code.
    The dont_inherit argument, if true, stops the compilation inheriting
    the effects of any future statements in effect in the code calling
    compile; if absent or false these statements do influence the compilation,
    in addition to any features explicitly specified.
    """
    ...

copyright: _sitebuiltins._Printer
credits: _sitebuiltins._Printer

def delattr(obj: object, name: str, /) -> None:
    """
    Deletes the named attribute from the given object.

    delattr(x, 'y') is equivalent to ``del x.y``
    """
    ...
def dir(o: object = ..., /) -> list[str]:
    """
    dir([object]) -> list of strings

    If called without an argument, return the names in the current scope.
    Else, return an alphabetized list of names comprising (some of) the attributes
    of the given object, and of attributes reachable from it.
    If the object supplies a method named __dir__, it will be used; otherwise
    the default dir() logic is used and returns:
      for a module object: the module's attributes.
      for a class object:  its attributes, and recursively the attributes
        of its bases.
      for any other object: its attributes, its class's attributes, and
        recursively the attributes of its class's base classes.
    """
    ...
@overload
def divmod(x: SupportsDivMod[_T_contra, _T_co], y: _T_contra, /) -> _T_co:
    """Return the tuple (x//y, x%y).  Invariant: div*y + mod == x."""
    ...
@overload
def divmod(x: _T_contra, y: SupportsRDivMod[_T_contra, _T_co], /) -> _T_co:
    """Return the tuple (x//y, x%y).  Invariant: div*y + mod == x."""
    ...

# The `globals` argument to `eval` has to be `dict[str, Any]` rather than `dict[str, object]` due to invariance.
# (The `globals` argument has to be a "real dict", rather than any old mapping, unlike the `locals` argument.)
if sys.version_info >= (3, 13):
    def eval(
        source: str | ReadableBuffer | CodeType,
        /,
        globals: dict[str, Any] | None = None,
        locals: Mapping[str, object] | None = None,
    ) -> Any:
        """
        Evaluate the given source in the context of globals and locals.

        The source may be a string representing a Python expression
        or a code object as returned by compile().
        The globals must be a dictionary and locals can be any mapping,
        defaulting to the current globals and locals.
        If only globals is given, locals defaults to it.
        """
        ...

else:
    def eval(
        source: str | ReadableBuffer | CodeType,
        globals: dict[str, Any] | None = None,
        locals: Mapping[str, object] | None = None,
        /,
    ) -> Any:
        """
        Evaluate the given source in the context of globals and locals.

        The source may be a string representing a Python expression
        or a code object as returned by compile().
        The globals must be a dictionary and locals can be any mapping,
        defaulting to the current globals and locals.
        If only globals is given, locals defaults to it.
        """
        ...

# Comment above regarding `eval` applies to `exec` as well
if sys.version_info >= (3, 13):
    def exec(
        source: str | ReadableBuffer | CodeType,
        /,
        globals: dict[str, Any] | None = None,
        locals: Mapping[str, object] | None = None,
        *,
        closure: tuple[CellType, ...] | None = None,
    ) -> None:
        """
        Execute the given source in the context of globals and locals.

        The source may be a string representing one or more Python statements
        or a code object as returned by compile().
        The globals must be a dictionary and locals can be any mapping,
        defaulting to the current globals and locals.
        If only globals is given, locals defaults to it.
        The closure must be a tuple of cellvars, and can only be used
        when source is a code object requiring exactly that many cellvars.
        """
        ...

elif sys.version_info >= (3, 11):
    def exec(
        source: str | ReadableBuffer | CodeType,
        globals: dict[str, Any] | None = None,
        locals: Mapping[str, object] | None = None,
        /,
        *,
        closure: tuple[CellType, ...] | None = None,
    ) -> None:
        """
        Execute the given source in the context of globals and locals.

        The source may be a string representing one or more Python statements
        or a code object as returned by compile().
        The globals must be a dictionary and locals can be any mapping,
        defaulting to the current globals and locals.
        If only globals is given, locals defaults to it.
        The closure must be a tuple of cellvars, and can only be used
        when source is a code object requiring exactly that many cellvars.
        """
        ...

else:
    def exec(
        source: str | ReadableBuffer | CodeType,
        globals: dict[str, Any] | None = None,
        locals: Mapping[str, object] | None = None,
        /,
    ) -> None:
        """
        Execute the given source in the context of globals and locals.

        The source may be a string representing one or more Python statements
        or a code object as returned by compile().
        The globals must be a dictionary and locals can be any mapping,
        defaulting to the current globals and locals.
        If only globals is given, locals defaults to it.
        """
        ...

exit: _sitebuiltins.Quitter

@disjoint_base
class filter(Generic[_T]):
    """
    Return an iterator yielding those items of iterable for which function(item)
    is true. If function is None, return the items that are true.
    """
    @overload
    def __new__(cls, function: None, iterable: Iterable[_T | None], /) -> Self: ...
    @overload
    def __new__(cls, function: Callable[[_S], TypeGuard[_T]], iterable: Iterable[_S], /) -> Self: ...
    @overload
    def __new__(cls, function: Callable[[_S], TypeIs[_T]], iterable: Iterable[_S], /) -> Self: ...
    @overload
    def __new__(cls, function: Callable[[_T], Any], iterable: Iterable[_T], /) -> Self: ...
    def __iter__(self) -> Self:
        """Implement iter(self)."""
        ...
    def __next__(self) -> _T:
        """Implement next(self)."""
        ...

def format(value: object, format_spec: str = "", /) -> str:
    """
    Return type(value).__format__(value, format_spec)

    Many built-in types implement format_spec according to the
    Format Specification Mini-language. See help('FORMATTING').

    If type(value) does not supply a method named __format__
    and format_spec is empty, then str(value) is returned.
    See also help('SPECIALMETHODS').
    """
    ...
@overload
def getattr(o: object, name: str, /) -> Any:
    """
    getattr(object, name[, default]) -> value

    Get a named attribute from an object; getattr(x, 'y') is equivalent to x.y.
    When a default argument is given, it is returned when the attribute doesn't
    exist; without it, an exception is raised in that case.
    """
    ...

# While technically covered by the last overload, spelling out the types for None, bool
# and basic containers help mypy out in some tricky situations involving type context
# (aka bidirectional inference)
@overload
def getattr(o: object, name: str, default: None, /) -> Any | None:
    """
    getattr(object, name[, default]) -> value

    Get a named attribute from an object; getattr(x, 'y') is equivalent to x.y.
    When a default argument is given, it is returned when the attribute doesn't
    exist; without it, an exception is raised in that case.
    """
    ...
@overload
def getattr(o: object, name: str, default: bool, /) -> Any | bool:
    """
    getattr(object, name[, default]) -> value

    Get a named attribute from an object; getattr(x, 'y') is equivalent to x.y.
    When a default argument is given, it is returned when the attribute doesn't
    exist; without it, an exception is raised in that case.
    """
    ...
@overload
def getattr(o: object, name: str, default: list[Any], /) -> Any | list[Any]:
    """
    getattr(object, name[, default]) -> value

    Get a named attribute from an object; getattr(x, 'y') is equivalent to x.y.
    When a default argument is given, it is returned when the attribute doesn't
    exist; without it, an exception is raised in that case.
    """
    ...
@overload
def getattr(o: object, name: str, default: dict[Any, Any], /) -> Any | dict[Any, Any]:
    """
    getattr(object, name[, default]) -> value

    Get a named attribute from an object; getattr(x, 'y') is equivalent to x.y.
    When a default argument is given, it is returned when the attribute doesn't
    exist; without it, an exception is raised in that case.
    """
    ...
@overload
def getattr(o: object, name: str, default: _T, /) -> Any | _T:
    """
    getattr(object, name[, default]) -> value

    Get a named attribute from an object; getattr(x, 'y') is equivalent to x.y.
    When a default argument is given, it is returned when the attribute doesn't
    exist; without it, an exception is raised in that case.
    """
    ...
def globals() -> dict[str, Any]:
    """
    Return the dictionary containing the current scope's global variables.

    NOTE: Updates to this dictionary *will* affect name lookups in the current
    global scope and vice-versa.
    """
    ...
def hasattr(obj: object, name: str, /) -> bool:
    """
    Return whether the object has an attribute with the given name.

    This is done by calling getattr(obj, name) and catching AttributeError.
    """
    ...
def hash(obj: object, /) -> int:
    """
    Return the hash value for the given object.

    Two objects that compare equal must also have the same hash value, but the
    reverse is not necessarily true.
    """
    ...

help: _sitebuiltins._Helper

def hex(number: int | SupportsIndex, /) -> str:
    """
    Return the hexadecimal representation of an integer.

    >>> hex(12648430)
    '0xc0ffee'
    """
    ...
def id(obj: object, /) -> int:
    """
    Return the identity of an object.

    This is guaranteed to be unique among simultaneously existing objects.
    (CPython uses the object's memory address.)
    """
    ...
def input(prompt: object = "", /) -> str:
    """
    Read a string from standard input.  The trailing newline is stripped.

    The prompt string, if given, is printed to standard output without a
    trailing newline before reading input.

    If the user hits EOF (*nix: Ctrl-D, Windows: Ctrl-Z+Return), raise EOFError.
    On *nix systems, readline is used if available.
    """
    ...
@type_check_only
class _GetItemIterable(Protocol[_T_co]):
    def __getitem__(self, i: int, /) -> _T_co: ...

@overload
def iter(object: SupportsIter[_SupportsNextT_co], /) -> _SupportsNextT_co:
    """
    iter(iterable) -> iterator
    iter(callable, sentinel) -> iterator

    Get an iterator from an object.  In the first form, the argument must
    supply its own iterator, or be a sequence.
    In the second form, the callable is called until it returns the sentinel.
    """
    ...
@overload
def iter(object: _GetItemIterable[_T], /) -> Iterator[_T]:
    """
    iter(iterable) -> iterator
    iter(callable, sentinel) -> iterator

    Get an iterator from an object.  In the first form, the argument must
    supply its own iterator, or be a sequence.
    In the second form, the callable is called until it returns the sentinel.
    """
    ...
@overload
def iter(object: Callable[[], _T | None], sentinel: None, /) -> Iterator[_T]:
    """
    iter(iterable) -> iterator
    iter(callable, sentinel) -> iterator

    Get an iterator from an object.  In the first form, the argument must
    supply its own iterator, or be a sequence.
    In the second form, the callable is called until it returns the sentinel.
    """
    ...
@overload
def iter(object: Callable[[], _T], sentinel: object, /) -> Iterator[_T]:
    """
    iter(iterable) -> iterator
    iter(callable, sentinel) -> iterator

    Get an iterator from an object.  In the first form, the argument must
    supply its own iterator, or be a sequence.
    In the second form, the callable is called until it returns the sentinel.
    """
    ...

if sys.version_info >= (3, 10):
    _ClassInfo: TypeAlias = type | types.UnionType | tuple[_ClassInfo, ...]
else:
    _ClassInfo: TypeAlias = type | tuple[_ClassInfo, ...]

def isinstance(obj: object, class_or_tuple: _ClassInfo, /) -> bool:
    """
    Return whether an object is an instance of a class or of a subclass thereof.

    A tuple, as in ``isinstance(x, (A, B, ...))``, may be given as the target to
    check against. This is equivalent to ``isinstance(x, A) or isinstance(x, B)
    or ...`` etc.
    """
    ...
def issubclass(cls: type, class_or_tuple: _ClassInfo, /) -> bool:
    """
    Return whether 'cls' is derived from another class or is the same class.

    A tuple, as in ``issubclass(x, (A, B, ...))``, may be given as the target to
    check against. This is equivalent to ``issubclass(x, A) or issubclass(x, B)
    or ...``.
    """
    ...
def len(obj: Sized, /) -> int:
    """Return the number of items in a container."""
    ...

license: _sitebuiltins._Printer

def locals() -> dict[str, Any]:
    """
    Return a dictionary containing the current scope's local variables.

    NOTE: Whether or not updates to this dictionary will affect name lookups in
    the local scope and vice-versa is *implementation dependent* and not
    covered by any backwards compatibility guarantees.
    """
    ...
@disjoint_base
class map(Generic[_S]):
    """
    Make an iterator that computes the function using arguments from
    each of the iterables.  Stops when the shortest iterable is exhausted.
    """
    # 3.14 adds `strict` argument.
    if sys.version_info >= (3, 14):
        @overload
        def __new__(cls, func: Callable[[_T1], _S], iterable: Iterable[_T1], /, *, strict: bool = False) -> Self: ...
        @overload
        def __new__(
            cls, func: Callable[[_T1, _T2], _S], iterable: Iterable[_T1], iter2: Iterable[_T2], /, *, strict: bool = False
        ) -> Self: ...
        @overload
        def __new__(
            cls,
            func: Callable[[_T1, _T2, _T3], _S],
            iterable: Iterable[_T1],
            iter2: Iterable[_T2],
            iter3: Iterable[_T3],
            /,
            *,
            strict: bool = False,
        ) -> Self: ...
        @overload
        def __new__(
            cls,
            func: Callable[[_T1, _T2, _T3, _T4], _S],
            iterable: Iterable[_T1],
            iter2: Iterable[_T2],
            iter3: Iterable[_T3],
            iter4: Iterable[_T4],
            /,
            *,
            strict: bool = False,
        ) -> Self: ...
        @overload
        def __new__(
            cls,
            func: Callable[[_T1, _T2, _T3, _T4, _T5], _S],
            iterable: Iterable[_T1],
            iter2: Iterable[_T2],
            iter3: Iterable[_T3],
            iter4: Iterable[_T4],
            iter5: Iterable[_T5],
            /,
            *,
            strict: bool = False,
        ) -> Self: ...
        @overload
        def __new__(
            cls,
            func: Callable[..., _S],
            iterable: Iterable[Any],
            iter2: Iterable[Any],
            iter3: Iterable[Any],
            iter4: Iterable[Any],
            iter5: Iterable[Any],
            iter6: Iterable[Any],
            /,
            *iterables: Iterable[Any],
            strict: bool = False,
        ) -> Self: ...
    else:
        @overload
        def __new__(cls, func: Callable[[_T1], _S], iterable: Iterable[_T1], /) -> Self: ...
        @overload
        def __new__(cls, func: Callable[[_T1, _T2], _S], iterable: Iterable[_T1], iter2: Iterable[_T2], /) -> Self: ...
        @overload
        def __new__(
            cls, func: Callable[[_T1, _T2, _T3], _S], iterable: Iterable[_T1], iter2: Iterable[_T2], iter3: Iterable[_T3], /
        ) -> Self: ...
        @overload
        def __new__(
            cls,
            func: Callable[[_T1, _T2, _T3, _T4], _S],
            iterable: Iterable[_T1],
            iter2: Iterable[_T2],
            iter3: Iterable[_T3],
            iter4: Iterable[_T4],
            /,
        ) -> Self: ...
        @overload
        def __new__(
            cls,
            func: Callable[[_T1, _T2, _T3, _T4, _T5], _S],
            iterable: Iterable[_T1],
            iter2: Iterable[_T2],
            iter3: Iterable[_T3],
            iter4: Iterable[_T4],
            iter5: Iterable[_T5],
            /,
        ) -> Self: ...
        @overload
        def __new__(
            cls,
            func: Callable[..., _S],
            iterable: Iterable[Any],
            iter2: Iterable[Any],
            iter3: Iterable[Any],
            iter4: Iterable[Any],
            iter5: Iterable[Any],
            iter6: Iterable[Any],
            /,
            *iterables: Iterable[Any],
        ) -> Self: ...

    def __iter__(self) -> Self:
        """Implement iter(self)."""
        ...
    def __next__(self) -> _S:
        """Implement next(self)."""
        ...

@overload
def max(
    arg1: SupportsRichComparisonT, arg2: SupportsRichComparisonT, /, *_args: SupportsRichComparisonT, key: None = None
) -> SupportsRichComparisonT:
    """
    max(iterable, *[, default=obj, key=func]) -> value
    max(arg1, arg2, *args, *[, key=func]) -> value

    With a single iterable argument, return its biggest item. The
    default keyword-only argument specifies an object to return if
    the provided iterable is empty.
    With two or more positional arguments, return the largest argument.
    """
    ...
@overload
def max(arg1: _T, arg2: _T, /, *_args: _T, key: Callable[[_T], SupportsRichComparison]) -> _T:
    """
    max(iterable, *[, default=obj, key=func]) -> value
    max(arg1, arg2, *args, *[, key=func]) -> value

    With a single iterable argument, return its biggest item. The
    default keyword-only argument specifies an object to return if
    the provided iterable is empty.
    With two or more positional arguments, return the largest argument.
    """
    ...
@overload
def max(iterable: Iterable[SupportsRichComparisonT], /, *, key: None = None) -> SupportsRichComparisonT:
    """
    max(iterable, *[, default=obj, key=func]) -> value
    max(arg1, arg2, *args, *[, key=func]) -> value

    With a single iterable argument, return its biggest item. The
    default keyword-only argument specifies an object to return if
    the provided iterable is empty.
    With two or more positional arguments, return the largest argument.
    """
    ...
@overload
def max(iterable: Iterable[_T], /, *, key: Callable[[_T], SupportsRichComparison]) -> _T:
    """
    max(iterable, *[, default=obj, key=func]) -> value
    max(arg1, arg2, *args, *[, key=func]) -> value

    With a single iterable argument, return its biggest item. The
    default keyword-only argument specifies an object to return if
    the provided iterable is empty.
    With two or more positional arguments, return the largest argument.
    """
    ...
@overload
def max(iterable: Iterable[SupportsRichComparisonT], /, *, key: None = None, default: _T) -> SupportsRichComparisonT | _T:
    """
    max(iterable, *[, default=obj, key=func]) -> value
    max(arg1, arg2, *args, *[, key=func]) -> value

    With a single iterable argument, return its biggest item. The
    default keyword-only argument specifies an object to return if
    the provided iterable is empty.
    With two or more positional arguments, return the largest argument.
    """
    ...
@overload
def max(iterable: Iterable[_T1], /, *, key: Callable[[_T1], SupportsRichComparison], default: _T2) -> _T1 | _T2:
    """
    max(iterable, *[, default=obj, key=func]) -> value
    max(arg1, arg2, *args, *[, key=func]) -> value

    With a single iterable argument, return its biggest item. The
    default keyword-only argument specifies an object to return if
    the provided iterable is empty.
    With two or more positional arguments, return the largest argument.
    """
    ...
@overload
def min(
    arg1: SupportsRichComparisonT, arg2: SupportsRichComparisonT, /, *_args: SupportsRichComparisonT, key: None = None
) -> SupportsRichComparisonT:
    """
    min(iterable, *[, default=obj, key=func]) -> value
    min(arg1, arg2, *args, *[, key=func]) -> value

    With a single iterable argument, return its smallest item. The
    default keyword-only argument specifies an object to return if
    the provided iterable is empty.
    With two or more positional arguments, return the smallest argument.
    """
    ...
@overload
def min(arg1: _T, arg2: _T, /, *_args: _T, key: Callable[[_T], SupportsRichComparison]) -> _T:
    """
    min(iterable, *[, default=obj, key=func]) -> value
    min(arg1, arg2, *args, *[, key=func]) -> value

    With a single iterable argument, return its smallest item. The
    default keyword-only argument specifies an object to return if
    the provided iterable is empty.
    With two or more positional arguments, return the smallest argument.
    """
    ...
@overload
def min(iterable: Iterable[SupportsRichComparisonT], /, *, key: None = None) -> SupportsRichComparisonT:
    """
    min(iterable, *[, default=obj, key=func]) -> value
    min(arg1, arg2, *args, *[, key=func]) -> value

    With a single iterable argument, return its smallest item. The
    default keyword-only argument specifies an object to return if
    the provided iterable is empty.
    With two or more positional arguments, return the smallest argument.
    """
    ...
@overload
def min(iterable: Iterable[_T], /, *, key: Callable[[_T], SupportsRichComparison]) -> _T:
    """
    min(iterable, *[, default=obj, key=func]) -> value
    min(arg1, arg2, *args, *[, key=func]) -> value

    With a single iterable argument, return its smallest item. The
    default keyword-only argument specifies an object to return if
    the provided iterable is empty.
    With two or more positional arguments, return the smallest argument.
    """
    ...
@overload
def min(iterable: Iterable[SupportsRichComparisonT], /, *, key: None = None, default: _T) -> SupportsRichComparisonT | _T:
    """
    min(iterable, *[, default=obj, key=func]) -> value
    min(arg1, arg2, *args, *[, key=func]) -> value

    With a single iterable argument, return its smallest item. The
    default keyword-only argument specifies an object to return if
    the provided iterable is empty.
    With two or more positional arguments, return the smallest argument.
    """
    ...
@overload
def min(iterable: Iterable[_T1], /, *, key: Callable[[_T1], SupportsRichComparison], default: _T2) -> _T1 | _T2:
    """
    min(iterable, *[, default=obj, key=func]) -> value
    min(arg1, arg2, *args, *[, key=func]) -> value

    With a single iterable argument, return its smallest item. The
    default keyword-only argument specifies an object to return if
    the provided iterable is empty.
    With two or more positional arguments, return the smallest argument.
    """
    ...
@overload
def next(i: SupportsNext[_T], /) -> _T:
    """
    next(iterator[, default])

    Return the next item from the iterator. If default is given and the iterator
    is exhausted, it is returned instead of raising StopIteration.
    """
    ...
@overload
def next(i: SupportsNext[_T], default: _VT, /) -> _T | _VT:
    """
    next(iterator[, default])

    Return the next item from the iterator. If default is given and the iterator
    is exhausted, it is returned instead of raising StopIteration.
    """
    ...
def oct(number: int | SupportsIndex, /) -> str:
    """
    Return the octal representation of an integer.

    >>> oct(342391)
    '0o1234567'
    """
    ...

_Opener: TypeAlias = Callable[[str, int], int]

# Text mode: always returns a TextIOWrapper
@overload
def open(
    file: FileDescriptorOrPath,
    mode: OpenTextMode = "r",
    buffering: int = -1,
    encoding: str | None = None,
    errors: str | None = None,
    newline: str | None = None,
    closefd: bool = True,
    opener: _Opener | None = None,
) -> TextIOWrapper:
    r"""
    Open file and return a stream.  Raise OSError upon failure.

    file is either a text or byte string giving the name (and the path
    if the file isn't in the current working directory) of the file to
    be opened or an integer file descriptor of the file to be
    wrapped. (If a file descriptor is given, it is closed when the
    returned I/O object is closed, unless closefd is set to False.)

    mode is an optional string that specifies the mode in which the file
    is opened. It defaults to 'r' which means open for reading in text
    mode.  Other common values are 'w' for writing (truncating the file if
    it already exists), 'x' for creating and writing to a new file, and
    'a' for appending (which on some Unix systems, means that all writes
    append to the end of the file regardless of the current seek position).
    In text mode, if encoding is not specified the encoding used is platform
    dependent: locale.getencoding() is called to get the current locale encoding.
    (For reading and writing raw bytes use binary mode and leave encoding
    unspecified.) The available modes are:

    ========= ===============================================================
    Character Meaning
    --------- ---------------------------------------------------------------
    'r'       open for reading (default)
    'w'       open for writing, truncating the file first
    'x'       create a new file and open it for writing
    'a'       open for writing, appending to the end of the file if it exists
    'b'       binary mode
    't'       text mode (default)
    '+'       open a disk file for updating (reading and writing)
    ========= ===============================================================

    The default mode is 'rt' (open for reading text). For binary random
    access, the mode 'w+b' opens and truncates the file to 0 bytes, while
    'r+b' opens the file without truncation. The 'x' mode implies 'w' and
    raises an `FileExistsError` if the file already exists.

    Python distinguishes between files opened in binary and text modes,
    even when the underlying operating system doesn't. Files opened in
    binary mode (appending 'b' to the mode argument) return contents as
    bytes objects without any decoding. In text mode (the default, or when
    't' is appended to the mode argument), the contents of the file are
    returned as strings, the bytes having been first decoded using a
    platform-dependent encoding or using the specified encoding if given.

    buffering is an optional integer used to set the buffering policy.
    Pass 0 to switch buffering off (only allowed in binary mode), 1 to select
    line buffering (only usable in text mode), and an integer > 1 to indicate
    the size of a fixed-size chunk buffer.  When no buffering argument is
    given, the default buffering policy works as follows:

    * Binary files are buffered in fixed-size chunks; the size of the buffer
      is chosen using a heuristic trying to determine the underlying device's
      "block size" and falling back on `io.DEFAULT_BUFFER_SIZE`.
      On many systems, the buffer will typically be 4096 or 8192 bytes long.

    * "Interactive" text files (files for which isatty() returns True)
      use line buffering.  Other text files use the policy described above
      for binary files.

    encoding is the name of the encoding used to decode or encode the
    file. This should only be used in text mode. The default encoding is
    platform dependent, but any encoding supported by Python can be
    passed.  See the codecs module for the list of supported encodings.

    errors is an optional string that specifies how encoding errors are to
    be handled---this argument should not be used in binary mode. Pass
    'strict' to raise a ValueError exception if there is an encoding error
    (the default of None has the same effect), or pass 'ignore' to ignore
    errors. (Note that ignoring encoding errors can lead to data loss.)
    See the documentation for codecs.register or run 'help(codecs.Codec)'
    for a list of the permitted encoding error strings.

    newline controls how universal newlines works (it only applies to text
    mode). It can be None, '', '\n', '\r', and '\r\n'.  It works as
    follows:

    * On input, if newline is None, universal newlines mode is
      enabled. Lines in the input can end in '\n', '\r', or '\r\n', and
      these are translated into '\n' before being returned to the
      caller. If it is '', universal newline mode is enabled, but line
      endings are returned to the caller untranslated. If it has any of
      the other legal values, input lines are only terminated by the given
      string, and the line ending is returned to the caller untranslated.

    * On output, if newline is None, any '\n' characters written are
      translated to the system default line separator, os.linesep. If
      newline is '' or '\n', no translation takes place. If newline is any
      of the other legal values, any '\n' characters written are translated
      to the given string.

    If closefd is False, the underlying file descriptor will be kept open
    when the file is closed. This does not work when a file name is given
    and must be True in that case.

    A custom opener can be used by passing a callable as *opener*. The
    underlying file descriptor for the file object is then obtained by
    calling *opener* with (*file*, *flags*). *opener* must return an open
    file descriptor (passing os.open as *opener* results in functionality
    similar to passing None).

    open() returns a file object whose type depends on the mode, and
    through which the standard file operations such as reading and writing
    are performed. When open() is used to open a file in a text mode ('w',
    'r', 'wt', 'rt', etc.), it returns a TextIOWrapper. When used to open
    a file in a binary mode, the returned class varies: in read binary
    mode, it returns a BufferedReader; in write binary and append binary
    modes, it returns a BufferedWriter, and in read/write mode, it returns
    a BufferedRandom.

    It is also possible to use a string or bytearray as a file for both
    reading and writing. For strings StringIO can be used like a file
    opened in a text mode, and for bytes a BytesIO can be used like a file
    opened in a binary mode.
    """
    ...

# Unbuffered binary mode: returns a FileIO
@overload
def open(
    file: FileDescriptorOrPath,
    mode: OpenBinaryMode,
    buffering: Literal[0],
    encoding: None = None,
    errors: None = None,
    newline: None = None,
    closefd: bool = True,
    opener: _Opener | None = None,
) -> FileIO:
    r"""
    Open file and return a stream.  Raise OSError upon failure.

    file is either a text or byte string giving the name (and the path
    if the file isn't in the current working directory) of the file to
    be opened or an integer file descriptor of the file to be
    wrapped. (If a file descriptor is given, it is closed when the
    returned I/O object is closed, unless closefd is set to False.)

    mode is an optional string that specifies the mode in which the file
    is opened. It defaults to 'r' which means open for reading in text
    mode.  Other common values are 'w' for writing (truncating the file if
    it already exists), 'x' for creating and writing to a new file, and
    'a' for appending (which on some Unix systems, means that all writes
    append to the end of the file regardless of the current seek position).
    In text mode, if encoding is not specified the encoding used is platform
    dependent: locale.getencoding() is called to get the current locale encoding.
    (For reading and writing raw bytes use binary mode and leave encoding
    unspecified.) The available modes are:

    ========= ===============================================================
    Character Meaning
    --------- ---------------------------------------------------------------
    'r'       open for reading (default)
    'w'       open for writing, truncating the file first
    'x'       create a new file and open it for writing
    'a'       open for writing, appending to the end of the file if it exists
    'b'       binary mode
    't'       text mode (default)
    '+'       open a disk file for updating (reading and writing)
    ========= ===============================================================

    The default mode is 'rt' (open for reading text). For binary random
    access, the mode 'w+b' opens and truncates the file to 0 bytes, while
    'r+b' opens the file without truncation. The 'x' mode implies 'w' and
    raises an `FileExistsError` if the file already exists.

    Python distinguishes between files opened in binary and text modes,
    even when the underlying operating system doesn't. Files opened in
    binary mode (appending 'b' to the mode argument) return contents as
    bytes objects without any decoding. In text mode (the default, or when
    't' is appended to the mode argument), the contents of the file are
    returned as strings, the bytes having been first decoded using a
    platform-dependent encoding or using the specified encoding if given.

    buffering is an optional integer used to set the buffering policy.
    Pass 0 to switch buffering off (only allowed in binary mode), 1 to select
    line buffering (only usable in text mode), and an integer > 1 to indicate
    the size of a fixed-size chunk buffer.  When no buffering argument is
    given, the default buffering policy works as follows:

    * Binary files are buffered in fixed-size chunks; the size of the buffer
      is chosen using a heuristic trying to determine the underlying device's
      "block size" and falling back on `io.DEFAULT_BUFFER_SIZE`.
      On many systems, the buffer will typically be 4096 or 8192 bytes long.

    * "Interactive" text files (files for which isatty() returns True)
      use line buffering.  Other text files use the policy described above
      for binary files.

    encoding is the name of the encoding used to decode or encode the
    file. This should only be used in text mode. The default encoding is
    platform dependent, but any encoding supported by Python can be
    passed.  See the codecs module for the list of supported encodings.

    errors is an optional string that specifies how encoding errors are to
    be handled---this argument should not be used in binary mode. Pass
    'strict' to raise a ValueError exception if there is an encoding error
    (the default of None has the same effect), or pass 'ignore' to ignore
    errors. (Note that ignoring encoding errors can lead to data loss.)
    See the documentation for codecs.register or run 'help(codecs.Codec)'
    for a list of the permitted encoding error strings.

    newline controls how universal newlines works (it only applies to text
    mode). It can be None, '', '\n', '\r', and '\r\n'.  It works as
    follows:

    * On input, if newline is None, universal newlines mode is
      enabled. Lines in the input can end in '\n', '\r', or '\r\n', and
      these are translated into '\n' before being returned to the
      caller. If it is '', universal newline mode is enabled, but line
      endings are returned to the caller untranslated. If it has any of
      the other legal values, input lines are only terminated by the given
      string, and the line ending is returned to the caller untranslated.

    * On output, if newline is None, any '\n' characters written are
      translated to the system default line separator, os.linesep. If
      newline is '' or '\n', no translation takes place. If newline is any
      of the other legal values, any '\n' characters written are translated
      to the given string.

    If closefd is False, the underlying file descriptor will be kept open
    when the file is closed. This does not work when a file name is given
    and must be True in that case.

    A custom opener can be used by passing a callable as *opener*. The
    underlying file descriptor for the file object is then obtained by
    calling *opener* with (*file*, *flags*). *opener* must return an open
    file descriptor (passing os.open as *opener* results in functionality
    similar to passing None).

    open() returns a file object whose type depends on the mode, and
    through which the standard file operations such as reading and writing
    are performed. When open() is used to open a file in a text mode ('w',
    'r', 'wt', 'rt', etc.), it returns a TextIOWrapper. When used to open
    a file in a binary mode, the returned class varies: in read binary
    mode, it returns a BufferedReader; in write binary and append binary
    modes, it returns a BufferedWriter, and in read/write mode, it returns
    a BufferedRandom.

    It is also possible to use a string or bytearray as a file for both
    reading and writing. For strings StringIO can be used like a file
    opened in a text mode, and for bytes a BytesIO can be used like a file
    opened in a binary mode.
    """
    ...

# Buffering is on: return BufferedRandom, BufferedReader, or BufferedWriter
@overload
def open(
    file: FileDescriptorOrPath,
    mode: OpenBinaryModeUpdating,
    buffering: Literal[-1, 1] = -1,
    encoding: None = None,
    errors: None = None,
    newline: None = None,
    closefd: bool = True,
    opener: _Opener | None = None,
) -> BufferedRandom:
    r"""
    Open file and return a stream.  Raise OSError upon failure.

    file is either a text or byte string giving the name (and the path
    if the file isn't in the current working directory) of the file to
    be opened or an integer file descriptor of the file to be
    wrapped. (If a file descriptor is given, it is closed when the
    returned I/O object is closed, unless closefd is set to False.)

    mode is an optional string that specifies the mode in which the file
    is opened. It defaults to 'r' which means open for reading in text
    mode.  Other common values are 'w' for writing (truncating the file if
    it already exists), 'x' for creating and writing to a new file, and
    'a' for appending (which on some Unix systems, means that all writes
    append to the end of the file regardless of the current seek position).
    In text mode, if encoding is not specified the encoding used is platform
    dependent: locale.getencoding() is called to get the current locale encoding.
    (For reading and writing raw bytes use binary mode and leave encoding
    unspecified.) The available modes are:

    ========= ===============================================================
    Character Meaning
    --------- ---------------------------------------------------------------
    'r'       open for reading (default)
    'w'       open for writing, truncating the file first
    'x'       create a new file and open it for writing
    'a'       open for writing, appending to the end of the file if it exists
    'b'       binary mode
    't'       text mode (default)
    '+'       open a disk file for updating (reading and writing)
    ========= ===============================================================

    The default mode is 'rt' (open for reading text). For binary random
    access, the mode 'w+b' opens and truncates the file to 0 bytes, while
    'r+b' opens the file without truncation. The 'x' mode implies 'w' and
    raises an `FileExistsError` if the file already exists.

    Python distinguishes between files opened in binary and text modes,
    even when the underlying operating system doesn't. Files opened in
    binary mode (appending 'b' to the mode argument) return contents as
    bytes objects without any decoding. In text mode (the default, or when
    't' is appended to the mode argument), the contents of the file are
    returned as strings, the bytes having been first decoded using a
    platform-dependent encoding or using the specified encoding if given.

    buffering is an optional integer used to set the buffering policy.
    Pass 0 to switch buffering off (only allowed in binary mode), 1 to select
    line buffering (only usable in text mode), and an integer > 1 to indicate
    the size of a fixed-size chunk buffer.  When no buffering argument is
    given, the default buffering policy works as follows:

    * Binary files are buffered in fixed-size chunks; the size of the buffer
      is chosen using a heuristic trying to determine the underlying device's
      "block size" and falling back on `io.DEFAULT_BUFFER_SIZE`.
      On many systems, the buffer will typically be 4096 or 8192 bytes long.

    * "Interactive" text files (files for which isatty() returns True)
      use line buffering.  Other text files use the policy described above
      for binary files.

    encoding is the name of the encoding used to decode or encode the
    file. This should only be used in text mode. The default encoding is
    platform dependent, but any encoding supported by Python can be
    passed.  See the codecs module for the list of supported encodings.

    errors is an optional string that specifies how encoding errors are to
    be handled---this argument should not be used in binary mode. Pass
    'strict' to raise a ValueError exception if there is an encoding error
    (the default of None has the same effect), or pass 'ignore' to ignore
    errors. (Note that ignoring encoding errors can lead to data loss.)
    See the documentation for codecs.register or run 'help(codecs.Codec)'
    for a list of the permitted encoding error strings.

    newline controls how universal newlines works (it only applies to text
    mode). It can be None, '', '\n', '\r', and '\r\n'.  It works as
    follows:

    * On input, if newline is None, universal newlines mode is
      enabled. Lines in the input can end in '\n', '\r', or '\r\n', and
      these are translated into '\n' before being returned to the
      caller. If it is '', universal newline mode is enabled, but line
      endings are returned to the caller untranslated. If it has any of
      the other legal values, input lines are only terminated by the given
      string, and the line ending is returned to the caller untranslated.

    * On output, if newline is None, any '\n' characters written are
      translated to the system default line separator, os.linesep. If
      newline is '' or '\n', no translation takes place. If newline is any
      of the other legal values, any '\n' characters written are translated
      to the given string.

    If closefd is False, the underlying file descriptor will be kept open
    when the file is closed. This does not work when a file name is given
    and must be True in that case.

    A custom opener can be used by passing a callable as *opener*. The
    underlying file descriptor for the file object is then obtained by
    calling *opener* with (*file*, *flags*). *opener* must return an open
    file descriptor (passing os.open as *opener* results in functionality
    similar to passing None).

    open() returns a file object whose type depends on the mode, and
    through which the standard file operations such as reading and writing
    are performed. When open() is used to open a file in a text mode ('w',
    'r', 'wt', 'rt', etc.), it returns a TextIOWrapper. When used to open
    a file in a binary mode, the returned class varies: in read binary
    mode, it returns a BufferedReader; in write binary and append binary
    modes, it returns a BufferedWriter, and in read/write mode, it returns
    a BufferedRandom.

    It is also possible to use a string or bytearray as a file for both
    reading and writing. For strings StringIO can be used like a file
    opened in a text mode, and for bytes a BytesIO can be used like a file
    opened in a binary mode.
    """
    ...
@overload
def open(
    file: FileDescriptorOrPath,
    mode: OpenBinaryModeWriting,
    buffering: Literal[-1, 1] = -1,
    encoding: None = None,
    errors: None = None,
    newline: None = None,
    closefd: bool = True,
    opener: _Opener | None = None,
) -> BufferedWriter:
    r"""
    Open file and return a stream.  Raise OSError upon failure.

    file is either a text or byte string giving the name (and the path
    if the file isn't in the current working directory) of the file to
    be opened or an integer file descriptor of the file to be
    wrapped. (If a file descriptor is given, it is closed when the
    returned I/O object is closed, unless closefd is set to False.)

    mode is an optional string that specifies the mode in which the file
    is opened. It defaults to 'r' which means open for reading in text
    mode.  Other common values are 'w' for writing (truncating the file if
    it already exists), 'x' for creating and writing to a new file, and
    'a' for appending (which on some Unix systems, means that all writes
    append to the end of the file regardless of the current seek position).
    In text mode, if encoding is not specified the encoding used is platform
    dependent: locale.getencoding() is called to get the current locale encoding.
    (For reading and writing raw bytes use binary mode and leave encoding
    unspecified.) The available modes are:

    ========= ===============================================================
    Character Meaning
    --------- ---------------------------------------------------------------
    'r'       open for reading (default)
    'w'       open for writing, truncating the file first
    'x'       create a new file and open it for writing
    'a'       open for writing, appending to the end of the file if it exists
    'b'       binary mode
    't'       text mode (default)
    '+'       open a disk file for updating (reading and writing)
    ========= ===============================================================

    The default mode is 'rt' (open for reading text). For binary random
    access, the mode 'w+b' opens and truncates the file to 0 bytes, while
    'r+b' opens the file without truncation. The 'x' mode implies 'w' and
    raises an `FileExistsError` if the file already exists.

    Python distinguishes between files opened in binary and text modes,
    even when the underlying operating system doesn't. Files opened in
    binary mode (appending 'b' to the mode argument) return contents as
    bytes objects without any decoding. In text mode (the default, or when
    't' is appended to the mode argument), the contents of the file are
    returned as strings, the bytes having been first decoded using a
    platform-dependent encoding or using the specified encoding if given.

    buffering is an optional integer used to set the buffering policy.
    Pass 0 to switch buffering off (only allowed in binary mode), 1 to select
    line buffering (only usable in text mode), and an integer > 1 to indicate
    the size of a fixed-size chunk buffer.  When no buffering argument is
    given, the default buffering policy works as follows:

    * Binary files are buffered in fixed-size chunks; the size of the buffer
      is chosen using a heuristic trying to determine the underlying device's
      "block size" and falling back on `io.DEFAULT_BUFFER_SIZE`.
      On many systems, the buffer will typically be 4096 or 8192 bytes long.

    * "Interactive" text files (files for which isatty() returns True)
      use line buffering.  Other text files use the policy described above
      for binary files.

    encoding is the name of the encoding used to decode or encode the
    file. This should only be used in text mode. The default encoding is
    platform dependent, but any encoding supported by Python can be
    passed.  See the codecs module for the list of supported encodings.

    errors is an optional string that specifies how encoding errors are to
    be handled---this argument should not be used in binary mode. Pass
    'strict' to raise a ValueError exception if there is an encoding error
    (the default of None has the same effect), or pass 'ignore' to ignore
    errors. (Note that ignoring encoding errors can lead to data loss.)
    See the documentation for codecs.register or run 'help(codecs.Codec)'
    for a list of the permitted encoding error strings.

    newline controls how universal newlines works (it only applies to text
    mode). It can be None, '', '\n', '\r', and '\r\n'.  It works as
    follows:

    * On input, if newline is None, universal newlines mode is
      enabled. Lines in the input can end in '\n', '\r', or '\r\n', and
      these are translated into '\n' before being returned to the
      caller. If it is '', universal newline mode is enabled, but line
      endings are returned to the caller untranslated. If it has any of
      the other legal values, input lines are only terminated by the given
      string, and the line ending is returned to the caller untranslated.

    * On output, if newline is None, any '\n' characters written are
      translated to the system default line separator, os.linesep. If
      newline is '' or '\n', no translation takes place. If newline is any
      of the other legal values, any '\n' characters written are translated
      to the given string.

    If closefd is False, the underlying file descriptor will be kept open
    when the file is closed. This does not work when a file name is given
    and must be True in that case.

    A custom opener can be used by passing a callable as *opener*. The
    underlying file descriptor for the file object is then obtained by
    calling *opener* with (*file*, *flags*). *opener* must return an open
    file descriptor (passing os.open as *opener* results in functionality
    similar to passing None).

    open() returns a file object whose type depends on the mode, and
    through which the standard file operations such as reading and writing
    are performed. When open() is used to open a file in a text mode ('w',
    'r', 'wt', 'rt', etc.), it returns a TextIOWrapper. When used to open
    a file in a binary mode, the returned class varies: in read binary
    mode, it returns a BufferedReader; in write binary and append binary
    modes, it returns a BufferedWriter, and in read/write mode, it returns
    a BufferedRandom.

    It is also possible to use a string or bytearray as a file for both
    reading and writing. For strings StringIO can be used like a file
    opened in a text mode, and for bytes a BytesIO can be used like a file
    opened in a binary mode.
    """
    ...
@overload
def open(
    file: FileDescriptorOrPath,
    mode: OpenBinaryModeReading,
    buffering: Literal[-1, 1] = -1,
    encoding: None = None,
    errors: None = None,
    newline: None = None,
    closefd: bool = True,
    opener: _Opener | None = None,
) -> BufferedReader:
    r"""
    Open file and return a stream.  Raise OSError upon failure.

    file is either a text or byte string giving the name (and the path
    if the file isn't in the current working directory) of the file to
    be opened or an integer file descriptor of the file to be
    wrapped. (If a file descriptor is given, it is closed when the
    returned I/O object is closed, unless closefd is set to False.)

    mode is an optional string that specifies the mode in which the file
    is opened. It defaults to 'r' which means open for reading in text
    mode.  Other common values are 'w' for writing (truncating the file if
    it already exists), 'x' for creating and writing to a new file, and
    'a' for appending (which on some Unix systems, means that all writes
    append to the end of the file regardless of the current seek position).
    In text mode, if encoding is not specified the encoding used is platform
    dependent: locale.getencoding() is called to get the current locale encoding.
    (For reading and writing raw bytes use binary mode and leave encoding
    unspecified.) The available modes are:

    ========= ===============================================================
    Character Meaning
    --------- ---------------------------------------------------------------
    'r'       open for reading (default)
    'w'       open for writing, truncating the file first
    'x'       create a new file and open it for writing
    'a'       open for writing, appending to the end of the file if it exists
    'b'       binary mode
    't'       text mode (default)
    '+'       open a disk file for updating (reading and writing)
    ========= ===============================================================

    The default mode is 'rt' (open for reading text). For binary random
    access, the mode 'w+b' opens and truncates the file to 0 bytes, while
    'r+b' opens the file without truncation. The 'x' mode implies 'w' and
    raises an `FileExistsError` if the file already exists.

    Python distinguishes between files opened in binary and text modes,
    even when the underlying operating system doesn't. Files opened in
    binary mode (appending 'b' to the mode argument) return contents as
    bytes objects without any decoding. In text mode (the default, or when
    't' is appended to the mode argument), the contents of the file are
    returned as strings, the bytes having been first decoded using a
    platform-dependent encoding or using the specified encoding if given.

    buffering is an optional integer used to set the buffering policy.
    Pass 0 to switch buffering off (only allowed in binary mode), 1 to select
    line buffering (only usable in text mode), and an integer > 1 to indicate
    the size of a fixed-size chunk buffer.  When no buffering argument is
    given, the default buffering policy works as follows:

    * Binary files are buffered in fixed-size chunks; the size of the buffer
      is chosen using a heuristic trying to determine the underlying device's
      "block size" and falling back on `io.DEFAULT_BUFFER_SIZE`.
      On many systems, the buffer will typically be 4096 or 8192 bytes long.

    * "Interactive" text files (files for which isatty() returns True)
      use line buffering.  Other text files use the policy described above
      for binary files.

    encoding is the name of the encoding used to decode or encode the
    file. This should only be used in text mode. The default encoding is
    platform dependent, but any encoding supported by Python can be
    passed.  See the codecs module for the list of supported encodings.

    errors is an optional string that specifies how encoding errors are to
    be handled---this argument should not be used in binary mode. Pass
    'strict' to raise a ValueError exception if there is an encoding error
    (the default of None has the same effect), or pass 'ignore' to ignore
    errors. (Note that ignoring encoding errors can lead to data loss.)
    See the documentation for codecs.register or run 'help(codecs.Codec)'
    for a list of the permitted encoding error strings.

    newline controls how universal newlines works (it only applies to text
    mode). It can be None, '', '\n', '\r', and '\r\n'.  It works as
    follows:

    * On input, if newline is None, universal newlines mode is
      enabled. Lines in the input can end in '\n', '\r', or '\r\n', and
      these are translated into '\n' before being returned to the
      caller. If it is '', universal newline mode is enabled, but line
      endings are returned to the caller untranslated. If it has any of
      the other legal values, input lines are only terminated by the given
      string, and the line ending is returned to the caller untranslated.

    * On output, if newline is None, any '\n' characters written are
      translated to the system default line separator, os.linesep. If
      newline is '' or '\n', no translation takes place. If newline is any
      of the other legal values, any '\n' characters written are translated
      to the given string.

    If closefd is False, the underlying file descriptor will be kept open
    when the file is closed. This does not work when a file name is given
    and must be True in that case.

    A custom opener can be used by passing a callable as *opener*. The
    underlying file descriptor for the file object is then obtained by
    calling *opener* with (*file*, *flags*). *opener* must return an open
    file descriptor (passing os.open as *opener* results in functionality
    similar to passing None).

    open() returns a file object whose type depends on the mode, and
    through which the standard file operations such as reading and writing
    are performed. When open() is used to open a file in a text mode ('w',
    'r', 'wt', 'rt', etc.), it returns a TextIOWrapper. When used to open
    a file in a binary mode, the returned class varies: in read binary
    mode, it returns a BufferedReader; in write binary and append binary
    modes, it returns a BufferedWriter, and in read/write mode, it returns
    a BufferedRandom.

    It is also possible to use a string or bytearray as a file for both
    reading and writing. For strings StringIO can be used like a file
    opened in a text mode, and for bytes a BytesIO can be used like a file
    opened in a binary mode.
    """
    ...

# Buffering cannot be determined: fall back to BinaryIO
@overload
def open(
    file: FileDescriptorOrPath,
    mode: OpenBinaryMode,
    buffering: int = -1,
    encoding: None = None,
    errors: None = None,
    newline: None = None,
    closefd: bool = True,
    opener: _Opener | None = None,
) -> BinaryIO:
    r"""
    Open file and return a stream.  Raise OSError upon failure.

    file is either a text or byte string giving the name (and the path
    if the file isn't in the current working directory) of the file to
    be opened or an integer file descriptor of the file to be
    wrapped. (If a file descriptor is given, it is closed when the
    returned I/O object is closed, unless closefd is set to False.)

    mode is an optional string that specifies the mode in which the file
    is opened. It defaults to 'r' which means open for reading in text
    mode.  Other common values are 'w' for writing (truncating the file if
    it already exists), 'x' for creating and writing to a new file, and
    'a' for appending (which on some Unix systems, means that all writes
    append to the end of the file regardless of the current seek position).
    In text mode, if encoding is not specified the encoding used is platform
    dependent: locale.getencoding() is called to get the current locale encoding.
    (For reading and writing raw bytes use binary mode and leave encoding
    unspecified.) The available modes are:

    ========= ===============================================================
    Character Meaning
    --------- ---------------------------------------------------------------
    'r'       open for reading (default)
    'w'       open for writing, truncating the file first
    'x'       create a new file and open it for writing
    'a'       open for writing, appending to the end of the file if it exists
    'b'       binary mode
    't'       text mode (default)
    '+'       open a disk file for updating (reading and writing)
    ========= ===============================================================

    The default mode is 'rt' (open for reading text). For binary random
    access, the mode 'w+b' opens and truncates the file to 0 bytes, while
    'r+b' opens the file without truncation. The 'x' mode implies 'w' and
    raises an `FileExistsError` if the file already exists.

    Python distinguishes between files opened in binary and text modes,
    even when the underlying operating system doesn't. Files opened in
    binary mode (appending 'b' to the mode argument) return contents as
    bytes objects without any decoding. In text mode (the default, or when
    't' is appended to the mode argument), the contents of the file are
    returned as strings, the bytes having been first decoded using a
    platform-dependent encoding or using the specified encoding if given.

    buffering is an optional integer used to set the buffering policy.
    Pass 0 to switch buffering off (only allowed in binary mode), 1 to select
    line buffering (only usable in text mode), and an integer > 1 to indicate
    the size of a fixed-size chunk buffer.  When no buffering argument is
    given, the default buffering policy works as follows:

    * Binary files are buffered in fixed-size chunks; the size of the buffer
      is chosen using a heuristic trying to determine the underlying device's
      "block size" and falling back on `io.DEFAULT_BUFFER_SIZE`.
      On many systems, the buffer will typically be 4096 or 8192 bytes long.

    * "Interactive" text files (files for which isatty() returns True)
      use line buffering.  Other text files use the policy described above
      for binary files.

    encoding is the name of the encoding used to decode or encode the
    file. This should only be used in text mode. The default encoding is
    platform dependent, but any encoding supported by Python can be
    passed.  See the codecs module for the list of supported encodings.

    errors is an optional string that specifies how encoding errors are to
    be handled---this argument should not be used in binary mode. Pass
    'strict' to raise a ValueError exception if there is an encoding error
    (the default of None has the same effect), or pass 'ignore' to ignore
    errors. (Note that ignoring encoding errors can lead to data loss.)
    See the documentation for codecs.register or run 'help(codecs.Codec)'
    for a list of the permitted encoding error strings.

    newline controls how universal newlines works (it only applies to text
    mode). It can be None, '', '\n', '\r', and '\r\n'.  It works as
    follows:

    * On input, if newline is None, universal newlines mode is
      enabled. Lines in the input can end in '\n', '\r', or '\r\n', and
      these are translated into '\n' before being returned to the
      caller. If it is '', universal newline mode is enabled, but line
      endings are returned to the caller untranslated. If it has any of
      the other legal values, input lines are only terminated by the given
      string, and the line ending is returned to the caller untranslated.

    * On output, if newline is None, any '\n' characters written are
      translated to the system default line separator, os.linesep. If
      newline is '' or '\n', no translation takes place. If newline is any
      of the other legal values, any '\n' characters written are translated
      to the given string.

    If closefd is False, the underlying file descriptor will be kept open
    when the file is closed. This does not work when a file name is given
    and must be True in that case.

    A custom opener can be used by passing a callable as *opener*. The
    underlying file descriptor for the file object is then obtained by
    calling *opener* with (*file*, *flags*). *opener* must return an open
    file descriptor (passing os.open as *opener* results in functionality
    similar to passing None).

    open() returns a file object whose type depends on the mode, and
    through which the standard file operations such as reading and writing
    are performed. When open() is used to open a file in a text mode ('w',
    'r', 'wt', 'rt', etc.), it returns a TextIOWrapper. When used to open
    a file in a binary mode, the returned class varies: in read binary
    mode, it returns a BufferedReader; in write binary and append binary
    modes, it returns a BufferedWriter, and in read/write mode, it returns
    a BufferedRandom.

    It is also possible to use a string or bytearray as a file for both
    reading and writing. For strings StringIO can be used like a file
    opened in a text mode, and for bytes a BytesIO can be used like a file
    opened in a binary mode.
    """
    ...

# Fallback if mode is not specified
@overload
def open(
    file: FileDescriptorOrPath,
    mode: str,
    buffering: int = -1,
    encoding: str | None = None,
    errors: str | None = None,
    newline: str | None = None,
    closefd: bool = True,
    opener: _Opener | None = None,
) -> IO[Any]:
    r"""
    Open file and return a stream.  Raise OSError upon failure.

    file is either a text or byte string giving the name (and the path
    if the file isn't in the current working directory) of the file to
    be opened or an integer file descriptor of the file to be
    wrapped. (If a file descriptor is given, it is closed when the
    returned I/O object is closed, unless closefd is set to False.)

    mode is an optional string that specifies the mode in which the file
    is opened. It defaults to 'r' which means open for reading in text
    mode.  Other common values are 'w' for writing (truncating the file if
    it already exists), 'x' for creating and writing to a new file, and
    'a' for appending (which on some Unix systems, means that all writes
    append to the end of the file regardless of the current seek position).
    In text mode, if encoding is not specified the encoding used is platform
    dependent: locale.getencoding() is called to get the current locale encoding.
    (For reading and writing raw bytes use binary mode and leave encoding
    unspecified.) The available modes are:

    ========= ===============================================================
    Character Meaning
    --------- ---------------------------------------------------------------
    'r'       open for reading (default)
    'w'       open for writing, truncating the file first
    'x'       create a new file and open it for writing
    'a'       open for writing, appending to the end of the file if it exists
    'b'       binary mode
    't'       text mode (default)
    '+'       open a disk file for updating (reading and writing)
    ========= ===============================================================

    The default mode is 'rt' (open for reading text). For binary random
    access, the mode 'w+b' opens and truncates the file to 0 bytes, while
    'r+b' opens the file without truncation. The 'x' mode implies 'w' and
    raises an `FileExistsError` if the file already exists.

    Python distinguishes between files opened in binary and text modes,
    even when the underlying operating system doesn't. Files opened in
    binary mode (appending 'b' to the mode argument) return contents as
    bytes objects without any decoding. In text mode (the default, or when
    't' is appended to the mode argument), the contents of the file are
    returned as strings, the bytes having been first decoded using a
    platform-dependent encoding or using the specified encoding if given.

    buffering is an optional integer used to set the buffering policy.
    Pass 0 to switch buffering off (only allowed in binary mode), 1 to select
    line buffering (only usable in text mode), and an integer > 1 to indicate
    the size of a fixed-size chunk buffer.  When no buffering argument is
    given, the default buffering policy works as follows:

    * Binary files are buffered in fixed-size chunks; the size of the buffer
      is chosen using a heuristic trying to determine the underlying device's
      "block size" and falling back on `io.DEFAULT_BUFFER_SIZE`.
      On many systems, the buffer will typically be 4096 or 8192 bytes long.

    * "Interactive" text files (files for which isatty() returns True)
      use line buffering.  Other text files use the policy described above
      for binary files.

    encoding is the name of the encoding used to decode or encode the
    file. This should only be used in text mode. The default encoding is
    platform dependent, but any encoding supported by Python can be
    passed.  See the codecs module for the list of supported encodings.

    errors is an optional string that specifies how encoding errors are to
    be handled---this argument should not be used in binary mode. Pass
    'strict' to raise a ValueError exception if there is an encoding error
    (the default of None has the same effect), or pass 'ignore' to ignore
    errors. (Note that ignoring encoding errors can lead to data loss.)
    See the documentation for codecs.register or run 'help(codecs.Codec)'
    for a list of the permitted encoding error strings.

    newline controls how universal newlines works (it only applies to text
    mode). It can be None, '', '\n', '\r', and '\r\n'.  It works as
    follows:

    * On input, if newline is None, universal newlines mode is
      enabled. Lines in the input can end in '\n', '\r', or '\r\n', and
      these are translated into '\n' before being returned to the
      caller. If it is '', universal newline mode is enabled, but line
      endings are returned to the caller untranslated. If it has any of
      the other legal values, input lines are only terminated by the given
      string, and the line ending is returned to the caller untranslated.

    * On output, if newline is None, any '\n' characters written are
      translated to the system default line separator, os.linesep. If
      newline is '' or '\n', no translation takes place. If newline is any
      of the other legal values, any '\n' characters written are translated
      to the given string.

    If closefd is False, the underlying file descriptor will be kept open
    when the file is closed. This does not work when a file name is given
    and must be True in that case.

    A custom opener can be used by passing a callable as *opener*. The
    underlying file descriptor for the file object is then obtained by
    calling *opener* with (*file*, *flags*). *opener* must return an open
    file descriptor (passing os.open as *opener* results in functionality
    similar to passing None).

    open() returns a file object whose type depends on the mode, and
    through which the standard file operations such as reading and writing
    are performed. When open() is used to open a file in a text mode ('w',
    'r', 'wt', 'rt', etc.), it returns a TextIOWrapper. When used to open
    a file in a binary mode, the returned class varies: in read binary
    mode, it returns a BufferedReader; in write binary and append binary
    modes, it returns a BufferedWriter, and in read/write mode, it returns
    a BufferedRandom.

    It is also possible to use a string or bytearray as a file for both
    reading and writing. For strings StringIO can be used like a file
    opened in a text mode, and for bytes a BytesIO can be used like a file
    opened in a binary mode.
    """
    ...
def ord(c: str | bytes | bytearray, /) -> int:
    """Return the Unicode code point for a one-character string."""
    ...
@type_check_only
class _SupportsWriteAndFlush(SupportsWrite[_T_contra], SupportsFlush, Protocol[_T_contra]): ...

@overload
def print(
    *values: object,
    sep: str | None = " ",
    end: str | None = "\n",
    file: SupportsWrite[str] | None = None,
    flush: Literal[False] = False,
) -> None:
    """
    Prints the values to a stream, or to sys.stdout by default.

    sep
      string inserted between values, default a space.
    end
      string appended after the last value, default a newline.
    file
      a file-like object (stream); defaults to the current sys.stdout.
    flush
      whether to forcibly flush the stream.
    """
    ...
@overload
def print(
    *values: object, sep: str | None = " ", end: str | None = "\n", file: _SupportsWriteAndFlush[str] | None = None, flush: bool
) -> None:
    """
    Prints the values to a stream, or to sys.stdout by default.

    sep
      string inserted between values, default a space.
    end
      string appended after the last value, default a newline.
    file
      a file-like object (stream); defaults to the current sys.stdout.
    flush
      whether to forcibly flush the stream.
    """
    ...

_E_contra = TypeVar("_E_contra", contravariant=True)
_M_contra = TypeVar("_M_contra", contravariant=True)

@type_check_only
class _SupportsPow2(Protocol[_E_contra, _T_co]):
    def __pow__(self, other: _E_contra, /) -> _T_co: ...

@type_check_only
class _SupportsPow3NoneOnly(Protocol[_E_contra, _T_co]):
    def __pow__(self, other: _E_contra, modulo: None = None, /) -> _T_co: ...

@type_check_only
class _SupportsPow3(Protocol[_E_contra, _M_contra, _T_co]):
    def __pow__(self, other: _E_contra, modulo: _M_contra, /) -> _T_co: ...

_SupportsSomeKindOfPow = (  # noqa: Y026  # TODO: Use TypeAlias once mypy bugs are fixed
    _SupportsPow2[Any, Any] | _SupportsPow3NoneOnly[Any, Any] | _SupportsPow3[Any, Any, Any]
)

# TODO: `pow(int, int, Literal[0])` fails at runtime,
# but adding a `NoReturn` overload isn't a good solution for expressing that (see #8566).
@overload
def pow(base: int, exp: int, mod: int) -> int:
    """
    Equivalent to base**exp with 2 arguments or base**exp % mod with 3 arguments

    Some types, such as ints, are able to use a more efficient algorithm when
    invoked using the three argument form.
    """
    ...
@overload
def pow(base: int, exp: Literal[0], mod: None = None) -> Literal[1]:
    """
    Equivalent to base**exp with 2 arguments or base**exp % mod with 3 arguments

    Some types, such as ints, are able to use a more efficient algorithm when
    invoked using the three argument form.
    """
    ...
@overload
def pow(base: int, exp: _PositiveInteger, mod: None = None) -> int:
    """
    Equivalent to base**exp with 2 arguments or base**exp % mod with 3 arguments

    Some types, such as ints, are able to use a more efficient algorithm when
    invoked using the three argument form.
    """
    ...
@overload
def pow(base: int, exp: _NegativeInteger, mod: None = None) -> float:
    """
    Equivalent to base**exp with 2 arguments or base**exp % mod with 3 arguments

    Some types, such as ints, are able to use a more efficient algorithm when
    invoked using the three argument form.
    """
    ...

# int base & positive-int exp -> int; int base & negative-int exp -> float
# return type must be Any as `int | float` causes too many false-positive errors
@overload
def pow(base: int, exp: int, mod: None = None) -> Any:
    """
    Equivalent to base**exp with 2 arguments or base**exp % mod with 3 arguments

    Some types, such as ints, are able to use a more efficient algorithm when
    invoked using the three argument form.
    """
    ...
@overload
def pow(base: _PositiveInteger, exp: float, mod: None = None) -> float:
    """
    Equivalent to base**exp with 2 arguments or base**exp % mod with 3 arguments

    Some types, such as ints, are able to use a more efficient algorithm when
    invoked using the three argument form.
    """
    ...
@overload
def pow(base: _NegativeInteger, exp: float, mod: None = None) -> complex:
    """
    Equivalent to base**exp with 2 arguments or base**exp % mod with 3 arguments

    Some types, such as ints, are able to use a more efficient algorithm when
    invoked using the three argument form.
    """
    ...
@overload
def pow(base: float, exp: int, mod: None = None) -> float:
    """
    Equivalent to base**exp with 2 arguments or base**exp % mod with 3 arguments

    Some types, such as ints, are able to use a more efficient algorithm when
    invoked using the three argument form.
    """
    ...

# float base & float exp could return float or complex
# return type must be Any (same as complex base, complex exp),
# as `float | complex` causes too many false-positive errors
@overload
def pow(base: float, exp: complex | _SupportsSomeKindOfPow, mod: None = None) -> Any:
    """
    Equivalent to base**exp with 2 arguments or base**exp % mod with 3 arguments

    Some types, such as ints, are able to use a more efficient algorithm when
    invoked using the three argument form.
    """
    ...
@overload
def pow(base: complex, exp: complex | _SupportsSomeKindOfPow, mod: None = None) -> complex:
    """
    Equivalent to base**exp with 2 arguments or base**exp % mod with 3 arguments

    Some types, such as ints, are able to use a more efficient algorithm when
    invoked using the three argument form.
    """
    ...
@overload
def pow(base: _SupportsPow2[_E_contra, _T_co], exp: _E_contra, mod: None = None) -> _T_co:
    """
    Equivalent to base**exp with 2 arguments or base**exp % mod with 3 arguments

    Some types, such as ints, are able to use a more efficient algorithm when
    invoked using the three argument form.
    """
    ...
@overload
def pow(base: _SupportsPow3NoneOnly[_E_contra, _T_co], exp: _E_contra, mod: None = None) -> _T_co:
    """
    Equivalent to base**exp with 2 arguments or base**exp % mod with 3 arguments

    Some types, such as ints, are able to use a more efficient algorithm when
    invoked using the three argument form.
    """
    ...
@overload
def pow(base: _SupportsPow3[_E_contra, _M_contra, _T_co], exp: _E_contra, mod: _M_contra) -> _T_co:
    """
    Equivalent to base**exp with 2 arguments or base**exp % mod with 3 arguments

    Some types, such as ints, are able to use a more efficient algorithm when
    invoked using the three argument form.
    """
    ...
@overload
def pow(base: _SupportsSomeKindOfPow, exp: float, mod: None = None) -> Any:
    """
    Equivalent to base**exp with 2 arguments or base**exp % mod with 3 arguments

    Some types, such as ints, are able to use a more efficient algorithm when
    invoked using the three argument form.
    """
    ...
@overload
def pow(base: _SupportsSomeKindOfPow, exp: complex, mod: None = None) -> complex:
    """
    Equivalent to base**exp with 2 arguments or base**exp % mod with 3 arguments

    Some types, such as ints, are able to use a more efficient algorithm when
    invoked using the three argument form.
    """
    ...

quit: _sitebuiltins.Quitter

@disjoint_base
class reversed(Generic[_T]):
    """Return a reverse iterator over the values of the given sequence."""
    @overload
    def __new__(cls, sequence: Reversible[_T], /) -> Iterator[_T]: ...  # type: ignore[misc]
    @overload
    def __new__(cls, sequence: SupportsLenAndGetItem[_T], /) -> Iterator[_T]: ...  # type: ignore[misc]
    def __iter__(self) -> Self:
        """Implement iter(self)."""
        ...
    def __next__(self) -> _T:
        """Implement next(self)."""
        ...
    def __length_hint__(self) -> int:
        """Private method returning an estimate of len(list(it))."""
        ...

def repr(obj: object, /) -> str:
    """
    Return the canonical string representation of the object.

    For many object types, including most builtins, eval(repr(obj)) == obj.
    """
    ...

# See https://github.com/python/typeshed/pull/9141
# and https://github.com/python/typeshed/pull/9151
# on why we don't use `SupportsRound` from `typing.pyi`

@type_check_only
class _SupportsRound1(Protocol[_T_co]):
    def __round__(self) -> _T_co: ...

@type_check_only
class _SupportsRound2(Protocol[_T_co]):
    def __round__(self, ndigits: int, /) -> _T_co: ...

@overload
def round(number: _SupportsRound1[_T], ndigits: None = None) -> _T:
    """
    Round a number to a given precision in decimal digits.

    The return value is an integer if ndigits is omitted or None.  Otherwise
    the return value has the same type as the number.  ndigits may be negative.
    """
    ...
@overload
def round(number: _SupportsRound2[_T], ndigits: SupportsIndex) -> _T:
    """
    Round a number to a given precision in decimal digits.

    The return value is an integer if ndigits is omitted or None.  Otherwise
    the return value has the same type as the number.  ndigits may be negative.
    """
    ...

# See https://github.com/python/typeshed/pull/6292#discussion_r748875189
# for why arg 3 of `setattr` should be annotated with `Any` and not `object`
def setattr(obj: object, name: str, value: Any, /) -> None:
    """
    Sets the named attribute on the given object to the specified value.

    setattr(x, 'y', v) is equivalent to ``x.y = v``
    """
    ...
@overload
def sorted(
    iterable: Iterable[SupportsRichComparisonT], /, *, key: None = None, reverse: bool = False
) -> list[SupportsRichComparisonT]:
    """
    Return a new list containing all items from the iterable in ascending order.

    A custom key function can be supplied to customize the sort order, and the
    reverse flag can be set to request the result in descending order.
    """
    ...
@overload
def sorted(iterable: Iterable[_T], /, *, key: Callable[[_T], SupportsRichComparison], reverse: bool = False) -> list[_T]:
    """
    Return a new list containing all items from the iterable in ascending order.

    A custom key function can be supplied to customize the sort order, and the
    reverse flag can be set to request the result in descending order.
    """
    ...

_AddableT1 = TypeVar("_AddableT1", bound=SupportsAdd[Any, Any])
_AddableT2 = TypeVar("_AddableT2", bound=SupportsAdd[Any, Any])

@type_check_only
class _SupportsSumWithNoDefaultGiven(SupportsAdd[Any, Any], SupportsRAdd[int, Any], Protocol): ...

_SupportsSumNoDefaultT = TypeVar("_SupportsSumNoDefaultT", bound=_SupportsSumWithNoDefaultGiven)

# In general, the return type of `x + x` is *not* guaranteed to be the same type as x.
# However, we can't express that in the stub for `sum()`
# without creating many false-positive errors (see #7578).
# Instead, we special-case the most common examples of this: bool and literal integers.
@overload
def sum(iterable: Iterable[bool | _LiteralInteger], /, start: int = 0) -> int:
    """
    Return the sum of a 'start' value (default: 0) plus an iterable of numbers

    When the iterable is empty, return the start value.
    This function is intended specifically for use with numeric values and may
    reject non-numeric types.
    """
    ...
@overload
def sum(iterable: Iterable[_SupportsSumNoDefaultT], /) -> _SupportsSumNoDefaultT | Literal[0]:
    """
    Return the sum of a 'start' value (default: 0) plus an iterable of numbers

    When the iterable is empty, return the start value.
    This function is intended specifically for use with numeric values and may
    reject non-numeric types.
    """
    ...
@overload
def sum(iterable: Iterable[_AddableT1], /, start: _AddableT2) -> _AddableT1 | _AddableT2:
    """
    Return the sum of a 'start' value (default: 0) plus an iterable of numbers

    When the iterable is empty, return the start value.
    This function is intended specifically for use with numeric values and may
    reject non-numeric types.
    """
    ...

# The argument to `vars()` has to have a `__dict__` attribute, so the second overload can't be annotated with `object`
# (A "SupportsDunderDict" protocol doesn't work)
@overload
def vars(object: type, /) -> types.MappingProxyType[str, Any]:
    """
    vars([object]) -> dictionary

    Without arguments, equivalent to locals().
    With an argument, equivalent to object.__dict__.
    """
    ...
@overload
def vars(object: Any = ..., /) -> dict[str, Any]:
    """
    vars([object]) -> dictionary

    Without arguments, equivalent to locals().
    With an argument, equivalent to object.__dict__.
    """
    ...
@disjoint_base
class zip(Generic[_T_co]):
    """
    The zip object yields n-length tuples, where n is the number of iterables
    passed as positional arguments to zip().  The i-th element in every tuple
    comes from the i-th iterable argument to zip().  This continues until the
    shortest argument is exhausted.

    If strict is true and one of the arguments is exhausted before the others,
    raise a ValueError.

       >>> list(zip('abcdefg', range(3), range(4)))
       [('a', 0, 0), ('b', 1, 1), ('c', 2, 2)]
    """
    if sys.version_info >= (3, 10):
        @overload
        def __new__(cls, *, strict: bool = False) -> zip[Any]: ...
        @overload
        def __new__(cls, iter1: Iterable[_T1], /, *, strict: bool = False) -> zip[tuple[_T1]]: ...
        @overload
        def __new__(cls, iter1: Iterable[_T1], iter2: Iterable[_T2], /, *, strict: bool = False) -> zip[tuple[_T1, _T2]]: ...
        @overload
        def __new__(
            cls, iter1: Iterable[_T1], iter2: Iterable[_T2], iter3: Iterable[_T3], /, *, strict: bool = False
        ) -> zip[tuple[_T1, _T2, _T3]]: ...
        @overload
        def __new__(
            cls,
            iter1: Iterable[_T1],
            iter2: Iterable[_T2],
            iter3: Iterable[_T3],
            iter4: Iterable[_T4],
            /,
            *,
            strict: bool = False,
        ) -> zip[tuple[_T1, _T2, _T3, _T4]]: ...
        @overload
        def __new__(
            cls,
            iter1: Iterable[_T1],
            iter2: Iterable[_T2],
            iter3: Iterable[_T3],
            iter4: Iterable[_T4],
            iter5: Iterable[_T5],
            /,
            *,
            strict: bool = False,
        ) -> zip[tuple[_T1, _T2, _T3, _T4, _T5]]: ...
        @overload
        def __new__(
            cls,
            iter1: Iterable[Any],
            iter2: Iterable[Any],
            iter3: Iterable[Any],
            iter4: Iterable[Any],
            iter5: Iterable[Any],
            iter6: Iterable[Any],
            /,
            *iterables: Iterable[Any],
            strict: bool = False,
        ) -> zip[tuple[Any, ...]]: ...
    else:
        @overload
        def __new__(cls) -> zip[Any]: ...
        @overload
        def __new__(cls, iter1: Iterable[_T1], /) -> zip[tuple[_T1]]: ...
        @overload
        def __new__(cls, iter1: Iterable[_T1], iter2: Iterable[_T2], /) -> zip[tuple[_T1, _T2]]: ...
        @overload
        def __new__(cls, iter1: Iterable[_T1], iter2: Iterable[_T2], iter3: Iterable[_T3], /) -> zip[tuple[_T1, _T2, _T3]]: ...
        @overload
        def __new__(
            cls, iter1: Iterable[_T1], iter2: Iterable[_T2], iter3: Iterable[_T3], iter4: Iterable[_T4], /
        ) -> zip[tuple[_T1, _T2, _T3, _T4]]: ...
        @overload
        def __new__(
            cls, iter1: Iterable[_T1], iter2: Iterable[_T2], iter3: Iterable[_T3], iter4: Iterable[_T4], iter5: Iterable[_T5], /
        ) -> zip[tuple[_T1, _T2, _T3, _T4, _T5]]: ...
        @overload
        def __new__(
            cls,
            iter1: Iterable[Any],
            iter2: Iterable[Any],
            iter3: Iterable[Any],
            iter4: Iterable[Any],
            iter5: Iterable[Any],
            iter6: Iterable[Any],
            /,
            *iterables: Iterable[Any],
        ) -> zip[tuple[Any, ...]]: ...

    def __iter__(self) -> Self:
        """Implement iter(self)."""
        ...
    def __next__(self) -> _T_co:
        """Implement next(self)."""
        ...

# Signature of `builtins.__import__` should be kept identical to `importlib.__import__`
# Return type of `__import__` should be kept the same as return type of `importlib.import_module`
def __import__(
    name: str,
    globals: Mapping[str, object] | None = None,
    locals: Mapping[str, object] | None = None,
    fromlist: Sequence[str] | None = (),
    level: int = 0,
) -> types.ModuleType:
    """
    Import a module.

    Because this function is meant for use by the Python
    interpreter and not for general use, it is better to use
    importlib.import_module() to programmatically import a module.

    The globals argument is only used to determine the context;
    they are not modified.  The locals argument is unused.  The fromlist
    should be a list of names to emulate ``from name import ...``, or an
    empty list to emulate ``import name``.
    When importing a module from a package, note that __import__('A.B', ...)
    returns package A when fromlist is empty, but its submodule B when
    fromlist is not empty.  The level argument is used to determine whether to
    perform absolute or relative imports: 0 is absolute, while a positive number
    is the number of parent directories to search relative to the current module.
    """
    ...
def __build_class__(func: Callable[[], CellType | Any], name: str, /, *bases: Any, metaclass: Any = ..., **kwds: Any) -> Any:
    """
    __build_class__(func, name, /, *bases, [metaclass], **kwds) -> class

    Internal helper function used by the class statement.
    """
    ...

if sys.version_info >= (3, 10):
    from types import EllipsisType, NotImplementedType

    # Backwards compatibility hack for folks who relied on the ellipsis type
    # existing in typeshed in Python 3.9 and earlier.
    ellipsis = EllipsisType

    Ellipsis: EllipsisType
    NotImplemented: NotImplementedType
else:
    # Actually the type of Ellipsis is <type 'ellipsis'>, but since it's
    # not exposed anywhere under that name, we make it private here.
    @final
    @type_check_only
    class ellipsis: ...

    Ellipsis: ellipsis

    @final
    @type_check_only
    class _NotImplementedType(Any):
        __call__: None

    NotImplemented: _NotImplementedType

@disjoint_base
class BaseException:
    """Common base class for all exceptions"""
    args: tuple[Any, ...]
    __cause__: BaseException | None
    __context__: BaseException | None
    __suppress_context__: bool
    __traceback__: TracebackType | None
    def __init__(self, *args: object) -> None: ...
    def __new__(cls, *args: Any, **kwds: Any) -> Self: ...
    def __setstate__(self, state: dict[str, Any] | None, /) -> None: ...
    def with_traceback(self, tb: TracebackType | None, /) -> Self:
        """
        Exception.with_traceback(tb) --
        set self.__traceback__ to tb and return self.
        """
        ...
    # Necessary for security-focused static analyzers (e.g, pysa)
    # See https://github.com/python/typeshed/pull/14900
    def __str__(self) -> str:
        """Return str(self)."""
        ...
    def __repr__(self) -> str:
        """Return repr(self)."""
        ...
    if sys.version_info >= (3, 11):
        # only present after add_note() is called
        __notes__: list[str]
        def add_note(self, note: str, /) -> None:
            """
            Exception.add_note(note) --
            add a note to the exception
            """
            ...

class GeneratorExit(BaseException):
    """Request that a generator exit."""
    ...
class KeyboardInterrupt(BaseException):
    """Program interrupted by user."""
    ...

@disjoint_base
class SystemExit(BaseException):
    """Request to exit from the interpreter."""
    code: sys._ExitCode

class Exception(BaseException):
    """Common base class for all non-exit exceptions."""
    ...

@disjoint_base
class StopIteration(Exception):
    """Signal the end from iterator.__next__()."""
    value: Any

@disjoint_base
class OSError(Exception):
    """Base class for I/O related errors."""
    errno: int | None
    strerror: str | None
    # filename, filename2 are actually str | bytes | None
    filename: Any
    filename2: Any
    if sys.platform == "win32":
        winerror: int

EnvironmentError = OSError
IOError = OSError
if sys.platform == "win32":
    WindowsError = OSError

class ArithmeticError(Exception):
    """Base class for arithmetic errors."""
    ...
class AssertionError(Exception):
    """Assertion failed."""
    ...

if sys.version_info >= (3, 10):
    @disjoint_base
    class AttributeError(Exception):
        """Attribute not found."""
        def __init__(self, *args: object, name: str | None = None, obj: object = None) -> None: ...
        name: str | None
        obj: object

else:
    class AttributeError(Exception):
        """Attribute not found."""
        ...

class BufferError(Exception):
    """Buffer error."""
    ...
class EOFError(Exception):
    """Read beyond end of file."""
    ...

@disjoint_base
class ImportError(Exception):
    """Import can't find module, or can't find name in module."""
    def __init__(self, *args: object, name: str | None = None, path: str | None = None) -> None: ...
    name: str | None
    path: str | None
    msg: str  # undocumented
    if sys.version_info >= (3, 12):
        name_from: str | None  # undocumented

class LookupError(Exception):
    """Base class for lookup errors."""
    ...
class MemoryError(Exception):
    """Out of memory."""
    ...

if sys.version_info >= (3, 10):
    @disjoint_base
    class NameError(Exception):
        """Name not found globally."""
        def __init__(self, *args: object, name: str | None = None) -> None: ...
        name: str | None

else:
    class NameError(Exception):
        """Name not found globally."""
        ...

class ReferenceError(Exception):
    """Weak ref proxy used after referent went away."""
    ...
class RuntimeError(Exception):
    """Unspecified run-time error."""
    ...
class StopAsyncIteration(Exception):
    """Signal the end from iterator.__anext__()."""
    ...

@disjoint_base
class SyntaxError(Exception):
    """Invalid syntax."""
    msg: str
    filename: str | None
    lineno: int | None
    offset: int | None
    text: str | None
    # Errors are displayed differently if this attribute exists on the exception.
    # The value is always None.
    print_file_and_line: None
    if sys.version_info >= (3, 10):
        end_lineno: int | None
        end_offset: int | None

    @overload
    def __init__(self) -> None: ...
    @overload
    def __init__(self, msg: object, /) -> None: ...
    # Second argument is the tuple (filename, lineno, offset, text)
    @overload
    def __init__(self, msg: str, info: tuple[str | None, int | None, int | None, str | None], /) -> None: ...
    if sys.version_info >= (3, 10):
        # end_lineno and end_offset must both be provided if one is.
        @overload
        def __init__(
            self, msg: str, info: tuple[str | None, int | None, int | None, str | None, int | None, int | None], /
        ) -> None: ...
    # If you provide more than two arguments, it still creates the SyntaxError, but
    # the arguments from the info tuple are not parsed. This form is omitted.

class SystemError(Exception):
    """
    Internal error in the Python interpreter.

    Please report this to the Python maintainer, along with the traceback,
    the Python version, and the hardware/OS platform and version.
    """
    ...
class TypeError(Exception):
    """Inappropriate argument type."""
    ...
class ValueError(Exception):
    """Inappropriate argument value (of correct type)."""
    ...
class FloatingPointError(ArithmeticError):
    """Floating-point operation failed."""
    ...
class OverflowError(ArithmeticError):
    """Result too large to be represented."""
    ...
class ZeroDivisionError(ArithmeticError):
    """Second argument to a division or modulo operation was zero."""
    ...
class ModuleNotFoundError(ImportError):
    """Module not found."""
    ...
class IndexError(LookupError):
    """Sequence index out of range."""
    ...
class KeyError(LookupError):
    """Mapping key not found."""
    ...
class UnboundLocalError(NameError):
    """Local name referenced but not bound to a value."""
    ...

class BlockingIOError(OSError):
    """I/O operation would block."""
    characters_written: int

class ChildProcessError(OSError):
    """Child process error."""
    ...
class ConnectionError(OSError):
    """Connection error."""
    ...
class BrokenPipeError(ConnectionError):
    """Broken pipe."""
    ...
class ConnectionAbortedError(ConnectionError):
    """Connection aborted."""
    ...
class ConnectionRefusedError(ConnectionError):
    """Connection refused."""
    ...
class ConnectionResetError(ConnectionError):
    """Connection reset."""
    ...
class FileExistsError(OSError):
    """File already exists."""
    ...
class FileNotFoundError(OSError):
    """File not found."""
    ...
class InterruptedError(OSError):
    """Interrupted by signal."""
    ...
class IsADirectoryError(OSError):
    """Operation doesn't work on directories."""
    ...
class NotADirectoryError(OSError):
    """Operation only works on directories."""
    ...
class PermissionError(OSError):
    """Not enough permissions."""
    ...
class ProcessLookupError(OSError):
    """Process not found."""
    ...
class TimeoutError(OSError):
    """Timeout expired."""
    ...
class NotImplementedError(RuntimeError):
    """Method or function hasn't been implemented yet."""
    ...
class RecursionError(RuntimeError):
    """Recursion limit exceeded."""
    ...
class IndentationError(SyntaxError):
    """Improper indentation."""
    ...
class TabError(IndentationError):
    """Improper mixture of spaces and tabs."""
    ...
class UnicodeError(ValueError):
    """Unicode related error."""
    ...

@disjoint_base
class UnicodeDecodeError(UnicodeError):
    """Unicode decoding error."""
    encoding: str
    object: bytes
    start: int
    end: int
    reason: str
    def __init__(self, encoding: str, object: ReadableBuffer, start: int, end: int, reason: str, /) -> None: ...

@disjoint_base
class UnicodeEncodeError(UnicodeError):
    """Unicode encoding error."""
    encoding: str
    object: str
    start: int
    end: int
    reason: str
    def __init__(self, encoding: str, object: str, start: int, end: int, reason: str, /) -> None: ...

@disjoint_base
class UnicodeTranslateError(UnicodeError):
    """Unicode translation error."""
    encoding: None
    object: str
    start: int
    end: int
    reason: str
    def __init__(self, object: str, start: int, end: int, reason: str, /) -> None: ...

class Warning(Exception):
    """Base class for warning categories."""
    ...
class UserWarning(Warning):
    """Base class for warnings generated by user code."""
    ...
class DeprecationWarning(Warning):
    """Base class for warnings about deprecated features."""
    ...
class SyntaxWarning(Warning):
    """Base class for warnings about dubious syntax."""
    ...
class RuntimeWarning(Warning):
    """Base class for warnings about dubious runtime behavior."""
    ...
class FutureWarning(Warning):
    """
    Base class for warnings about constructs that will change semantically
    in the future.
    """
    ...
class PendingDeprecationWarning(Warning):
    """
    Base class for warnings about features which will be deprecated
    in the future.
    """
    ...
class ImportWarning(Warning):
    """Base class for warnings about probable mistakes in module imports"""
    ...
class UnicodeWarning(Warning):
    """
    Base class for warnings about Unicode related problems, mostly
    related to conversion problems.
    """
    ...
class BytesWarning(Warning):
    """
    Base class for warnings about bytes and buffer related problems, mostly
    related to conversion from str or comparing to str.
    """
    ...
class ResourceWarning(Warning):
    """Base class for warnings about resource usage."""
    ...

if sys.version_info >= (3, 10):
    class EncodingWarning(Warning):
        """Base class for warnings about encodings."""
        ...

if sys.version_info >= (3, 11):
    _BaseExceptionT_co = TypeVar("_BaseExceptionT_co", bound=BaseException, covariant=True, default=BaseException)
    _BaseExceptionT = TypeVar("_BaseExceptionT", bound=BaseException)
    _ExceptionT_co = TypeVar("_ExceptionT_co", bound=Exception, covariant=True, default=Exception)
    _ExceptionT = TypeVar("_ExceptionT", bound=Exception)

    # See `check_exception_group.py` for use-cases and comments.
    @disjoint_base
    class BaseExceptionGroup(BaseException, Generic[_BaseExceptionT_co]):
        """A combination of multiple unrelated exceptions."""
        def __new__(cls, message: str, exceptions: Sequence[_BaseExceptionT_co], /) -> Self: ...
        def __init__(self, message: str, exceptions: Sequence[_BaseExceptionT_co], /) -> None: ...
        @property
        def message(self) -> str:
            """exception message"""
            ...
        @property
        def exceptions(self) -> tuple[_BaseExceptionT_co | BaseExceptionGroup[_BaseExceptionT_co], ...]:
            """nested exceptions"""
            ...
        @overload
        def subgroup(
            self, matcher_value: type[_ExceptionT] | tuple[type[_ExceptionT], ...], /
        ) -> ExceptionGroup[_ExceptionT] | None: ...
        @overload
        def subgroup(
            self, matcher_value: type[_BaseExceptionT] | tuple[type[_BaseExceptionT], ...], /
        ) -> BaseExceptionGroup[_BaseExceptionT] | None: ...
        @overload
        def subgroup(
            self, matcher_value: Callable[[_BaseExceptionT_co | Self], bool], /
        ) -> BaseExceptionGroup[_BaseExceptionT_co] | None: ...
        @overload
        def split(
            self, matcher_value: type[_ExceptionT] | tuple[type[_ExceptionT], ...], /
        ) -> tuple[ExceptionGroup[_ExceptionT] | None, BaseExceptionGroup[_BaseExceptionT_co] | None]: ...
        @overload
        def split(
            self, matcher_value: type[_BaseExceptionT] | tuple[type[_BaseExceptionT], ...], /
        ) -> tuple[BaseExceptionGroup[_BaseExceptionT] | None, BaseExceptionGroup[_BaseExceptionT_co] | None]: ...
        @overload
        def split(
            self, matcher_value: Callable[[_BaseExceptionT_co | Self], bool], /
        ) -> tuple[BaseExceptionGroup[_BaseExceptionT_co] | None, BaseExceptionGroup[_BaseExceptionT_co] | None]: ...
        # In reality it is `NonEmptySequence`:
        @overload
        def derive(self, excs: Sequence[_ExceptionT], /) -> ExceptionGroup[_ExceptionT]: ...
        @overload
        def derive(self, excs: Sequence[_BaseExceptionT], /) -> BaseExceptionGroup[_BaseExceptionT]: ...
        def __class_getitem__(cls, item: Any, /) -> GenericAlias:
            """See PEP 585"""
            ...

    class ExceptionGroup(BaseExceptionGroup[_ExceptionT_co], Exception):
        def __new__(cls, message: str, exceptions: Sequence[_ExceptionT_co], /) -> Self: ...
        def __init__(self, message: str, exceptions: Sequence[_ExceptionT_co], /) -> None: ...
        @property
        def exceptions(self) -> tuple[_ExceptionT_co | ExceptionGroup[_ExceptionT_co], ...]:
            """nested exceptions"""
            ...
        # We accept a narrower type, but that's OK.
        @overload  # type: ignore[override]
        def subgroup(
            self, matcher_value: type[_ExceptionT] | tuple[type[_ExceptionT], ...], /
        ) -> ExceptionGroup[_ExceptionT] | None: ...
        @overload
        def subgroup(
            self, matcher_value: Callable[[_ExceptionT_co | Self], bool], /
        ) -> ExceptionGroup[_ExceptionT_co] | None: ...
        @overload  # type: ignore[override]
        def split(
            self, matcher_value: type[_ExceptionT] | tuple[type[_ExceptionT], ...], /
        ) -> tuple[ExceptionGroup[_ExceptionT] | None, ExceptionGroup[_ExceptionT_co] | None]: ...
        @overload
        def split(
            self, matcher_value: Callable[[_ExceptionT_co | Self], bool], /
        ) -> tuple[ExceptionGroup[_ExceptionT_co] | None, ExceptionGroup[_ExceptionT_co] | None]: ...

if sys.version_info >= (3, 13):
    class PythonFinalizationError(RuntimeError):
        """Operation blocked during Python finalization."""
        ...<|MERGE_RESOLUTION|>--- conflicted
+++ resolved
@@ -4074,69 +4074,6 @@
         """Delete an attribute of instance."""
         ...
 
-<<<<<<< HEAD
-@final
-@type_check_only
-class _NotImplementedType(Any):
-    __call__: None
-
-NotImplemented: _NotImplementedType
-
-def abs(x: SupportsAbs[_T], /) -> _T:
-    """Return the absolute value of the argument."""
-    ...
-def all(iterable: Iterable[object], /) -> bool:
-    """
-    Return True if bool(x) is True for all values x in the iterable.
-
-    If the iterable is empty, return True.
-    """
-    ...
-def any(iterable: Iterable[object], /) -> bool:
-    """
-    Return True if bool(x) is True for any x in the iterable.
-
-    If the iterable is empty, return False.
-    """
-    ...
-def ascii(obj: object, /) -> str:
-    r"""
-    Return an ASCII-only representation of an object.
-
-    As repr(), return a string containing a printable representation of an
-    object, but escape the non-ASCII characters in the string returned by
-    repr() using \\x, \\u or \\U escapes. This generates a string similar
-    to that returned by repr() in Python 2.
-    """
-    ...
-def bin(number: int | SupportsIndex, /) -> str:
-    """
-    Return the binary representation of an integer.
-
-    >>> bin(2796202)
-    '0b1010101010101010101010'
-    """
-    ...
-def breakpoint(*args: Any, **kws: Any) -> None:
-    """
-    Call sys.breakpointhook(*args, **kws).  sys.breakpointhook() must accept
-    whatever arguments are passed.
-
-    By default, this drops you into the pdb debugger.
-    """
-    ...
-def callable(obj: object, /) -> TypeIs[Callable[..., object]]:
-    """
-    Return whether the object is callable (i.e., some kind of function).
-
-    Note that classes are callable, as are instances of classes with a
-    __call__() method.
-    """
-    ...
-def chr(i: int | SupportsIndex, /) -> str:
-    """Return a Unicode string of one character with ordinal i; 0 <= i <= 0x10ffff."""
-    ...
-=======
 def abs(x: SupportsAbs[_T], /) -> _T: ...
 def all(iterable: Iterable[object], /) -> bool: ...
 def any(iterable: Iterable[object], /) -> bool: ...
@@ -4145,7 +4082,6 @@
 def breakpoint(*args: Any, **kws: Any) -> None: ...
 def callable(obj: object, /) -> TypeIs[Callable[..., object]]: ...
 def chr(i: int | SupportsIndex, /) -> str: ...
->>>>>>> 6d4db2d1
 
 if sys.version_info >= (3, 10):
     def aiter(async_iterable: SupportsAiter[_SupportsAnextT_co], /) -> _SupportsAnextT_co:
