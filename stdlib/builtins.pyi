# ruff: noqa: PYI036 # This is the module declaring BaseException

"""
Built-in functions, types, exceptions, and other objects.

This module provides direct access to all 'built-in'
identifiers of Python; for example, builtins.len is
the full name for the built-in function len().

This module is not normally accessed explicitly by most
applications, but can be useful in modules that provide
objects with the same name as a built-in value, but in
which the built-in of that name is also needed.
"""

import _ast
import _sitebuiltins
import _typeshed
import sys
import types
from _collections_abc import dict_items, dict_keys, dict_values
from _typeshed import (
    AnyStr_co,
    ConvertibleToFloat,
    ConvertibleToInt,
    FileDescriptorOrPath,
    MaybeNone,
    OpenBinaryMode,
    OpenBinaryModeReading,
    OpenBinaryModeUpdating,
    OpenBinaryModeWriting,
    OpenTextMode,
    ReadableBuffer,
    SupportsAdd,
    SupportsAiter,
    SupportsAnext,
    SupportsDivMod,
    SupportsFlush,
    SupportsIter,
    SupportsKeysAndGetItem,
    SupportsLenAndGetItem,
    SupportsNext,
    SupportsRAdd,
    SupportsRDivMod,
    SupportsRichComparison,
    SupportsRichComparisonT,
    SupportsWrite,
)
from collections.abc import Awaitable, Callable, Iterable, Iterator, MutableSet, Reversible, Set as AbstractSet, Sized
from io import BufferedRandom, BufferedReader, BufferedWriter, FileIO, TextIOWrapper
from types import CellType, CodeType, TracebackType

# mypy crashes if any of {ByteString, Sequence, MutableSequence, Mapping, MutableMapping}
# are imported from collections.abc in builtins.pyi
from typing import (  # noqa: Y022
    IO,
    Any,
    BinaryIO,
    ClassVar,
    Generic,
    Mapping,
    MutableMapping,
    MutableSequence,
    Protocol,
    Sequence,
    SupportsAbs,
    SupportsBytes,
    SupportsComplex,
    SupportsFloat,
    SupportsIndex,
    TypeVar,
    final,
    overload,
    type_check_only,
)

# we can't import `Literal` from typing or mypy crashes: see #11247
from typing_extensions import (  # noqa: Y023
    Concatenate,
    Literal,
    LiteralString,
    ParamSpec,
    Self,
    TypeAlias,
    TypeGuard,
    TypeIs,
    TypeVarTuple,
    deprecated,
)

if sys.version_info >= (3, 9):
    from types import GenericAlias

_T = TypeVar("_T")
_I = TypeVar("_I", default=int)
_T_co = TypeVar("_T_co", covariant=True)
_T_contra = TypeVar("_T_contra", contravariant=True)
_R_co = TypeVar("_R_co", covariant=True)
_KT = TypeVar("_KT")
_VT = TypeVar("_VT")
_S = TypeVar("_S")
_T1 = TypeVar("_T1")
_T2 = TypeVar("_T2")
_T3 = TypeVar("_T3")
_T4 = TypeVar("_T4")
_T5 = TypeVar("_T5")
_SupportsNextT = TypeVar("_SupportsNextT", bound=SupportsNext[Any], covariant=True)
_SupportsAnextT = TypeVar("_SupportsAnextT", bound=SupportsAnext[Any], covariant=True)
_AwaitableT = TypeVar("_AwaitableT", bound=Awaitable[Any])
_AwaitableT_co = TypeVar("_AwaitableT_co", bound=Awaitable[Any], covariant=True)
_P = ParamSpec("_P")
_StartT = TypeVar("_StartT", covariant=True, default=Any)
_StopT = TypeVar("_StopT", covariant=True, default=Any)
_StepT = TypeVar("_StepT", covariant=True, default=Any)

class object:
    """
    The base class of the class hierarchy.

    When called, it accepts no arguments and returns a new featureless
    instance that has no instance attributes and cannot be given any.
    """
    __doc__: str | None
    __dict__: dict[str, Any]
    __module__: str
    __annotations__: dict[str, Any]
    @property
    def __class__(self) -> type[Self]:
        """the object's class"""
        ...
    @__class__.setter
    def __class__(self, type: type[Self], /) -> None:
        """the object's class"""
        ...
    def __init__(self) -> None:
        """Initialize self.  See help(type(self)) for accurate signature."""
        ...
    def __new__(cls) -> Self:
        """Create and return a new object.  See help(type) for accurate signature."""
        ...
    # N.B. `object.__setattr__` and `object.__delattr__` are heavily special-cased by type checkers.
    # Overriding them in subclasses has different semantics, even if the override has an identical signature.
    def __setattr__(self, name: str, value: Any, /) -> None:
        """Implement setattr(self, name, value)."""
        ...
    def __delattr__(self, name: str, /) -> None:
        """Implement delattr(self, name)."""
        ...
    def __eq__(self, value: object, /) -> bool:
        """Return self==value."""
        ...
    def __ne__(self, value: object, /) -> bool:
        """Return self!=value."""
        ...
    def __str__(self) -> str:
        """Return str(self)."""
        ...
    def __repr__(self) -> str:
        """Return repr(self)."""
        ...
    def __hash__(self) -> int:
        """Return hash(self)."""
        ...
    def __format__(self, format_spec: str, /) -> str:
        """
        Default object formatter.

        Return str(self) if format_spec is empty. Raise TypeError otherwise.
        """
        ...
    def __getattribute__(self, name: str, /) -> Any:
        """Return getattr(self, name)."""
        ...
    def __sizeof__(self) -> int:
        """Size of object in memory, in bytes."""
        ...
    # return type of pickle methods is rather hard to express in the current type system
    # see #6661 and https://docs.python.org/3/library/pickle.html#object.__reduce__
    def __reduce__(self) -> str | tuple[Any, ...]:
        """Helper for pickle."""
        ...
    def __reduce_ex__(self, protocol: SupportsIndex, /) -> str | tuple[Any, ...]:
        """Helper for pickle."""
        ...
    if sys.version_info >= (3, 11):
        def __getstate__(self) -> object:
            """Helper for pickle."""
            ...

    def __dir__(self) -> Iterable[str]:
        """Default dir() implementation."""
        ...
    def __init_subclass__(cls) -> None:
        """
        This method is called when a class is subclassed.

        The default implementation does nothing. It may be
        overridden to extend subclasses.
        """
        ...
    @classmethod
    def __subclasshook__(cls, subclass: type, /) -> bool:
        """
        Abstract classes can override this to customize issubclass().

        This is invoked early on by abc.ABCMeta.__subclasscheck__().
        It should return True, False or NotImplemented.  If it returns
        NotImplemented, the normal algorithm is used.  Otherwise, it
        overrides the normal algorithm (and the outcome is cached).
        """
        ...

class staticmethod(Generic[_P, _R_co]):
    """
    Convert a function to be a static method.

    A static method does not receive an implicit first argument.
    To declare a static method, use this idiom:

         class C:
             @staticmethod
             def f(arg1, arg2, argN):
                 ...

    It can be called either on the class (e.g. C.f()) or on an instance
    (e.g. C().f()). Both the class and the instance are ignored, and
    neither is passed implicitly as the first argument to the method.

    Static methods in Python are similar to those found in Java or C++.
    For a more advanced concept, see the classmethod builtin.
    """
    @property
    def __func__(self) -> Callable[_P, _R_co]: ...
    @property
    def __isabstractmethod__(self) -> bool: ...
    def __init__(self, f: Callable[_P, _R_co], /) -> None: ...
    @overload
    def __get__(self, instance: None, owner: type, /) -> Callable[_P, _R_co]:
        """Return an attribute of instance, which is of type owner."""
        ...
    @overload
    def __get__(self, instance: _T, owner: type[_T] | None = None, /) -> Callable[_P, _R_co]:
        """Return an attribute of instance, which is of type owner."""
        ...
    if sys.version_info >= (3, 10):
        __name__: str
        __qualname__: str
        @property
        def __wrapped__(self) -> Callable[_P, _R_co]: ...
        def __call__(self, *args: _P.args, **kwargs: _P.kwargs) -> _R_co:
            """Call self as a function."""
            ...

class classmethod(Generic[_T, _P, _R_co]):
    """
    Convert a function to be a class method.

    A class method receives the class as implicit first argument,
    just like an instance method receives the instance.
    To declare a class method, use this idiom:

      class C:
          @classmethod
          def f(cls, arg1, arg2, argN):
              ...

    It can be called either on the class (e.g. C.f()) or on an instance
    (e.g. C().f()).  The instance is ignored except for its class.
    If a class method is called for a derived class, the derived class
    object is passed as the implied first argument.

    Class methods are different than C++ or Java static methods.
    If you want those, see the staticmethod builtin.
    """
    @property
    def __func__(self) -> Callable[Concatenate[type[_T], _P], _R_co]: ...
    @property
    def __isabstractmethod__(self) -> bool: ...
    def __init__(self, f: Callable[Concatenate[type[_T], _P], _R_co], /) -> None: ...
    @overload
    def __get__(self, instance: _T, owner: type[_T] | None = None, /) -> Callable[_P, _R_co]:
        """Return an attribute of instance, which is of type owner."""
        ...
    @overload
    def __get__(self, instance: None, owner: type[_T], /) -> Callable[_P, _R_co]:
        """Return an attribute of instance, which is of type owner."""
        ...
    if sys.version_info >= (3, 10):
        __name__: str
        __qualname__: str
        @property
        def __wrapped__(self) -> Callable[Concatenate[type[_T], _P], _R_co]: ...

class type:
    """
    type(object) -> the object's type
    type(name, bases, dict, **kwds) -> a new type
    """
    # object.__base__ is None. Otherwise, it would be a type.
    @property
    def __base__(self) -> type | None: ...
    __bases__: tuple[type, ...]
    @property
    def __basicsize__(self) -> int: ...
    @property
    def __dict__(self) -> types.MappingProxyType[str, Any]: ...  # type: ignore[override]
    @property
    def __dictoffset__(self) -> int: ...
    @property
    def __flags__(self) -> int: ...
    @property
    def __itemsize__(self) -> int: ...
    __module__: str
    @property
    def __mro__(self) -> tuple[type, ...]: ...
    __name__: str
    __qualname__: str
    @property
    def __text_signature__(self) -> str | None: ...
    @property
    def __weakrefoffset__(self) -> int: ...
    @overload
    def __init__(self, o: object, /) -> None: ...
    @overload
    def __init__(self, name: str, bases: tuple[type, ...], dict: dict[str, Any], /, **kwds: Any) -> None: ...
    @overload
    def __new__(cls, o: object, /) -> type: ...
    @overload
    def __new__(
        cls: type[_typeshed.Self], name: str, bases: tuple[type, ...], namespace: dict[str, Any], /, **kwds: Any
    ) -> _typeshed.Self: ...
    def __call__(self, *args: Any, **kwds: Any) -> Any:
        """Call self as a function."""
        ...
    def __subclasses__(self: _typeshed.Self) -> list[_typeshed.Self]:
        """Return a list of immediate subclasses."""
        ...
    # Note: the documentation doesn't specify what the return type is, the standard
    # implementation seems to be returning a list.
    def mro(self) -> list[type]:
        """Return a type's method resolution order."""
        ...
    def __instancecheck__(self, instance: Any, /) -> bool:
        """Check if an object is an instance."""
        ...
    def __subclasscheck__(self, subclass: type, /) -> bool:
        """Check if a class is a subclass."""
        ...
    @classmethod
    def __prepare__(metacls, name: str, bases: tuple[type, ...], /, **kwds: Any) -> MutableMapping[str, object]:
        """Create the namespace for the class statement"""
        ...
    if sys.version_info >= (3, 10):
        def __or__(self, value: Any, /) -> types.UnionType:
            """Return self|value."""
            ...
        def __ror__(self, value: Any, /) -> types.UnionType:
            """Return value|self."""
            ...
    if sys.version_info >= (3, 12):
        __type_params__: tuple[TypeVar | ParamSpec | TypeVarTuple, ...]

class super:
    """
    super() -> same as super(__class__, <first argument>)
    super(type) -> unbound super object
    super(type, obj) -> bound super object; requires isinstance(obj, type)
    super(type, type2) -> bound super object; requires issubclass(type2, type)
    Typical use to call a cooperative superclass method:
    class C(B):
        def meth(self, arg):
            super().meth(arg)
    This works for class methods too:
    class C(B):
        @classmethod
        def cmeth(cls, arg):
            super().cmeth(arg)
    """
    @overload
    def __init__(self, t: Any, obj: Any, /) -> None: ...
    @overload
    def __init__(self, t: Any, /) -> None: ...
    @overload
    def __init__(self) -> None: ...

_PositiveInteger: TypeAlias = Literal[1, 2, 3, 4, 5, 6, 7, 8, 9, 10, 11, 12, 13, 14, 15, 16, 17, 18, 19, 20, 21, 22, 23, 24, 25]
_NegativeInteger: TypeAlias = Literal[-1, -2, -3, -4, -5, -6, -7, -8, -9, -10, -11, -12, -13, -14, -15, -16, -17, -18, -19, -20]
_LiteralInteger = _PositiveInteger | _NegativeInteger | Literal[0]  # noqa: Y026  # TODO: Use TypeAlias once mypy bugs are fixed

class int:
    """
    int([x]) -> integer
    int(x, base=10) -> integer

    Convert a number or string to an integer, or return 0 if no arguments
    are given.  If x is a number, return x.__int__().  For floating-point
    numbers, this truncates towards zero.

    If x is not a number or if base is given, then x must be a string,
    bytes, or bytearray instance representing an integer literal in the
    given base.  The literal can be preceded by '+' or '-' and be surrounded
    by whitespace.  The base defaults to 10.  Valid bases are 0 and 2-36.
    Base 0 means to interpret the base from the string as an integer literal.
    >>> int('0b100', base=0)
    4
    """
    @overload
    def __new__(cls, x: ConvertibleToInt = ..., /) -> Self: ...
    @overload
    def __new__(cls, x: str | bytes | bytearray, /, base: SupportsIndex) -> Self: ...
    def as_integer_ratio(self) -> tuple[int, Literal[1]]:
        """
        Return a pair of integers, whose ratio is equal to the original int.

        The ratio is in lowest terms and has a positive denominator.

        >>> (10).as_integer_ratio()
        (10, 1)
        >>> (-10).as_integer_ratio()
        (-10, 1)
        >>> (0).as_integer_ratio()
        (0, 1)
        """
        ...
    @property
    def real(self) -> int:
        """the real part of a complex number"""
        ...
    @property
    def imag(self) -> Literal[0]:
        """the imaginary part of a complex number"""
        ...
    @property
    def numerator(self) -> int:
        """the numerator of a rational number in lowest terms"""
        ...
    @property
    def denominator(self) -> Literal[1]:
        """the denominator of a rational number in lowest terms"""
        ...
    def conjugate(self) -> int:
        """Returns self, the complex conjugate of any int."""
        ...
    def bit_length(self) -> int:
        """
        Number of bits necessary to represent self in binary.

        >>> bin(37)
        '0b100101'
        >>> (37).bit_length()
        6
        """
        ...
    if sys.version_info >= (3, 10):
        def bit_count(self) -> int:
            """
            Number of ones in the binary representation of the absolute value of self.

            Also known as the population count.

            >>> bin(13)
            '0b1101'
            >>> (13).bit_count()
            3
            """
            ...

    if sys.version_info >= (3, 11):
        def to_bytes(
            self, length: SupportsIndex = 1, byteorder: Literal["little", "big"] = "big", *, signed: bool = False
        ) -> bytes:
            """
            Return an array of bytes representing an integer.

            length
              Length of bytes object to use.  An OverflowError is raised if the
              integer is not representable with the given number of bytes.  Default
              is length 1.
            byteorder
              The byte order used to represent the integer.  If byteorder is 'big',
              the most significant byte is at the beginning of the byte array.  If
              byteorder is 'little', the most significant byte is at the end of the
              byte array.  To request the native byte order of the host system, use
              sys.byteorder as the byte order value.  Default is to use 'big'.
            signed
              Determines whether two's complement is used to represent the integer.
              If signed is False and a negative integer is given, an OverflowError
              is raised.
            """
            ...
        @classmethod
        def from_bytes(
            cls,
            bytes: Iterable[SupportsIndex] | SupportsBytes | ReadableBuffer,
            byteorder: Literal["little", "big"] = "big",
            *,
            signed: bool = False,
        ) -> Self:
            """
            Return the integer represented by the given array of bytes.

            bytes
              Holds the array of bytes to convert.  The argument must either
              support the buffer protocol or be an iterable object producing bytes.
              Bytes and bytearray are examples of built-in objects that support the
              buffer protocol.
            byteorder
              The byte order used to represent the integer.  If byteorder is 'big',
              the most significant byte is at the beginning of the byte array.  If
              byteorder is 'little', the most significant byte is at the end of the
              byte array.  To request the native byte order of the host system, use
              sys.byteorder as the byte order value.  Default is to use 'big'.
            signed
              Indicates whether two's complement is used to represent the integer.
            """
            ...
    else:
        def to_bytes(self, length: SupportsIndex, byteorder: Literal["little", "big"], *, signed: bool = False) -> bytes:
            """
            Return an array of bytes representing an integer.

            length
              Length of bytes object to use.  An OverflowError is raised if the
              integer is not representable with the given number of bytes.
            byteorder
              The byte order used to represent the integer.  If byteorder is 'big',
              the most significant byte is at the beginning of the byte array.  If
              byteorder is 'little', the most significant byte is at the end of the
              byte array.  To request the native byte order of the host system, use
              `sys.byteorder' as the byte order value.
            signed
              Determines whether two's complement is used to represent the integer.
              If signed is False and a negative integer is given, an OverflowError
              is raised.
            """
            ...
        @classmethod
        def from_bytes(
            cls,
            bytes: Iterable[SupportsIndex] | SupportsBytes | ReadableBuffer,
            byteorder: Literal["little", "big"],
            *,
            signed: bool = False,
        ) -> Self:
            """
            Return the integer represented by the given array of bytes.

            bytes
              Holds the array of bytes to convert.  The argument must either
              support the buffer protocol or be an iterable object producing bytes.
              Bytes and bytearray are examples of built-in objects that support the
              buffer protocol.
            byteorder
              The byte order used to represent the integer.  If byteorder is 'big',
              the most significant byte is at the beginning of the byte array.  If
              byteorder is 'little', the most significant byte is at the end of the
              byte array.  To request the native byte order of the host system, use
              `sys.byteorder' as the byte order value.
            signed
              Indicates whether two's complement is used to represent the integer.
            """
            ...

    if sys.version_info >= (3, 12):
        def is_integer(self) -> Literal[True]:
            """Returns True. Exists for duck type compatibility with float.is_integer."""
            ...

    def __add__(self, value: int, /) -> int:
        """Return self+value."""
        ...
    def __sub__(self, value: int, /) -> int:
        """Return self-value."""
        ...
    def __mul__(self, value: int, /) -> int:
        """Return self*value."""
        ...
    def __floordiv__(self, value: int, /) -> int:
        """Return self//value."""
        ...
    def __truediv__(self, value: int, /) -> float:
        """Return self/value."""
        ...
    def __mod__(self, value: int, /) -> int:
        """Return self%value."""
        ...
    def __divmod__(self, value: int, /) -> tuple[int, int]:
        """Return divmod(self, value)."""
        ...
    def __radd__(self, value: int, /) -> int:
        """Return value+self."""
        ...
    def __rsub__(self, value: int, /) -> int:
        """Return value-self."""
        ...
    def __rmul__(self, value: int, /) -> int:
        """Return value*self."""
        ...
    def __rfloordiv__(self, value: int, /) -> int:
        """Return value//self."""
        ...
    def __rtruediv__(self, value: int, /) -> float:
        """Return value/self."""
        ...
    def __rmod__(self, value: int, /) -> int:
        """Return value%self."""
        ...
    def __rdivmod__(self, value: int, /) -> tuple[int, int]:
        """Return divmod(value, self)."""
        ...
    @overload
    def __pow__(self, x: Literal[0], /) -> Literal[1]:
        """Return pow(self, value, mod)."""
        ...
    @overload
    def __pow__(self, value: Literal[0], mod: None, /) -> Literal[1]:
        """Return pow(self, value, mod)."""
        ...
    @overload
    def __pow__(self, value: _PositiveInteger, mod: None = None, /) -> int:
        """Return pow(self, value, mod)."""
        ...
    @overload
    def __pow__(self, value: _NegativeInteger, mod: None = None, /) -> float:
        """Return pow(self, value, mod)."""
        ...
    # positive __value -> int; negative __value -> float
    # return type must be Any as `int | float` causes too many false-positive errors
    @overload
    def __pow__(self, value: int, mod: None = None, /) -> Any:
        """Return pow(self, value, mod)."""
        ...
    @overload
    def __pow__(self, value: int, mod: int, /) -> int:
        """Return pow(self, value, mod)."""
        ...
    def __rpow__(self, value: int, mod: int | None = None, /) -> Any:
        """Return pow(value, self, mod)."""
        ...
    def __and__(self, value: int, /) -> int:
        """Return self&value."""
        ...
    def __or__(self, value: int, /) -> int:
        """Return self|value."""
        ...
    def __xor__(self, value: int, /) -> int:
        """Return self^value."""
        ...
    def __lshift__(self, value: int, /) -> int:
        """Return self<<value."""
        ...
    def __rshift__(self, value: int, /) -> int:
        """Return self>>value."""
        ...
    def __rand__(self, value: int, /) -> int:
        """Return value&self."""
        ...
    def __ror__(self, value: int, /) -> int:
        """Return value|self."""
        ...
    def __rxor__(self, value: int, /) -> int:
        """Return value^self."""
        ...
    def __rlshift__(self, value: int, /) -> int:
        """Return value<<self."""
        ...
    def __rrshift__(self, value: int, /) -> int:
        """Return value>>self."""
        ...
    def __neg__(self) -> int:
        """-self"""
        ...
    def __pos__(self) -> int:
        """+self"""
        ...
    def __invert__(self) -> int:
        """~self"""
        ...
    def __trunc__(self) -> int:
        """Truncating an Integral returns itself."""
        ...
    def __ceil__(self) -> int:
        """Ceiling of an Integral returns itself."""
        ...
    def __floor__(self) -> int:
        """Flooring an Integral returns itself."""
        ...
    def __round__(self, ndigits: SupportsIndex = ..., /) -> int:
        """
        Rounding an Integral returns itself.

        Rounding with an ndigits argument also returns an integer.
        """
        ...
    def __getnewargs__(self) -> tuple[int]: ...
    def __eq__(self, value: object, /) -> bool:
        """Return self==value."""
        ...
    def __ne__(self, value: object, /) -> bool:
        """Return self!=value."""
        ...
    def __lt__(self, value: int, /) -> bool:
        """Return self<value."""
        ...
    def __le__(self, value: int, /) -> bool:
        """Return self<=value."""
        ...
    def __gt__(self, value: int, /) -> bool:
        """Return self>value."""
        ...
    def __ge__(self, value: int, /) -> bool:
        """Return self>=value."""
        ...
    def __float__(self) -> float:
        """float(self)"""
        ...
    def __int__(self) -> int:
        """int(self)"""
        ...
    def __abs__(self) -> int:
        """abs(self)"""
        ...
    def __hash__(self) -> int:
        """Return hash(self)."""
        ...
    def __bool__(self) -> bool:
        """True if self else False"""
        ...
    def __index__(self) -> int:
        """Return self converted to an integer, if self is suitable for use as an index into a list."""
        ...

class float:
    """Convert a string or number to a floating-point number, if possible."""
    def __new__(cls, x: ConvertibleToFloat = ..., /) -> Self: ...
    def as_integer_ratio(self) -> tuple[int, int]:
        """
        Return a pair of integers, whose ratio is exactly equal to the original float.

        The ratio is in lowest terms and has a positive denominator.  Raise
        OverflowError on infinities and a ValueError on NaNs.

        >>> (10.0).as_integer_ratio()
        (10, 1)
        >>> (0.0).as_integer_ratio()
        (0, 1)
        >>> (-.25).as_integer_ratio()
        (-1, 4)
        """
        ...
    def hex(self) -> str:
        """
        Return a hexadecimal representation of a floating-point number.

        >>> (-0.1).hex()
        '-0x1.999999999999ap-4'
        >>> 3.14159.hex()
        '0x1.921f9f01b866ep+1'
        """
        ...
    def is_integer(self) -> bool:
        """Return True if the float is an integer."""
        ...
    @classmethod
    def fromhex(cls, string: str, /) -> Self:
        """
        Create a floating-point number from a hexadecimal string.

        >>> float.fromhex('0x1.ffffp10')
        2047.984375
        >>> float.fromhex('-0x1p-1074')
        -5e-324
        """
        ...
    @property
    def real(self) -> float:
        """the real part of a complex number"""
        ...
    @property
    def imag(self) -> float:
        """the imaginary part of a complex number"""
        ...
    def conjugate(self) -> float:
        """Return self, the complex conjugate of any float."""
        ...
    def __add__(self, value: float, /) -> float:
        """Return self+value."""
        ...
    def __sub__(self, value: float, /) -> float:
        """Return self-value."""
        ...
    def __mul__(self, value: float, /) -> float:
        """Return self*value."""
        ...
    def __floordiv__(self, value: float, /) -> float:
        """Return self//value."""
        ...
    def __truediv__(self, value: float, /) -> float:
        """Return self/value."""
        ...
    def __mod__(self, value: float, /) -> float:
        """Return self%value."""
        ...
    def __divmod__(self, value: float, /) -> tuple[float, float]:
        """Return divmod(self, value)."""
        ...
    @overload
    def __pow__(self, value: int, mod: None = None, /) -> float:
        """Return pow(self, value, mod)."""
        ...
    # positive __value -> float; negative __value -> complex
    # return type must be Any as `float | complex` causes too many false-positive errors
    @overload
    def __pow__(self, value: float, mod: None = None, /) -> Any:
        """Return pow(self, value, mod)."""
        ...
    def __radd__(self, value: float, /) -> float:
        """Return value+self."""
        ...
    def __rsub__(self, value: float, /) -> float:
        """Return value-self."""
        ...
    def __rmul__(self, value: float, /) -> float:
        """Return value*self."""
        ...
    def __rfloordiv__(self, value: float, /) -> float:
        """Return value//self."""
        ...
    def __rtruediv__(self, value: float, /) -> float:
        """Return value/self."""
        ...
    def __rmod__(self, value: float, /) -> float:
        """Return value%self."""
        ...
    def __rdivmod__(self, value: float, /) -> tuple[float, float]:
        """Return divmod(value, self)."""
        ...
    @overload
    def __rpow__(self, value: _PositiveInteger, mod: None = None, /) -> float:
        """Return pow(value, self, mod)."""
        ...
    @overload
    def __rpow__(self, value: _NegativeInteger, mod: None = None, /) -> complex:
        """Return pow(value, self, mod)."""
        ...
    # Returning `complex` for the general case gives too many false-positive errors.
    @overload
    def __rpow__(self, value: float, mod: None = None, /) -> Any:
        """Return pow(value, self, mod)."""
        ...
    def __getnewargs__(self) -> tuple[float]: ...
    def __trunc__(self) -> int:
        """Return the Integral closest to x between 0 and x."""
        ...
    if sys.version_info >= (3, 9):
        def __ceil__(self) -> int:
            """Return the ceiling as an Integral."""
            ...
        def __floor__(self) -> int:
            """Return the floor as an Integral."""
            ...

    @overload
    def __round__(self, ndigits: None = None, /) -> int:
        """
        Return the Integral closest to x, rounding half toward even.

        When an argument is passed, work like built-in round(x, ndigits).
        """
        ...
    @overload
    def __round__(self, ndigits: SupportsIndex, /) -> float:
        """
        Return the Integral closest to x, rounding half toward even.

        When an argument is passed, work like built-in round(x, ndigits).
        """
        ...
    def __eq__(self, value: object, /) -> bool:
        """Return self==value."""
        ...
    def __ne__(self, value: object, /) -> bool:
        """Return self!=value."""
        ...
    def __lt__(self, value: float, /) -> bool:
        """Return self<value."""
        ...
    def __le__(self, value: float, /) -> bool:
        """Return self<=value."""
        ...
    def __gt__(self, value: float, /) -> bool:
        """Return self>value."""
        ...
    def __ge__(self, value: float, /) -> bool:
        """Return self>=value."""
        ...
    def __neg__(self) -> float:
        """-self"""
        ...
    def __pos__(self) -> float:
        """+self"""
        ...
    def __int__(self) -> int:
        """int(self)"""
        ...
    def __float__(self) -> float:
        """float(self)"""
        ...
    def __abs__(self) -> float:
        """abs(self)"""
        ...
    def __hash__(self) -> int:
        """Return hash(self)."""
        ...
    def __bool__(self) -> bool:
        """True if self else False"""
        ...

class complex:
    """
    Create a complex number from a string or numbers.

    If a string is given, parse it as a complex number.
    If a single number is given, convert it to a complex number.
    If the 'real' or 'imag' arguments are given, create a complex number
    with the specified real and imaginary components.
    """
    # Python doesn't currently accept SupportsComplex for the second argument
    @overload
    def __new__(
        cls,
        real: complex | SupportsComplex | SupportsFloat | SupportsIndex = ...,
        imag: complex | SupportsFloat | SupportsIndex = ...,
    ) -> Self: ...
    @overload
    def __new__(cls, real: str | SupportsComplex | SupportsFloat | SupportsIndex | complex) -> Self: ...
    @property
    def real(self) -> float:
        """the real part of a complex number"""
        ...
    @property
    def imag(self) -> float:
        """the imaginary part of a complex number"""
        ...
    def conjugate(self) -> complex:
        """Return the complex conjugate of its argument. (3-4j).conjugate() == 3+4j."""
        ...
    def __add__(self, value: complex, /) -> complex:
        """Return self+value."""
        ...
    def __sub__(self, value: complex, /) -> complex:
        """Return self-value."""
        ...
    def __mul__(self, value: complex, /) -> complex:
        """Return self*value."""
        ...
    def __pow__(self, value: complex, mod: None = None, /) -> complex:
        """Return pow(self, value, mod)."""
        ...
    def __truediv__(self, value: complex, /) -> complex:
        """Return self/value."""
        ...
    def __radd__(self, value: complex, /) -> complex:
        """Return value+self."""
        ...
    def __rsub__(self, value: complex, /) -> complex:
        """Return value-self."""
        ...
    def __rmul__(self, value: complex, /) -> complex:
        """Return value*self."""
        ...
    def __rpow__(self, value: complex, mod: None = None, /) -> complex:
        """Return pow(value, self, mod)."""
        ...
    def __rtruediv__(self, value: complex, /) -> complex:
        """Return value/self."""
        ...
    def __eq__(self, value: object, /) -> bool:
        """Return self==value."""
        ...
    def __ne__(self, value: object, /) -> bool:
        """Return self!=value."""
        ...
    def __neg__(self) -> complex:
        """-self"""
        ...
    def __pos__(self) -> complex:
        """+self"""
        ...
    def __abs__(self) -> float:
        """abs(self)"""
        ...
    def __hash__(self) -> int:
        """Return hash(self)."""
        ...
    def __bool__(self) -> bool:
        """True if self else False"""
        ...
    if sys.version_info >= (3, 11):
        def __complex__(self) -> complex:
            """Convert this value to exact type complex."""
            ...

class _FormatMapMapping(Protocol):
    def __getitem__(self, key: str, /) -> Any: ...

class _TranslateTable(Protocol):
    def __getitem__(self, key: int, /) -> str | int | None: ...

class str(Sequence[str]):
    """
    str(object='') -> str
    str(bytes_or_buffer[, encoding[, errors]]) -> str

    Create a new string object from the given object. If encoding or
    errors is specified, then the object must expose a data buffer
    that will be decoded using the given encoding and error handler.
    Otherwise, returns the result of object.__str__() (if defined)
    or repr(object).
    encoding defaults to 'utf-8'.
    errors defaults to 'strict'.
    """
    @overload
    def __new__(cls, object: object = ...) -> Self: ...
    @overload
    def __new__(cls, object: ReadableBuffer, encoding: str = ..., errors: str = ...) -> Self: ...
    @overload
    def capitalize(self: LiteralString) -> LiteralString:
        """
        Return a capitalized version of the string.

        More specifically, make the first character have upper case and the rest lower
        case.
        """
        ...
    @overload
    def capitalize(self) -> str:
        """
        Return a capitalized version of the string.

        More specifically, make the first character have upper case and the rest lower
        case.
        """
        ...
    @overload
    def casefold(self: LiteralString) -> LiteralString:
        """Return a version of the string suitable for caseless comparisons."""
        ...
    @overload
    def casefold(self) -> str:
        """Return a version of the string suitable for caseless comparisons."""
        ...
    @overload
    def center(self: LiteralString, width: SupportsIndex, fillchar: LiteralString = " ", /) -> LiteralString:
        """
        Return a centered string of length width.

        Padding is done using the specified fill character (default is a space).
        """
        ...
    @overload
    def center(self, width: SupportsIndex, fillchar: str = " ", /) -> str:
        """
        Return a centered string of length width.

        Padding is done using the specified fill character (default is a space).
        """
        ...
    def count(self, sub: str, start: SupportsIndex | None = ..., end: SupportsIndex | None = ..., /) -> int:
        """
        Return the number of non-overlapping occurrences of substring sub in string S[start:end].

        Optional arguments start and end are interpreted as in slice notation.
        """
        ...
    def encode(self, encoding: str = "utf-8", errors: str = "strict") -> bytes:
        """
        Encode the string using the codec registered for encoding.

        encoding
          The encoding in which to encode the string.
        errors
          The error handling scheme to use for encoding errors.
          The default is 'strict' meaning that encoding errors raise a
          UnicodeEncodeError.  Other possible values are 'ignore', 'replace' and
          'xmlcharrefreplace' as well as any other name registered with
          codecs.register_error that can handle UnicodeEncodeErrors.
        """
        ...
    def endswith(
        self, suffix: str | tuple[str, ...], start: SupportsIndex | None = ..., end: SupportsIndex | None = ..., /
    ) -> bool:
        """
        Return True if the string ends with the specified suffix, False otherwise.

        suffix
          A string or a tuple of strings to try.
        start
          Optional start position. Default: start of the string.
        end
          Optional stop position. Default: end of the string.
        """
        ...
    @overload
    def expandtabs(self: LiteralString, tabsize: SupportsIndex = 8) -> LiteralString:
        """
        Return a copy where all tab characters are expanded using spaces.

        If tabsize is not given, a tab size of 8 characters is assumed.
        """
        ...
    @overload
    def expandtabs(self, tabsize: SupportsIndex = 8) -> str:
        """
        Return a copy where all tab characters are expanded using spaces.

        If tabsize is not given, a tab size of 8 characters is assumed.
        """
        ...
    def find(self, sub: str, start: SupportsIndex | None = ..., end: SupportsIndex | None = ..., /) -> int:
        """
        Return the lowest index in S where substring sub is found, such that sub is contained within S[start:end].

        Optional arguments start and end are interpreted as in slice notation.
        Return -1 on failure.
        """
        ...
    @overload
    def format(self: LiteralString, *args: LiteralString, **kwargs: LiteralString) -> LiteralString:
        """
        Return a formatted version of the string, using substitutions from args and kwargs.
        The substitutions are identified by braces ('{' and '}').
        """
        ...
    @overload
    def format(self, *args: object, **kwargs: object) -> str:
        """
        Return a formatted version of the string, using substitutions from args and kwargs.
        The substitutions are identified by braces ('{' and '}').
        """
        ...
    def format_map(self, mapping: _FormatMapMapping, /) -> str:
        """
        Return a formatted version of the string, using substitutions from mapping.
        The substitutions are identified by braces ('{' and '}').
        """
        ...
    def index(self, sub: str, start: SupportsIndex | None = ..., end: SupportsIndex | None = ..., /) -> int:
        """
        Return the lowest index in S where substring sub is found, such that sub is contained within S[start:end].

        Optional arguments start and end are interpreted as in slice notation.
        Raises ValueError when the substring is not found.
        """
        ...
    def isalnum(self) -> bool:
        """
        Return True if the string is an alpha-numeric string, False otherwise.

        A string is alpha-numeric if all characters in the string are alpha-numeric and
        there is at least one character in the string.
        """
        ...
    def isalpha(self) -> bool:
        """
        Return True if the string is an alphabetic string, False otherwise.

        A string is alphabetic if all characters in the string are alphabetic and there
        is at least one character in the string.
        """
        ...
    def isascii(self) -> bool:
        """
        Return True if all characters in the string are ASCII, False otherwise.

        ASCII characters have code points in the range U+0000-U+007F.
        Empty string is ASCII too.
        """
        ...
    def isdecimal(self) -> bool:
        """
        Return True if the string is a decimal string, False otherwise.

        A string is a decimal string if all characters in the string are decimal and
        there is at least one character in the string.
        """
        ...
    def isdigit(self) -> bool:
        """
        Return True if the string is a digit string, False otherwise.

        A string is a digit string if all characters in the string are digits and there
        is at least one character in the string.
        """
        ...
    def isidentifier(self) -> bool:
        """
        Return True if the string is a valid Python identifier, False otherwise.

        Call keyword.iskeyword(s) to test whether string s is a reserved identifier,
        such as "def" or "class".
        """
        ...
    def islower(self) -> bool:
        """
        Return True if the string is a lowercase string, False otherwise.

        A string is lowercase if all cased characters in the string are lowercase and
        there is at least one cased character in the string.
        """
        ...
    def isnumeric(self) -> bool:
        """
        Return True if the string is a numeric string, False otherwise.

        A string is numeric if all characters in the string are numeric and there is at
        least one character in the string.
        """
        ...
    def isprintable(self) -> bool:
        """
        Return True if the string is printable, False otherwise.

        A string is printable if all of its characters are considered printable in
        repr() or if it is empty.
        """
        ...
    def isspace(self) -> bool:
        """
        Return True if the string is a whitespace string, False otherwise.

        A string is whitespace if all characters in the string are whitespace and there
        is at least one character in the string.
        """
        ...
    def istitle(self) -> bool:
        """
        Return True if the string is a title-cased string, False otherwise.

        In a title-cased string, upper- and title-case characters may only
        follow uncased characters and lowercase characters only cased ones.
        """
        ...
    def isupper(self) -> bool:
        """
        Return True if the string is an uppercase string, False otherwise.

        A string is uppercase if all cased characters in the string are uppercase and
        there is at least one cased character in the string.
        """
        ...
    @overload
    def join(self: LiteralString, iterable: Iterable[LiteralString], /) -> LiteralString:
        """
        Concatenate any number of strings.

        The string whose method is called is inserted in between each given string.
        The result is returned as a new string.

        Example: '.'.join(['ab', 'pq', 'rs']) -> 'ab.pq.rs'
        """
        ...
    @overload
    def join(self, iterable: Iterable[str], /) -> str:
        """
        Concatenate any number of strings.

        The string whose method is called is inserted in between each given string.
        The result is returned as a new string.

        Example: '.'.join(['ab', 'pq', 'rs']) -> 'ab.pq.rs'
        """
        ...
    @overload
    def ljust(self: LiteralString, width: SupportsIndex, fillchar: LiteralString = " ", /) -> LiteralString:
        """
        Return a left-justified string of length width.

        Padding is done using the specified fill character (default is a space).
        """
        ...
    @overload
    def ljust(self, width: SupportsIndex, fillchar: str = " ", /) -> str:
        """
        Return a left-justified string of length width.

        Padding is done using the specified fill character (default is a space).
        """
        ...
    @overload
    def lower(self: LiteralString) -> LiteralString:
        """Return a copy of the string converted to lowercase."""
        ...
    @overload
    def lower(self) -> str:
        """Return a copy of the string converted to lowercase."""
        ...
    @overload
    def lstrip(self: LiteralString, chars: LiteralString | None = None, /) -> LiteralString:
        """
        Return a copy of the string with leading whitespace removed.

        If chars is given and not None, remove characters in chars instead.
        """
        ...
    @overload
    def lstrip(self, chars: str | None = None, /) -> str:
        """
        Return a copy of the string with leading whitespace removed.

        If chars is given and not None, remove characters in chars instead.
        """
        ...
    @overload
    def partition(self: LiteralString, sep: LiteralString, /) -> tuple[LiteralString, LiteralString, LiteralString]:
        """
        Partition the string into three parts using the given separator.

        This will search for the separator in the string.  If the separator is found,
        returns a 3-tuple containing the part before the separator, the separator
        itself, and the part after it.

        If the separator is not found, returns a 3-tuple containing the original string
        and two empty strings.
        """
        ...
    @overload
    def partition(self, sep: str, /) -> tuple[str, str, str]:
        """
        Partition the string into three parts using the given separator.

        This will search for the separator in the string.  If the separator is found,
        returns a 3-tuple containing the part before the separator, the separator
        itself, and the part after it.

        If the separator is not found, returns a 3-tuple containing the original string
        and two empty strings.
        """
        ...
    if sys.version_info >= (3, 13):
        @overload
        def replace(
            self: LiteralString, old: LiteralString, new: LiteralString, /, count: SupportsIndex = -1
        ) -> LiteralString:
            """
            Return a copy with all occurrences of substring old replaced by new.

              count
                Maximum number of occurrences to replace.
                -1 (the default value) means replace all occurrences.

            If the optional argument count is given, only the first count occurrences are
            replaced.
            """
            ...
        @overload
        def replace(self, old: str, new: str, /, count: SupportsIndex = -1) -> str:
            """
            Return a copy with all occurrences of substring old replaced by new.

              count
                Maximum number of occurrences to replace.
                -1 (the default value) means replace all occurrences.

            If the optional argument count is given, only the first count occurrences are
            replaced.
            """
            ...
    else:
        @overload
        def replace(
            self: LiteralString, old: LiteralString, new: LiteralString, count: SupportsIndex = -1, /
        ) -> LiteralString:
            """
            Return a copy with all occurrences of substring old replaced by new.

              count
                Maximum number of occurrences to replace.
                -1 (the default value) means replace all occurrences.

            If the optional argument count is given, only the first count occurrences are
            replaced.
            """
            ...
        @overload
        def replace(self, old: str, new: str, count: SupportsIndex = -1, /) -> str:
            """
            Return a copy with all occurrences of substring old replaced by new.

              count
                Maximum number of occurrences to replace.
                -1 (the default value) means replace all occurrences.

            If the optional argument count is given, only the first count occurrences are
            replaced.
            """
            ...
    if sys.version_info >= (3, 9):
        @overload
        def removeprefix(self: LiteralString, prefix: LiteralString, /) -> LiteralString:
            """
            Return a str with the given prefix string removed if present.

            If the string starts with the prefix string, return string[len(prefix):].
            Otherwise, return a copy of the original string.
            """
            ...
        @overload
        def removeprefix(self, prefix: str, /) -> str:
            """
            Return a str with the given prefix string removed if present.

            If the string starts with the prefix string, return string[len(prefix):].
            Otherwise, return a copy of the original string.
            """
            ...
        @overload
        def removesuffix(self: LiteralString, suffix: LiteralString, /) -> LiteralString:
            """
            Return a str with the given suffix string removed if present.

            If the string ends with the suffix string and that suffix is not empty,
            return string[:-len(suffix)]. Otherwise, return a copy of the original
            string.
            """
            ...
        @overload
        def removesuffix(self, suffix: str, /) -> str:
            """
            Return a str with the given suffix string removed if present.

            If the string ends with the suffix string and that suffix is not empty,
            return string[:-len(suffix)]. Otherwise, return a copy of the original
            string.
            """
            ...

    def rfind(self, sub: str, start: SupportsIndex | None = ..., end: SupportsIndex | None = ..., /) -> int:
        """
        Return the highest index in S where substring sub is found, such that sub is contained within S[start:end].

        Optional arguments start and end are interpreted as in slice notation.
        Return -1 on failure.
        """
        ...
    def rindex(self, sub: str, start: SupportsIndex | None = ..., end: SupportsIndex | None = ..., /) -> int:
        """
        Return the highest index in S where substring sub is found, such that sub is contained within S[start:end].

        Optional arguments start and end are interpreted as in slice notation.
        Raises ValueError when the substring is not found.
        """
        ...
    @overload
    def rjust(self: LiteralString, width: SupportsIndex, fillchar: LiteralString = " ", /) -> LiteralString:
        """
        Return a right-justified string of length width.

        Padding is done using the specified fill character (default is a space).
        """
        ...
    @overload
    def rjust(self, width: SupportsIndex, fillchar: str = " ", /) -> str:
        """
        Return a right-justified string of length width.

        Padding is done using the specified fill character (default is a space).
        """
        ...
    @overload
    def rpartition(self: LiteralString, sep: LiteralString, /) -> tuple[LiteralString, LiteralString, LiteralString]:
        """
        Partition the string into three parts using the given separator.

        This will search for the separator in the string, starting at the end. If
        the separator is found, returns a 3-tuple containing the part before the
        separator, the separator itself, and the part after it.

        If the separator is not found, returns a 3-tuple containing two empty strings
        and the original string.
        """
        ...
    @overload
    def rpartition(self, sep: str, /) -> tuple[str, str, str]:
        """
        Partition the string into three parts using the given separator.

        This will search for the separator in the string, starting at the end. If
        the separator is found, returns a 3-tuple containing the part before the
        separator, the separator itself, and the part after it.

        If the separator is not found, returns a 3-tuple containing two empty strings
        and the original string.
        """
        ...
    @overload
    def rsplit(self: LiteralString, sep: LiteralString | None = None, maxsplit: SupportsIndex = -1) -> list[LiteralString]:
        r"""
        Return a list of the substrings in the string, using sep as the separator string.

          sep
            The separator used to split the string.

            When set to None (the default value), will split on any whitespace
            character (including \n \r \t \f and spaces) and will discard
            empty strings from the result.
          maxsplit
            Maximum number of splits.
            -1 (the default value) means no limit.

        Splitting starts at the end of the string and works to the front.
        """
        ...
    @overload
    def rsplit(self, sep: str | None = None, maxsplit: SupportsIndex = -1) -> list[str]:
        r"""
        Return a list of the substrings in the string, using sep as the separator string.

          sep
            The separator used to split the string.

            When set to None (the default value), will split on any whitespace
            character (including \n \r \t \f and spaces) and will discard
            empty strings from the result.
          maxsplit
            Maximum number of splits.
            -1 (the default value) means no limit.

        Splitting starts at the end of the string and works to the front.
        """
        ...
    @overload
    def rstrip(self: LiteralString, chars: LiteralString | None = None, /) -> LiteralString:
        """
        Return a copy of the string with trailing whitespace removed.

        If chars is given and not None, remove characters in chars instead.
        """
        ...
    @overload
    def rstrip(self, chars: str | None = None, /) -> str:
        """
        Return a copy of the string with trailing whitespace removed.

        If chars is given and not None, remove characters in chars instead.
        """
        ...
    @overload
    def split(self: LiteralString, sep: LiteralString | None = None, maxsplit: SupportsIndex = -1) -> list[LiteralString]:
        r"""
        Return a list of the substrings in the string, using sep as the separator string.

          sep
            The separator used to split the string.

            When set to None (the default value), will split on any whitespace
            character (including \n \r \t \f and spaces) and will discard
            empty strings from the result.
          maxsplit
            Maximum number of splits.
            -1 (the default value) means no limit.

        Splitting starts at the front of the string and works to the end.

        Note, str.split() is mainly useful for data that has been intentionally
        delimited.  With natural text that includes punctuation, consider using
        the regular expression module.
        """
        ...
    @overload
    def split(self, sep: str | None = None, maxsplit: SupportsIndex = -1) -> list[str]:
        r"""
        Return a list of the substrings in the string, using sep as the separator string.

          sep
            The separator used to split the string.

            When set to None (the default value), will split on any whitespace
            character (including \n \r \t \f and spaces) and will discard
            empty strings from the result.
          maxsplit
            Maximum number of splits.
            -1 (the default value) means no limit.

        Splitting starts at the front of the string and works to the end.

        Note, str.split() is mainly useful for data that has been intentionally
        delimited.  With natural text that includes punctuation, consider using
        the regular expression module.
        """
        ...
    @overload
    def splitlines(self: LiteralString, keepends: bool = False) -> list[LiteralString]:
        """
        Return a list of the lines in the string, breaking at line boundaries.

        Line breaks are not included in the resulting list unless keepends is given and
        true.
        """
        ...
    @overload
    def splitlines(self, keepends: bool = False) -> list[str]:
        """
        Return a list of the lines in the string, breaking at line boundaries.

        Line breaks are not included in the resulting list unless keepends is given and
        true.
        """
        ...
    def startswith(
        self, prefix: str | tuple[str, ...], start: SupportsIndex | None = ..., end: SupportsIndex | None = ..., /
    ) -> bool:
        """
        Return True if the string starts with the specified prefix, False otherwise.

        prefix
          A string or a tuple of strings to try.
        start
          Optional start position. Default: start of the string.
        end
          Optional stop position. Default: end of the string.
        """
        ...
    @overload
    def strip(self: LiteralString, chars: LiteralString | None = None, /) -> LiteralString:
        """
        Return a copy of the string with leading and trailing whitespace removed.

        If chars is given and not None, remove characters in chars instead.
        """
        ...
    @overload
    def strip(self, chars: str | None = None, /) -> str:
        """
        Return a copy of the string with leading and trailing whitespace removed.

        If chars is given and not None, remove characters in chars instead.
        """
        ...
    @overload
    def swapcase(self: LiteralString) -> LiteralString:
        """Convert uppercase characters to lowercase and lowercase characters to uppercase."""
        ...
    @overload
    def swapcase(self) -> str:
        """Convert uppercase characters to lowercase and lowercase characters to uppercase."""
        ...
    @overload
    def title(self: LiteralString) -> LiteralString:
        """
        Return a version of the string where each word is titlecased.

        More specifically, words start with uppercased characters and all remaining
        cased characters have lower case.
        """
        ...
    @overload
    def title(self) -> str:
        """
        Return a version of the string where each word is titlecased.

        More specifically, words start with uppercased characters and all remaining
        cased characters have lower case.
        """
        ...
    def translate(self, table: _TranslateTable, /) -> str:
        """
        Replace each character in the string using the given translation table.

          table
            Translation table, which must be a mapping of Unicode ordinals to
            Unicode ordinals, strings, or None.

        The table must implement lookup/indexing via __getitem__, for instance a
        dictionary or list.  If this operation raises LookupError, the character is
        left untouched.  Characters mapped to None are deleted.
        """
        ...
    @overload
    def upper(self: LiteralString) -> LiteralString:
        """Return a copy of the string converted to uppercase."""
        ...
    @overload
    def upper(self) -> str:
        """Return a copy of the string converted to uppercase."""
        ...
    @overload
    def zfill(self: LiteralString, width: SupportsIndex, /) -> LiteralString:
        """
        Pad a numeric string with zeros on the left, to fill a field of the given width.

        The string is never truncated.
        """
        ...
    @overload
    def zfill(self, width: SupportsIndex, /) -> str:
        """
        Pad a numeric string with zeros on the left, to fill a field of the given width.

        The string is never truncated.
        """
        ...
    @staticmethod
    @overload
    def maketrans(x: dict[int, _T] | dict[str, _T] | dict[str | int, _T], /) -> dict[int, _T]:
        """
        Return a translation table usable for str.translate().

        If there is only one argument, it must be a dictionary mapping Unicode
        ordinals (integers) or characters to Unicode ordinals, strings or None.
        Character keys will be then converted to ordinals.
        If there are two arguments, they must be strings of equal length, and
        in the resulting dictionary, each character in x will be mapped to the
        character at the same position in y. If there is a third argument, it
        must be a string, whose characters will be mapped to None in the result.
        """
        ...
    @staticmethod
    @overload
    def maketrans(x: str, y: str, /) -> dict[int, int]:
        """
        Return a translation table usable for str.translate().

        If there is only one argument, it must be a dictionary mapping Unicode
        ordinals (integers) or characters to Unicode ordinals, strings or None.
        Character keys will be then converted to ordinals.
        If there are two arguments, they must be strings of equal length, and
        in the resulting dictionary, each character in x will be mapped to the
        character at the same position in y. If there is a third argument, it
        must be a string, whose characters will be mapped to None in the result.
        """
        ...
    @staticmethod
    @overload
    def maketrans(x: str, y: str, z: str, /) -> dict[int, int | None]:
        """
        Return a translation table usable for str.translate().

        If there is only one argument, it must be a dictionary mapping Unicode
        ordinals (integers) or characters to Unicode ordinals, strings or None.
        Character keys will be then converted to ordinals.
        If there are two arguments, they must be strings of equal length, and
        in the resulting dictionary, each character in x will be mapped to the
        character at the same position in y. If there is a third argument, it
        must be a string, whose characters will be mapped to None in the result.
        """
        ...
    @overload
    def __add__(self: LiteralString, value: LiteralString, /) -> LiteralString:
        """Return self+value."""
        ...
    @overload
    def __add__(self, value: str, /) -> str:
        """Return self+value."""
        ...
    # Incompatible with Sequence.__contains__
    def __contains__(self, key: str, /) -> bool:
        """Return bool(key in self)."""
        ...
    def __eq__(self, value: object, /) -> bool:
        """Return self==value."""
        ...
    def __ge__(self, value: str, /) -> bool:
        """Return self>=value."""
        ...
    @overload
    def __getitem__(self: LiteralString, key: SupportsIndex | slice, /) -> LiteralString:
        """Return self[key]."""
        ...
    @overload
    def __getitem__(self, key: SupportsIndex | slice, /) -> str:
        """Return self[key]."""
        ...
    def __gt__(self, value: str, /) -> bool:
        """Return self>value."""
        ...
    def __hash__(self) -> int:
        """Return hash(self)."""
        ...
    @overload
    def __iter__(self: LiteralString) -> Iterator[LiteralString]:
        """Implement iter(self)."""
        ...
    @overload
    def __iter__(self) -> Iterator[str]:
        """Implement iter(self)."""
        ...
    def __le__(self, value: str, /) -> bool:
        """Return self<=value."""
        ...
    def __len__(self) -> int:
        """Return len(self)."""
        ...
    def __lt__(self, value: str, /) -> bool:
        """Return self<value."""
        ...
    @overload
    def __mod__(self: LiteralString, value: LiteralString | tuple[LiteralString, ...], /) -> LiteralString:
        """Return self%value."""
        ...
    @overload
    def __mod__(self, value: Any, /) -> str:
        """Return self%value."""
        ...
    @overload
    def __mul__(self: LiteralString, value: SupportsIndex, /) -> LiteralString:
        """Return self*value."""
        ...
    @overload
    def __mul__(self, value: SupportsIndex, /) -> str:
        """Return self*value."""
        ...
    def __ne__(self, value: object, /) -> bool:
        """Return self!=value."""
        ...
    @overload
    def __rmul__(self: LiteralString, value: SupportsIndex, /) -> LiteralString:
        """Return value*self."""
        ...
    @overload
    def __rmul__(self, value: SupportsIndex, /) -> str:
        """Return value*self."""
        ...
    def __getnewargs__(self) -> tuple[str]: ...

class bytes(Sequence[int]):
    """
    bytes(iterable_of_ints) -> bytes
    bytes(string, encoding[, errors]) -> bytes
    bytes(bytes_or_buffer) -> immutable copy of bytes_or_buffer
    bytes(int) -> bytes object of size given by the parameter initialized with null bytes
    bytes() -> empty bytes object

    Construct an immutable array of bytes from:
      - an iterable yielding integers in range(256)
      - a text string encoded using the specified encoding
      - any object implementing the buffer API.
      - an integer
    """
    @overload
    def __new__(cls, o: Iterable[SupportsIndex] | SupportsIndex | SupportsBytes | ReadableBuffer, /) -> Self: ...
    @overload
    def __new__(cls, string: str, /, encoding: str, errors: str = ...) -> Self: ...
    @overload
    def __new__(cls) -> Self: ...
    def capitalize(self) -> bytes:
        """
        B.capitalize() -> copy of B

        Return a copy of B with only its first character capitalized (ASCII)
        and the rest lower-cased.
        """
        ...
    def center(self, width: SupportsIndex, fillchar: bytes = b" ", /) -> bytes:
        """
        Return a centered string of length width.

        Padding is done using the specified fill character.
        """
        ...
    def count(
        self, sub: ReadableBuffer | SupportsIndex, start: SupportsIndex | None = ..., end: SupportsIndex | None = ..., /
    ) -> int:
        """
        Return the number of non-overlapping occurrences of subsection 'sub' in bytes B[start:end].

        start
          Optional start position. Default: start of the bytes.
        end
          Optional stop position. Default: end of the bytes.
        """
        ...
    def decode(self, encoding: str = "utf-8", errors: str = "strict") -> str:
        """
        Decode the bytes using the codec registered for encoding.

        encoding
          The encoding with which to decode the bytes.
        errors
          The error handling scheme to use for the handling of decoding errors.
          The default is 'strict' meaning that decoding errors raise a
          UnicodeDecodeError. Other possible values are 'ignore' and 'replace'
          as well as any other name registered with codecs.register_error that
          can handle UnicodeDecodeErrors.
        """
        ...
    def endswith(
        self,
        suffix: ReadableBuffer | tuple[ReadableBuffer, ...],
        start: SupportsIndex | None = ...,
        end: SupportsIndex | None = ...,
        /,
    ) -> bool:
        """
        Return True if the bytes ends with the specified suffix, False otherwise.

        suffix
          A bytes or a tuple of bytes to try.
        start
          Optional start position. Default: start of the bytes.
        end
          Optional stop position. Default: end of the bytes.
        """
        ...
    def expandtabs(self, tabsize: SupportsIndex = 8) -> bytes:
        """
        Return a copy where all tab characters are expanded using spaces.

        If tabsize is not given, a tab size of 8 characters is assumed.
        """
        ...
    def find(
        self, sub: ReadableBuffer | SupportsIndex, start: SupportsIndex | None = ..., end: SupportsIndex | None = ..., /
    ) -> int:
        """
        Return the lowest index in B where subsection 'sub' is found, such that 'sub' is contained within B[start,end].

          start
            Optional start position. Default: start of the bytes.
          end
            Optional stop position. Default: end of the bytes.

        Return -1 on failure.
        """
        ...
    def hex(self, sep: str | bytes = ..., bytes_per_sep: SupportsIndex = ...) -> str:
        r"""
        Create a string of hexadecimal numbers from a bytes object.

          sep
            An optional single character or byte to separate hex bytes.
          bytes_per_sep
            How many bytes between separators.  Positive values count from the
            right, negative values count from the left.

        Example:
        >>> value = b'\xb9\x01\xef'
        >>> value.hex()
        'b901ef'
        >>> value.hex(':')
        'b9:01:ef'
        >>> value.hex(':', 2)
        'b9:01ef'
        >>> value.hex(':', -2)
        'b901:ef'
        """
        ...
    def index(
        self, sub: ReadableBuffer | SupportsIndex, start: SupportsIndex | None = ..., end: SupportsIndex | None = ..., /
    ) -> int:
        """
        Return the lowest index in B where subsection 'sub' is found, such that 'sub' is contained within B[start,end].

          start
            Optional start position. Default: start of the bytes.
          end
            Optional stop position. Default: end of the bytes.

        Raise ValueError if the subsection is not found.
        """
        ...
    def isalnum(self) -> bool:
        """
        B.isalnum() -> bool

        Return True if all characters in B are alphanumeric
        and there is at least one character in B, False otherwise.
        """
        ...
    def isalpha(self) -> bool:
        """
        B.isalpha() -> bool

        Return True if all characters in B are alphabetic
        and there is at least one character in B, False otherwise.
        """
        ...
    def isascii(self) -> bool:
        """
        B.isascii() -> bool

        Return True if B is empty or all characters in B are ASCII,
        False otherwise.
        """
        ...
    def isdigit(self) -> bool:
        """
        B.isdigit() -> bool

        Return True if all characters in B are digits
        and there is at least one character in B, False otherwise.
        """
        ...
    def islower(self) -> bool:
        """
        B.islower() -> bool

        Return True if all cased characters in B are lowercase and there is
        at least one cased character in B, False otherwise.
        """
        ...
    def isspace(self) -> bool:
        """
        B.isspace() -> bool

        Return True if all characters in B are whitespace
        and there is at least one character in B, False otherwise.
        """
        ...
    def istitle(self) -> bool:
        """
        B.istitle() -> bool

        Return True if B is a titlecased string and there is at least one
        character in B, i.e. uppercase characters may only follow uncased
        characters and lowercase characters only cased ones. Return False
        otherwise.
        """
        ...
    def isupper(self) -> bool:
        """
        B.isupper() -> bool

        Return True if all cased characters in B are uppercase and there is
        at least one cased character in B, False otherwise.
        """
        ...
    def join(self, iterable_of_bytes: Iterable[ReadableBuffer], /) -> bytes:
        """
        Concatenate any number of bytes objects.

        The bytes whose method is called is inserted in between each pair.

        The result is returned as a new bytes object.

        Example: b'.'.join([b'ab', b'pq', b'rs']) -> b'ab.pq.rs'.
        """
        ...
    def ljust(self, width: SupportsIndex, fillchar: bytes | bytearray = b" ", /) -> bytes:
        """
        Return a left-justified string of length width.

        Padding is done using the specified fill character.
        """
        ...
    def lower(self) -> bytes:
        """
        B.lower() -> copy of B

        Return a copy of B with all ASCII characters converted to lowercase.
        """
        ...
    def lstrip(self, bytes: ReadableBuffer | None = None, /) -> bytes:
        """
        Strip leading bytes contained in the argument.

        If the argument is omitted or None, strip leading  ASCII whitespace.
        """
        ...
    def partition(self, sep: ReadableBuffer, /) -> tuple[bytes, bytes, bytes]:
        """
        Partition the bytes into three parts using the given separator.

        This will search for the separator sep in the bytes. If the separator is found,
        returns a 3-tuple containing the part before the separator, the separator
        itself, and the part after it.

        If the separator is not found, returns a 3-tuple containing the original bytes
        object and two empty bytes objects.
        """
        ...
    def replace(self, old: ReadableBuffer, new: ReadableBuffer, count: SupportsIndex = -1, /) -> bytes:
        """
        Return a copy with all occurrences of substring old replaced by new.

          count
            Maximum number of occurrences to replace.
            -1 (the default value) means replace all occurrences.

        If the optional argument count is given, only the first count occurrences are
        replaced.
        """
        ...
    if sys.version_info >= (3, 9):
        def removeprefix(self, prefix: ReadableBuffer, /) -> bytes:
            """
            Return a bytes object with the given prefix string removed if present.

            If the bytes starts with the prefix string, return bytes[len(prefix):].
            Otherwise, return a copy of the original bytes.
            """
            ...
        def removesuffix(self, suffix: ReadableBuffer, /) -> bytes:
            """
            Return a bytes object with the given suffix string removed if present.

            If the bytes ends with the suffix string and that suffix is not empty,
            return bytes[:-len(prefix)].  Otherwise, return a copy of the original
            bytes.
            """
            ...

    def rfind(
        self, sub: ReadableBuffer | SupportsIndex, start: SupportsIndex | None = ..., end: SupportsIndex | None = ..., /
    ) -> int:
        """
        Return the highest index in B where subsection 'sub' is found, such that 'sub' is contained within B[start,end].

          start
            Optional start position. Default: start of the bytes.
          end
            Optional stop position. Default: end of the bytes.

        Return -1 on failure.
        """
        ...
    def rindex(
        self, sub: ReadableBuffer | SupportsIndex, start: SupportsIndex | None = ..., end: SupportsIndex | None = ..., /
    ) -> int:
        """
        Return the highest index in B where subsection 'sub' is found, such that 'sub' is contained within B[start,end].

          start
            Optional start position. Default: start of the bytes.
          end
            Optional stop position. Default: end of the bytes.

        Raise ValueError if the subsection is not found.
        """
        ...
    def rjust(self, width: SupportsIndex, fillchar: bytes | bytearray = b" ", /) -> bytes:
        """
        Return a right-justified string of length width.

        Padding is done using the specified fill character.
        """
        ...
    def rpartition(self, sep: ReadableBuffer, /) -> tuple[bytes, bytes, bytes]:
        """
        Partition the bytes into three parts using the given separator.

        This will search for the separator sep in the bytes, starting at the end. If
        the separator is found, returns a 3-tuple containing the part before the
        separator, the separator itself, and the part after it.

        If the separator is not found, returns a 3-tuple containing two empty bytes
        objects and the original bytes object.
        """
        ...
    def rsplit(self, sep: ReadableBuffer | None = None, maxsplit: SupportsIndex = -1) -> list[bytes]:
        """
        Return a list of the sections in the bytes, using sep as the delimiter.

          sep
            The delimiter according which to split the bytes.
            None (the default value) means split on ASCII whitespace characters
            (space, tab, return, newline, formfeed, vertical tab).
          maxsplit
            Maximum number of splits to do.
            -1 (the default value) means no limit.

        Splitting is done starting at the end of the bytes and working to the front.
        """
        ...
    def rstrip(self, bytes: ReadableBuffer | None = None, /) -> bytes:
        """
        Strip trailing bytes contained in the argument.

        If the argument is omitted or None, strip trailing ASCII whitespace.
        """
        ...
    def split(self, sep: ReadableBuffer | None = None, maxsplit: SupportsIndex = -1) -> list[bytes]:
        """
        Return a list of the sections in the bytes, using sep as the delimiter.

        sep
          The delimiter according which to split the bytes.
          None (the default value) means split on ASCII whitespace characters
          (space, tab, return, newline, formfeed, vertical tab).
        maxsplit
          Maximum number of splits to do.
          -1 (the default value) means no limit.
        """
        ...
    def splitlines(self, keepends: bool = False) -> list[bytes]:
        """
        Return a list of the lines in the bytes, breaking at line boundaries.

        Line breaks are not included in the resulting list unless keepends is given and
        true.
        """
        ...
    def startswith(
        self,
        prefix: ReadableBuffer | tuple[ReadableBuffer, ...],
        start: SupportsIndex | None = ...,
        end: SupportsIndex | None = ...,
        /,
    ) -> bool:
        """
        Return True if the bytes starts with the specified prefix, False otherwise.

        prefix
          A bytes or a tuple of bytes to try.
        start
          Optional start position. Default: start of the bytes.
        end
          Optional stop position. Default: end of the bytes.
        """
        ...
    def strip(self, bytes: ReadableBuffer | None = None, /) -> bytes:
        """
        Strip leading and trailing bytes contained in the argument.

        If the argument is omitted or None, strip leading and trailing ASCII whitespace.
        """
        ...
    def swapcase(self) -> bytes:
        """
        B.swapcase() -> copy of B

        Return a copy of B with uppercase ASCII characters converted
        to lowercase ASCII and vice versa.
        """
        ...
    def title(self) -> bytes:
        """
        B.title() -> copy of B

        Return a titlecased version of B, i.e. ASCII words start with uppercase
        characters, all remaining cased characters have lowercase.
        """
        ...
    def translate(self, table: ReadableBuffer | None, /, delete: bytes = b"") -> bytes:
        """
        Return a copy with each character mapped by the given translation table.

          table
            Translation table, which must be a bytes object of length 256.

        All characters occurring in the optional argument delete are removed.
        The remaining characters are mapped through the given translation table.
        """
        ...
    def upper(self) -> bytes:
        """
        B.upper() -> copy of B

        Return a copy of B with all ASCII characters converted to uppercase.
        """
        ...
    def zfill(self, width: SupportsIndex, /) -> bytes:
        """
        Pad a numeric string with zeros on the left, to fill a field of the given width.

        The original string is never truncated.
        """
        ...
    @classmethod
    def fromhex(cls, string: str, /) -> Self:
        r"""
        Create a bytes object from a string of hexadecimal numbers.

        Spaces between two numbers are accepted.
        Example: bytes.fromhex('B9 01EF') -> b'\\xb9\\x01\\xef'.
        """
        ...
    @staticmethod
    def maketrans(frm: ReadableBuffer, to: ReadableBuffer, /) -> bytes:
        """
        Return a translation table usable for the bytes or bytearray translate method.

        The returned table will be one where each byte in frm is mapped to the byte at
        the same position in to.

        The bytes objects frm and to must be of the same length.
        """
        ...
    def __len__(self) -> int:
        """Return len(self)."""
        ...
    def __iter__(self) -> Iterator[int]:
        """Implement iter(self)."""
        ...
    def __hash__(self) -> int:
        """Return hash(self)."""
        ...
    @overload
    def __getitem__(self, key: SupportsIndex, /) -> int:
        """Return self[key]."""
        ...
    @overload
    def __getitem__(self, key: slice, /) -> bytes:
        """Return self[key]."""
        ...
    def __add__(self, value: ReadableBuffer, /) -> bytes:
        """Return self+value."""
        ...
    def __mul__(self, value: SupportsIndex, /) -> bytes:
        """Return self*value."""
        ...
    def __rmul__(self, value: SupportsIndex, /) -> bytes:
        """Return value*self."""
        ...
    def __mod__(self, value: Any, /) -> bytes:
        """Return self%value."""
        ...
    # Incompatible with Sequence.__contains__
    def __contains__(self, key: SupportsIndex | ReadableBuffer, /) -> bool:
        """Return bool(key in self)."""
        ...
    def __eq__(self, value: object, /) -> bool:
        """Return self==value."""
        ...
    def __ne__(self, value: object, /) -> bool:
        """Return self!=value."""
        ...
    def __lt__(self, value: bytes, /) -> bool:
        """Return self<value."""
        ...
    def __le__(self, value: bytes, /) -> bool:
        """Return self<=value."""
        ...
    def __gt__(self, value: bytes, /) -> bool:
        """Return self>value."""
        ...
    def __ge__(self, value: bytes, /) -> bool:
        """Return self>=value."""
        ...
    def __getnewargs__(self) -> tuple[bytes]: ...
    if sys.version_info >= (3, 11):
        def __bytes__(self) -> bytes:
            """Convert this value to exact type bytes."""
            ...

    def __buffer__(self, flags: int, /) -> memoryview:
        """Return a buffer object that exposes the underlying memory of the object."""
        ...

class bytearray(MutableSequence[int]):
    """
    bytearray(iterable_of_ints) -> bytearray
    bytearray(string, encoding[, errors]) -> bytearray
    bytearray(bytes_or_buffer) -> mutable copy of bytes_or_buffer
    bytearray(int) -> bytes array of size given by the parameter initialized with null bytes
    bytearray() -> empty bytes array

    Construct a mutable bytearray object from:
      - an iterable yielding integers in range(256)
      - a text string encoded using the specified encoding
      - a bytes or a buffer object
      - any object implementing the buffer API.
      - an integer
    """
    @overload
    def __init__(self) -> None: ...
    @overload
    def __init__(self, ints: Iterable[SupportsIndex] | SupportsIndex | ReadableBuffer, /) -> None: ...
    @overload
    def __init__(self, string: str, /, encoding: str, errors: str = ...) -> None: ...
    def append(self, item: SupportsIndex, /) -> None:
        """
        Append a single item to the end of the bytearray.

        item
          The item to be appended.
        """
        ...
    def capitalize(self) -> bytearray:
        """
        B.capitalize() -> copy of B

        Return a copy of B with only its first character capitalized (ASCII)
        and the rest lower-cased.
        """
        ...
    def center(self, width: SupportsIndex, fillchar: bytes = b" ", /) -> bytearray:
        """
        Return a centered string of length width.

        Padding is done using the specified fill character.
        """
        ...
    def count(
        self, sub: ReadableBuffer | SupportsIndex, start: SupportsIndex | None = ..., end: SupportsIndex | None = ..., /
    ) -> int:
        """
        Return the number of non-overlapping occurrences of subsection 'sub' in bytes B[start:end].

        start
          Optional start position. Default: start of the bytes.
        end
          Optional stop position. Default: end of the bytes.
        """
        ...
    def copy(self) -> bytearray:
        """Return a copy of B."""
        ...
    def decode(self, encoding: str = "utf-8", errors: str = "strict") -> str:
        """
        Decode the bytearray using the codec registered for encoding.

        encoding
          The encoding with which to decode the bytearray.
        errors
          The error handling scheme to use for the handling of decoding errors.
          The default is 'strict' meaning that decoding errors raise a
          UnicodeDecodeError. Other possible values are 'ignore' and 'replace'
          as well as any other name registered with codecs.register_error that
          can handle UnicodeDecodeErrors.
        """
        ...
    def endswith(
        self,
        suffix: ReadableBuffer | tuple[ReadableBuffer, ...],
        start: SupportsIndex | None = ...,
        end: SupportsIndex | None = ...,
        /,
    ) -> bool:
        """
        Return True if the bytearray ends with the specified suffix, False otherwise.

        suffix
          A bytes or a tuple of bytes to try.
        start
          Optional start position. Default: start of the bytearray.
        end
          Optional stop position. Default: end of the bytearray.
        """
        ...
    def expandtabs(self, tabsize: SupportsIndex = 8) -> bytearray:
        """
        Return a copy where all tab characters are expanded using spaces.

        If tabsize is not given, a tab size of 8 characters is assumed.
        """
        ...
    def extend(self, iterable_of_ints: Iterable[SupportsIndex], /) -> None:
        """
        Append all the items from the iterator or sequence to the end of the bytearray.

        iterable_of_ints
          The iterable of items to append.
        """
        ...
    def find(
        self, sub: ReadableBuffer | SupportsIndex, start: SupportsIndex | None = ..., end: SupportsIndex | None = ..., /
    ) -> int:
        """
        Return the lowest index in B where subsection 'sub' is found, such that 'sub' is contained within B[start:end].

          start
            Optional start position. Default: start of the bytes.
          end
            Optional stop position. Default: end of the bytes.

        Return -1 on failure.
        """
        ...
    def hex(self, sep: str | bytes = ..., bytes_per_sep: SupportsIndex = ...) -> str:
        """
        Create a string of hexadecimal numbers from a bytearray object.

          sep
            An optional single character or byte to separate hex bytes.
          bytes_per_sep
            How many bytes between separators.  Positive values count from the
            right, negative values count from the left.

        Example:
        >>> value = bytearray([0xb9, 0x01, 0xef])
        >>> value.hex()
        'b901ef'
        >>> value.hex(':')
        'b9:01:ef'
        >>> value.hex(':', 2)
        'b9:01ef'
        >>> value.hex(':', -2)
        'b901:ef'
        """
        ...
    def index(
        self, sub: ReadableBuffer | SupportsIndex, start: SupportsIndex | None = ..., end: SupportsIndex | None = ..., /
    ) -> int:
        """
        Return the lowest index in B where subsection 'sub' is found, such that 'sub' is contained within B[start:end].

          start
            Optional start position. Default: start of the bytes.
          end
            Optional stop position. Default: end of the bytes.

        Raise ValueError if the subsection is not found.
        """
        ...
    def insert(self, index: SupportsIndex, item: SupportsIndex, /) -> None:
        """
        Insert a single item into the bytearray before the given index.

        index
          The index where the value is to be inserted.
        item
          The item to be inserted.
        """
        ...
    def isalnum(self) -> bool:
        """
        B.isalnum() -> bool

        Return True if all characters in B are alphanumeric
        and there is at least one character in B, False otherwise.
        """
        ...
    def isalpha(self) -> bool:
        """
        B.isalpha() -> bool

        Return True if all characters in B are alphabetic
        and there is at least one character in B, False otherwise.
        """
        ...
    def isascii(self) -> bool:
        """
        B.isascii() -> bool

        Return True if B is empty or all characters in B are ASCII,
        False otherwise.
        """
        ...
    def isdigit(self) -> bool:
        """
        B.isdigit() -> bool

        Return True if all characters in B are digits
        and there is at least one character in B, False otherwise.
        """
        ...
    def islower(self) -> bool:
        """
        B.islower() -> bool

        Return True if all cased characters in B are lowercase and there is
        at least one cased character in B, False otherwise.
        """
        ...
    def isspace(self) -> bool:
        """
        B.isspace() -> bool

        Return True if all characters in B are whitespace
        and there is at least one character in B, False otherwise.
        """
        ...
    def istitle(self) -> bool:
        """
        B.istitle() -> bool

        Return True if B is a titlecased string and there is at least one
        character in B, i.e. uppercase characters may only follow uncased
        characters and lowercase characters only cased ones. Return False
        otherwise.
        """
        ...
    def isupper(self) -> bool:
        """
        B.isupper() -> bool

        Return True if all cased characters in B are uppercase and there is
        at least one cased character in B, False otherwise.
        """
        ...
    def join(self, iterable_of_bytes: Iterable[ReadableBuffer], /) -> bytearray:
        """
        Concatenate any number of bytes/bytearray objects.

        The bytearray whose method is called is inserted in between each pair.

        The result is returned as a new bytearray object.
        """
        ...
    def ljust(self, width: SupportsIndex, fillchar: bytes | bytearray = b" ", /) -> bytearray:
        """
        Return a left-justified string of length width.

        Padding is done using the specified fill character.
        """
        ...
    def lower(self) -> bytearray:
        """
        B.lower() -> copy of B

        Return a copy of B with all ASCII characters converted to lowercase.
        """
        ...
    def lstrip(self, bytes: ReadableBuffer | None = None, /) -> bytearray:
        """
        Strip leading bytes contained in the argument.

        If the argument is omitted or None, strip leading ASCII whitespace.
        """
        ...
    def partition(self, sep: ReadableBuffer, /) -> tuple[bytearray, bytearray, bytearray]:
        """
        Partition the bytearray into three parts using the given separator.

        This will search for the separator sep in the bytearray. If the separator is
        found, returns a 3-tuple containing the part before the separator, the
        separator itself, and the part after it as new bytearray objects.

        If the separator is not found, returns a 3-tuple containing the copy of the
        original bytearray object and two empty bytearray objects.
        """
        ...
    def pop(self, index: int = -1, /) -> int:
        """
        Remove and return a single item from B.

          index
            The index from where to remove the item.
            -1 (the default value) means remove the last item.

        If no index argument is given, will pop the last item.
        """
        ...
    def remove(self, value: int, /) -> None:
        """
        Remove the first occurrence of a value in the bytearray.

        value
          The value to remove.
        """
        ...
    if sys.version_info >= (3, 9):
        def removeprefix(self, prefix: ReadableBuffer, /) -> bytearray:
            """
            Return a bytearray with the given prefix string removed if present.

            If the bytearray starts with the prefix string, return
            bytearray[len(prefix):].  Otherwise, return a copy of the original
            bytearray.
            """
            ...
        def removesuffix(self, suffix: ReadableBuffer, /) -> bytearray:
            """
            Return a bytearray with the given suffix string removed if present.

            If the bytearray ends with the suffix string and that suffix is not
            empty, return bytearray[:-len(suffix)].  Otherwise, return a copy of
            the original bytearray.
            """
            ...

    def replace(self, old: ReadableBuffer, new: ReadableBuffer, count: SupportsIndex = -1, /) -> bytearray:
        """
        Return a copy with all occurrences of substring old replaced by new.

          count
            Maximum number of occurrences to replace.
            -1 (the default value) means replace all occurrences.

        If the optional argument count is given, only the first count occurrences are
        replaced.
        """
        ...
    def rfind(
        self, sub: ReadableBuffer | SupportsIndex, start: SupportsIndex | None = ..., end: SupportsIndex | None = ..., /
    ) -> int:
        """
        Return the highest index in B where subsection 'sub' is found, such that 'sub' is contained within B[start:end].

          start
            Optional start position. Default: start of the bytes.
          end
            Optional stop position. Default: end of the bytes.

        Return -1 on failure.
        """
        ...
    def rindex(
        self, sub: ReadableBuffer | SupportsIndex, start: SupportsIndex | None = ..., end: SupportsIndex | None = ..., /
    ) -> int:
        """
        Return the highest index in B where subsection 'sub' is found, such that 'sub' is contained within B[start:end].

          start
            Optional start position. Default: start of the bytes.
          end
            Optional stop position. Default: end of the bytes.

        Raise ValueError if the subsection is not found.
        """
        ...
    def rjust(self, width: SupportsIndex, fillchar: bytes | bytearray = b" ", /) -> bytearray:
        """
        Return a right-justified string of length width.

        Padding is done using the specified fill character.
        """
        ...
    def rpartition(self, sep: ReadableBuffer, /) -> tuple[bytearray, bytearray, bytearray]:
        """
        Partition the bytearray into three parts using the given separator.

        This will search for the separator sep in the bytearray, starting at the end.
        If the separator is found, returns a 3-tuple containing the part before the
        separator, the separator itself, and the part after it as new bytearray
        objects.

        If the separator is not found, returns a 3-tuple containing two empty bytearray
        objects and the copy of the original bytearray object.
        """
        ...
    def rsplit(self, sep: ReadableBuffer | None = None, maxsplit: SupportsIndex = -1) -> list[bytearray]:
        """
        Return a list of the sections in the bytearray, using sep as the delimiter.

          sep
            The delimiter according which to split the bytearray.
            None (the default value) means split on ASCII whitespace characters
            (space, tab, return, newline, formfeed, vertical tab).
          maxsplit
            Maximum number of splits to do.
            -1 (the default value) means no limit.

        Splitting is done starting at the end of the bytearray and working to the front.
        """
        ...
    def rstrip(self, bytes: ReadableBuffer | None = None, /) -> bytearray:
        """
        Strip trailing bytes contained in the argument.

        If the argument is omitted or None, strip trailing ASCII whitespace.
        """
        ...
    def split(self, sep: ReadableBuffer | None = None, maxsplit: SupportsIndex = -1) -> list[bytearray]:
        """
        Return a list of the sections in the bytearray, using sep as the delimiter.

        sep
          The delimiter according which to split the bytearray.
          None (the default value) means split on ASCII whitespace characters
          (space, tab, return, newline, formfeed, vertical tab).
        maxsplit
          Maximum number of splits to do.
          -1 (the default value) means no limit.
        """
        ...
    def splitlines(self, keepends: bool = False) -> list[bytearray]:
        """
        Return a list of the lines in the bytearray, breaking at line boundaries.

        Line breaks are not included in the resulting list unless keepends is given and
        true.
        """
        ...
    def startswith(
        self,
        prefix: ReadableBuffer | tuple[ReadableBuffer, ...],
        start: SupportsIndex | None = ...,
        end: SupportsIndex | None = ...,
        /,
    ) -> bool:
        """
        Return True if the bytearray starts with the specified prefix, False otherwise.

        prefix
          A bytes or a tuple of bytes to try.
        start
          Optional start position. Default: start of the bytearray.
        end
          Optional stop position. Default: end of the bytearray.
        """
        ...
    def strip(self, bytes: ReadableBuffer | None = None, /) -> bytearray:
        """
        Strip leading and trailing bytes contained in the argument.

        If the argument is omitted or None, strip leading and trailing ASCII whitespace.
        """
        ...
    def swapcase(self) -> bytearray:
        """
        B.swapcase() -> copy of B

        Return a copy of B with uppercase ASCII characters converted
        to lowercase ASCII and vice versa.
        """
        ...
    def title(self) -> bytearray:
        """
        B.title() -> copy of B

        Return a titlecased version of B, i.e. ASCII words start with uppercase
        characters, all remaining cased characters have lowercase.
        """
        ...
    def translate(self, table: ReadableBuffer | None, /, delete: bytes = b"") -> bytearray:
        """
        Return a copy with each character mapped by the given translation table.

          table
            Translation table, which must be a bytes object of length 256.

        All characters occurring in the optional argument delete are removed.
        The remaining characters are mapped through the given translation table.
        """
        ...
    def upper(self) -> bytearray:
        """
        B.upper() -> copy of B

        Return a copy of B with all ASCII characters converted to uppercase.
        """
        ...
    def zfill(self, width: SupportsIndex, /) -> bytearray:
        """
        Pad a numeric string with zeros on the left, to fill a field of the given width.

        The original string is never truncated.
        """
        ...
    @classmethod
    def fromhex(cls, string: str, /) -> Self:
        r"""
        Create a bytearray object from a string of hexadecimal numbers.

        Spaces between two numbers are accepted.
        Example: bytearray.fromhex('B9 01EF') -> bytearray(b'\\xb9\\x01\\xef')
        """
        ...
    @staticmethod
    def maketrans(frm: ReadableBuffer, to: ReadableBuffer, /) -> bytes:
        """
        Return a translation table usable for the bytes or bytearray translate method.

        The returned table will be one where each byte in frm is mapped to the byte at
        the same position in to.

        The bytes objects frm and to must be of the same length.
        """
        ...
    def __len__(self) -> int:
        """Return len(self)."""
        ...
    def __iter__(self) -> Iterator[int]:
        """Implement iter(self)."""
        ...
    __hash__: ClassVar[None]  # type: ignore[assignment]
    @overload
    def __getitem__(self, key: SupportsIndex, /) -> int:
        """Return self[key]."""
        ...
    @overload
    def __getitem__(self, key: slice, /) -> bytearray:
        """Return self[key]."""
        ...
    @overload
    def __setitem__(self, key: SupportsIndex, value: SupportsIndex, /) -> None:
        """Set self[key] to value."""
        ...
    @overload
    def __setitem__(self, key: slice, value: Iterable[SupportsIndex] | bytes, /) -> None:
        """Set self[key] to value."""
        ...
    def __delitem__(self, key: SupportsIndex | slice, /) -> None:
        """Delete self[key]."""
        ...
    def __add__(self, value: ReadableBuffer, /) -> bytearray:
        """Return self+value."""
        ...
    # The superclass wants us to accept Iterable[int], but that fails at runtime.
    def __iadd__(self, value: ReadableBuffer, /) -> Self:
        """Implement self+=value."""
        ...
    def __mul__(self, value: SupportsIndex, /) -> bytearray:
        """Return self*value."""
        ...
    def __rmul__(self, value: SupportsIndex, /) -> bytearray:
        """Return value*self."""
        ...
    def __imul__(self, value: SupportsIndex, /) -> Self:
        """Implement self*=value."""
        ...
    def __mod__(self, value: Any, /) -> bytes:
        """Return self%value."""
        ...
    # Incompatible with Sequence.__contains__
    def __contains__(self, key: SupportsIndex | ReadableBuffer, /) -> bool:
        """Return bool(key in self)."""
        ...
    def __eq__(self, value: object, /) -> bool:
        """Return self==value."""
        ...
    def __ne__(self, value: object, /) -> bool:
        """Return self!=value."""
        ...
    def __lt__(self, value: ReadableBuffer, /) -> bool:
        """Return self<value."""
        ...
    def __le__(self, value: ReadableBuffer, /) -> bool:
        """Return self<=value."""
        ...
    def __gt__(self, value: ReadableBuffer, /) -> bool:
        """Return self>value."""
        ...
    def __ge__(self, value: ReadableBuffer, /) -> bool:
        """Return self>=value."""
        ...
    def __alloc__(self) -> int:
        """
        B.__alloc__() -> int

        Return the number of bytes actually allocated.
        """
        ...
    def __buffer__(self, flags: int, /) -> memoryview:
        """Return a buffer object that exposes the underlying memory of the object."""
        ...
    def __release_buffer__(self, buffer: memoryview, /) -> None:
        """Release the buffer object that exposes the underlying memory of the object."""
        ...

_IntegerFormats: TypeAlias = Literal[
    "b", "B", "@b", "@B", "h", "H", "@h", "@H", "i", "I", "@i", "@I", "l", "L", "@l", "@L", "q", "Q", "@q", "@Q", "P", "@P"
]

@final
class memoryview(Sequence[_I]):
    """Create a new memoryview object which references the given object."""
    @property
    def format(self) -> str:
        """
        A string containing the format (in struct module style)
        for each element in the view.
        """
        ...
    @property
    def itemsize(self) -> int:
        """The size in bytes of each element of the memoryview."""
        ...
    @property
    def shape(self) -> tuple[int, ...] | None:
        """
        A tuple of ndim integers giving the shape of the memory
        as an N-dimensional array.
        """
        ...
    @property
    def strides(self) -> tuple[int, ...] | None:
        """
        A tuple of ndim integers giving the size in bytes to access
        each element for each dimension of the array.
        """
        ...
    @property
    def suboffsets(self) -> tuple[int, ...] | None:
        """A tuple of integers used internally for PIL-style arrays."""
        ...
    @property
    def readonly(self) -> bool:
        """A bool indicating whether the memory is read only."""
        ...
    @property
    def ndim(self) -> int:
        """
        An integer indicating how many dimensions of a multi-dimensional
        array the memory represents.
        """
        ...
    @property
    def obj(self) -> ReadableBuffer:
        """The underlying object of the memoryview."""
        ...
    @property
    def c_contiguous(self) -> bool:
        """A bool indicating whether the memory is C contiguous."""
        ...
    @property
    def f_contiguous(self) -> bool:
        """A bool indicating whether the memory is Fortran contiguous."""
        ...
    @property
    def contiguous(self) -> bool:
        """A bool indicating whether the memory is contiguous."""
        ...
    @property
    def nbytes(self) -> int:
        """
        The amount of space in bytes that the array would use in
        a contiguous representation.
        """
        ...
    def __new__(cls, obj: ReadableBuffer) -> Self: ...
    def __enter__(self) -> Self: ...
    def __exit__(
        self, exc_type: type[BaseException] | None, exc_val: BaseException | None, exc_tb: TracebackType | None, /
    ) -> None:
        """Release the underlying buffer exposed by the memoryview object."""
        ...
    @overload
    def cast(self, format: Literal["c", "@c"], shape: list[int] | tuple[int, ...] = ...) -> memoryview[bytes]:
        """Cast a memoryview to a new format or shape."""
        ...
    @overload
    def cast(self, format: Literal["f", "@f", "d", "@d"], shape: list[int] | tuple[int, ...] = ...) -> memoryview[float]:
        """Cast a memoryview to a new format or shape."""
        ...
    @overload
    def cast(self, format: Literal["?"], shape: list[int] | tuple[int, ...] = ...) -> memoryview[bool]:
        """Cast a memoryview to a new format or shape."""
        ...
    @overload
    def cast(self, format: _IntegerFormats, shape: list[int] | tuple[int, ...] = ...) -> memoryview:
        """Cast a memoryview to a new format or shape."""
        ...
    @overload
    def __getitem__(self, key: SupportsIndex | tuple[SupportsIndex, ...], /) -> _I:
        """Return self[key]."""
        ...
    @overload
    def __getitem__(self, key: slice, /) -> memoryview[_I]:
        """Return self[key]."""
        ...
    def __contains__(self, x: object, /) -> bool: ...
    def __iter__(self) -> Iterator[_I]:
        """Implement iter(self)."""
        ...
    def __len__(self) -> int:
        """Return len(self)."""
        ...
    def __eq__(self, value: object, /) -> bool:
        """Return self==value."""
        ...
    def __hash__(self) -> int:
        """Return hash(self)."""
        ...
    @overload
    def __setitem__(self, key: slice, value: ReadableBuffer, /) -> None:
        """Set self[key] to value."""
        ...
    @overload
    def __setitem__(self, key: SupportsIndex | tuple[SupportsIndex, ...], value: _I, /) -> None:
        """Set self[key] to value."""
        ...
    if sys.version_info >= (3, 10):
        def tobytes(self, order: Literal["C", "F", "A"] | None = "C") -> bytes:
            """
            Return the data in the buffer as a byte string.

            Order can be {'C', 'F', 'A'}. When order is 'C' or 'F', the data of the
            original array is converted to C or Fortran order. For contiguous views,
            'A' returns an exact copy of the physical memory. In particular, in-memory
            Fortran order is preserved. For non-contiguous views, the data is converted
            to C first. order=None is the same as order='C'.
            """
            ...
    else:
        def tobytes(self, order: Literal["C", "F", "A"] | None = None) -> bytes:
            """
            Return the data in the buffer as a byte string. Order can be {'C', 'F', 'A'}.
            When order is 'C' or 'F', the data of the original array is converted to C or
            Fortran order. For contiguous views, 'A' returns an exact copy of the physical
            memory. In particular, in-memory Fortran order is preserved. For non-contiguous
            views, the data is converted to C first. order=None is the same as order='C'.
            """
            ...

    def tolist(self) -> list[int]:
        """Return the data in the buffer as a list of elements."""
        ...
    def toreadonly(self) -> memoryview:
        """Return a readonly version of the memoryview."""
        ...
    def release(self) -> None:
        """Release the underlying buffer exposed by the memoryview object."""
        ...
    def hex(self, sep: str | bytes = ..., bytes_per_sep: SupportsIndex = ...) -> str:
        r"""
        Return the data in the buffer as a str of hexadecimal numbers.

          sep
            An optional single character or byte to separate hex bytes.
          bytes_per_sep
            How many bytes between separators.  Positive values count from the
            right, negative values count from the left.

        Example:
        >>> value = memoryview(b'\xb9\x01\xef')
        >>> value.hex()
        'b901ef'
        >>> value.hex(':')
        'b9:01:ef'
        >>> value.hex(':', 2)
        'b9:01ef'
        >>> value.hex(':', -2)
        'b901:ef'
        """
        ...
    def __buffer__(self, flags: int, /) -> memoryview:
        """Return a buffer object that exposes the underlying memory of the object."""
        ...
    def __release_buffer__(self, buffer: memoryview, /) -> None:
        """Release the buffer object that exposes the underlying memory of the object."""
        ...

    # These are inherited from the Sequence ABC, but don't actually exist on memoryview.
    # See https://github.com/python/cpython/issues/125420
    index: ClassVar[None]  # type: ignore[assignment]
    count: ClassVar[None]  # type: ignore[assignment]

@final
class bool(int):
    """
    Returns True when the argument is true, False otherwise.
    The builtins True and False are the only two instances of the class bool.
    The class bool is a subclass of the class int, and cannot be subclassed.
    """
    def __new__(cls, o: object = ..., /) -> Self: ...
    # The following overloads could be represented more elegantly with a TypeVar("_B", bool, int),
    # however mypy has a bug regarding TypeVar constraints (https://github.com/python/mypy/issues/11880).
    @overload
    def __and__(self, value: bool, /) -> bool:
        """Return self&value."""
        ...
    @overload
    def __and__(self, value: int, /) -> int:
        """Return self&value."""
        ...
    @overload
    def __or__(self, value: bool, /) -> bool:
        """Return self|value."""
        ...
    @overload
    def __or__(self, value: int, /) -> int:
        """Return self|value."""
        ...
    @overload
    def __xor__(self, value: bool, /) -> bool:
        """Return self^value."""
        ...
    @overload
    def __xor__(self, value: int, /) -> int:
        """Return self^value."""
        ...
    @overload
    def __rand__(self, value: bool, /) -> bool:
        """Return value&self."""
        ...
    @overload
    def __rand__(self, value: int, /) -> int:
        """Return value&self."""
        ...
    @overload
    def __ror__(self, value: bool, /) -> bool:
        """Return value|self."""
        ...
    @overload
    def __ror__(self, value: int, /) -> int:
        """Return value|self."""
        ...
    @overload
    def __rxor__(self, value: bool, /) -> bool:
        """Return value^self."""
        ...
    @overload
    def __rxor__(self, value: int, /) -> int:
        """Return value^self."""
        ...
    def __getnewargs__(self) -> tuple[int]: ...
    @deprecated("Will throw an error in Python 3.14. Use `not` for logical negation of bools instead.")
    def __invert__(self) -> int:
        """~self"""
        ...

@final
class slice(Generic[_StartT, _StopT, _StepT]):
    """
    slice(stop)
    slice(start, stop[, step])

    Create a slice object.  This is used for extended slicing (e.g. a[0:10:2]).
    """
    @property
    def start(self) -> _StartT: ...
    @property
    def step(self) -> _StepT: ...
    @property
    def stop(self) -> _StopT: ...
    @overload
    def __new__(cls, stop: int | None, /) -> slice[int | MaybeNone, int | MaybeNone, int | MaybeNone]: ...
    @overload
    def __new__(
        cls, start: int | None, stop: int | None, step: int | None = None, /
    ) -> slice[int | MaybeNone, int | MaybeNone, int | MaybeNone]: ...
    @overload
    def __new__(cls, stop: _T2, /) -> slice[Any, _T2, Any]: ...
    @overload
    def __new__(cls, start: _T1, stop: _T2, /) -> slice[_T1, _T2, Any]: ...
    @overload
    def __new__(cls, start: _T1, stop: _T2, step: _T3, /) -> slice[_T1, _T2, _T3]: ...
    def __eq__(self, value: object, /) -> bool:
        """Return self==value."""
        ...
    if sys.version_info >= (3, 12):
        def __hash__(self) -> int:
            """Return hash(self)."""
            ...
    else:
        __hash__: ClassVar[None]  # type: ignore[assignment]

    def indices(self, len: SupportsIndex, /) -> tuple[int, int, int]:
        """
        S.indices(len) -> (start, stop, stride)

        Assuming a sequence of length len, calculate the start and stop
        indices, and the stride length of the extended slice described by
        S. Out of bounds indices are clipped in a manner consistent with the
        handling of normal slices.
        """
        ...

class tuple(Sequence[_T_co]):
    """
    Built-in immutable sequence.

    If no argument is given, the constructor returns an empty tuple.
    If iterable is specified the tuple is initialized from iterable's items.

    If the argument is a tuple, the return value is the same object.
    """
    def __new__(cls, iterable: Iterable[_T_co] = ..., /) -> Self: ...
    def __len__(self) -> int:
        """Return len(self)."""
        ...
    def __contains__(self, key: object, /) -> bool:
        """Return bool(key in self)."""
        ...
    @overload
    def __getitem__(self, key: SupportsIndex, /) -> _T_co:
        """Return self[key]."""
        ...
    @overload
    def __getitem__(self, key: slice, /) -> tuple[_T_co, ...]:
        """Return self[key]."""
        ...
    def __iter__(self) -> Iterator[_T_co]:
        """Implement iter(self)."""
        ...
    def __lt__(self, value: tuple[_T_co, ...], /) -> bool:
        """Return self<value."""
        ...
    def __le__(self, value: tuple[_T_co, ...], /) -> bool:
        """Return self<=value."""
        ...
    def __gt__(self, value: tuple[_T_co, ...], /) -> bool:
        """Return self>value."""
        ...
    def __ge__(self, value: tuple[_T_co, ...], /) -> bool:
        """Return self>=value."""
        ...
    def __eq__(self, value: object, /) -> bool:
        """Return self==value."""
        ...
    def __hash__(self) -> int:
        """Return hash(self)."""
        ...
    @overload
    def __add__(self, value: tuple[_T_co, ...], /) -> tuple[_T_co, ...]:
        """Return self+value."""
        ...
    @overload
    def __add__(self, value: tuple[_T, ...], /) -> tuple[_T_co | _T, ...]:
        """Return self+value."""
        ...
    def __mul__(self, value: SupportsIndex, /) -> tuple[_T_co, ...]:
        """Return self*value."""
        ...
    def __rmul__(self, value: SupportsIndex, /) -> tuple[_T_co, ...]:
        """Return value*self."""
        ...
    def count(self, value: Any, /) -> int:
        """Return number of occurrences of value."""
        ...
    def index(self, value: Any, start: SupportsIndex = 0, stop: SupportsIndex = sys.maxsize, /) -> int:
        """
        Return first index of value.

        Raises ValueError if the value is not present.
        """
        ...
    if sys.version_info >= (3, 9):
        def __class_getitem__(cls, item: Any, /) -> GenericAlias:
            """See PEP 585"""
            ...

# Doesn't exist at runtime, but deleting this breaks mypy and pyright. See:
# https://github.com/python/typeshed/issues/7580
# https://github.com/python/mypy/issues/8240
@final
@type_check_only
class function:
    # Make sure this class definition stays roughly in line with `types.FunctionType`
    @property
    def __closure__(self) -> tuple[CellType, ...] | None: ...
    __code__: CodeType
    __defaults__: tuple[Any, ...] | None
    __dict__: dict[str, Any]
    @property
    def __globals__(self) -> dict[str, Any]: ...
    __name__: str
    __qualname__: str
    __annotations__: dict[str, Any]
    __kwdefaults__: dict[str, Any]
    if sys.version_info >= (3, 10):
        @property
        def __builtins__(self) -> dict[str, Any]: ...
    if sys.version_info >= (3, 12):
        __type_params__: tuple[TypeVar | ParamSpec | TypeVarTuple, ...]

    __module__: str
    # mypy uses `builtins.function.__get__` to represent methods, properties, and getset_descriptors so we type the return as Any.
    def __get__(self, instance: object, owner: type | None = None, /) -> Any: ...

class list(MutableSequence[_T]):
    """
    Built-in mutable sequence.

    If no argument is given, the constructor creates a new empty list.
    The argument must be an iterable if specified.
    """
    @overload
    def __init__(self) -> None: ...
    @overload
    def __init__(self, iterable: Iterable[_T], /) -> None: ...
    def copy(self) -> list[_T]:
        """Return a shallow copy of the list."""
        ...
    def append(self, object: _T, /) -> None:
        """Append object to the end of the list."""
        ...
    def extend(self, iterable: Iterable[_T], /) -> None:
        """Extend list by appending elements from the iterable."""
        ...
    def pop(self, index: SupportsIndex = -1, /) -> _T:
        """
        Remove and return item at index (default last).

        Raises IndexError if list is empty or index is out of range.
        """
        ...
    # Signature of `list.index` should be kept in line with `collections.UserList.index()`
    # and multiprocessing.managers.ListProxy.index()
    def index(self, value: _T, start: SupportsIndex = 0, stop: SupportsIndex = sys.maxsize, /) -> int:
        """
        Return first index of value.

        Raises ValueError if the value is not present.
        """
        ...
    def count(self, value: _T, /) -> int:
        """Return number of occurrences of value."""
        ...
    def insert(self, index: SupportsIndex, object: _T, /) -> None:
        """Insert object before index."""
        ...
    def remove(self, value: _T, /) -> None:
        """
        Remove first occurrence of value.

        Raises ValueError if the value is not present.
        """
        ...
    # Signature of `list.sort` should be kept inline with `collections.UserList.sort()`
    # and multiprocessing.managers.ListProxy.sort()
    #
    # Use list[SupportsRichComparisonT] for the first overload rather than [SupportsRichComparison]
    # to work around invariance
    @overload
    def sort(self: list[SupportsRichComparisonT], *, key: None = None, reverse: bool = False) -> None:
        """
        Sort the list in ascending order and return None.

        The sort is in-place (i.e. the list itself is modified) and stable (i.e. the
        order of two equal elements is maintained).

        If a key function is given, apply it once to each list item and sort them,
        ascending or descending, according to their function values.

        The reverse flag can be set to sort in descending order.
        """
        ...
    @overload
    def sort(self, *, key: Callable[[_T], SupportsRichComparison], reverse: bool = False) -> None:
        """
        Sort the list in ascending order and return None.

        The sort is in-place (i.e. the list itself is modified) and stable (i.e. the
        order of two equal elements is maintained).

        If a key function is given, apply it once to each list item and sort them,
        ascending or descending, according to their function values.

        The reverse flag can be set to sort in descending order.
        """
        ...
    def __len__(self) -> int:
        """Return len(self)."""
        ...
    def __iter__(self) -> Iterator[_T]:
        """Implement iter(self)."""
        ...
    __hash__: ClassVar[None]  # type: ignore[assignment]
    @overload
    def __getitem__(self, i: SupportsIndex, /) -> _T:
        """Return self[index]."""
        ...
    @overload
    def __getitem__(self, s: slice, /) -> list[_T]:
        """Return self[index]."""
        ...
    @overload
    def __setitem__(self, key: SupportsIndex, value: _T, /) -> None:
        """Set self[key] to value."""
        ...
    @overload
    def __setitem__(self, key: slice, value: Iterable[_T], /) -> None:
        """Set self[key] to value."""
        ...
    def __delitem__(self, key: SupportsIndex | slice, /) -> None:
        """Delete self[key]."""
        ...
    # Overloading looks unnecessary, but is needed to work around complex mypy problems
    @overload
    def __add__(self, value: list[_T], /) -> list[_T]:
        """Return self+value."""
        ...
    @overload
    def __add__(self, value: list[_S], /) -> list[_S | _T]:
        """Return self+value."""
        ...
    def __iadd__(self, value: Iterable[_T], /) -> Self:
        """Implement self+=value."""
        ...
    def __mul__(self, value: SupportsIndex, /) -> list[_T]:
        """Return self*value."""
        ...
    def __rmul__(self, value: SupportsIndex, /) -> list[_T]:
        """Return value*self."""
        ...
    def __imul__(self, value: SupportsIndex, /) -> Self:
        """Implement self*=value."""
        ...
    def __contains__(self, key: object, /) -> bool:
        """Return bool(key in self)."""
        ...
    def __reversed__(self) -> Iterator[_T]:
        """Return a reverse iterator over the list."""
        ...
    def __gt__(self, value: list[_T], /) -> bool:
        """Return self>value."""
        ...
    def __ge__(self, value: list[_T], /) -> bool:
        """Return self>=value."""
        ...
    def __lt__(self, value: list[_T], /) -> bool:
        """Return self<value."""
        ...
    def __le__(self, value: list[_T], /) -> bool:
        """Return self<=value."""
        ...
    def __eq__(self, value: object, /) -> bool:
        """Return self==value."""
        ...
    if sys.version_info >= (3, 9):
        def __class_getitem__(cls, item: Any, /) -> GenericAlias:
            """See PEP 585"""
            ...

class dict(MutableMapping[_KT, _VT]):
    """
    dict() -> new empty dictionary
    dict(mapping) -> new dictionary initialized from a mapping object's
        (key, value) pairs
    dict(iterable) -> new dictionary initialized as if via:
        d = {}
        for k, v in iterable:
            d[k] = v
    dict(**kwargs) -> new dictionary initialized with the name=value pairs
        in the keyword argument list.  For example:  dict(one=1, two=2)
    """
    # __init__ should be kept roughly in line with `collections.UserDict.__init__`, which has similar semantics
    # Also multiprocessing.managers.SyncManager.dict()
    @overload
    def __init__(self) -> None: ...
    @overload
    def __init__(self: dict[str, _VT], **kwargs: _VT) -> None: ...  # pyright: ignore[reportInvalidTypeVarUse]  #11780
    @overload
    def __init__(self, map: SupportsKeysAndGetItem[_KT, _VT], /) -> None: ...
    @overload
    def __init__(
        self: dict[str, _VT],  # pyright: ignore[reportInvalidTypeVarUse]  #11780
        map: SupportsKeysAndGetItem[str, _VT],
        /,
        **kwargs: _VT,
    ) -> None: ...
    @overload
    def __init__(self, iterable: Iterable[tuple[_KT, _VT]], /) -> None: ...
    @overload
    def __init__(
        self: dict[str, _VT],  # pyright: ignore[reportInvalidTypeVarUse]  #11780
        iterable: Iterable[tuple[str, _VT]],
        /,
        **kwargs: _VT,
    ) -> None: ...
    # Next two overloads are for dict(string.split(sep) for string in iterable)
    # Cannot be Iterable[Sequence[_T]] or otherwise dict(["foo", "bar", "baz"]) is not an error
    @overload
    def __init__(self: dict[str, str], iterable: Iterable[list[str]], /) -> None: ...
    @overload
    def __init__(self: dict[bytes, bytes], iterable: Iterable[list[bytes]], /) -> None: ...
    def __new__(cls, *args: Any, **kwargs: Any) -> Self: ...
    def copy(self) -> dict[_KT, _VT]:
        """Return a shallow copy of the dict."""
        ...
    def keys(self) -> dict_keys[_KT, _VT]:
        """Return a set-like object providing a view on the dict's keys."""
        ...
    def values(self) -> dict_values[_KT, _VT]:
        """Return an object providing a view on the dict's values."""
        ...
    def items(self) -> dict_items[_KT, _VT]:
        """Return a set-like object providing a view on the dict's items."""
        ...
    # Signature of `dict.fromkeys` should be kept identical to
    # `fromkeys` methods of `OrderedDict`/`ChainMap`/`UserDict` in `collections`
    # TODO: the true signature of `dict.fromkeys` is not expressible in the current type system.
    # See #3800 & https://github.com/python/typing/issues/548#issuecomment-683336963.
    @classmethod
    @overload
    def fromkeys(cls, iterable: Iterable[_T], value: None = None, /) -> dict[_T, Any | None]:
        """Create a new dictionary with keys from iterable and values set to value."""
        ...
    @classmethod
    @overload
    def fromkeys(cls, iterable: Iterable[_T], value: _S, /) -> dict[_T, _S]:
        """Create a new dictionary with keys from iterable and values set to value."""
        ...
    # Positional-only in dict, but not in MutableMapping
    @overload  # type: ignore[override]
    def get(self, key: _KT, /) -> _VT | None:
        """Return the value for key if key is in the dictionary, else default."""
        ...
    @overload
    def get(self, key: _KT, default: _VT, /) -> _VT:
        """Return the value for key if key is in the dictionary, else default."""
        ...
    @overload
    def get(self, key: _KT, default: _T, /) -> _VT | _T:
        """Return the value for key if key is in the dictionary, else default."""
        ...
    @overload
    def pop(self, key: _KT, /) -> _VT:
        """
        D.pop(k[,d]) -> v, remove specified key and return the corresponding value.

        If the key is not found, return the default if given; otherwise,
        raise a KeyError.
        """
        ...
    @overload
    def pop(self, key: _KT, default: _VT, /) -> _VT:
        """
        D.pop(k[,d]) -> v, remove specified key and return the corresponding value.

        If the key is not found, return the default if given; otherwise,
        raise a KeyError.
        """
        ...
    @overload
    def pop(self, key: _KT, default: _T, /) -> _VT | _T:
        """
        D.pop(k[,d]) -> v, remove specified key and return the corresponding value.

        If the key is not found, return the default if given; otherwise,
        raise a KeyError.
        """
        ...
    def __len__(self) -> int:
        """Return len(self)."""
        ...
    def __getitem__(self, key: _KT, /) -> _VT:
        """Return self[key]."""
        ...
    def __setitem__(self, key: _KT, value: _VT, /) -> None:
        """Set self[key] to value."""
        ...
    def __delitem__(self, key: _KT, /) -> None:
        """Delete self[key]."""
        ...
    def __iter__(self) -> Iterator[_KT]:
        """Implement iter(self)."""
        ...
    def __eq__(self, value: object, /) -> bool:
        """Return self==value."""
        ...
    def __reversed__(self) -> Iterator[_KT]:
        """Return a reverse iterator over the dict keys."""
        ...
    __hash__: ClassVar[None]  # type: ignore[assignment]
    if sys.version_info >= (3, 9):
        def __class_getitem__(cls, item: Any, /) -> GenericAlias:
            """See PEP 585"""
            ...
        @overload
        def __or__(self, value: dict[_KT, _VT], /) -> dict[_KT, _VT]:
            """Return self|value."""
            ...
        @overload
        def __or__(self, value: dict[_T1, _T2], /) -> dict[_KT | _T1, _VT | _T2]:
            """Return self|value."""
            ...
        @overload
        def __ror__(self, value: dict[_KT, _VT], /) -> dict[_KT, _VT]:
            """Return value|self."""
            ...
        @overload
        def __ror__(self, value: dict[_T1, _T2], /) -> dict[_KT | _T1, _VT | _T2]:
            """Return value|self."""
            ...
        # dict.__ior__ should be kept roughly in line with MutableMapping.update()
        @overload  # type: ignore[misc]
        def __ior__(self, value: SupportsKeysAndGetItem[_KT, _VT], /) -> Self:
            """Return self|=value."""
            ...
        @overload
        def __ior__(self, value: Iterable[tuple[_KT, _VT]], /) -> Self:
            """Return self|=value."""
            ...

class set(MutableSet[_T]):
    """Build an unordered collection of unique elements."""
    @overload
    def __init__(self) -> None: ...
    @overload
    def __init__(self, iterable: Iterable[_T], /) -> None: ...
    def add(self, element: _T, /) -> None:
        """
        Add an element to a set.

        This has no effect if the element is already present.
        """
        ...
    def copy(self) -> set[_T]:
        """Return a shallow copy of a set."""
        ...
    def difference(self, *s: Iterable[Any]) -> set[_T]:
        """Return a new set with elements in the set that are not in the others."""
        ...
    def difference_update(self, *s: Iterable[Any]) -> None:
        """Update the set, removing elements found in others."""
        ...
    def discard(self, element: _T, /) -> None:
        """
        Remove an element from a set if it is a member.

        Unlike set.remove(), the discard() method does not raise
        an exception when an element is missing from the set.
        """
        ...
    def intersection(self, *s: Iterable[Any]) -> set[_T]:
        """Return a new set with elements common to the set and all others."""
        ...
    def intersection_update(self, *s: Iterable[Any]) -> None:
        """Update the set, keeping only elements found in it and all others."""
        ...
    def isdisjoint(self, s: Iterable[Any], /) -> bool:
        """Return True if two sets have a null intersection."""
        ...
    def issubset(self, s: Iterable[Any], /) -> bool:
        """Report whether another set contains this set."""
        ...
    def issuperset(self, s: Iterable[Any], /) -> bool:
        """Report whether this set contains another set."""
        ...
    def remove(self, element: _T, /) -> None:
        """
        Remove an element from a set; it must be a member.

        If the element is not a member, raise a KeyError.
        """
        ...
    def symmetric_difference(self, s: Iterable[_T], /) -> set[_T]:
        """Return a new set with elements in either the set or other but not both."""
        ...
    def symmetric_difference_update(self, s: Iterable[_T], /) -> None:
        """Update the set, keeping only elements found in either set, but not in both."""
        ...
    def union(self, *s: Iterable[_S]) -> set[_T | _S]:
        """Return a new set with elements from the set and all others."""
        ...
    def update(self, *s: Iterable[_T]) -> None:
        """Update the set, adding elements from all others."""
        ...
    def __len__(self) -> int:
        """Return len(self)."""
        ...
    def __contains__(self, o: object, /) -> bool:
        """x.__contains__(y) <==> y in x."""
        ...
    def __iter__(self) -> Iterator[_T]:
        """Implement iter(self)."""
        ...
    def __and__(self, value: AbstractSet[object], /) -> set[_T]:
        """Return self&value."""
        ...
    def __iand__(self, value: AbstractSet[object], /) -> Self:
        """Return self&=value."""
        ...
    def __or__(self, value: AbstractSet[_S], /) -> set[_T | _S]:
        """Return self|value."""
        ...
    def __ior__(self, value: AbstractSet[_T], /) -> Self:
        """Return self|=value."""
        ...
    def __sub__(self, value: AbstractSet[_T | None], /) -> set[_T]:
        """Return self-value."""
        ...
    def __isub__(self, value: AbstractSet[object], /) -> Self:
        """Return self-=value."""
        ...
    def __xor__(self, value: AbstractSet[_S], /) -> set[_T | _S]:
        """Return self^value."""
        ...
    def __ixor__(self, value: AbstractSet[_T], /) -> Self:
        """Return self^=value."""
        ...
    def __le__(self, value: AbstractSet[object], /) -> bool:
        """Return self<=value."""
        ...
    def __lt__(self, value: AbstractSet[object], /) -> bool:
        """Return self<value."""
        ...
    def __ge__(self, value: AbstractSet[object], /) -> bool:
        """Return self>=value."""
        ...
    def __gt__(self, value: AbstractSet[object], /) -> bool:
        """Return self>value."""
        ...
    def __eq__(self, value: object, /) -> bool:
        """Return self==value."""
        ...
    __hash__: ClassVar[None]  # type: ignore[assignment]
    if sys.version_info >= (3, 9):
        def __class_getitem__(cls, item: Any, /) -> GenericAlias:
            """See PEP 585"""
            ...

class frozenset(AbstractSet[_T_co]):
    """Build an immutable unordered collection of unique elements."""
    @overload
    def __new__(cls) -> Self: ...
    @overload
    def __new__(cls, iterable: Iterable[_T_co], /) -> Self: ...
    def copy(self) -> frozenset[_T_co]:
        """Return a shallow copy of a set."""
        ...
    def difference(self, *s: Iterable[object]) -> frozenset[_T_co]:
        """Return a new set with elements in the set that are not in the others."""
        ...
    def intersection(self, *s: Iterable[object]) -> frozenset[_T_co]:
        """Return a new set with elements common to the set and all others."""
        ...
    def isdisjoint(self, s: Iterable[_T_co], /) -> bool:
        """Return True if two sets have a null intersection."""
        ...
    def issubset(self, s: Iterable[object], /) -> bool:
        """Report whether another set contains this set."""
        ...
    def issuperset(self, s: Iterable[object], /) -> bool:
        """Report whether this set contains another set."""
        ...
    def symmetric_difference(self, s: Iterable[_T_co], /) -> frozenset[_T_co]:
        """Return a new set with elements in either the set or other but not both."""
        ...
    def union(self, *s: Iterable[_S]) -> frozenset[_T_co | _S]:
        """Return a new set with elements from the set and all others."""
        ...
    def __len__(self) -> int:
        """Return len(self)."""
        ...
    def __contains__(self, o: object, /) -> bool:
        """x.__contains__(y) <==> y in x."""
        ...
    def __iter__(self) -> Iterator[_T_co]:
        """Implement iter(self)."""
        ...
    def __and__(self, value: AbstractSet[_T_co], /) -> frozenset[_T_co]:
        """Return self&value."""
        ...
    def __or__(self, value: AbstractSet[_S], /) -> frozenset[_T_co | _S]:
        """Return self|value."""
        ...
    def __sub__(self, value: AbstractSet[_T_co], /) -> frozenset[_T_co]:
        """Return self-value."""
        ...
    def __xor__(self, value: AbstractSet[_S], /) -> frozenset[_T_co | _S]:
        """Return self^value."""
        ...
    def __le__(self, value: AbstractSet[object], /) -> bool:
        """Return self<=value."""
        ...
    def __lt__(self, value: AbstractSet[object], /) -> bool:
        """Return self<value."""
        ...
    def __ge__(self, value: AbstractSet[object], /) -> bool:
        """Return self>=value."""
        ...
    def __gt__(self, value: AbstractSet[object], /) -> bool:
        """Return self>value."""
        ...
    def __eq__(self, value: object, /) -> bool:
        """Return self==value."""
        ...
    def __hash__(self) -> int:
        """Return hash(self)."""
        ...
    if sys.version_info >= (3, 9):
        def __class_getitem__(cls, item: Any, /) -> GenericAlias:
            """See PEP 585"""
            ...

class enumerate(Generic[_T]):
    """
    Return an enumerate object.

      iterable
        an object supporting iteration

    The enumerate object yields pairs containing a count (from start, which
    defaults to zero) and a value yielded by the iterable argument.

    enumerate is useful for obtaining an indexed list:
        (0, seq[0]), (1, seq[1]), (2, seq[2]), ...
    """
    def __new__(cls, iterable: Iterable[_T], start: int = 0) -> Self: ...
    def __iter__(self) -> Self:
        """Implement iter(self)."""
        ...
    def __next__(self) -> tuple[int, _T]:
        """Implement next(self)."""
        ...
    if sys.version_info >= (3, 9):
        def __class_getitem__(cls, item: Any, /) -> GenericAlias:
            """See PEP 585"""
            ...

@final
class range(Sequence[int]):
    """
    range(stop) -> range object
    range(start, stop[, step]) -> range object

    Return an object that produces a sequence of integers from start (inclusive)
    to stop (exclusive) by step.  range(i, j) produces i, i+1, i+2, ..., j-1.
    start defaults to 0, and stop is omitted!  range(4) produces 0, 1, 2, 3.
    These are exactly the valid indices for a list of 4 elements.
    When step is given, it specifies the increment (or decrement).
    """
    @property
    def start(self) -> int: ...
    @property
    def stop(self) -> int: ...
    @property
    def step(self) -> int: ...
    @overload
    def __new__(cls, stop: SupportsIndex, /) -> Self: ...
    @overload
    def __new__(cls, start: SupportsIndex, stop: SupportsIndex, step: SupportsIndex = ..., /) -> Self: ...
    def count(self, value: int, /) -> int:
        """rangeobject.count(value) -> integer -- return number of occurrences of value"""
        ...
    def index(self, value: int, /) -> int:
        """
        rangeobject.index(value) -> integer -- return index of value.
        Raise ValueError if the value is not present.
        """
        ...
    def __len__(self) -> int:
        """Return len(self)."""
        ...
    def __eq__(self, value: object, /) -> bool:
        """Return self==value."""
        ...
    def __hash__(self) -> int:
        """Return hash(self)."""
        ...
    def __contains__(self, key: object, /) -> bool:
        """Return bool(key in self)."""
        ...
    def __iter__(self) -> Iterator[int]:
        """Implement iter(self)."""
        ...
    @overload
    def __getitem__(self, key: SupportsIndex, /) -> int:
        """Return self[key]."""
        ...
    @overload
    def __getitem__(self, key: slice, /) -> range:
        """Return self[key]."""
        ...
    def __reversed__(self) -> Iterator[int]:
        """Return a reverse iterator."""
        ...

class property:
    """
    Property attribute.

      fget
        function to be used for getting an attribute value
      fset
        function to be used for setting an attribute value
      fdel
        function to be used for del'ing an attribute
      doc
        docstring

    Typical use is to define a managed attribute x:

    class C(object):
        def getx(self): return self._x
        def setx(self, value): self._x = value
        def delx(self): del self._x
        x = property(getx, setx, delx, "I'm the 'x' property.")

    Decorators make defining new properties or modifying existing ones easy:

    class C(object):
        @property
        def x(self):
            "I am the 'x' property."
            return self._x
        @x.setter
        def x(self, value):
            self._x = value
        @x.deleter
        def x(self):
            del self._x
    """
    fget: Callable[[Any], Any] | None
    fset: Callable[[Any, Any], None] | None
    fdel: Callable[[Any], None] | None
    __isabstractmethod__: bool
    if sys.version_info >= (3, 13):
        __name__: str

    def __init__(
        self,
        fget: Callable[[Any], Any] | None = ...,
        fset: Callable[[Any, Any], None] | None = ...,
        fdel: Callable[[Any], None] | None = ...,
        doc: str | None = ...,
    ) -> None: ...
    def getter(self, fget: Callable[[Any], Any], /) -> property:
        """Descriptor to obtain a copy of the property with a different getter."""
        ...
    def setter(self, fset: Callable[[Any, Any], None], /) -> property:
        """Descriptor to obtain a copy of the property with a different setter."""
        ...
    def deleter(self, fdel: Callable[[Any], None], /) -> property:
        """Descriptor to obtain a copy of the property with a different deleter."""
        ...
    def __get__(self, instance: Any, owner: type | None = None, /) -> Any:
        """Return an attribute of instance, which is of type owner."""
        ...
    def __set__(self, instance: Any, value: Any, /) -> None:
        """Set an attribute of instance to value."""
        ...
    def __delete__(self, instance: Any, /) -> None:
        """Delete an attribute of instance."""
        ...

@final
class _NotImplementedType(Any):
    __call__: None

NotImplemented: _NotImplementedType

def abs(x: SupportsAbs[_T], /) -> _T:
    """Return the absolute value of the argument."""
    ...
def all(iterable: Iterable[object], /) -> bool:
    """
    Return True if bool(x) is True for all values x in the iterable.

    If the iterable is empty, return True.
    """
    ...
def any(iterable: Iterable[object], /) -> bool:
    """
    Return True if bool(x) is True for any x in the iterable.

    If the iterable is empty, return False.
    """
    ...
def ascii(obj: object, /) -> str:
    r"""
    Return an ASCII-only representation of an object.

    As repr(), return a string containing a printable representation of an
    object, but escape the non-ASCII characters in the string returned by
    repr() using \\x, \\u or \\U escapes. This generates a string similar
    to that returned by repr() in Python 2.
    """
    ...
def bin(number: int | SupportsIndex, /) -> str:
    """
    Return the binary representation of an integer.

    >>> bin(2796202)
    '0b1010101010101010101010'
    """
    ...
def breakpoint(*args: Any, **kws: Any) -> None:
    """
    Call sys.breakpointhook(*args, **kws).  sys.breakpointhook() must accept
    whatever arguments are passed.

    By default, this drops you into the pdb debugger.
    """
    ...
def callable(obj: object, /) -> TypeIs[Callable[..., object]]:
    """
    Return whether the object is callable (i.e., some kind of function).

    Note that classes are callable, as are instances of classes with a
    __call__() method.
    """
    ...
def chr(i: int, /) -> str:
    """Return a Unicode string of one character with ordinal i; 0 <= i <= 0x10ffff."""
    ...

# We define this here instead of using os.PathLike to avoid import cycle issues.
# See https://github.com/python/typeshed/pull/991#issuecomment-288160993
class _PathLike(Protocol[AnyStr_co]):
    def __fspath__(self) -> AnyStr_co: ...

if sys.version_info >= (3, 10):
    def aiter(async_iterable: SupportsAiter[_SupportsAnextT], /) -> _SupportsAnextT:
        """Return an AsyncIterator for an AsyncIterable object."""
        ...

    class _SupportsSynchronousAnext(Protocol[_AwaitableT_co]):
        def __anext__(self) -> _AwaitableT_co: ...

    @overload
    # `anext` is not, in fact, an async function. When default is not provided
    # `anext` is just a passthrough for `obj.__anext__`
    # See discussion in #7491 and pure-Python implementation of `anext` at https://github.com/python/cpython/blob/ea786a882b9ed4261eafabad6011bc7ef3b5bf94/Lib/test/test_asyncgen.py#L52-L80
    def anext(i: _SupportsSynchronousAnext[_AwaitableT], /) -> _AwaitableT:
        """
        Return the next item from the async iterator.

        If default is given and the async iterator is exhausted,
        it is returned instead of raising StopAsyncIteration.
        """
        ...
    @overload
    async def anext(i: SupportsAnext[_T], default: _VT, /) -> _T | _VT:
        """
        Return the next item from the async iterator.

        If default is given and the async iterator is exhausted,
        it is returned instead of raising StopAsyncIteration.
        """
        ...

# compile() returns a CodeType, unless the flags argument includes PyCF_ONLY_AST (=1024),
# in which case it returns ast.AST. We have overloads for flag 0 (the default) and for
# explicitly passing PyCF_ONLY_AST. We fall back to Any for other values of flags.
@overload
def compile(
    source: str | ReadableBuffer | _ast.Module | _ast.Expression | _ast.Interactive,
    filename: str | ReadableBuffer | _PathLike[Any],
    mode: str,
    flags: Literal[0],
    dont_inherit: bool = False,
    optimize: int = -1,
    *,
    _feature_version: int = -1,
) -> CodeType:
    """
    Compile source into a code object that can be executed by exec() or eval().

    The source code may represent a Python module, statement or expression.
    The filename will be used for run-time error messages.
    The mode must be 'exec' to compile a module, 'single' to compile a
    single (interactive) statement, or 'eval' to compile an expression.
    The flags argument, if present, controls which future statements influence
    the compilation of the code.
    The dont_inherit argument, if true, stops the compilation inheriting
    the effects of any future statements in effect in the code calling
    compile; if absent or false these statements do influence the compilation,
    in addition to any features explicitly specified.
    """
    ...
@overload
def compile(
    source: str | ReadableBuffer | _ast.Module | _ast.Expression | _ast.Interactive,
    filename: str | ReadableBuffer | _PathLike[Any],
    mode: str,
    *,
    dont_inherit: bool = False,
    optimize: int = -1,
    _feature_version: int = -1,
) -> CodeType:
    """
    Compile source into a code object that can be executed by exec() or eval().

    The source code may represent a Python module, statement or expression.
    The filename will be used for run-time error messages.
    The mode must be 'exec' to compile a module, 'single' to compile a
    single (interactive) statement, or 'eval' to compile an expression.
    The flags argument, if present, controls which future statements influence
    the compilation of the code.
    The dont_inherit argument, if true, stops the compilation inheriting
    the effects of any future statements in effect in the code calling
    compile; if absent or false these statements do influence the compilation,
    in addition to any features explicitly specified.
    """
    ...
@overload
def compile(
    source: str | ReadableBuffer | _ast.Module | _ast.Expression | _ast.Interactive,
    filename: str | ReadableBuffer | _PathLike[Any],
    mode: str,
    flags: Literal[1024],
    dont_inherit: bool = False,
    optimize: int = -1,
    *,
    _feature_version: int = -1,
) -> _ast.AST:
    """
    Compile source into a code object that can be executed by exec() or eval().

    The source code may represent a Python module, statement or expression.
    The filename will be used for run-time error messages.
    The mode must be 'exec' to compile a module, 'single' to compile a
    single (interactive) statement, or 'eval' to compile an expression.
    The flags argument, if present, controls which future statements influence
    the compilation of the code.
    The dont_inherit argument, if true, stops the compilation inheriting
    the effects of any future statements in effect in the code calling
    compile; if absent or false these statements do influence the compilation,
    in addition to any features explicitly specified.
    """
    ...
@overload
def compile(
    source: str | ReadableBuffer | _ast.Module | _ast.Expression | _ast.Interactive,
    filename: str | ReadableBuffer | _PathLike[Any],
    mode: str,
    flags: int,
    dont_inherit: bool = False,
    optimize: int = -1,
    *,
    _feature_version: int = -1,
) -> Any:
    """
    Compile source into a code object that can be executed by exec() or eval().

    The source code may represent a Python module, statement or expression.
    The filename will be used for run-time error messages.
    The mode must be 'exec' to compile a module, 'single' to compile a
    single (interactive) statement, or 'eval' to compile an expression.
    The flags argument, if present, controls which future statements influence
    the compilation of the code.
    The dont_inherit argument, if true, stops the compilation inheriting
    the effects of any future statements in effect in the code calling
    compile; if absent or false these statements do influence the compilation,
    in addition to any features explicitly specified.
    """
    ...

copyright: _sitebuiltins._Printer
credits: _sitebuiltins._Printer

def delattr(obj: object, name: str, /) -> None:
    """
    Deletes the named attribute from the given object.

    delattr(x, 'y') is equivalent to ``del x.y``
    """
    ...
def dir(o: object = ..., /) -> list[str]:
    """
    dir([object]) -> list of strings

    If called without an argument, return the names in the current scope.
    Else, return an alphabetized list of names comprising (some of) the attributes
    of the given object, and of attributes reachable from it.
    If the object supplies a method named __dir__, it will be used; otherwise
    the default dir() logic is used and returns:
      for a module object: the module's attributes.
      for a class object:  its attributes, and recursively the attributes
        of its bases.
      for any other object: its attributes, its class's attributes, and
        recursively the attributes of its class's base classes.
    """
    ...
@overload
def divmod(x: SupportsDivMod[_T_contra, _T_co], y: _T_contra, /) -> _T_co:
    """Return the tuple (x//y, x%y).  Invariant: div*y + mod == x."""
    ...
@overload
def divmod(x: _T_contra, y: SupportsRDivMod[_T_contra, _T_co], /) -> _T_co:
    """Return the tuple (x//y, x%y).  Invariant: div*y + mod == x."""
    ...

# The `globals` argument to `eval` has to be `dict[str, Any]` rather than `dict[str, object]` due to invariance.
# (The `globals` argument has to be a "real dict", rather than any old mapping, unlike the `locals` argument.)
if sys.version_info >= (3, 13):
    def eval(
        source: str | ReadableBuffer | CodeType,
        /,
        globals: dict[str, Any] | None = None,
        locals: Mapping[str, object] | None = None,
    ) -> Any:
        """
        Evaluate the given source in the context of globals and locals.

        The source may be a string representing a Python expression
        or a code object as returned by compile().
        The globals must be a dictionary and locals can be any mapping,
        defaulting to the current globals and locals.
        If only globals is given, locals defaults to it.
        """
        ...

else:
    def eval(
        source: str | ReadableBuffer | CodeType,
        globals: dict[str, Any] | None = None,
        locals: Mapping[str, object] | None = None,
        /,
    ) -> Any:
        """
        Evaluate the given source in the context of globals and locals.

        The source may be a string representing a Python expression
        or a code object as returned by compile().
        The globals must be a dictionary and locals can be any mapping,
        defaulting to the current globals and locals.
        If only globals is given, locals defaults to it.
        """
        ...

# Comment above regarding `eval` applies to `exec` as well
if sys.version_info >= (3, 13):
    def exec(
        source: str | ReadableBuffer | CodeType,
        /,
        globals: dict[str, Any] | None = None,
        locals: Mapping[str, object] | None = None,
        *,
        closure: tuple[CellType, ...] | None = None,
    ) -> None:
        """
        Execute the given source in the context of globals and locals.

        The source may be a string representing one or more Python statements
        or a code object as returned by compile().
        The globals must be a dictionary and locals can be any mapping,
        defaulting to the current globals and locals.
        If only globals is given, locals defaults to it.
        The closure must be a tuple of cellvars, and can only be used
        when source is a code object requiring exactly that many cellvars.
        """
        ...

elif sys.version_info >= (3, 11):
    def exec(
        source: str | ReadableBuffer | CodeType,
        globals: dict[str, Any] | None = None,
        locals: Mapping[str, object] | None = None,
        /,
        *,
        closure: tuple[CellType, ...] | None = None,
    ) -> None:
        """
        Execute the given source in the context of globals and locals.

        The source may be a string representing one or more Python statements
        or a code object as returned by compile().
        The globals must be a dictionary and locals can be any mapping,
        defaulting to the current globals and locals.
        If only globals is given, locals defaults to it.
        The closure must be a tuple of cellvars, and can only be used
        when source is a code object requiring exactly that many cellvars.
        """
        ...

else:
    def exec(
        source: str | ReadableBuffer | CodeType,
        globals: dict[str, Any] | None = None,
        locals: Mapping[str, object] | None = None,
        /,
    ) -> None:
        """
        Execute the given source in the context of globals and locals.

        The source may be a string representing one or more Python statements
        or a code object as returned by compile().
        The globals must be a dictionary and locals can be any mapping,
        defaulting to the current globals and locals.
        If only globals is given, locals defaults to it.
        """
        ...

exit: _sitebuiltins.Quitter

class filter(Generic[_T]):
    """
    Return an iterator yielding those items of iterable for which function(item)
    is true. If function is None, return the items that are true.
    """
    @overload
    def __new__(cls, function: None, iterable: Iterable[_T | None], /) -> Self: ...
    @overload
    def __new__(cls, function: Callable[[_S], TypeGuard[_T]], iterable: Iterable[_S], /) -> Self: ...
    @overload
    def __new__(cls, function: Callable[[_S], TypeIs[_T]], iterable: Iterable[_S], /) -> Self: ...
    @overload
    def __new__(cls, function: Callable[[_T], Any], iterable: Iterable[_T], /) -> Self: ...
    def __iter__(self) -> Self:
        """Implement iter(self)."""
        ...
    def __next__(self) -> _T:
        """Implement next(self)."""
        ...

def format(value: object, format_spec: str = "", /) -> str:
    """
    Return type(value).__format__(value, format_spec)

    Many built-in types implement format_spec according to the
    Format Specification Mini-language. See help('FORMATTING').

    If type(value) does not supply a method named __format__
    and format_spec is empty, then str(value) is returned.
    See also help('SPECIALMETHODS').
    """
    ...
@overload
def getattr(o: object, name: str, /) -> Any:
    """
    getattr(object, name[, default]) -> value

    Get a named attribute from an object; getattr(x, 'y') is equivalent to x.y.
    When a default argument is given, it is returned when the attribute doesn't
    exist; without it, an exception is raised in that case.
    """
    ...

# While technically covered by the last overload, spelling out the types for None, bool
# and basic containers help mypy out in some tricky situations involving type context
# (aka bidirectional inference)
@overload
def getattr(o: object, name: str, default: None, /) -> Any | None:
    """
    getattr(object, name[, default]) -> value

    Get a named attribute from an object; getattr(x, 'y') is equivalent to x.y.
    When a default argument is given, it is returned when the attribute doesn't
    exist; without it, an exception is raised in that case.
    """
    ...
@overload
def getattr(o: object, name: str, default: bool, /) -> Any | bool:
    """
    getattr(object, name[, default]) -> value

    Get a named attribute from an object; getattr(x, 'y') is equivalent to x.y.
    When a default argument is given, it is returned when the attribute doesn't
    exist; without it, an exception is raised in that case.
    """
    ...
@overload
def getattr(o: object, name: str, default: list[Any], /) -> Any | list[Any]:
    """
    getattr(object, name[, default]) -> value

    Get a named attribute from an object; getattr(x, 'y') is equivalent to x.y.
    When a default argument is given, it is returned when the attribute doesn't
    exist; without it, an exception is raised in that case.
    """
    ...
@overload
def getattr(o: object, name: str, default: dict[Any, Any], /) -> Any | dict[Any, Any]:
    """
    getattr(object, name[, default]) -> value

    Get a named attribute from an object; getattr(x, 'y') is equivalent to x.y.
    When a default argument is given, it is returned when the attribute doesn't
    exist; without it, an exception is raised in that case.
    """
    ...
@overload
def getattr(o: object, name: str, default: _T, /) -> Any | _T:
    """
    getattr(object, name[, default]) -> value

    Get a named attribute from an object; getattr(x, 'y') is equivalent to x.y.
    When a default argument is given, it is returned when the attribute doesn't
    exist; without it, an exception is raised in that case.
    """
    ...
def globals() -> dict[str, Any]:
    """
    Return the dictionary containing the current scope's global variables.

    NOTE: Updates to this dictionary *will* affect name lookups in the current
    global scope and vice-versa.
    """
    ...
def hasattr(obj: object, name: str, /) -> bool:
    """
    Return whether the object has an attribute with the given name.

    This is done by calling getattr(obj, name) and catching AttributeError.
    """
    ...
def hash(obj: object, /) -> int:
    """
    Return the hash value for the given object.

    Two objects that compare equal must also have the same hash value, but the
    reverse is not necessarily true.
    """
    ...

help: _sitebuiltins._Helper

def hex(number: int | SupportsIndex, /) -> str:
    """
    Return the hexadecimal representation of an integer.

    >>> hex(12648430)
    '0xc0ffee'
    """
    ...
def id(obj: object, /) -> int:
    """
    Return the identity of an object.

    This is guaranteed to be unique among simultaneously existing objects.
    (CPython uses the object's memory address.)
    """
    ...
def input(prompt: object = "", /) -> str:
    """
    Read a string from standard input.  The trailing newline is stripped.

    The prompt string, if given, is printed to standard output without a
    trailing newline before reading input.

    If the user hits EOF (*nix: Ctrl-D, Windows: Ctrl-Z+Return), raise EOFError.
    On *nix systems, readline is used if available.
    """
    ...

class _GetItemIterable(Protocol[_T_co]):
    def __getitem__(self, i: int, /) -> _T_co: ...

@overload
def iter(object: SupportsIter[_SupportsNextT], /) -> _SupportsNextT:
    """
    iter(iterable) -> iterator
    iter(callable, sentinel) -> iterator

    Get an iterator from an object.  In the first form, the argument must
    supply its own iterator, or be a sequence.
    In the second form, the callable is called until it returns the sentinel.
    """
    ...
@overload
def iter(object: _GetItemIterable[_T], /) -> Iterator[_T]:
    """
    iter(iterable) -> iterator
    iter(callable, sentinel) -> iterator

    Get an iterator from an object.  In the first form, the argument must
    supply its own iterator, or be a sequence.
    In the second form, the callable is called until it returns the sentinel.
    """
    ...
@overload
def iter(object: Callable[[], _T | None], sentinel: None, /) -> Iterator[_T]:
    """
    iter(iterable) -> iterator
    iter(callable, sentinel) -> iterator

    Get an iterator from an object.  In the first form, the argument must
    supply its own iterator, or be a sequence.
    In the second form, the callable is called until it returns the sentinel.
    """
    ...
@overload
def iter(object: Callable[[], _T], sentinel: object, /) -> Iterator[_T]:
    """
    iter(iterable) -> iterator
    iter(callable, sentinel) -> iterator

    Get an iterator from an object.  In the first form, the argument must
    supply its own iterator, or be a sequence.
    In the second form, the callable is called until it returns the sentinel.
    """
    ...

# Keep this alias in sync with unittest.case._ClassInfo
if sys.version_info >= (3, 10):
    _ClassInfo: TypeAlias = type | types.UnionType | tuple[_ClassInfo, ...]
else:
    _ClassInfo: TypeAlias = type | tuple[_ClassInfo, ...]

def isinstance(obj: object, class_or_tuple: _ClassInfo, /) -> bool:
    """
    Return whether an object is an instance of a class or of a subclass thereof.

    A tuple, as in ``isinstance(x, (A, B, ...))``, may be given as the target to
    check against. This is equivalent to ``isinstance(x, A) or isinstance(x, B)
    or ...`` etc.
    """
    ...
def issubclass(cls: type, class_or_tuple: _ClassInfo, /) -> bool:
    """
    Return whether 'cls' is derived from another class or is the same class.

    A tuple, as in ``issubclass(x, (A, B, ...))``, may be given as the target to
    check against. This is equivalent to ``issubclass(x, A) or issubclass(x, B)
    or ...``.
    """
    ...
def len(obj: Sized, /) -> int:
    """Return the number of items in a container."""
    ...

license: _sitebuiltins._Printer

def locals() -> dict[str, Any]:
    """
    Return a dictionary containing the current scope's local variables.

    NOTE: Whether or not updates to this dictionary will affect name lookups in
    the local scope and vice-versa is *implementation dependent* and not
    covered by any backwards compatibility guarantees.
    """
    ...

class map(Generic[_S]):
    """
    Make an iterator that computes the function using arguments from
    each of the iterables.  Stops when the shortest iterable is exhausted.
    """
    @overload
    def __new__(cls, func: Callable[[_T1], _S], iter1: Iterable[_T1], /) -> Self: ...
    @overload
    def __new__(cls, func: Callable[[_T1, _T2], _S], iter1: Iterable[_T1], iter2: Iterable[_T2], /) -> Self: ...
    @overload
    def __new__(
        cls, func: Callable[[_T1, _T2, _T3], _S], iter1: Iterable[_T1], iter2: Iterable[_T2], iter3: Iterable[_T3], /
    ) -> Self: ...
    @overload
    def __new__(
        cls,
        func: Callable[[_T1, _T2, _T3, _T4], _S],
        iter1: Iterable[_T1],
        iter2: Iterable[_T2],
        iter3: Iterable[_T3],
        iter4: Iterable[_T4],
        /,
    ) -> Self: ...
    @overload
    def __new__(
        cls,
        func: Callable[[_T1, _T2, _T3, _T4, _T5], _S],
        iter1: Iterable[_T1],
        iter2: Iterable[_T2],
        iter3: Iterable[_T3],
        iter4: Iterable[_T4],
        iter5: Iterable[_T5],
        /,
    ) -> Self: ...
    @overload
    def __new__(
        cls,
        func: Callable[..., _S],
        iter1: Iterable[Any],
        iter2: Iterable[Any],
        iter3: Iterable[Any],
        iter4: Iterable[Any],
        iter5: Iterable[Any],
        iter6: Iterable[Any],
        /,
        *iterables: Iterable[Any],
    ) -> Self: ...
    def __iter__(self) -> Self:
        """Implement iter(self)."""
        ...
    def __next__(self) -> _S:
        """Implement next(self)."""
        ...

@overload
def max(
    arg1: SupportsRichComparisonT, arg2: SupportsRichComparisonT, /, *_args: SupportsRichComparisonT, key: None = None
) -> SupportsRichComparisonT:
    """
    max(iterable, *[, default=obj, key=func]) -> value
    max(arg1, arg2, *args, *[, key=func]) -> value

    With a single iterable argument, return its biggest item. The
    default keyword-only argument specifies an object to return if
    the provided iterable is empty.
    With two or more positional arguments, return the largest argument.
    """
    ...
@overload
def max(arg1: _T, arg2: _T, /, *_args: _T, key: Callable[[_T], SupportsRichComparison]) -> _T:
    """
    max(iterable, *[, default=obj, key=func]) -> value
    max(arg1, arg2, *args, *[, key=func]) -> value

    With a single iterable argument, return its biggest item. The
    default keyword-only argument specifies an object to return if
    the provided iterable is empty.
    With two or more positional arguments, return the largest argument.
    """
    ...
@overload
def max(iterable: Iterable[SupportsRichComparisonT], /, *, key: None = None) -> SupportsRichComparisonT:
    """
    max(iterable, *[, default=obj, key=func]) -> value
    max(arg1, arg2, *args, *[, key=func]) -> value

    With a single iterable argument, return its biggest item. The
    default keyword-only argument specifies an object to return if
    the provided iterable is empty.
    With two or more positional arguments, return the largest argument.
    """
    ...
@overload
def max(iterable: Iterable[_T], /, *, key: Callable[[_T], SupportsRichComparison]) -> _T:
    """
    max(iterable, *[, default=obj, key=func]) -> value
    max(arg1, arg2, *args, *[, key=func]) -> value

    With a single iterable argument, return its biggest item. The
    default keyword-only argument specifies an object to return if
    the provided iterable is empty.
    With two or more positional arguments, return the largest argument.
    """
    ...
@overload
def max(iterable: Iterable[SupportsRichComparisonT], /, *, key: None = None, default: _T) -> SupportsRichComparisonT | _T:
    """
    max(iterable, *[, default=obj, key=func]) -> value
    max(arg1, arg2, *args, *[, key=func]) -> value

    With a single iterable argument, return its biggest item. The
    default keyword-only argument specifies an object to return if
    the provided iterable is empty.
    With two or more positional arguments, return the largest argument.
    """
    ...
@overload
def max(iterable: Iterable[_T1], /, *, key: Callable[[_T1], SupportsRichComparison], default: _T2) -> _T1 | _T2:
    """
    max(iterable, *[, default=obj, key=func]) -> value
    max(arg1, arg2, *args, *[, key=func]) -> value

    With a single iterable argument, return its biggest item. The
    default keyword-only argument specifies an object to return if
    the provided iterable is empty.
    With two or more positional arguments, return the largest argument.
    """
    ...
@overload
def min(
    arg1: SupportsRichComparisonT, arg2: SupportsRichComparisonT, /, *_args: SupportsRichComparisonT, key: None = None
) -> SupportsRichComparisonT:
    """
    min(iterable, *[, default=obj, key=func]) -> value
    min(arg1, arg2, *args, *[, key=func]) -> value

    With a single iterable argument, return its smallest item. The
    default keyword-only argument specifies an object to return if
    the provided iterable is empty.
    With two or more positional arguments, return the smallest argument.
    """
    ...
@overload
def min(arg1: _T, arg2: _T, /, *_args: _T, key: Callable[[_T], SupportsRichComparison]) -> _T:
    """
    min(iterable, *[, default=obj, key=func]) -> value
    min(arg1, arg2, *args, *[, key=func]) -> value

    With a single iterable argument, return its smallest item. The
    default keyword-only argument specifies an object to return if
    the provided iterable is empty.
    With two or more positional arguments, return the smallest argument.
    """
    ...
@overload
def min(iterable: Iterable[SupportsRichComparisonT], /, *, key: None = None) -> SupportsRichComparisonT:
    """
    min(iterable, *[, default=obj, key=func]) -> value
    min(arg1, arg2, *args, *[, key=func]) -> value

    With a single iterable argument, return its smallest item. The
    default keyword-only argument specifies an object to return if
    the provided iterable is empty.
    With two or more positional arguments, return the smallest argument.
    """
    ...
@overload
def min(iterable: Iterable[_T], /, *, key: Callable[[_T], SupportsRichComparison]) -> _T:
    """
    min(iterable, *[, default=obj, key=func]) -> value
    min(arg1, arg2, *args, *[, key=func]) -> value

    With a single iterable argument, return its smallest item. The
    default keyword-only argument specifies an object to return if
    the provided iterable is empty.
    With two or more positional arguments, return the smallest argument.
    """
    ...
@overload
def min(iterable: Iterable[SupportsRichComparisonT], /, *, key: None = None, default: _T) -> SupportsRichComparisonT | _T:
    """
    min(iterable, *[, default=obj, key=func]) -> value
    min(arg1, arg2, *args, *[, key=func]) -> value

    With a single iterable argument, return its smallest item. The
    default keyword-only argument specifies an object to return if
    the provided iterable is empty.
    With two or more positional arguments, return the smallest argument.
    """
    ...
@overload
def min(iterable: Iterable[_T1], /, *, key: Callable[[_T1], SupportsRichComparison], default: _T2) -> _T1 | _T2:
    """
    min(iterable, *[, default=obj, key=func]) -> value
    min(arg1, arg2, *args, *[, key=func]) -> value

    With a single iterable argument, return its smallest item. The
    default keyword-only argument specifies an object to return if
    the provided iterable is empty.
    With two or more positional arguments, return the smallest argument.
    """
    ...
@overload
def next(i: SupportsNext[_T], /) -> _T:
    """
    next(iterator[, default])

    Return the next item from the iterator. If default is given and the iterator
    is exhausted, it is returned instead of raising StopIteration.
    """
    ...
@overload
def next(i: SupportsNext[_T], default: _VT, /) -> _T | _VT:
    """
    next(iterator[, default])

    Return the next item from the iterator. If default is given and the iterator
    is exhausted, it is returned instead of raising StopIteration.
    """
    ...
def oct(number: int | SupportsIndex, /) -> str:
    """
    Return the octal representation of an integer.

    >>> oct(342391)
    '0o1234567'
    """
    ...

_Opener: TypeAlias = Callable[[str, int], int]

# Text mode: always returns a TextIOWrapper
@overload
def open(
    file: FileDescriptorOrPath,
    mode: OpenTextMode = "r",
    buffering: int = -1,
    encoding: str | None = None,
    errors: str | None = None,
    newline: str | None = None,
    closefd: bool = True,
    opener: _Opener | None = None,
) -> TextIOWrapper:
    r"""
    Open file and return a stream.  Raise OSError upon failure.

    file is either a text or byte string giving the name (and the path
    if the file isn't in the current working directory) of the file to
    be opened or an integer file descriptor of the file to be
    wrapped. (If a file descriptor is given, it is closed when the
    returned I/O object is closed, unless closefd is set to False.)

    mode is an optional string that specifies the mode in which the file
    is opened. It defaults to 'r' which means open for reading in text
    mode.  Other common values are 'w' for writing (truncating the file if
    it already exists), 'x' for creating and writing to a new file, and
    'a' for appending (which on some Unix systems, means that all writes
    append to the end of the file regardless of the current seek position).
    In text mode, if encoding is not specified the encoding used is platform
    dependent: locale.getencoding() is called to get the current locale encoding.
    (For reading and writing raw bytes use binary mode and leave encoding
    unspecified.) The available modes are:

    ========= ===============================================================
    Character Meaning
    --------- ---------------------------------------------------------------
    'r'       open for reading (default)
    'w'       open for writing, truncating the file first
    'x'       create a new file and open it for writing
    'a'       open for writing, appending to the end of the file if it exists
    'b'       binary mode
    't'       text mode (default)
    '+'       open a disk file for updating (reading and writing)
    ========= ===============================================================

    The default mode is 'rt' (open for reading text). For binary random
    access, the mode 'w+b' opens and truncates the file to 0 bytes, while
    'r+b' opens the file without truncation. The 'x' mode implies 'w' and
    raises an `FileExistsError` if the file already exists.

    Python distinguishes between files opened in binary and text modes,
    even when the underlying operating system doesn't. Files opened in
    binary mode (appending 'b' to the mode argument) return contents as
    bytes objects without any decoding. In text mode (the default, or when
    't' is appended to the mode argument), the contents of the file are
    returned as strings, the bytes having been first decoded using a
    platform-dependent encoding or using the specified encoding if given.

    buffering is an optional integer used to set the buffering policy.
    Pass 0 to switch buffering off (only allowed in binary mode), 1 to select
    line buffering (only usable in text mode), and an integer > 1 to indicate
    the size of a fixed-size chunk buffer.  When no buffering argument is
    given, the default buffering policy works as follows:

    * Binary files are buffered in fixed-size chunks; the size of the buffer
      is chosen using a heuristic trying to determine the underlying device's
      "block size" and falling back on `io.DEFAULT_BUFFER_SIZE`.
      On many systems, the buffer will typically be 4096 or 8192 bytes long.

    * "Interactive" text files (files for which isatty() returns True)
      use line buffering.  Other text files use the policy described above
      for binary files.

    encoding is the name of the encoding used to decode or encode the
    file. This should only be used in text mode. The default encoding is
    platform dependent, but any encoding supported by Python can be
    passed.  See the codecs module for the list of supported encodings.

    errors is an optional string that specifies how encoding errors are to
    be handled---this argument should not be used in binary mode. Pass
    'strict' to raise a ValueError exception if there is an encoding error
    (the default of None has the same effect), or pass 'ignore' to ignore
    errors. (Note that ignoring encoding errors can lead to data loss.)
    See the documentation for codecs.register or run 'help(codecs.Codec)'
    for a list of the permitted encoding error strings.

    newline controls how universal newlines works (it only applies to text
    mode). It can be None, '', '\n', '\r', and '\r\n'.  It works as
    follows:

    * On input, if newline is None, universal newlines mode is
      enabled. Lines in the input can end in '\n', '\r', or '\r\n', and
      these are translated into '\n' before being returned to the
      caller. If it is '', universal newline mode is enabled, but line
      endings are returned to the caller untranslated. If it has any of
      the other legal values, input lines are only terminated by the given
      string, and the line ending is returned to the caller untranslated.

    * On output, if newline is None, any '\n' characters written are
      translated to the system default line separator, os.linesep. If
      newline is '' or '\n', no translation takes place. If newline is any
      of the other legal values, any '\n' characters written are translated
      to the given string.

    If closefd is False, the underlying file descriptor will be kept open
    when the file is closed. This does not work when a file name is given
    and must be True in that case.

    A custom opener can be used by passing a callable as *opener*. The
    underlying file descriptor for the file object is then obtained by
    calling *opener* with (*file*, *flags*). *opener* must return an open
    file descriptor (passing os.open as *opener* results in functionality
    similar to passing None).

    open() returns a file object whose type depends on the mode, and
    through which the standard file operations such as reading and writing
    are performed. When open() is used to open a file in a text mode ('w',
    'r', 'wt', 'rt', etc.), it returns a TextIOWrapper. When used to open
    a file in a binary mode, the returned class varies: in read binary
    mode, it returns a BufferedReader; in write binary and append binary
    modes, it returns a BufferedWriter, and in read/write mode, it returns
    a BufferedRandom.

    It is also possible to use a string or bytearray as a file for both
    reading and writing. For strings StringIO can be used like a file
    opened in a text mode, and for bytes a BytesIO can be used like a file
    opened in a binary mode.
    """
    ...

# Unbuffered binary mode: returns a FileIO
@overload
def open(
    file: FileDescriptorOrPath,
    mode: OpenBinaryMode,
    buffering: Literal[0],
    encoding: None = None,
    errors: None = None,
    newline: None = None,
    closefd: bool = True,
    opener: _Opener | None = None,
) -> FileIO:
    r"""
    Open file and return a stream.  Raise OSError upon failure.

    file is either a text or byte string giving the name (and the path
    if the file isn't in the current working directory) of the file to
    be opened or an integer file descriptor of the file to be
    wrapped. (If a file descriptor is given, it is closed when the
    returned I/O object is closed, unless closefd is set to False.)

    mode is an optional string that specifies the mode in which the file
    is opened. It defaults to 'r' which means open for reading in text
    mode.  Other common values are 'w' for writing (truncating the file if
    it already exists), 'x' for creating and writing to a new file, and
    'a' for appending (which on some Unix systems, means that all writes
    append to the end of the file regardless of the current seek position).
    In text mode, if encoding is not specified the encoding used is platform
    dependent: locale.getencoding() is called to get the current locale encoding.
    (For reading and writing raw bytes use binary mode and leave encoding
    unspecified.) The available modes are:

    ========= ===============================================================
    Character Meaning
    --------- ---------------------------------------------------------------
    'r'       open for reading (default)
    'w'       open for writing, truncating the file first
    'x'       create a new file and open it for writing
    'a'       open for writing, appending to the end of the file if it exists
    'b'       binary mode
    't'       text mode (default)
    '+'       open a disk file for updating (reading and writing)
    ========= ===============================================================

    The default mode is 'rt' (open for reading text). For binary random
    access, the mode 'w+b' opens and truncates the file to 0 bytes, while
    'r+b' opens the file without truncation. The 'x' mode implies 'w' and
    raises an `FileExistsError` if the file already exists.

    Python distinguishes between files opened in binary and text modes,
    even when the underlying operating system doesn't. Files opened in
    binary mode (appending 'b' to the mode argument) return contents as
    bytes objects without any decoding. In text mode (the default, or when
    't' is appended to the mode argument), the contents of the file are
    returned as strings, the bytes having been first decoded using a
    platform-dependent encoding or using the specified encoding if given.

    buffering is an optional integer used to set the buffering policy.
    Pass 0 to switch buffering off (only allowed in binary mode), 1 to select
    line buffering (only usable in text mode), and an integer > 1 to indicate
    the size of a fixed-size chunk buffer.  When no buffering argument is
    given, the default buffering policy works as follows:

    * Binary files are buffered in fixed-size chunks; the size of the buffer
      is chosen using a heuristic trying to determine the underlying device's
      "block size" and falling back on `io.DEFAULT_BUFFER_SIZE`.
      On many systems, the buffer will typically be 4096 or 8192 bytes long.

    * "Interactive" text files (files for which isatty() returns True)
      use line buffering.  Other text files use the policy described above
      for binary files.

    encoding is the name of the encoding used to decode or encode the
    file. This should only be used in text mode. The default encoding is
    platform dependent, but any encoding supported by Python can be
    passed.  See the codecs module for the list of supported encodings.

    errors is an optional string that specifies how encoding errors are to
    be handled---this argument should not be used in binary mode. Pass
    'strict' to raise a ValueError exception if there is an encoding error
    (the default of None has the same effect), or pass 'ignore' to ignore
    errors. (Note that ignoring encoding errors can lead to data loss.)
    See the documentation for codecs.register or run 'help(codecs.Codec)'
    for a list of the permitted encoding error strings.

    newline controls how universal newlines works (it only applies to text
    mode). It can be None, '', '\n', '\r', and '\r\n'.  It works as
    follows:

    * On input, if newline is None, universal newlines mode is
      enabled. Lines in the input can end in '\n', '\r', or '\r\n', and
      these are translated into '\n' before being returned to the
      caller. If it is '', universal newline mode is enabled, but line
      endings are returned to the caller untranslated. If it has any of
      the other legal values, input lines are only terminated by the given
      string, and the line ending is returned to the caller untranslated.

    * On output, if newline is None, any '\n' characters written are
      translated to the system default line separator, os.linesep. If
      newline is '' or '\n', no translation takes place. If newline is any
      of the other legal values, any '\n' characters written are translated
      to the given string.

    If closefd is False, the underlying file descriptor will be kept open
    when the file is closed. This does not work when a file name is given
    and must be True in that case.

    A custom opener can be used by passing a callable as *opener*. The
    underlying file descriptor for the file object is then obtained by
    calling *opener* with (*file*, *flags*). *opener* must return an open
    file descriptor (passing os.open as *opener* results in functionality
    similar to passing None).

    open() returns a file object whose type depends on the mode, and
    through which the standard file operations such as reading and writing
    are performed. When open() is used to open a file in a text mode ('w',
    'r', 'wt', 'rt', etc.), it returns a TextIOWrapper. When used to open
    a file in a binary mode, the returned class varies: in read binary
    mode, it returns a BufferedReader; in write binary and append binary
    modes, it returns a BufferedWriter, and in read/write mode, it returns
    a BufferedRandom.

    It is also possible to use a string or bytearray as a file for both
    reading and writing. For strings StringIO can be used like a file
    opened in a text mode, and for bytes a BytesIO can be used like a file
    opened in a binary mode.
    """
    ...

# Buffering is on: return BufferedRandom, BufferedReader, or BufferedWriter
@overload
def open(
    file: FileDescriptorOrPath,
    mode: OpenBinaryModeUpdating,
    buffering: Literal[-1, 1] = -1,
    encoding: None = None,
    errors: None = None,
    newline: None = None,
    closefd: bool = True,
    opener: _Opener | None = None,
) -> BufferedRandom:
    r"""
    Open file and return a stream.  Raise OSError upon failure.

    file is either a text or byte string giving the name (and the path
    if the file isn't in the current working directory) of the file to
    be opened or an integer file descriptor of the file to be
    wrapped. (If a file descriptor is given, it is closed when the
    returned I/O object is closed, unless closefd is set to False.)

    mode is an optional string that specifies the mode in which the file
    is opened. It defaults to 'r' which means open for reading in text
    mode.  Other common values are 'w' for writing (truncating the file if
    it already exists), 'x' for creating and writing to a new file, and
    'a' for appending (which on some Unix systems, means that all writes
    append to the end of the file regardless of the current seek position).
    In text mode, if encoding is not specified the encoding used is platform
    dependent: locale.getencoding() is called to get the current locale encoding.
    (For reading and writing raw bytes use binary mode and leave encoding
    unspecified.) The available modes are:

    ========= ===============================================================
    Character Meaning
    --------- ---------------------------------------------------------------
    'r'       open for reading (default)
    'w'       open for writing, truncating the file first
    'x'       create a new file and open it for writing
    'a'       open for writing, appending to the end of the file if it exists
    'b'       binary mode
    't'       text mode (default)
    '+'       open a disk file for updating (reading and writing)
    ========= ===============================================================

    The default mode is 'rt' (open for reading text). For binary random
    access, the mode 'w+b' opens and truncates the file to 0 bytes, while
    'r+b' opens the file without truncation. The 'x' mode implies 'w' and
    raises an `FileExistsError` if the file already exists.

    Python distinguishes between files opened in binary and text modes,
    even when the underlying operating system doesn't. Files opened in
    binary mode (appending 'b' to the mode argument) return contents as
    bytes objects without any decoding. In text mode (the default, or when
    't' is appended to the mode argument), the contents of the file are
    returned as strings, the bytes having been first decoded using a
    platform-dependent encoding or using the specified encoding if given.

    buffering is an optional integer used to set the buffering policy.
    Pass 0 to switch buffering off (only allowed in binary mode), 1 to select
    line buffering (only usable in text mode), and an integer > 1 to indicate
    the size of a fixed-size chunk buffer.  When no buffering argument is
    given, the default buffering policy works as follows:

    * Binary files are buffered in fixed-size chunks; the size of the buffer
      is chosen using a heuristic trying to determine the underlying device's
      "block size" and falling back on `io.DEFAULT_BUFFER_SIZE`.
      On many systems, the buffer will typically be 4096 or 8192 bytes long.

    * "Interactive" text files (files for which isatty() returns True)
      use line buffering.  Other text files use the policy described above
      for binary files.

    encoding is the name of the encoding used to decode or encode the
    file. This should only be used in text mode. The default encoding is
    platform dependent, but any encoding supported by Python can be
    passed.  See the codecs module for the list of supported encodings.

    errors is an optional string that specifies how encoding errors are to
    be handled---this argument should not be used in binary mode. Pass
    'strict' to raise a ValueError exception if there is an encoding error
    (the default of None has the same effect), or pass 'ignore' to ignore
    errors. (Note that ignoring encoding errors can lead to data loss.)
    See the documentation for codecs.register or run 'help(codecs.Codec)'
    for a list of the permitted encoding error strings.

    newline controls how universal newlines works (it only applies to text
    mode). It can be None, '', '\n', '\r', and '\r\n'.  It works as
    follows:

    * On input, if newline is None, universal newlines mode is
      enabled. Lines in the input can end in '\n', '\r', or '\r\n', and
      these are translated into '\n' before being returned to the
      caller. If it is '', universal newline mode is enabled, but line
      endings are returned to the caller untranslated. If it has any of
      the other legal values, input lines are only terminated by the given
      string, and the line ending is returned to the caller untranslated.

    * On output, if newline is None, any '\n' characters written are
      translated to the system default line separator, os.linesep. If
      newline is '' or '\n', no translation takes place. If newline is any
      of the other legal values, any '\n' characters written are translated
      to the given string.

    If closefd is False, the underlying file descriptor will be kept open
    when the file is closed. This does not work when a file name is given
    and must be True in that case.

    A custom opener can be used by passing a callable as *opener*. The
    underlying file descriptor for the file object is then obtained by
    calling *opener* with (*file*, *flags*). *opener* must return an open
    file descriptor (passing os.open as *opener* results in functionality
    similar to passing None).

    open() returns a file object whose type depends on the mode, and
    through which the standard file operations such as reading and writing
    are performed. When open() is used to open a file in a text mode ('w',
    'r', 'wt', 'rt', etc.), it returns a TextIOWrapper. When used to open
    a file in a binary mode, the returned class varies: in read binary
    mode, it returns a BufferedReader; in write binary and append binary
    modes, it returns a BufferedWriter, and in read/write mode, it returns
    a BufferedRandom.

    It is also possible to use a string or bytearray as a file for both
    reading and writing. For strings StringIO can be used like a file
    opened in a text mode, and for bytes a BytesIO can be used like a file
    opened in a binary mode.
    """
    ...
@overload
def open(
    file: FileDescriptorOrPath,
    mode: OpenBinaryModeWriting,
    buffering: Literal[-1, 1] = -1,
    encoding: None = None,
    errors: None = None,
    newline: None = None,
    closefd: bool = True,
    opener: _Opener | None = None,
) -> BufferedWriter:
    r"""
    Open file and return a stream.  Raise OSError upon failure.

    file is either a text or byte string giving the name (and the path
    if the file isn't in the current working directory) of the file to
    be opened or an integer file descriptor of the file to be
    wrapped. (If a file descriptor is given, it is closed when the
    returned I/O object is closed, unless closefd is set to False.)

    mode is an optional string that specifies the mode in which the file
    is opened. It defaults to 'r' which means open for reading in text
    mode.  Other common values are 'w' for writing (truncating the file if
    it already exists), 'x' for creating and writing to a new file, and
    'a' for appending (which on some Unix systems, means that all writes
    append to the end of the file regardless of the current seek position).
    In text mode, if encoding is not specified the encoding used is platform
    dependent: locale.getencoding() is called to get the current locale encoding.
    (For reading and writing raw bytes use binary mode and leave encoding
    unspecified.) The available modes are:

    ========= ===============================================================
    Character Meaning
    --------- ---------------------------------------------------------------
    'r'       open for reading (default)
    'w'       open for writing, truncating the file first
    'x'       create a new file and open it for writing
    'a'       open for writing, appending to the end of the file if it exists
    'b'       binary mode
    't'       text mode (default)
    '+'       open a disk file for updating (reading and writing)
    ========= ===============================================================

    The default mode is 'rt' (open for reading text). For binary random
    access, the mode 'w+b' opens and truncates the file to 0 bytes, while
    'r+b' opens the file without truncation. The 'x' mode implies 'w' and
    raises an `FileExistsError` if the file already exists.

    Python distinguishes between files opened in binary and text modes,
    even when the underlying operating system doesn't. Files opened in
    binary mode (appending 'b' to the mode argument) return contents as
    bytes objects without any decoding. In text mode (the default, or when
    't' is appended to the mode argument), the contents of the file are
    returned as strings, the bytes having been first decoded using a
    platform-dependent encoding or using the specified encoding if given.

    buffering is an optional integer used to set the buffering policy.
    Pass 0 to switch buffering off (only allowed in binary mode), 1 to select
    line buffering (only usable in text mode), and an integer > 1 to indicate
    the size of a fixed-size chunk buffer.  When no buffering argument is
    given, the default buffering policy works as follows:

    * Binary files are buffered in fixed-size chunks; the size of the buffer
      is chosen using a heuristic trying to determine the underlying device's
      "block size" and falling back on `io.DEFAULT_BUFFER_SIZE`.
      On many systems, the buffer will typically be 4096 or 8192 bytes long.

    * "Interactive" text files (files for which isatty() returns True)
      use line buffering.  Other text files use the policy described above
      for binary files.

    encoding is the name of the encoding used to decode or encode the
    file. This should only be used in text mode. The default encoding is
    platform dependent, but any encoding supported by Python can be
    passed.  See the codecs module for the list of supported encodings.

    errors is an optional string that specifies how encoding errors are to
    be handled---this argument should not be used in binary mode. Pass
    'strict' to raise a ValueError exception if there is an encoding error
    (the default of None has the same effect), or pass 'ignore' to ignore
    errors. (Note that ignoring encoding errors can lead to data loss.)
    See the documentation for codecs.register or run 'help(codecs.Codec)'
    for a list of the permitted encoding error strings.

    newline controls how universal newlines works (it only applies to text
    mode). It can be None, '', '\n', '\r', and '\r\n'.  It works as
    follows:

    * On input, if newline is None, universal newlines mode is
      enabled. Lines in the input can end in '\n', '\r', or '\r\n', and
      these are translated into '\n' before being returned to the
      caller. If it is '', universal newline mode is enabled, but line
      endings are returned to the caller untranslated. If it has any of
      the other legal values, input lines are only terminated by the given
      string, and the line ending is returned to the caller untranslated.

    * On output, if newline is None, any '\n' characters written are
      translated to the system default line separator, os.linesep. If
      newline is '' or '\n', no translation takes place. If newline is any
      of the other legal values, any '\n' characters written are translated
      to the given string.

    If closefd is False, the underlying file descriptor will be kept open
    when the file is closed. This does not work when a file name is given
    and must be True in that case.

    A custom opener can be used by passing a callable as *opener*. The
    underlying file descriptor for the file object is then obtained by
    calling *opener* with (*file*, *flags*). *opener* must return an open
    file descriptor (passing os.open as *opener* results in functionality
    similar to passing None).

    open() returns a file object whose type depends on the mode, and
    through which the standard file operations such as reading and writing
    are performed. When open() is used to open a file in a text mode ('w',
    'r', 'wt', 'rt', etc.), it returns a TextIOWrapper. When used to open
    a file in a binary mode, the returned class varies: in read binary
    mode, it returns a BufferedReader; in write binary and append binary
    modes, it returns a BufferedWriter, and in read/write mode, it returns
    a BufferedRandom.

    It is also possible to use a string or bytearray as a file for both
    reading and writing. For strings StringIO can be used like a file
    opened in a text mode, and for bytes a BytesIO can be used like a file
    opened in a binary mode.
    """
    ...
@overload
def open(
    file: FileDescriptorOrPath,
    mode: OpenBinaryModeReading,
    buffering: Literal[-1, 1] = -1,
    encoding: None = None,
    errors: None = None,
    newline: None = None,
    closefd: bool = True,
    opener: _Opener | None = None,
) -> BufferedReader:
    r"""
    Open file and return a stream.  Raise OSError upon failure.

    file is either a text or byte string giving the name (and the path
    if the file isn't in the current working directory) of the file to
    be opened or an integer file descriptor of the file to be
    wrapped. (If a file descriptor is given, it is closed when the
    returned I/O object is closed, unless closefd is set to False.)

    mode is an optional string that specifies the mode in which the file
    is opened. It defaults to 'r' which means open for reading in text
    mode.  Other common values are 'w' for writing (truncating the file if
    it already exists), 'x' for creating and writing to a new file, and
    'a' for appending (which on some Unix systems, means that all writes
    append to the end of the file regardless of the current seek position).
    In text mode, if encoding is not specified the encoding used is platform
    dependent: locale.getencoding() is called to get the current locale encoding.
    (For reading and writing raw bytes use binary mode and leave encoding
    unspecified.) The available modes are:

    ========= ===============================================================
    Character Meaning
    --------- ---------------------------------------------------------------
    'r'       open for reading (default)
    'w'       open for writing, truncating the file first
    'x'       create a new file and open it for writing
    'a'       open for writing, appending to the end of the file if it exists
    'b'       binary mode
    't'       text mode (default)
    '+'       open a disk file for updating (reading and writing)
    ========= ===============================================================

    The default mode is 'rt' (open for reading text). For binary random
    access, the mode 'w+b' opens and truncates the file to 0 bytes, while
    'r+b' opens the file without truncation. The 'x' mode implies 'w' and
    raises an `FileExistsError` if the file already exists.

    Python distinguishes between files opened in binary and text modes,
    even when the underlying operating system doesn't. Files opened in
    binary mode (appending 'b' to the mode argument) return contents as
    bytes objects without any decoding. In text mode (the default, or when
    't' is appended to the mode argument), the contents of the file are
    returned as strings, the bytes having been first decoded using a
    platform-dependent encoding or using the specified encoding if given.

    buffering is an optional integer used to set the buffering policy.
    Pass 0 to switch buffering off (only allowed in binary mode), 1 to select
    line buffering (only usable in text mode), and an integer > 1 to indicate
    the size of a fixed-size chunk buffer.  When no buffering argument is
    given, the default buffering policy works as follows:

    * Binary files are buffered in fixed-size chunks; the size of the buffer
      is chosen using a heuristic trying to determine the underlying device's
      "block size" and falling back on `io.DEFAULT_BUFFER_SIZE`.
      On many systems, the buffer will typically be 4096 or 8192 bytes long.

    * "Interactive" text files (files for which isatty() returns True)
      use line buffering.  Other text files use the policy described above
      for binary files.

    encoding is the name of the encoding used to decode or encode the
    file. This should only be used in text mode. The default encoding is
    platform dependent, but any encoding supported by Python can be
    passed.  See the codecs module for the list of supported encodings.

    errors is an optional string that specifies how encoding errors are to
    be handled---this argument should not be used in binary mode. Pass
    'strict' to raise a ValueError exception if there is an encoding error
    (the default of None has the same effect), or pass 'ignore' to ignore
    errors. (Note that ignoring encoding errors can lead to data loss.)
    See the documentation for codecs.register or run 'help(codecs.Codec)'
    for a list of the permitted encoding error strings.

    newline controls how universal newlines works (it only applies to text
    mode). It can be None, '', '\n', '\r', and '\r\n'.  It works as
    follows:

    * On input, if newline is None, universal newlines mode is
      enabled. Lines in the input can end in '\n', '\r', or '\r\n', and
      these are translated into '\n' before being returned to the
      caller. If it is '', universal newline mode is enabled, but line
      endings are returned to the caller untranslated. If it has any of
      the other legal values, input lines are only terminated by the given
      string, and the line ending is returned to the caller untranslated.

    * On output, if newline is None, any '\n' characters written are
      translated to the system default line separator, os.linesep. If
      newline is '' or '\n', no translation takes place. If newline is any
      of the other legal values, any '\n' characters written are translated
      to the given string.

    If closefd is False, the underlying file descriptor will be kept open
    when the file is closed. This does not work when a file name is given
    and must be True in that case.

    A custom opener can be used by passing a callable as *opener*. The
    underlying file descriptor for the file object is then obtained by
    calling *opener* with (*file*, *flags*). *opener* must return an open
    file descriptor (passing os.open as *opener* results in functionality
    similar to passing None).

    open() returns a file object whose type depends on the mode, and
    through which the standard file operations such as reading and writing
    are performed. When open() is used to open a file in a text mode ('w',
    'r', 'wt', 'rt', etc.), it returns a TextIOWrapper. When used to open
    a file in a binary mode, the returned class varies: in read binary
    mode, it returns a BufferedReader; in write binary and append binary
    modes, it returns a BufferedWriter, and in read/write mode, it returns
    a BufferedRandom.

    It is also possible to use a string or bytearray as a file for both
    reading and writing. For strings StringIO can be used like a file
    opened in a text mode, and for bytes a BytesIO can be used like a file
    opened in a binary mode.
    """
    ...

# Buffering cannot be determined: fall back to BinaryIO
@overload
def open(
    file: FileDescriptorOrPath,
    mode: OpenBinaryMode,
    buffering: int = -1,
    encoding: None = None,
    errors: None = None,
    newline: None = None,
    closefd: bool = True,
    opener: _Opener | None = None,
) -> BinaryIO:
    r"""
    Open file and return a stream.  Raise OSError upon failure.

    file is either a text or byte string giving the name (and the path
    if the file isn't in the current working directory) of the file to
    be opened or an integer file descriptor of the file to be
    wrapped. (If a file descriptor is given, it is closed when the
    returned I/O object is closed, unless closefd is set to False.)

    mode is an optional string that specifies the mode in which the file
    is opened. It defaults to 'r' which means open for reading in text
    mode.  Other common values are 'w' for writing (truncating the file if
    it already exists), 'x' for creating and writing to a new file, and
    'a' for appending (which on some Unix systems, means that all writes
    append to the end of the file regardless of the current seek position).
    In text mode, if encoding is not specified the encoding used is platform
    dependent: locale.getencoding() is called to get the current locale encoding.
    (For reading and writing raw bytes use binary mode and leave encoding
    unspecified.) The available modes are:

    ========= ===============================================================
    Character Meaning
    --------- ---------------------------------------------------------------
    'r'       open for reading (default)
    'w'       open for writing, truncating the file first
    'x'       create a new file and open it for writing
    'a'       open for writing, appending to the end of the file if it exists
    'b'       binary mode
    't'       text mode (default)
    '+'       open a disk file for updating (reading and writing)
    ========= ===============================================================

    The default mode is 'rt' (open for reading text). For binary random
    access, the mode 'w+b' opens and truncates the file to 0 bytes, while
    'r+b' opens the file without truncation. The 'x' mode implies 'w' and
    raises an `FileExistsError` if the file already exists.

    Python distinguishes between files opened in binary and text modes,
    even when the underlying operating system doesn't. Files opened in
    binary mode (appending 'b' to the mode argument) return contents as
    bytes objects without any decoding. In text mode (the default, or when
    't' is appended to the mode argument), the contents of the file are
    returned as strings, the bytes having been first decoded using a
    platform-dependent encoding or using the specified encoding if given.

    buffering is an optional integer used to set the buffering policy.
    Pass 0 to switch buffering off (only allowed in binary mode), 1 to select
    line buffering (only usable in text mode), and an integer > 1 to indicate
    the size of a fixed-size chunk buffer.  When no buffering argument is
    given, the default buffering policy works as follows:

    * Binary files are buffered in fixed-size chunks; the size of the buffer
      is chosen using a heuristic trying to determine the underlying device's
      "block size" and falling back on `io.DEFAULT_BUFFER_SIZE`.
      On many systems, the buffer will typically be 4096 or 8192 bytes long.

    * "Interactive" text files (files for which isatty() returns True)
      use line buffering.  Other text files use the policy described above
      for binary files.

    encoding is the name of the encoding used to decode or encode the
    file. This should only be used in text mode. The default encoding is
    platform dependent, but any encoding supported by Python can be
    passed.  See the codecs module for the list of supported encodings.

    errors is an optional string that specifies how encoding errors are to
    be handled---this argument should not be used in binary mode. Pass
    'strict' to raise a ValueError exception if there is an encoding error
    (the default of None has the same effect), or pass 'ignore' to ignore
    errors. (Note that ignoring encoding errors can lead to data loss.)
    See the documentation for codecs.register or run 'help(codecs.Codec)'
    for a list of the permitted encoding error strings.

    newline controls how universal newlines works (it only applies to text
    mode). It can be None, '', '\n', '\r', and '\r\n'.  It works as
    follows:

    * On input, if newline is None, universal newlines mode is
      enabled. Lines in the input can end in '\n', '\r', or '\r\n', and
      these are translated into '\n' before being returned to the
      caller. If it is '', universal newline mode is enabled, but line
      endings are returned to the caller untranslated. If it has any of
      the other legal values, input lines are only terminated by the given
      string, and the line ending is returned to the caller untranslated.

    * On output, if newline is None, any '\n' characters written are
      translated to the system default line separator, os.linesep. If
      newline is '' or '\n', no translation takes place. If newline is any
      of the other legal values, any '\n' characters written are translated
      to the given string.

    If closefd is False, the underlying file descriptor will be kept open
    when the file is closed. This does not work when a file name is given
    and must be True in that case.

    A custom opener can be used by passing a callable as *opener*. The
    underlying file descriptor for the file object is then obtained by
    calling *opener* with (*file*, *flags*). *opener* must return an open
    file descriptor (passing os.open as *opener* results in functionality
    similar to passing None).

    open() returns a file object whose type depends on the mode, and
    through which the standard file operations such as reading and writing
    are performed. When open() is used to open a file in a text mode ('w',
    'r', 'wt', 'rt', etc.), it returns a TextIOWrapper. When used to open
    a file in a binary mode, the returned class varies: in read binary
    mode, it returns a BufferedReader; in write binary and append binary
    modes, it returns a BufferedWriter, and in read/write mode, it returns
    a BufferedRandom.

    It is also possible to use a string or bytearray as a file for both
    reading and writing. For strings StringIO can be used like a file
    opened in a text mode, and for bytes a BytesIO can be used like a file
    opened in a binary mode.
    """
    ...

# Fallback if mode is not specified
@overload
def open(
    file: FileDescriptorOrPath,
    mode: str,
    buffering: int = -1,
    encoding: str | None = None,
    errors: str | None = None,
    newline: str | None = None,
    closefd: bool = True,
    opener: _Opener | None = None,
) -> IO[Any]:
    r"""
    Open file and return a stream.  Raise OSError upon failure.

    file is either a text or byte string giving the name (and the path
    if the file isn't in the current working directory) of the file to
    be opened or an integer file descriptor of the file to be
    wrapped. (If a file descriptor is given, it is closed when the
    returned I/O object is closed, unless closefd is set to False.)

    mode is an optional string that specifies the mode in which the file
    is opened. It defaults to 'r' which means open for reading in text
    mode.  Other common values are 'w' for writing (truncating the file if
    it already exists), 'x' for creating and writing to a new file, and
    'a' for appending (which on some Unix systems, means that all writes
    append to the end of the file regardless of the current seek position).
    In text mode, if encoding is not specified the encoding used is platform
    dependent: locale.getencoding() is called to get the current locale encoding.
    (For reading and writing raw bytes use binary mode and leave encoding
    unspecified.) The available modes are:

    ========= ===============================================================
    Character Meaning
    --------- ---------------------------------------------------------------
    'r'       open for reading (default)
    'w'       open for writing, truncating the file first
    'x'       create a new file and open it for writing
    'a'       open for writing, appending to the end of the file if it exists
    'b'       binary mode
    't'       text mode (default)
    '+'       open a disk file for updating (reading and writing)
    ========= ===============================================================

    The default mode is 'rt' (open for reading text). For binary random
    access, the mode 'w+b' opens and truncates the file to 0 bytes, while
    'r+b' opens the file without truncation. The 'x' mode implies 'w' and
    raises an `FileExistsError` if the file already exists.

    Python distinguishes between files opened in binary and text modes,
    even when the underlying operating system doesn't. Files opened in
    binary mode (appending 'b' to the mode argument) return contents as
    bytes objects without any decoding. In text mode (the default, or when
    't' is appended to the mode argument), the contents of the file are
    returned as strings, the bytes having been first decoded using a
    platform-dependent encoding or using the specified encoding if given.

    buffering is an optional integer used to set the buffering policy.
    Pass 0 to switch buffering off (only allowed in binary mode), 1 to select
    line buffering (only usable in text mode), and an integer > 1 to indicate
    the size of a fixed-size chunk buffer.  When no buffering argument is
    given, the default buffering policy works as follows:

    * Binary files are buffered in fixed-size chunks; the size of the buffer
      is chosen using a heuristic trying to determine the underlying device's
      "block size" and falling back on `io.DEFAULT_BUFFER_SIZE`.
      On many systems, the buffer will typically be 4096 or 8192 bytes long.

    * "Interactive" text files (files for which isatty() returns True)
      use line buffering.  Other text files use the policy described above
      for binary files.

    encoding is the name of the encoding used to decode or encode the
    file. This should only be used in text mode. The default encoding is
    platform dependent, but any encoding supported by Python can be
    passed.  See the codecs module for the list of supported encodings.

    errors is an optional string that specifies how encoding errors are to
    be handled---this argument should not be used in binary mode. Pass
    'strict' to raise a ValueError exception if there is an encoding error
    (the default of None has the same effect), or pass 'ignore' to ignore
    errors. (Note that ignoring encoding errors can lead to data loss.)
    See the documentation for codecs.register or run 'help(codecs.Codec)'
    for a list of the permitted encoding error strings.

    newline controls how universal newlines works (it only applies to text
    mode). It can be None, '', '\n', '\r', and '\r\n'.  It works as
    follows:

    * On input, if newline is None, universal newlines mode is
      enabled. Lines in the input can end in '\n', '\r', or '\r\n', and
      these are translated into '\n' before being returned to the
      caller. If it is '', universal newline mode is enabled, but line
      endings are returned to the caller untranslated. If it has any of
      the other legal values, input lines are only terminated by the given
      string, and the line ending is returned to the caller untranslated.

    * On output, if newline is None, any '\n' characters written are
      translated to the system default line separator, os.linesep. If
      newline is '' or '\n', no translation takes place. If newline is any
      of the other legal values, any '\n' characters written are translated
      to the given string.

    If closefd is False, the underlying file descriptor will be kept open
    when the file is closed. This does not work when a file name is given
    and must be True in that case.

    A custom opener can be used by passing a callable as *opener*. The
    underlying file descriptor for the file object is then obtained by
    calling *opener* with (*file*, *flags*). *opener* must return an open
    file descriptor (passing os.open as *opener* results in functionality
    similar to passing None).

    open() returns a file object whose type depends on the mode, and
    through which the standard file operations such as reading and writing
    are performed. When open() is used to open a file in a text mode ('w',
    'r', 'wt', 'rt', etc.), it returns a TextIOWrapper. When used to open
    a file in a binary mode, the returned class varies: in read binary
    mode, it returns a BufferedReader; in write binary and append binary
    modes, it returns a BufferedWriter, and in read/write mode, it returns
    a BufferedRandom.

    It is also possible to use a string or bytearray as a file for both
    reading and writing. For strings StringIO can be used like a file
    opened in a text mode, and for bytes a BytesIO can be used like a file
    opened in a binary mode.
    """
    ...
def ord(c: str | bytes | bytearray, /) -> int:
    """Return the Unicode code point for a one-character string."""
    ...

class _SupportsWriteAndFlush(SupportsWrite[_T_contra], SupportsFlush, Protocol[_T_contra]): ...

@overload
def print(
    *values: object,
    sep: str | None = " ",
    end: str | None = "\n",
    file: SupportsWrite[str] | None = None,
    flush: Literal[False] = False,
) -> None:
    """
    Prints the values to a stream, or to sys.stdout by default.

    sep
      string inserted between values, default a space.
    end
      string appended after the last value, default a newline.
    file
      a file-like object (stream); defaults to the current sys.stdout.
    flush
      whether to forcibly flush the stream.
    """
    ...
@overload
def print(
    *values: object, sep: str | None = " ", end: str | None = "\n", file: _SupportsWriteAndFlush[str] | None = None, flush: bool
) -> None:
    """
    Prints the values to a stream, or to sys.stdout by default.

    sep
      string inserted between values, default a space.
    end
      string appended after the last value, default a newline.
    file
      a file-like object (stream); defaults to the current sys.stdout.
    flush
      whether to forcibly flush the stream.
    """
    ...

_E = TypeVar("_E", contravariant=True)
_M = TypeVar("_M", contravariant=True)

class _SupportsPow2(Protocol[_E, _T_co]):
    def __pow__(self, other: _E, /) -> _T_co: ...

class _SupportsPow3NoneOnly(Protocol[_E, _T_co]):
    def __pow__(self, other: _E, modulo: None = None, /) -> _T_co: ...

class _SupportsPow3(Protocol[_E, _M, _T_co]):
    def __pow__(self, other: _E, modulo: _M, /) -> _T_co: ...

_SupportsSomeKindOfPow = (  # noqa: Y026  # TODO: Use TypeAlias once mypy bugs are fixed
    _SupportsPow2[Any, Any] | _SupportsPow3NoneOnly[Any, Any] | _SupportsPow3[Any, Any, Any]
)

# TODO: `pow(int, int, Literal[0])` fails at runtime,
# but adding a `NoReturn` overload isn't a good solution for expressing that (see #8566).
@overload
def pow(base: int, exp: int, mod: int) -> int:
    """
    Equivalent to base**exp with 2 arguments or base**exp % mod with 3 arguments

    Some types, such as ints, are able to use a more efficient algorithm when
    invoked using the three argument form.
    """
    ...
@overload
def pow(base: int, exp: Literal[0], mod: None = None) -> Literal[1]:
    """
    Equivalent to base**exp with 2 arguments or base**exp % mod with 3 arguments

    Some types, such as ints, are able to use a more efficient algorithm when
    invoked using the three argument form.
    """
    ...
@overload
def pow(base: int, exp: _PositiveInteger, mod: None = None) -> int:
    """
    Equivalent to base**exp with 2 arguments or base**exp % mod with 3 arguments

    Some types, such as ints, are able to use a more efficient algorithm when
    invoked using the three argument form.
    """
    ...
@overload
def pow(base: int, exp: _NegativeInteger, mod: None = None) -> float:
    """
    Equivalent to base**exp with 2 arguments or base**exp % mod with 3 arguments

    Some types, such as ints, are able to use a more efficient algorithm when
    invoked using the three argument form.
    """
    ...

# int base & positive-int exp -> int; int base & negative-int exp -> float
# return type must be Any as `int | float` causes too many false-positive errors
@overload
def pow(base: int, exp: int, mod: None = None) -> Any:
    """
    Equivalent to base**exp with 2 arguments or base**exp % mod with 3 arguments

    Some types, such as ints, are able to use a more efficient algorithm when
    invoked using the three argument form.
    """
    ...
@overload
def pow(base: _PositiveInteger, exp: float, mod: None = None) -> float:
    """
    Equivalent to base**exp with 2 arguments or base**exp % mod with 3 arguments

    Some types, such as ints, are able to use a more efficient algorithm when
    invoked using the three argument form.
    """
    ...
@overload
def pow(base: _NegativeInteger, exp: float, mod: None = None) -> complex:
    """
    Equivalent to base**exp with 2 arguments or base**exp % mod with 3 arguments

    Some types, such as ints, are able to use a more efficient algorithm when
    invoked using the three argument form.
    """
    ...
@overload
def pow(base: float, exp: int, mod: None = None) -> float:
    """
    Equivalent to base**exp with 2 arguments or base**exp % mod with 3 arguments

    Some types, such as ints, are able to use a more efficient algorithm when
    invoked using the three argument form.
    """
    ...

# float base & float exp could return float or complex
# return type must be Any (same as complex base, complex exp),
# as `float | complex` causes too many false-positive errors
@overload
def pow(base: float, exp: complex | _SupportsSomeKindOfPow, mod: None = None) -> Any:
    """
    Equivalent to base**exp with 2 arguments or base**exp % mod with 3 arguments

    Some types, such as ints, are able to use a more efficient algorithm when
    invoked using the three argument form.
    """
    ...
@overload
def pow(base: complex, exp: complex | _SupportsSomeKindOfPow, mod: None = None) -> complex:
    """
    Equivalent to base**exp with 2 arguments or base**exp % mod with 3 arguments

    Some types, such as ints, are able to use a more efficient algorithm when
    invoked using the three argument form.
    """
    ...
@overload
def pow(base: _SupportsPow2[_E, _T_co], exp: _E, mod: None = None) -> _T_co:
    """
    Equivalent to base**exp with 2 arguments or base**exp % mod with 3 arguments

    Some types, such as ints, are able to use a more efficient algorithm when
    invoked using the three argument form.
    """
    ...
@overload
def pow(base: _SupportsPow3NoneOnly[_E, _T_co], exp: _E, mod: None = None) -> _T_co:
    """
    Equivalent to base**exp with 2 arguments or base**exp % mod with 3 arguments

    Some types, such as ints, are able to use a more efficient algorithm when
    invoked using the three argument form.
    """
    ...
@overload
def pow(base: _SupportsPow3[_E, _M, _T_co], exp: _E, mod: _M) -> _T_co:
    """
    Equivalent to base**exp with 2 arguments or base**exp % mod with 3 arguments

    Some types, such as ints, are able to use a more efficient algorithm when
    invoked using the three argument form.
    """
    ...
@overload
def pow(base: _SupportsSomeKindOfPow, exp: float, mod: None = None) -> Any:
    """
    Equivalent to base**exp with 2 arguments or base**exp % mod with 3 arguments

    Some types, such as ints, are able to use a more efficient algorithm when
    invoked using the three argument form.
    """
    ...
@overload
def pow(base: _SupportsSomeKindOfPow, exp: complex, mod: None = None) -> complex:
    """
    Equivalent to base**exp with 2 arguments or base**exp % mod with 3 arguments

    Some types, such as ints, are able to use a more efficient algorithm when
    invoked using the three argument form.
    """
    ...

quit: _sitebuiltins.Quitter

class reversed(Generic[_T]):
    """Return a reverse iterator over the values of the given sequence."""
    @overload
    def __new__(cls, sequence: Reversible[_T], /) -> Iterator[_T]: ...  # type: ignore[misc]
    @overload
    def __new__(cls, sequence: SupportsLenAndGetItem[_T], /) -> Iterator[_T]: ...  # type: ignore[misc]
    def __iter__(self) -> Self:
        """Implement iter(self)."""
        ...
    def __next__(self) -> _T:
        """Implement next(self)."""
        ...
    def __length_hint__(self) -> int:
        """Private method returning an estimate of len(list(it))."""
        ...

def repr(obj: object, /) -> str:
    """
    Return the canonical string representation of the object.

    For many object types, including most builtins, eval(repr(obj)) == obj.
    """
    ...

# See https://github.com/python/typeshed/pull/9141
# and https://github.com/python/typeshed/pull/9151
# on why we don't use `SupportsRound` from `typing.pyi`

class _SupportsRound1(Protocol[_T_co]):
    def __round__(self) -> _T_co: ...

class _SupportsRound2(Protocol[_T_co]):
    def __round__(self, ndigits: int, /) -> _T_co: ...

@overload
def round(number: _SupportsRound1[_T], ndigits: None = None) -> _T:
    """
    Round a number to a given precision in decimal digits.

    The return value is an integer if ndigits is omitted or None.  Otherwise
    the return value has the same type as the number.  ndigits may be negative.
    """
    ...
@overload
def round(number: _SupportsRound2[_T], ndigits: SupportsIndex) -> _T:
    """
    Round a number to a given precision in decimal digits.

    The return value is an integer if ndigits is omitted or None.  Otherwise
    the return value has the same type as the number.  ndigits may be negative.
    """
    ...

# See https://github.com/python/typeshed/pull/6292#discussion_r748875189
# for why arg 3 of `setattr` should be annotated with `Any` and not `object`
def setattr(obj: object, name: str, value: Any, /) -> None:
    """
    Sets the named attribute on the given object to the specified value.

    setattr(x, 'y', v) is equivalent to ``x.y = v``
    """
    ...
@overload
def sorted(
    iterable: Iterable[SupportsRichComparisonT], /, *, key: None = None, reverse: bool = False
) -> list[SupportsRichComparisonT]:
    """
    Return a new list containing all items from the iterable in ascending order.

    A custom key function can be supplied to customize the sort order, and the
    reverse flag can be set to request the result in descending order.
    """
    ...
@overload
def sorted(iterable: Iterable[_T], /, *, key: Callable[[_T], SupportsRichComparison], reverse: bool = False) -> list[_T]:
    """
    Return a new list containing all items from the iterable in ascending order.

    A custom key function can be supplied to customize the sort order, and the
    reverse flag can be set to request the result in descending order.
    """
    ...

_AddableT1 = TypeVar("_AddableT1", bound=SupportsAdd[Any, Any])
_AddableT2 = TypeVar("_AddableT2", bound=SupportsAdd[Any, Any])

class _SupportsSumWithNoDefaultGiven(SupportsAdd[Any, Any], SupportsRAdd[int, Any], Protocol): ...

_SupportsSumNoDefaultT = TypeVar("_SupportsSumNoDefaultT", bound=_SupportsSumWithNoDefaultGiven)

# In general, the return type of `x + x` is *not* guaranteed to be the same type as x.
# However, we can't express that in the stub for `sum()`
# without creating many false-positive errors (see #7578).
# Instead, we special-case the most common examples of this: bool and literal integers.
@overload
def sum(iterable: Iterable[bool | _LiteralInteger], /, start: int = 0) -> int:
    """
    Return the sum of a 'start' value (default: 0) plus an iterable of numbers

    When the iterable is empty, return the start value.
    This function is intended specifically for use with numeric values and may
    reject non-numeric types.
    """
    ...
@overload
def sum(iterable: Iterable[_SupportsSumNoDefaultT], /) -> _SupportsSumNoDefaultT | Literal[0]:
    """
    Return the sum of a 'start' value (default: 0) plus an iterable of numbers

    When the iterable is empty, return the start value.
    This function is intended specifically for use with numeric values and may
    reject non-numeric types.
    """
    ...
@overload
def sum(iterable: Iterable[_AddableT1], /, start: _AddableT2) -> _AddableT1 | _AddableT2:
    """
    Return the sum of a 'start' value (default: 0) plus an iterable of numbers

    When the iterable is empty, return the start value.
    This function is intended specifically for use with numeric values and may
    reject non-numeric types.
    """
    ...

# The argument to `vars()` has to have a `__dict__` attribute, so the second overload can't be annotated with `object`
# (A "SupportsDunderDict" protocol doesn't work)
@overload
def vars(object: type, /) -> types.MappingProxyType[str, Any]:
    """
    vars([object]) -> dictionary

    Without arguments, equivalent to locals().
    With an argument, equivalent to object.__dict__.
    """
    ...
@overload
def vars(object: Any = ..., /) -> dict[str, Any]:
    """
    vars([object]) -> dictionary

    Without arguments, equivalent to locals().
    With an argument, equivalent to object.__dict__.
    """
    ...

class zip(Generic[_T_co]):
    """
    The zip object yields n-length tuples, where n is the number of iterables
    passed as positional arguments to zip().  The i-th element in every tuple
    comes from the i-th iterable argument to zip().  This continues until the
    shortest argument is exhausted.

    If strict is true and one of the arguments is exhausted before the others,
    raise a ValueError.

       >>> list(zip('abcdefg', range(3), range(4)))
       [('a', 0, 0), ('b', 1, 1), ('c', 2, 2)]
    """
    if sys.version_info >= (3, 10):
        @overload
        def __new__(cls, *, strict: bool = ...) -> zip[Any]: ...
        @overload
        def __new__(cls, iter1: Iterable[_T1], /, *, strict: bool = ...) -> zip[tuple[_T1]]: ...
        @overload
        def __new__(cls, iter1: Iterable[_T1], iter2: Iterable[_T2], /, *, strict: bool = ...) -> zip[tuple[_T1, _T2]]: ...
        @overload
        def __new__(
            cls, iter1: Iterable[_T1], iter2: Iterable[_T2], iter3: Iterable[_T3], /, *, strict: bool = ...
        ) -> zip[tuple[_T1, _T2, _T3]]: ...
        @overload
        def __new__(
            cls, iter1: Iterable[_T1], iter2: Iterable[_T2], iter3: Iterable[_T3], iter4: Iterable[_T4], /, *, strict: bool = ...
        ) -> zip[tuple[_T1, _T2, _T3, _T4]]: ...
        @overload
        def __new__(
            cls,
            iter1: Iterable[_T1],
            iter2: Iterable[_T2],
            iter3: Iterable[_T3],
            iter4: Iterable[_T4],
            iter5: Iterable[_T5],
            /,
            *,
            strict: bool = ...,
        ) -> zip[tuple[_T1, _T2, _T3, _T4, _T5]]: ...
        @overload
        def __new__(
            cls,
            iter1: Iterable[Any],
            iter2: Iterable[Any],
            iter3: Iterable[Any],
            iter4: Iterable[Any],
            iter5: Iterable[Any],
            iter6: Iterable[Any],
            /,
            *iterables: Iterable[Any],
            strict: bool = ...,
        ) -> zip[tuple[Any, ...]]: ...
    else:
        @overload
        def __new__(cls) -> zip[Any]: ...
        @overload
        def __new__(cls, iter1: Iterable[_T1], /) -> zip[tuple[_T1]]: ...
        @overload
        def __new__(cls, iter1: Iterable[_T1], iter2: Iterable[_T2], /) -> zip[tuple[_T1, _T2]]: ...
        @overload
        def __new__(cls, iter1: Iterable[_T1], iter2: Iterable[_T2], iter3: Iterable[_T3], /) -> zip[tuple[_T1, _T2, _T3]]: ...
        @overload
        def __new__(
            cls, iter1: Iterable[_T1], iter2: Iterable[_T2], iter3: Iterable[_T3], iter4: Iterable[_T4], /
        ) -> zip[tuple[_T1, _T2, _T3, _T4]]: ...
        @overload
        def __new__(
            cls, iter1: Iterable[_T1], iter2: Iterable[_T2], iter3: Iterable[_T3], iter4: Iterable[_T4], iter5: Iterable[_T5], /
        ) -> zip[tuple[_T1, _T2, _T3, _T4, _T5]]: ...
        @overload
        def __new__(
            cls,
            iter1: Iterable[Any],
            iter2: Iterable[Any],
            iter3: Iterable[Any],
            iter4: Iterable[Any],
            iter5: Iterable[Any],
            iter6: Iterable[Any],
            /,
            *iterables: Iterable[Any],
        ) -> zip[tuple[Any, ...]]: ...

    def __iter__(self) -> Self:
        """Implement iter(self)."""
        ...
    def __next__(self) -> _T_co:
        """Implement next(self)."""
        ...

# Signature of `builtins.__import__` should be kept identical to `importlib.__import__`
# Return type of `__import__` should be kept the same as return type of `importlib.import_module`
def __import__(
    name: str,
    globals: Mapping[str, object] | None = None,
    locals: Mapping[str, object] | None = None,
    fromlist: Sequence[str] = (),
    level: int = 0,
) -> types.ModuleType:
    """
    Import a module.

    Because this function is meant for use by the Python
    interpreter and not for general use, it is better to use
    importlib.import_module() to programmatically import a module.

    The globals argument is only used to determine the context;
    they are not modified.  The locals argument is unused.  The fromlist
    should be a list of names to emulate ``from name import ...``, or an
    empty list to emulate ``import name``.
    When importing a module from a package, note that __import__('A.B', ...)
    returns package A when fromlist is empty, but its submodule B when
    fromlist is not empty.  The level argument is used to determine whether to
    perform absolute or relative imports: 0 is absolute, while a positive number
    is the number of parent directories to search relative to the current module.
    """
    ...
def __build_class__(func: Callable[[], CellType | Any], name: str, /, *bases: Any, metaclass: Any = ..., **kwds: Any) -> Any:
    """
    __build_class__(func, name, /, *bases, [metaclass], **kwds) -> class

    Internal helper function used by the class statement.
    """
    ...

if sys.version_info >= (3, 10):
    from types import EllipsisType

    # Backwards compatibility hack for folks who relied on the ellipsis type
    # existing in typeshed in Python 3.9 and earlier.
    ellipsis = EllipsisType

    Ellipsis: EllipsisType

else:
    # Actually the type of Ellipsis is <type 'ellipsis'>, but since it's
    # not exposed anywhere under that name, we make it private here.
    @final
    @type_check_only
    class ellipsis: ...

    Ellipsis: ellipsis

class BaseException:
    """Common base class for all exceptions"""
    args: tuple[Any, ...]
    __cause__: BaseException | None
    __context__: BaseException | None
    __suppress_context__: bool
    __traceback__: TracebackType | None
    def __init__(self, *args: object) -> None: ...
    def __new__(cls, *args: Any, **kwds: Any) -> Self: ...
    def __setstate__(self, state: dict[str, Any] | None, /) -> None: ...
    def with_traceback(self, tb: TracebackType | None, /) -> Self:
        """
        Exception.with_traceback(tb) --
        set self.__traceback__ to tb and return self.
        """
        ...
    if sys.version_info >= (3, 11):
        # only present after add_note() is called
        __notes__: list[str]
        def add_note(self, note: str, /) -> None:
            """
            Exception.add_note(note) --
            add a note to the exception
            """
            ...

class GeneratorExit(BaseException):
    """Request that a generator exit."""
    ...
class KeyboardInterrupt(BaseException):
    """Program interrupted by user."""
    ...

class SystemExit(BaseException):
    """Request to exit from the interpreter."""
    code: sys._ExitCode

class Exception(BaseException):
    """Common base class for all non-exit exceptions."""
    ...

class StopIteration(Exception):
    """Signal the end from iterator.__next__()."""
    value: Any

class OSError(Exception):
    """Base class for I/O related errors."""
    errno: int | None
    strerror: str | None
    # filename, filename2 are actually str | bytes | None
    filename: Any
    filename2: Any
    if sys.platform == "win32":
        winerror: int

EnvironmentError = OSError
IOError = OSError
if sys.platform == "win32":
    WindowsError = OSError

class ArithmeticError(Exception):
    """Base class for arithmetic errors."""
    ...
class AssertionError(Exception):
    """Assertion failed."""
    ...

class AttributeError(Exception):
    """Attribute not found."""
    if sys.version_info >= (3, 10):
        def __init__(self, *args: object, name: str | None = ..., obj: object = ...) -> None: ...
        name: str
        obj: object

class BufferError(Exception):
    """Buffer error."""
    ...
class EOFError(Exception):
    """Read beyond end of file."""
    ...

class ImportError(Exception):
    """Import can't find module, or can't find name in module."""
    def __init__(self, *args: object, name: str | None = ..., path: str | None = ...) -> None: ...
    name: str | None
    path: str | None
    msg: str  # undocumented
    if sys.version_info >= (3, 12):
        name_from: str | None  # undocumented

class LookupError(Exception):
    """Base class for lookup errors."""
    ...
class MemoryError(Exception):
    """Out of memory."""
    ...

class NameError(Exception):
    """Name not found globally."""
    if sys.version_info >= (3, 10):
        def __init__(self, *args: object, name: str | None = ...) -> None: ...
        name: str

<<<<<<< HEAD
class ReferenceError(Exception):
    """Weak ref proxy used after referent went away."""
    ...
class RuntimeError(Exception):
    """Unspecified run-time error."""
    ...

class StopAsyncIteration(Exception):
    """Signal the end from iterator.__anext__()."""
    value: Any
=======
class ReferenceError(Exception): ...
class RuntimeError(Exception): ...
class StopAsyncIteration(Exception): ...
>>>>>>> 9497f8ae

class SyntaxError(Exception):
    """Invalid syntax."""
    msg: str
    filename: str | None
    lineno: int | None
    offset: int | None
    text: str | None
    # Errors are displayed differently if this attribute exists on the exception.
    # The value is always None.
    print_file_and_line: None
    if sys.version_info >= (3, 10):
        end_lineno: int | None
        end_offset: int | None

    @overload
    def __init__(self) -> None: ...
    @overload
    def __init__(self, msg: object, /) -> None: ...
    # Second argument is the tuple (filename, lineno, offset, text)
    @overload
    def __init__(self, msg: str, info: tuple[str | None, int | None, int | None, str | None], /) -> None: ...
    if sys.version_info >= (3, 10):
        # end_lineno and end_offset must both be provided if one is.
        @overload
        def __init__(
            self, msg: str, info: tuple[str | None, int | None, int | None, str | None, int | None, int | None], /
        ) -> None: ...
    # If you provide more than two arguments, it still creates the SyntaxError, but
    # the arguments from the info tuple are not parsed. This form is omitted.

class SystemError(Exception):
    """
    Internal error in the Python interpreter.

    Please report this to the Python maintainer, along with the traceback,
    the Python version, and the hardware/OS platform and version.
    """
    ...
class TypeError(Exception):
    """Inappropriate argument type."""
    ...
class ValueError(Exception):
    """Inappropriate argument value (of correct type)."""
    ...
class FloatingPointError(ArithmeticError):
    """Floating-point operation failed."""
    ...
class OverflowError(ArithmeticError):
    """Result too large to be represented."""
    ...
class ZeroDivisionError(ArithmeticError):
    """Second argument to a division or modulo operation was zero."""
    ...
class ModuleNotFoundError(ImportError):
    """Module not found."""
    ...
class IndexError(LookupError):
    """Sequence index out of range."""
    ...
class KeyError(LookupError):
    """Mapping key not found."""
    ...
class UnboundLocalError(NameError):
    """Local name referenced but not bound to a value."""
    ...

class BlockingIOError(OSError):
    """I/O operation would block."""
    characters_written: int

class ChildProcessError(OSError):
    """Child process error."""
    ...
class ConnectionError(OSError):
    """Connection error."""
    ...
class BrokenPipeError(ConnectionError):
    """Broken pipe."""
    ...
class ConnectionAbortedError(ConnectionError):
    """Connection aborted."""
    ...
class ConnectionRefusedError(ConnectionError):
    """Connection refused."""
    ...
class ConnectionResetError(ConnectionError):
    """Connection reset."""
    ...
class FileExistsError(OSError):
    """File already exists."""
    ...
class FileNotFoundError(OSError):
    """File not found."""
    ...
class InterruptedError(OSError):
    """Interrupted by signal."""
    ...
class IsADirectoryError(OSError):
    """Operation doesn't work on directories."""
    ...
class NotADirectoryError(OSError):
    """Operation only works on directories."""
    ...
class PermissionError(OSError):
    """Not enough permissions."""
    ...
class ProcessLookupError(OSError):
    """Process not found."""
    ...
class TimeoutError(OSError):
    """Timeout expired."""
    ...
class NotImplementedError(RuntimeError):
    """Method or function hasn't been implemented yet."""
    ...
class RecursionError(RuntimeError):
    """Recursion limit exceeded."""
    ...
class IndentationError(SyntaxError):
    """Improper indentation."""
    ...
class TabError(IndentationError):
    """Improper mixture of spaces and tabs."""
    ...
class UnicodeError(ValueError):
    """Unicode related error."""
    ...

class UnicodeDecodeError(UnicodeError):
    """Unicode decoding error."""
    encoding: str
    object: bytes
    start: int
    end: int
    reason: str
    def __init__(self, encoding: str, object: ReadableBuffer, start: int, end: int, reason: str, /) -> None: ...

class UnicodeEncodeError(UnicodeError):
    """Unicode encoding error."""
    encoding: str
    object: str
    start: int
    end: int
    reason: str
    def __init__(self, encoding: str, object: str, start: int, end: int, reason: str, /) -> None: ...

class UnicodeTranslateError(UnicodeError):
    """Unicode translation error."""
    encoding: None
    object: str
    start: int
    end: int
    reason: str
    def __init__(self, object: str, start: int, end: int, reason: str, /) -> None: ...

class Warning(Exception):
    """Base class for warning categories."""
    ...
class UserWarning(Warning):
    """Base class for warnings generated by user code."""
    ...
class DeprecationWarning(Warning):
    """Base class for warnings about deprecated features."""
    ...
class SyntaxWarning(Warning):
    """Base class for warnings about dubious syntax."""
    ...
class RuntimeWarning(Warning):
    """Base class for warnings about dubious runtime behavior."""
    ...
class FutureWarning(Warning):
    """
    Base class for warnings about constructs that will change semantically
    in the future.
    """
    ...
class PendingDeprecationWarning(Warning):
    """
    Base class for warnings about features which will be deprecated
    in the future.
    """
    ...
class ImportWarning(Warning):
    """Base class for warnings about probable mistakes in module imports"""
    ...
class UnicodeWarning(Warning):
    """
    Base class for warnings about Unicode related problems, mostly
    related to conversion problems.
    """
    ...
class BytesWarning(Warning):
    """
    Base class for warnings about bytes and buffer related problems, mostly
    related to conversion from str or comparing to str.
    """
    ...
class ResourceWarning(Warning):
    """Base class for warnings about resource usage."""
    ...

if sys.version_info >= (3, 10):
    class EncodingWarning(Warning):
        """Base class for warnings about encodings."""
        ...

if sys.version_info >= (3, 11):
    _BaseExceptionT_co = TypeVar("_BaseExceptionT_co", bound=BaseException, covariant=True, default=BaseException)
    _BaseExceptionT = TypeVar("_BaseExceptionT", bound=BaseException)
    _ExceptionT_co = TypeVar("_ExceptionT_co", bound=Exception, covariant=True, default=Exception)
    _ExceptionT = TypeVar("_ExceptionT", bound=Exception)

    # See `check_exception_group.py` for use-cases and comments.
    class BaseExceptionGroup(BaseException, Generic[_BaseExceptionT_co]):
        """A combination of multiple unrelated exceptions."""
        def __new__(cls, message: str, exceptions: Sequence[_BaseExceptionT_co], /) -> Self: ...
        def __init__(self, message: str, exceptions: Sequence[_BaseExceptionT_co], /) -> None: ...
        @property
        def message(self) -> str:
            """exception message"""
            ...
        @property
        def exceptions(self) -> tuple[_BaseExceptionT_co | BaseExceptionGroup[_BaseExceptionT_co], ...]:
            """nested exceptions"""
            ...
        @overload
        def subgroup(
            self, condition: type[_ExceptionT] | tuple[type[_ExceptionT], ...], /
        ) -> ExceptionGroup[_ExceptionT] | None: ...
        @overload
        def subgroup(
            self, condition: type[_BaseExceptionT] | tuple[type[_BaseExceptionT], ...], /
        ) -> BaseExceptionGroup[_BaseExceptionT] | None: ...
        @overload
        def subgroup(
            self, condition: Callable[[_BaseExceptionT_co | Self], bool], /
        ) -> BaseExceptionGroup[_BaseExceptionT_co] | None: ...
        @overload
        def split(
            self, condition: type[_ExceptionT] | tuple[type[_ExceptionT], ...], /
        ) -> tuple[ExceptionGroup[_ExceptionT] | None, BaseExceptionGroup[_BaseExceptionT_co] | None]: ...
        @overload
        def split(
            self, condition: type[_BaseExceptionT] | tuple[type[_BaseExceptionT], ...], /
        ) -> tuple[BaseExceptionGroup[_BaseExceptionT] | None, BaseExceptionGroup[_BaseExceptionT_co] | None]: ...
        @overload
        def split(
            self, condition: Callable[[_BaseExceptionT_co | Self], bool], /
        ) -> tuple[BaseExceptionGroup[_BaseExceptionT_co] | None, BaseExceptionGroup[_BaseExceptionT_co] | None]: ...
        # In reality it is `NonEmptySequence`:
        @overload
        def derive(self, excs: Sequence[_ExceptionT], /) -> ExceptionGroup[_ExceptionT]: ...
        @overload
        def derive(self, excs: Sequence[_BaseExceptionT], /) -> BaseExceptionGroup[_BaseExceptionT]: ...
        def __class_getitem__(cls, item: Any, /) -> GenericAlias:
            """See PEP 585"""
            ...

    class ExceptionGroup(BaseExceptionGroup[_ExceptionT_co], Exception):
        def __new__(cls, message: str, exceptions: Sequence[_ExceptionT_co], /) -> Self: ...
        def __init__(self, message: str, exceptions: Sequence[_ExceptionT_co], /) -> None: ...
        @property
        def exceptions(self) -> tuple[_ExceptionT_co | ExceptionGroup[_ExceptionT_co], ...]:
            """nested exceptions"""
            ...
        # We accept a narrower type, but that's OK.
        @overload  # type: ignore[override]
        def subgroup(
            self, condition: type[_ExceptionT] | tuple[type[_ExceptionT], ...], /
        ) -> ExceptionGroup[_ExceptionT] | None: ...
        @overload
        def subgroup(self, condition: Callable[[_ExceptionT_co | Self], bool], /) -> ExceptionGroup[_ExceptionT_co] | None: ...
        @overload  # type: ignore[override]
        def split(
            self, condition: type[_ExceptionT] | tuple[type[_ExceptionT], ...], /
        ) -> tuple[ExceptionGroup[_ExceptionT] | None, ExceptionGroup[_ExceptionT_co] | None]: ...
        @overload
        def split(
            self, condition: Callable[[_ExceptionT_co | Self], bool], /
        ) -> tuple[ExceptionGroup[_ExceptionT_co] | None, ExceptionGroup[_ExceptionT_co] | None]: ...

if sys.version_info >= (3, 13):
    class PythonFinalizationError(RuntimeError):
        """Operation blocked during Python finalization."""
        ...<|MERGE_RESOLUTION|>--- conflicted
+++ resolved
@@ -6288,22 +6288,9 @@
         def __init__(self, *args: object, name: str | None = ...) -> None: ...
         name: str
 
-<<<<<<< HEAD
-class ReferenceError(Exception):
-    """Weak ref proxy used after referent went away."""
-    ...
-class RuntimeError(Exception):
-    """Unspecified run-time error."""
-    ...
-
-class StopAsyncIteration(Exception):
-    """Signal the end from iterator.__anext__()."""
-    value: Any
-=======
 class ReferenceError(Exception): ...
 class RuntimeError(Exception): ...
 class StopAsyncIteration(Exception): ...
->>>>>>> 9497f8ae
 
 class SyntaxError(Exception):
     """Invalid syntax."""
