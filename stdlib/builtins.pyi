"""
Built-in functions, types, exceptions, and other objects.

This module provides direct access to all 'built-in'
identifiers of Python; for example, builtins.len is
the full name for the built-in function len().

This module is not normally accessed explicitly by most
applications, but can be useful in modules that provide
objects with the same name as a built-in value, but in
which the built-in of that name is also needed.
"""

import _ast
import _sitebuiltins
import _typeshed
import sys
import types
from _collections_abc import dict_items, dict_keys, dict_values
from _typeshed import (
    AnnotationForm,
    ConvertibleToFloat,
    ConvertibleToInt,
    FileDescriptorOrPath,
    OpenBinaryMode,
    OpenBinaryModeReading,
    OpenBinaryModeUpdating,
    OpenBinaryModeWriting,
    OpenTextMode,
    ReadableBuffer,
    SupportsAdd,
    SupportsAiter,
    SupportsAnext,
    SupportsDivMod,
    SupportsFlush,
    SupportsIter,
    SupportsKeysAndGetItem,
    SupportsLenAndGetItem,
    SupportsNext,
    SupportsRAdd,
    SupportsRDivMod,
    SupportsRichComparison,
    SupportsRichComparisonT,
    SupportsWrite,
)
from collections.abc import Awaitable, Callable, Iterable, Iterator, MutableSet, Reversible, Set as AbstractSet, Sized
from io import BufferedRandom, BufferedReader, BufferedWriter, FileIO, TextIOWrapper
from os import PathLike
from types import CellType, CodeType, GenericAlias, TracebackType

# mypy crashes if any of {ByteString, Sequence, MutableSequence, Mapping, MutableMapping}
# are imported from collections.abc in builtins.pyi
from typing import (  # noqa: Y022,UP035
    IO,
    Any,
    BinaryIO,
    ClassVar,
    Generic,
    Mapping,
    MutableMapping,
    MutableSequence,
    Protocol,
    Sequence,
    SupportsAbs,
    SupportsBytes,
    SupportsComplex,
    SupportsFloat,
    SupportsIndex,
    TypeVar,
    final,
    overload,
    type_check_only,
)

# we can't import `Literal` from typing or mypy crashes: see #11247
from typing_extensions import (  # noqa: Y023
    Concatenate,
    Literal,
    LiteralString,
    ParamSpec,
    Self,
    TypeAlias,
    TypeGuard,
    TypeIs,
    TypeVarTuple,
    deprecated,
)

if sys.version_info >= (3, 14):
    from _typeshed import AnnotateFunc

_T = TypeVar("_T")
_I = TypeVar("_I", default=int)
_T_co = TypeVar("_T_co", covariant=True)
_T_contra = TypeVar("_T_contra", contravariant=True)
_R_co = TypeVar("_R_co", covariant=True)
_KT = TypeVar("_KT")
_VT = TypeVar("_VT")
_S = TypeVar("_S")
_T1 = TypeVar("_T1")
_T2 = TypeVar("_T2")
_T3 = TypeVar("_T3")
_T4 = TypeVar("_T4")
_T5 = TypeVar("_T5")
_SupportsNextT_co = TypeVar("_SupportsNextT_co", bound=SupportsNext[Any], covariant=True)
_SupportsAnextT_co = TypeVar("_SupportsAnextT_co", bound=SupportsAnext[Any], covariant=True)
_AwaitableT = TypeVar("_AwaitableT", bound=Awaitable[Any])
_AwaitableT_co = TypeVar("_AwaitableT_co", bound=Awaitable[Any], covariant=True)
_P = ParamSpec("_P")

# Type variables for slice
_StartT_co = TypeVar("_StartT_co", covariant=True, default=Any)  # slice -> slice[Any, Any, Any]
_StopT_co = TypeVar("_StopT_co", covariant=True, default=_StartT_co)  #  slice[A] -> slice[A, A, A]
# NOTE: step could differ from start and stop, (e.g. datetime/timedelta)l
#   the default (start|stop) is chosen to cater to the most common case of int/index slices.
# FIXME: https://github.com/python/typing/issues/213 (replace step=start|stop with step=start&stop)
_StepT_co = TypeVar("_StepT_co", covariant=True, default=_StartT_co | _StopT_co)  #  slice[A,B] -> slice[A, B, A|B]

class object:
    """
    The base class of the class hierarchy.

    When called, it accepts no arguments and returns a new featureless
    instance that has no instance attributes and cannot be given any.
    """
    __doc__: str | None
    __dict__: dict[str, Any]
    __module__: str
    __annotations__: dict[str, Any]
    @property
    def __class__(self) -> type[Self]:
        """the object's class"""
        ...
    @__class__.setter
    def __class__(self, type: type[Self], /) -> None:
        """the object's class"""
        ...
    def __init__(self) -> None:
        """Initialize self.  See help(type(self)) for accurate signature."""
        ...
    def __new__(cls) -> Self:
        """Create and return a new object.  See help(type) for accurate signature."""
        ...
    # N.B. `object.__setattr__` and `object.__delattr__` are heavily special-cased by type checkers.
    # Overriding them in subclasses has different semantics, even if the override has an identical signature.
    def __setattr__(self, name: str, value: Any, /) -> None:
        """Implement setattr(self, name, value)."""
        ...
    def __delattr__(self, name: str, /) -> None:
        """Implement delattr(self, name)."""
        ...
    def __eq__(self, value: object, /) -> bool:
        """Return self==value."""
        ...
    def __ne__(self, value: object, /) -> bool:
        """Return self!=value."""
        ...
    def __str__(self) -> str:
        """Return str(self)."""
        ...
    def __repr__(self) -> str:
        """Return repr(self)."""
        ...
    def __hash__(self) -> int:
        """Return hash(self)."""
        ...
    def __format__(self, format_spec: str, /) -> str:
        """
        Default object formatter.

        Return str(self) if format_spec is empty. Raise TypeError otherwise.
        """
        ...
    def __getattribute__(self, name: str, /) -> Any:
        """Return getattr(self, name)."""
        ...
    def __sizeof__(self) -> int:
        """Size of object in memory, in bytes."""
        ...
    # return type of pickle methods is rather hard to express in the current type system
    # see #6661 and https://docs.python.org/3/library/pickle.html#object.__reduce__
    def __reduce__(self) -> str | tuple[Any, ...]:
        """Helper for pickle."""
        ...
    def __reduce_ex__(self, protocol: SupportsIndex, /) -> str | tuple[Any, ...]:
        """Helper for pickle."""
        ...
    if sys.version_info >= (3, 11):
        def __getstate__(self) -> object:
            """Helper for pickle."""
            ...

    def __dir__(self) -> Iterable[str]:
        """Default dir() implementation."""
        ...
    def __init_subclass__(cls) -> None:
        """
        This method is called when a class is subclassed.

        The default implementation does nothing. It may be
        overridden to extend subclasses.
        """
        ...
    @classmethod
    def __subclasshook__(cls, subclass: type, /) -> bool:
        """
        Abstract classes can override this to customize issubclass().

        This is invoked early on by abc.ABCMeta.__subclasscheck__().
        It should return True, False or NotImplemented.  If it returns
        NotImplemented, the normal algorithm is used.  Otherwise, it
        overrides the normal algorithm (and the outcome is cached).
        """
        ...

class staticmethod(Generic[_P, _R_co]):
    """
    Convert a function to be a static method.

    A static method does not receive an implicit first argument.
    To declare a static method, use this idiom:

         class C:
             @staticmethod
             def f(arg1, arg2, argN):
                 ...

    It can be called either on the class (e.g. C.f()) or on an instance
    (e.g. C().f()). Both the class and the instance are ignored, and
    neither is passed implicitly as the first argument to the method.

    Static methods in Python are similar to those found in Java or C++.
    For a more advanced concept, see the classmethod builtin.
    """
    @property
    def __func__(self) -> Callable[_P, _R_co]: ...
    @property
    def __isabstractmethod__(self) -> bool: ...
    def __init__(self, f: Callable[_P, _R_co], /) -> None: ...
    @overload
    def __get__(self, instance: None, owner: type, /) -> Callable[_P, _R_co]:
        """Return an attribute of instance, which is of type owner."""
        ...
    @overload
    def __get__(self, instance: _T, owner: type[_T] | None = None, /) -> Callable[_P, _R_co]:
        """Return an attribute of instance, which is of type owner."""
        ...
    if sys.version_info >= (3, 10):
        __name__: str
        __qualname__: str
        @property
        def __wrapped__(self) -> Callable[_P, _R_co]: ...
        def __call__(self, *args: _P.args, **kwargs: _P.kwargs) -> _R_co:
            """Call self as a function."""
            ...
    if sys.version_info >= (3, 14):
        def __class_getitem__(cls, item: Any, /) -> GenericAlias: ...
        __annotate__: AnnotateFunc | None

class classmethod(Generic[_T, _P, _R_co]):
    """
    Convert a function to be a class method.

    A class method receives the class as implicit first argument,
    just like an instance method receives the instance.
    To declare a class method, use this idiom:

      class C:
          @classmethod
          def f(cls, arg1, arg2, argN):
              ...

    It can be called either on the class (e.g. C.f()) or on an instance
    (e.g. C().f()).  The instance is ignored except for its class.
    If a class method is called for a derived class, the derived class
    object is passed as the implied first argument.

    Class methods are different than C++ or Java static methods.
    If you want those, see the staticmethod builtin.
    """
    @property
    def __func__(self) -> Callable[Concatenate[type[_T], _P], _R_co]: ...
    @property
    def __isabstractmethod__(self) -> bool: ...
    def __init__(self, f: Callable[Concatenate[type[_T], _P], _R_co], /) -> None: ...
    @overload
    def __get__(self, instance: _T, owner: type[_T] | None = None, /) -> Callable[_P, _R_co]:
        """Return an attribute of instance, which is of type owner."""
        ...
    @overload
    def __get__(self, instance: None, owner: type[_T], /) -> Callable[_P, _R_co]:
        """Return an attribute of instance, which is of type owner."""
        ...
    if sys.version_info >= (3, 10):
        __name__: str
        __qualname__: str
        @property
        def __wrapped__(self) -> Callable[Concatenate[type[_T], _P], _R_co]: ...
    if sys.version_info >= (3, 14):
        def __class_getitem__(cls, item: Any, /) -> GenericAlias: ...
        __annotate__: AnnotateFunc | None

class type:
    """
    type(object) -> the object's type
    type(name, bases, dict, **kwds) -> a new type
    """
    # object.__base__ is None. Otherwise, it would be a type.
    @property
    def __base__(self) -> type | None: ...
    __bases__: tuple[type, ...]
    @property
    def __basicsize__(self) -> int: ...
    @property
    def __dict__(self) -> types.MappingProxyType[str, Any]: ...  # type: ignore[override]
    @property
    def __dictoffset__(self) -> int: ...
    @property
    def __flags__(self) -> int: ...
    @property
    def __itemsize__(self) -> int: ...
    __module__: str
    @property
    def __mro__(self) -> tuple[type, ...]: ...
    __name__: str
    __qualname__: str
    @property
    def __text_signature__(self) -> str | None: ...
    @property
    def __weakrefoffset__(self) -> int: ...
    @overload
    def __init__(self, o: object, /) -> None: ...
    @overload
    def __init__(self, name: str, bases: tuple[type, ...], dict: dict[str, Any], /, **kwds: Any) -> None: ...
    @overload
    def __new__(cls, o: object, /) -> type: ...
    @overload
    def __new__(
        cls: type[_typeshed.Self], name: str, bases: tuple[type, ...], namespace: dict[str, Any], /, **kwds: Any
    ) -> _typeshed.Self: ...
    def __call__(self, *args: Any, **kwds: Any) -> Any:
        """Call self as a function."""
        ...
    def __subclasses__(self: _typeshed.Self) -> list[_typeshed.Self]:
        """Return a list of immediate subclasses."""
        ...
    # Note: the documentation doesn't specify what the return type is, the standard
    # implementation seems to be returning a list.
    def mro(self) -> list[type]:
        """Return a type's method resolution order."""
        ...
    def __instancecheck__(self, instance: Any, /) -> bool:
        """Check if an object is an instance."""
        ...
    def __subclasscheck__(self, subclass: type, /) -> bool:
        """Check if a class is a subclass."""
        ...
    @classmethod
    def __prepare__(metacls, name: str, bases: tuple[type, ...], /, **kwds: Any) -> MutableMapping[str, object]:
        """Create the namespace for the class statement"""
        ...
    if sys.version_info >= (3, 10):
        def __or__(self, value: Any, /) -> types.UnionType:
            """Return self|value."""
            ...
        def __ror__(self, value: Any, /) -> types.UnionType:
            """Return value|self."""
            ...
    if sys.version_info >= (3, 12):
        __type_params__: tuple[TypeVar | ParamSpec | TypeVarTuple, ...]
    __annotations__: dict[str, AnnotationForm]
    if sys.version_info >= (3, 14):
        __annotate__: AnnotateFunc | None

class super:
    """
    super() -> same as super(__class__, <first argument>)
    super(type) -> unbound super object
    super(type, obj) -> bound super object; requires isinstance(obj, type)
    super(type, type2) -> bound super object; requires issubclass(type2, type)
    Typical use to call a cooperative superclass method:
    class C(B):
        def meth(self, arg):
            super().meth(arg)
    This works for class methods too:
    class C(B):
        @classmethod
        def cmeth(cls, arg):
            super().cmeth(arg)
    """
    @overload
    def __init__(self, t: Any, obj: Any, /) -> None: ...
    @overload
    def __init__(self, t: Any, /) -> None: ...
    @overload
    def __init__(self) -> None: ...

_PositiveInteger: TypeAlias = Literal[1, 2, 3, 4, 5, 6, 7, 8, 9, 10, 11, 12, 13, 14, 15, 16, 17, 18, 19, 20, 21, 22, 23, 24, 25]
_NegativeInteger: TypeAlias = Literal[-1, -2, -3, -4, -5, -6, -7, -8, -9, -10, -11, -12, -13, -14, -15, -16, -17, -18, -19, -20]
_LiteralInteger = _PositiveInteger | _NegativeInteger | Literal[0]  # noqa: Y026  # TODO: Use TypeAlias once mypy bugs are fixed

class int:
    """
    int([x]) -> integer
    int(x, base=10) -> integer

    Convert a number or string to an integer, or return 0 if no arguments
    are given.  If x is a number, return x.__int__().  For floating-point
    numbers, this truncates towards zero.

    If x is not a number or if base is given, then x must be a string,
    bytes, or bytearray instance representing an integer literal in the
    given base.  The literal can be preceded by '+' or '-' and be surrounded
    by whitespace.  The base defaults to 10.  Valid bases are 0 and 2-36.
    Base 0 means to interpret the base from the string as an integer literal.
    >>> int('0b100', base=0)
    4
    """
    @overload
    def __new__(cls, x: ConvertibleToInt = ..., /) -> Self: ...
    @overload
    def __new__(cls, x: str | bytes | bytearray, /, base: SupportsIndex) -> Self: ...
    def as_integer_ratio(self) -> tuple[int, Literal[1]]:
        """
        Return a pair of integers, whose ratio is equal to the original int.

        The ratio is in lowest terms and has a positive denominator.

        >>> (10).as_integer_ratio()
        (10, 1)
        >>> (-10).as_integer_ratio()
        (-10, 1)
        >>> (0).as_integer_ratio()
        (0, 1)
        """
        ...
    @property
    def real(self) -> int:
        """the real part of a complex number"""
        ...
    @property
    def imag(self) -> Literal[0]:
        """the imaginary part of a complex number"""
        ...
    @property
    def numerator(self) -> int:
        """the numerator of a rational number in lowest terms"""
        ...
    @property
    def denominator(self) -> Literal[1]:
        """the denominator of a rational number in lowest terms"""
        ...
    def conjugate(self) -> int:
        """Returns self, the complex conjugate of any int."""
        ...
    def bit_length(self) -> int:
        """
        Number of bits necessary to represent self in binary.

        >>> bin(37)
        '0b100101'
        >>> (37).bit_length()
        6
        """
        ...
    if sys.version_info >= (3, 10):
        def bit_count(self) -> int:
            """
            Number of ones in the binary representation of the absolute value of self.

            Also known as the population count.

            >>> bin(13)
            '0b1101'
            >>> (13).bit_count()
            3
            """
            ...

    if sys.version_info >= (3, 11):
        def to_bytes(
            self, length: SupportsIndex = 1, byteorder: Literal["little", "big"] = "big", *, signed: bool = False
        ) -> bytes:
            """
            Return an array of bytes representing an integer.

            length
              Length of bytes object to use.  An OverflowError is raised if the
              integer is not representable with the given number of bytes.  Default
              is length 1.
            byteorder
              The byte order used to represent the integer.  If byteorder is 'big',
              the most significant byte is at the beginning of the byte array.  If
              byteorder is 'little', the most significant byte is at the end of the
              byte array.  To request the native byte order of the host system, use
              sys.byteorder as the byte order value.  Default is to use 'big'.
            signed
              Determines whether two's complement is used to represent the integer.
              If signed is False and a negative integer is given, an OverflowError
              is raised.
            """
            ...
        @classmethod
        def from_bytes(
            cls,
            bytes: Iterable[SupportsIndex] | SupportsBytes | ReadableBuffer,
            byteorder: Literal["little", "big"] = "big",
            *,
            signed: bool = False,
        ) -> Self:
            """
            Return the integer represented by the given array of bytes.

            bytes
              Holds the array of bytes to convert.  The argument must either
              support the buffer protocol or be an iterable object producing bytes.
              Bytes and bytearray are examples of built-in objects that support the
              buffer protocol.
            byteorder
              The byte order used to represent the integer.  If byteorder is 'big',
              the most significant byte is at the beginning of the byte array.  If
              byteorder is 'little', the most significant byte is at the end of the
              byte array.  To request the native byte order of the host system, use
              sys.byteorder as the byte order value.  Default is to use 'big'.
            signed
              Indicates whether two's complement is used to represent the integer.
            """
            ...
    else:
        def to_bytes(self, length: SupportsIndex, byteorder: Literal["little", "big"], *, signed: bool = False) -> bytes:
            """
            Return an array of bytes representing an integer.

            length
              Length of bytes object to use.  An OverflowError is raised if the
              integer is not representable with the given number of bytes.
            byteorder
              The byte order used to represent the integer.  If byteorder is 'big',
              the most significant byte is at the beginning of the byte array.  If
              byteorder is 'little', the most significant byte is at the end of the
              byte array.  To request the native byte order of the host system, use
              `sys.byteorder' as the byte order value.
            signed
              Determines whether two's complement is used to represent the integer.
              If signed is False and a negative integer is given, an OverflowError
              is raised.
            """
            ...
        @classmethod
        def from_bytes(
            cls,
            bytes: Iterable[SupportsIndex] | SupportsBytes | ReadableBuffer,
            byteorder: Literal["little", "big"],
            *,
            signed: bool = False,
        ) -> Self:
            """
            Return the integer represented by the given array of bytes.

            bytes
              Holds the array of bytes to convert.  The argument must either
              support the buffer protocol or be an iterable object producing bytes.
              Bytes and bytearray are examples of built-in objects that support the
              buffer protocol.
            byteorder
              The byte order used to represent the integer.  If byteorder is 'big',
              the most significant byte is at the beginning of the byte array.  If
              byteorder is 'little', the most significant byte is at the end of the
              byte array.  To request the native byte order of the host system, use
              `sys.byteorder' as the byte order value.
            signed
              Indicates whether two's complement is used to represent the integer.
            """
            ...

    if sys.version_info >= (3, 12):
        def is_integer(self) -> Literal[True]:
            """Returns True. Exists for duck type compatibility with float.is_integer."""
            ...

    def __add__(self, value: int, /) -> int:
        """Return self+value."""
        ...
    def __sub__(self, value: int, /) -> int:
        """Return self-value."""
        ...
    def __mul__(self, value: int, /) -> int:
        """Return self*value."""
        ...
    def __floordiv__(self, value: int, /) -> int:
        """Return self//value."""
        ...
    def __truediv__(self, value: int, /) -> float:
        """Return self/value."""
        ...
    def __mod__(self, value: int, /) -> int:
        """Return self%value."""
        ...
    def __divmod__(self, value: int, /) -> tuple[int, int]:
        """Return divmod(self, value)."""
        ...
    def __radd__(self, value: int, /) -> int:
        """Return value+self."""
        ...
    def __rsub__(self, value: int, /) -> int:
        """Return value-self."""
        ...
    def __rmul__(self, value: int, /) -> int:
        """Return value*self."""
        ...
    def __rfloordiv__(self, value: int, /) -> int:
        """Return value//self."""
        ...
    def __rtruediv__(self, value: int, /) -> float:
        """Return value/self."""
        ...
    def __rmod__(self, value: int, /) -> int:
        """Return value%self."""
        ...
    def __rdivmod__(self, value: int, /) -> tuple[int, int]:
        """Return divmod(value, self)."""
        ...
    @overload
    def __pow__(self, x: Literal[0], /) -> Literal[1]:
        """Return pow(self, value, mod)."""
        ...
    @overload
    def __pow__(self, value: Literal[0], mod: None, /) -> Literal[1]:
        """Return pow(self, value, mod)."""
        ...
    @overload
    def __pow__(self, value: _PositiveInteger, mod: None = None, /) -> int:
        """Return pow(self, value, mod)."""
        ...
    @overload
    def __pow__(self, value: _NegativeInteger, mod: None = None, /) -> float:
        """Return pow(self, value, mod)."""
        ...
    # positive __value -> int; negative __value -> float
    # return type must be Any as `int | float` causes too many false-positive errors
    @overload
    def __pow__(self, value: int, mod: None = None, /) -> Any:
        """Return pow(self, value, mod)."""
        ...
    @overload
    def __pow__(self, value: int, mod: int, /) -> int:
        """Return pow(self, value, mod)."""
        ...
    def __rpow__(self, value: int, mod: int | None = None, /) -> Any:
        """Return pow(value, self, mod)."""
        ...
    def __and__(self, value: int, /) -> int:
        """Return self&value."""
        ...
    def __or__(self, value: int, /) -> int:
        """Return self|value."""
        ...
    def __xor__(self, value: int, /) -> int:
        """Return self^value."""
        ...
    def __lshift__(self, value: int, /) -> int:
        """Return self<<value."""
        ...
    def __rshift__(self, value: int, /) -> int:
        """Return self>>value."""
        ...
    def __rand__(self, value: int, /) -> int:
        """Return value&self."""
        ...
    def __ror__(self, value: int, /) -> int:
        """Return value|self."""
        ...
    def __rxor__(self, value: int, /) -> int:
        """Return value^self."""
        ...
    def __rlshift__(self, value: int, /) -> int:
        """Return value<<self."""
        ...
    def __rrshift__(self, value: int, /) -> int:
        """Return value>>self."""
        ...
    def __neg__(self) -> int:
        """-self"""
        ...
    def __pos__(self) -> int:
        """+self"""
        ...
    def __invert__(self) -> int:
        """~self"""
        ...
    def __trunc__(self) -> int:
        """Truncating an Integral returns itself."""
        ...
    def __ceil__(self) -> int:
        """Ceiling of an Integral returns itself."""
        ...
    def __floor__(self) -> int:
        """Flooring an Integral returns itself."""
        ...
    if sys.version_info >= (3, 14):
        def __round__(self, ndigits: SupportsIndex | None = None, /) -> int: ...
    else:
        def __round__(self, ndigits: SupportsIndex = ..., /) -> int:
            """
            Rounding an Integral returns itself.

            Rounding with an ndigits argument also returns an integer.
            """
            ...

    def __getnewargs__(self) -> tuple[int]: ...
    def __eq__(self, value: object, /) -> bool:
        """Return self==value."""
        ...
    def __ne__(self, value: object, /) -> bool:
        """Return self!=value."""
        ...
    def __lt__(self, value: int, /) -> bool:
        """Return self<value."""
        ...
    def __le__(self, value: int, /) -> bool:
        """Return self<=value."""
        ...
    def __gt__(self, value: int, /) -> bool:
        """Return self>value."""
        ...
    def __ge__(self, value: int, /) -> bool:
        """Return self>=value."""
        ...
    def __float__(self) -> float:
        """float(self)"""
        ...
    def __int__(self) -> int:
        """int(self)"""
        ...
    def __abs__(self) -> int:
        """abs(self)"""
        ...
    def __hash__(self) -> int:
        """Return hash(self)."""
        ...
    def __bool__(self) -> bool:
        """True if self else False"""
        ...
    def __index__(self) -> int:
        """Return self converted to an integer, if self is suitable for use as an index into a list."""
        ...

class float:
    """Convert a string or number to a floating-point number, if possible."""
    def __new__(cls, x: ConvertibleToFloat = ..., /) -> Self: ...
    def as_integer_ratio(self) -> tuple[int, int]:
        """
        Return a pair of integers, whose ratio is exactly equal to the original float.

        The ratio is in lowest terms and has a positive denominator.  Raise
        OverflowError on infinities and a ValueError on NaNs.

        >>> (10.0).as_integer_ratio()
        (10, 1)
        >>> (0.0).as_integer_ratio()
        (0, 1)
        >>> (-.25).as_integer_ratio()
        (-1, 4)
        """
        ...
    def hex(self) -> str:
        """
        Return a hexadecimal representation of a floating-point number.

        >>> (-0.1).hex()
        '-0x1.999999999999ap-4'
        >>> 3.14159.hex()
        '0x1.921f9f01b866ep+1'
        """
        ...
    def is_integer(self) -> bool:
        """Return True if the float is an integer."""
        ...
    @classmethod
    def fromhex(cls, string: str, /) -> Self:
        """
        Create a floating-point number from a hexadecimal string.

        >>> float.fromhex('0x1.ffffp10')
        2047.984375
        >>> float.fromhex('-0x1p-1074')
        -5e-324
        """
        ...
    @property
    def real(self) -> float:
        """the real part of a complex number"""
        ...
    @property
    def imag(self) -> float:
        """the imaginary part of a complex number"""
        ...
    def conjugate(self) -> float:
        """Return self, the complex conjugate of any float."""
        ...
    def __add__(self, value: float, /) -> float:
        """Return self+value."""
        ...
    def __sub__(self, value: float, /) -> float:
        """Return self-value."""
        ...
    def __mul__(self, value: float, /) -> float:
        """Return self*value."""
        ...
    def __floordiv__(self, value: float, /) -> float:
        """Return self//value."""
        ...
    def __truediv__(self, value: float, /) -> float:
        """Return self/value."""
        ...
    def __mod__(self, value: float, /) -> float:
        """Return self%value."""
        ...
    def __divmod__(self, value: float, /) -> tuple[float, float]:
        """Return divmod(self, value)."""
        ...
    @overload
    def __pow__(self, value: int, mod: None = None, /) -> float:
        """Return pow(self, value, mod)."""
        ...
    # positive __value -> float; negative __value -> complex
    # return type must be Any as `float | complex` causes too many false-positive errors
    @overload
    def __pow__(self, value: float, mod: None = None, /) -> Any:
        """Return pow(self, value, mod)."""
        ...
    def __radd__(self, value: float, /) -> float:
        """Return value+self."""
        ...
    def __rsub__(self, value: float, /) -> float:
        """Return value-self."""
        ...
    def __rmul__(self, value: float, /) -> float:
        """Return value*self."""
        ...
    def __rfloordiv__(self, value: float, /) -> float:
        """Return value//self."""
        ...
    def __rtruediv__(self, value: float, /) -> float:
        """Return value/self."""
        ...
    def __rmod__(self, value: float, /) -> float:
        """Return value%self."""
        ...
    def __rdivmod__(self, value: float, /) -> tuple[float, float]:
        """Return divmod(value, self)."""
        ...
    @overload
    def __rpow__(self, value: _PositiveInteger, mod: None = None, /) -> float:
        """Return pow(value, self, mod)."""
        ...
    @overload
    def __rpow__(self, value: _NegativeInteger, mod: None = None, /) -> complex:
        """Return pow(value, self, mod)."""
        ...
    # Returning `complex` for the general case gives too many false-positive errors.
    @overload
    def __rpow__(self, value: float, mod: None = None, /) -> Any:
        """Return pow(value, self, mod)."""
        ...
    def __getnewargs__(self) -> tuple[float]: ...
    def __trunc__(self) -> int:
        """Return the Integral closest to x between 0 and x."""
        ...
    def __ceil__(self) -> int:
        """Return the ceiling as an Integral."""
        ...
    def __floor__(self) -> int:
        """Return the floor as an Integral."""
        ...
    @overload
    def __round__(self, ndigits: None = None, /) -> int:
        """
        Return the Integral closest to x, rounding half toward even.

        When an argument is passed, work like built-in round(x, ndigits).
        """
        ...
    @overload
    def __round__(self, ndigits: SupportsIndex, /) -> float:
        """
        Return the Integral closest to x, rounding half toward even.

        When an argument is passed, work like built-in round(x, ndigits).
        """
        ...
    def __eq__(self, value: object, /) -> bool:
        """Return self==value."""
        ...
    def __ne__(self, value: object, /) -> bool:
        """Return self!=value."""
        ...
    def __lt__(self, value: float, /) -> bool:
        """Return self<value."""
        ...
    def __le__(self, value: float, /) -> bool:
        """Return self<=value."""
        ...
    def __gt__(self, value: float, /) -> bool:
        """Return self>value."""
        ...
    def __ge__(self, value: float, /) -> bool:
        """Return self>=value."""
        ...
    def __neg__(self) -> float:
        """-self"""
        ...
    def __pos__(self) -> float:
        """+self"""
        ...
    def __int__(self) -> int:
        """int(self)"""
        ...
    def __float__(self) -> float:
        """float(self)"""
        ...
    def __abs__(self) -> float:
        """abs(self)"""
        ...
    def __hash__(self) -> int:
        """Return hash(self)."""
        ...
    def __bool__(self) -> bool:
        """True if self else False"""
        ...
    if sys.version_info >= (3, 14):
        @classmethod
        def from_number(cls, number: float | SupportsIndex | SupportsFloat, /) -> Self: ...

class complex:
    """
    Create a complex number from a string or numbers.

    If a string is given, parse it as a complex number.
    If a single number is given, convert it to a complex number.
    If the 'real' or 'imag' arguments are given, create a complex number
    with the specified real and imaginary components.
    """
    # Python doesn't currently accept SupportsComplex for the second argument
    @overload
    def __new__(
        cls,
        real: complex | SupportsComplex | SupportsFloat | SupportsIndex = ...,
        imag: complex | SupportsFloat | SupportsIndex = ...,
    ) -> Self: ...
    @overload
    def __new__(cls, real: str | SupportsComplex | SupportsFloat | SupportsIndex | complex) -> Self: ...
    @property
    def real(self) -> float:
        """the real part of a complex number"""
        ...
    @property
    def imag(self) -> float:
        """the imaginary part of a complex number"""
        ...
    def conjugate(self) -> complex:
        """Return the complex conjugate of its argument. (3-4j).conjugate() == 3+4j."""
        ...
    def __add__(self, value: complex, /) -> complex:
        """Return self+value."""
        ...
    def __sub__(self, value: complex, /) -> complex:
        """Return self-value."""
        ...
    def __mul__(self, value: complex, /) -> complex:
        """Return self*value."""
        ...
    def __pow__(self, value: complex, mod: None = None, /) -> complex:
        """Return pow(self, value, mod)."""
        ...
    def __truediv__(self, value: complex, /) -> complex:
        """Return self/value."""
        ...
    def __radd__(self, value: complex, /) -> complex:
        """Return value+self."""
        ...
    def __rsub__(self, value: complex, /) -> complex:
        """Return value-self."""
        ...
    def __rmul__(self, value: complex, /) -> complex:
        """Return value*self."""
        ...
    def __rpow__(self, value: complex, mod: None = None, /) -> complex:
        """Return pow(value, self, mod)."""
        ...
    def __rtruediv__(self, value: complex, /) -> complex:
        """Return value/self."""
        ...
    def __eq__(self, value: object, /) -> bool:
        """Return self==value."""
        ...
    def __ne__(self, value: object, /) -> bool:
        """Return self!=value."""
        ...
    def __neg__(self) -> complex:
        """-self"""
        ...
    def __pos__(self) -> complex:
        """+self"""
        ...
    def __abs__(self) -> float:
        """abs(self)"""
        ...
    def __hash__(self) -> int:
        """Return hash(self)."""
        ...
    def __bool__(self) -> bool:
        """True if self else False"""
        ...
    if sys.version_info >= (3, 11):
        def __complex__(self) -> complex:
            """Convert this value to exact type complex."""
            ...
    if sys.version_info >= (3, 14):
        @classmethod
        def from_number(cls, number: complex | SupportsComplex | SupportsFloat | SupportsIndex, /) -> Self: ...

@type_check_only
class _FormatMapMapping(Protocol):
    def __getitem__(self, key: str, /) -> Any: ...

@type_check_only
class _TranslateTable(Protocol):
    def __getitem__(self, key: int, /) -> str | int | None: ...

class str(Sequence[str]):
    """
    str(object='') -> str
    str(bytes_or_buffer[, encoding[, errors]]) -> str

    Create a new string object from the given object. If encoding or
    errors is specified, then the object must expose a data buffer
    that will be decoded using the given encoding and error handler.
    Otherwise, returns the result of object.__str__() (if defined)
    or repr(object).
    encoding defaults to 'utf-8'.
    errors defaults to 'strict'.
    """
    @overload
    def __new__(cls, object: object = ...) -> Self: ...
    @overload
    def __new__(cls, object: ReadableBuffer, encoding: str = ..., errors: str = ...) -> Self: ...
    @overload
    def capitalize(self: LiteralString) -> LiteralString:
        """
        Return a capitalized version of the string.

        More specifically, make the first character have upper case and the rest lower
        case.
        """
        ...
    @overload
    def capitalize(self) -> str:
        """
        Return a capitalized version of the string.

        More specifically, make the first character have upper case and the rest lower
        case.
        """
        ...
    @overload
    def casefold(self: LiteralString) -> LiteralString:
        """Return a version of the string suitable for caseless comparisons."""
        ...
    @overload
    def casefold(self) -> str:
        """Return a version of the string suitable for caseless comparisons."""
        ...
    @overload
    def center(self: LiteralString, width: SupportsIndex, fillchar: LiteralString = " ", /) -> LiteralString:
        """
        Return a centered string of length width.

        Padding is done using the specified fill character (default is a space).
        """
        ...
    @overload
    def center(self, width: SupportsIndex, fillchar: str = " ", /) -> str:
        """
        Return a centered string of length width.

        Padding is done using the specified fill character (default is a space).
        """
        ...
    def count(self, sub: str, start: SupportsIndex | None = ..., end: SupportsIndex | None = ..., /) -> int:
        """
        Return the number of non-overlapping occurrences of substring sub in string S[start:end].

        Optional arguments start and end are interpreted as in slice notation.
        """
        ...
    def encode(self, encoding: str = "utf-8", errors: str = "strict") -> bytes:
        """
        Encode the string using the codec registered for encoding.

        encoding
          The encoding in which to encode the string.
        errors
          The error handling scheme to use for encoding errors.
          The default is 'strict' meaning that encoding errors raise a
          UnicodeEncodeError.  Other possible values are 'ignore', 'replace' and
          'xmlcharrefreplace' as well as any other name registered with
          codecs.register_error that can handle UnicodeEncodeErrors.
        """
        ...
    def endswith(
        self, suffix: str | tuple[str, ...], start: SupportsIndex | None = ..., end: SupportsIndex | None = ..., /
    ) -> bool:
        """
        Return True if the string ends with the specified suffix, False otherwise.

        suffix
          A string or a tuple of strings to try.
        start
          Optional start position. Default: start of the string.
        end
          Optional stop position. Default: end of the string.
        """
        ...
    @overload
    def expandtabs(self: LiteralString, tabsize: SupportsIndex = 8) -> LiteralString:
        """
        Return a copy where all tab characters are expanded using spaces.

        If tabsize is not given, a tab size of 8 characters is assumed.
        """
        ...
    @overload
    def expandtabs(self, tabsize: SupportsIndex = 8) -> str:
        """
        Return a copy where all tab characters are expanded using spaces.

        If tabsize is not given, a tab size of 8 characters is assumed.
        """
        ...
    def find(self, sub: str, start: SupportsIndex | None = ..., end: SupportsIndex | None = ..., /) -> int:
        """
        Return the lowest index in S where substring sub is found, such that sub is contained within S[start:end].

        Optional arguments start and end are interpreted as in slice notation.
        Return -1 on failure.
        """
        ...
    @overload
    def format(self: LiteralString, *args: LiteralString, **kwargs: LiteralString) -> LiteralString:
        """
        Return a formatted version of the string, using substitutions from args and kwargs.
        The substitutions are identified by braces ('{' and '}').
        """
        ...
    @overload
    def format(self, *args: object, **kwargs: object) -> str:
        """
        Return a formatted version of the string, using substitutions from args and kwargs.
        The substitutions are identified by braces ('{' and '}').
        """
        ...
    def format_map(self, mapping: _FormatMapMapping, /) -> str:
        """
        Return a formatted version of the string, using substitutions from mapping.
        The substitutions are identified by braces ('{' and '}').
        """
        ...
    def index(self, sub: str, start: SupportsIndex | None = ..., end: SupportsIndex | None = ..., /) -> int:
        """
        Return the lowest index in S where substring sub is found, such that sub is contained within S[start:end].

        Optional arguments start and end are interpreted as in slice notation.
        Raises ValueError when the substring is not found.
        """
        ...
    def isalnum(self) -> bool:
        """
        Return True if the string is an alpha-numeric string, False otherwise.

        A string is alpha-numeric if all characters in the string are alpha-numeric and
        there is at least one character in the string.
        """
        ...
    def isalpha(self) -> bool:
        """
        Return True if the string is an alphabetic string, False otherwise.

        A string is alphabetic if all characters in the string are alphabetic and there
        is at least one character in the string.
        """
        ...
    def isascii(self) -> bool:
        """
        Return True if all characters in the string are ASCII, False otherwise.

        ASCII characters have code points in the range U+0000-U+007F.
        Empty string is ASCII too.
        """
        ...
    def isdecimal(self) -> bool:
        """
        Return True if the string is a decimal string, False otherwise.

        A string is a decimal string if all characters in the string are decimal and
        there is at least one character in the string.
        """
        ...
    def isdigit(self) -> bool:
        """
        Return True if the string is a digit string, False otherwise.

        A string is a digit string if all characters in the string are digits and there
        is at least one character in the string.
        """
        ...
    def isidentifier(self) -> bool:
        """
        Return True if the string is a valid Python identifier, False otherwise.

        Call keyword.iskeyword(s) to test whether string s is a reserved identifier,
        such as "def" or "class".
        """
        ...
    def islower(self) -> bool:
        """
        Return True if the string is a lowercase string, False otherwise.

        A string is lowercase if all cased characters in the string are lowercase and
        there is at least one cased character in the string.
        """
        ...
    def isnumeric(self) -> bool:
        """
        Return True if the string is a numeric string, False otherwise.

        A string is numeric if all characters in the string are numeric and there is at
        least one character in the string.
        """
        ...
    def isprintable(self) -> bool:
        """
        Return True if the string is printable, False otherwise.

        A string is printable if all of its characters are considered printable in
        repr() or if it is empty.
        """
        ...
    def isspace(self) -> bool:
        """
        Return True if the string is a whitespace string, False otherwise.

        A string is whitespace if all characters in the string are whitespace and there
        is at least one character in the string.
        """
        ...
    def istitle(self) -> bool:
        """
        Return True if the string is a title-cased string, False otherwise.

        In a title-cased string, upper- and title-case characters may only
        follow uncased characters and lowercase characters only cased ones.
        """
        ...
    def isupper(self) -> bool:
        """
        Return True if the string is an uppercase string, False otherwise.

        A string is uppercase if all cased characters in the string are uppercase and
        there is at least one cased character in the string.
        """
        ...
    @overload
    def join(self: LiteralString, iterable: Iterable[LiteralString], /) -> LiteralString:
        """
        Concatenate any number of strings.

        The string whose method is called is inserted in between each given string.
        The result is returned as a new string.

        Example: '.'.join(['ab', 'pq', 'rs']) -> 'ab.pq.rs'
        """
        ...
    @overload
    def join(self, iterable: Iterable[str], /) -> str:
        """
        Concatenate any number of strings.

        The string whose method is called is inserted in between each given string.
        The result is returned as a new string.

        Example: '.'.join(['ab', 'pq', 'rs']) -> 'ab.pq.rs'
        """
        ...
    @overload
    def ljust(self: LiteralString, width: SupportsIndex, fillchar: LiteralString = " ", /) -> LiteralString:
        """
        Return a left-justified string of length width.

        Padding is done using the specified fill character (default is a space).
        """
        ...
    @overload
    def ljust(self, width: SupportsIndex, fillchar: str = " ", /) -> str:
        """
        Return a left-justified string of length width.

        Padding is done using the specified fill character (default is a space).
        """
        ...
    @overload
    def lower(self: LiteralString) -> LiteralString:
        """Return a copy of the string converted to lowercase."""
        ...
    @overload
    def lower(self) -> str:
        """Return a copy of the string converted to lowercase."""
        ...
    @overload
    def lstrip(self: LiteralString, chars: LiteralString | None = None, /) -> LiteralString:
        """
        Return a copy of the string with leading whitespace removed.

        If chars is given and not None, remove characters in chars instead.
        """
        ...
    @overload
    def lstrip(self, chars: str | None = None, /) -> str:
        """
        Return a copy of the string with leading whitespace removed.

        If chars is given and not None, remove characters in chars instead.
        """
        ...
    @overload
    def partition(self: LiteralString, sep: LiteralString, /) -> tuple[LiteralString, LiteralString, LiteralString]:
        """
        Partition the string into three parts using the given separator.

        This will search for the separator in the string.  If the separator is found,
        returns a 3-tuple containing the part before the separator, the separator
        itself, and the part after it.

        If the separator is not found, returns a 3-tuple containing the original string
        and two empty strings.
        """
        ...
    @overload
    def partition(self, sep: str, /) -> tuple[str, str, str]:
        """
        Partition the string into three parts using the given separator.

        This will search for the separator in the string.  If the separator is found,
        returns a 3-tuple containing the part before the separator, the separator
        itself, and the part after it.

        If the separator is not found, returns a 3-tuple containing the original string
        and two empty strings.
        """
        ...
    if sys.version_info >= (3, 13):
        @overload
        def replace(
            self: LiteralString, old: LiteralString, new: LiteralString, /, count: SupportsIndex = -1
        ) -> LiteralString:
            """
            Return a copy with all occurrences of substring old replaced by new.

              count
                Maximum number of occurrences to replace.
                -1 (the default value) means replace all occurrences.

            If the optional argument count is given, only the first count occurrences are
            replaced.
            """
            ...
        @overload
        def replace(self, old: str, new: str, /, count: SupportsIndex = -1) -> str:
            """
            Return a copy with all occurrences of substring old replaced by new.

              count
                Maximum number of occurrences to replace.
                -1 (the default value) means replace all occurrences.

            If the optional argument count is given, only the first count occurrences are
            replaced.
            """
            ...
    else:
        @overload
        def replace(
            self: LiteralString, old: LiteralString, new: LiteralString, count: SupportsIndex = -1, /
        ) -> LiteralString:
            """
            Return a copy with all occurrences of substring old replaced by new.

              count
                Maximum number of occurrences to replace.
                -1 (the default value) means replace all occurrences.

            If the optional argument count is given, only the first count occurrences are
            replaced.
            """
            ...
        @overload
        def replace(self, old: str, new: str, count: SupportsIndex = -1, /) -> str:
            """
            Return a copy with all occurrences of substring old replaced by new.

              count
                Maximum number of occurrences to replace.
                -1 (the default value) means replace all occurrences.

            If the optional argument count is given, only the first count occurrences are
            replaced.
            """
            ...

    @overload
    def removeprefix(self: LiteralString, prefix: LiteralString, /) -> LiteralString:
        """
        Return a str with the given prefix string removed if present.

        If the string starts with the prefix string, return string[len(prefix):].
        Otherwise, return a copy of the original string.
        """
        ...
    @overload
    def removeprefix(self, prefix: str, /) -> str:
        """
        Return a str with the given prefix string removed if present.

        If the string starts with the prefix string, return string[len(prefix):].
        Otherwise, return a copy of the original string.
        """
        ...
    @overload
    def removesuffix(self: LiteralString, suffix: LiteralString, /) -> LiteralString:
        """
        Return a str with the given suffix string removed if present.

        If the string ends with the suffix string and that suffix is not empty,
        return string[:-len(suffix)]. Otherwise, return a copy of the original
        string.
        """
        ...
    @overload
    def removesuffix(self, suffix: str, /) -> str:
        """
        Return a str with the given suffix string removed if present.

        If the string ends with the suffix string and that suffix is not empty,
        return string[:-len(suffix)]. Otherwise, return a copy of the original
        string.
        """
        ...
    def rfind(self, sub: str, start: SupportsIndex | None = ..., end: SupportsIndex | None = ..., /) -> int:
        """
        Return the highest index in S where substring sub is found, such that sub is contained within S[start:end].

        Optional arguments start and end are interpreted as in slice notation.
        Return -1 on failure.
        """
        ...
    def rindex(self, sub: str, start: SupportsIndex | None = ..., end: SupportsIndex | None = ..., /) -> int:
        """
        Return the highest index in S where substring sub is found, such that sub is contained within S[start:end].

        Optional arguments start and end are interpreted as in slice notation.
        Raises ValueError when the substring is not found.
        """
        ...
    @overload
    def rjust(self: LiteralString, width: SupportsIndex, fillchar: LiteralString = " ", /) -> LiteralString:
        """
        Return a right-justified string of length width.

        Padding is done using the specified fill character (default is a space).
        """
        ...
    @overload
    def rjust(self, width: SupportsIndex, fillchar: str = " ", /) -> str:
        """
        Return a right-justified string of length width.

        Padding is done using the specified fill character (default is a space).
        """
        ...
    @overload
    def rpartition(self: LiteralString, sep: LiteralString, /) -> tuple[LiteralString, LiteralString, LiteralString]:
        """
        Partition the string into three parts using the given separator.

        This will search for the separator in the string, starting at the end. If
        the separator is found, returns a 3-tuple containing the part before the
        separator, the separator itself, and the part after it.

        If the separator is not found, returns a 3-tuple containing two empty strings
        and the original string.
        """
        ...
    @overload
    def rpartition(self, sep: str, /) -> tuple[str, str, str]:
        """
        Partition the string into three parts using the given separator.

        This will search for the separator in the string, starting at the end. If
        the separator is found, returns a 3-tuple containing the part before the
        separator, the separator itself, and the part after it.

        If the separator is not found, returns a 3-tuple containing two empty strings
        and the original string.
        """
        ...
    @overload
    def rsplit(self: LiteralString, sep: LiteralString | None = None, maxsplit: SupportsIndex = -1) -> list[LiteralString]:
        r"""
        Return a list of the substrings in the string, using sep as the separator string.

          sep
            The separator used to split the string.

            When set to None (the default value), will split on any whitespace
            character (including \n \r \t \f and spaces) and will discard
            empty strings from the result.
          maxsplit
            Maximum number of splits.
            -1 (the default value) means no limit.

        Splitting starts at the end of the string and works to the front.
        """
        ...
    @overload
    def rsplit(self, sep: str | None = None, maxsplit: SupportsIndex = -1) -> list[str]:
        r"""
        Return a list of the substrings in the string, using sep as the separator string.

          sep
            The separator used to split the string.

            When set to None (the default value), will split on any whitespace
            character (including \n \r \t \f and spaces) and will discard
            empty strings from the result.
          maxsplit
            Maximum number of splits.
            -1 (the default value) means no limit.

        Splitting starts at the end of the string and works to the front.
        """
        ...
    @overload
    def rstrip(self: LiteralString, chars: LiteralString | None = None, /) -> LiteralString:
        """
        Return a copy of the string with trailing whitespace removed.

        If chars is given and not None, remove characters in chars instead.
        """
        ...
    @overload
    def rstrip(self, chars: str | None = None, /) -> str:
        """
        Return a copy of the string with trailing whitespace removed.

        If chars is given and not None, remove characters in chars instead.
        """
        ...
    @overload
    def split(self: LiteralString, sep: LiteralString | None = None, maxsplit: SupportsIndex = -1) -> list[LiteralString]:
        r"""
        Return a list of the substrings in the string, using sep as the separator string.

          sep
            The separator used to split the string.

            When set to None (the default value), will split on any whitespace
            character (including \n \r \t \f and spaces) and will discard
            empty strings from the result.
          maxsplit
            Maximum number of splits.
            -1 (the default value) means no limit.

        Splitting starts at the front of the string and works to the end.

        Note, str.split() is mainly useful for data that has been intentionally
        delimited.  With natural text that includes punctuation, consider using
        the regular expression module.
        """
        ...
    @overload
    def split(self, sep: str | None = None, maxsplit: SupportsIndex = -1) -> list[str]:
        r"""
        Return a list of the substrings in the string, using sep as the separator string.

          sep
            The separator used to split the string.

            When set to None (the default value), will split on any whitespace
            character (including \n \r \t \f and spaces) and will discard
            empty strings from the result.
          maxsplit
            Maximum number of splits.
            -1 (the default value) means no limit.

        Splitting starts at the front of the string and works to the end.

        Note, str.split() is mainly useful for data that has been intentionally
        delimited.  With natural text that includes punctuation, consider using
        the regular expression module.
        """
        ...
    @overload
    def splitlines(self: LiteralString, keepends: bool = False) -> list[LiteralString]:
        """
        Return a list of the lines in the string, breaking at line boundaries.

        Line breaks are not included in the resulting list unless keepends is given and
        true.
        """
        ...
    @overload
    def splitlines(self, keepends: bool = False) -> list[str]:
        """
        Return a list of the lines in the string, breaking at line boundaries.

        Line breaks are not included in the resulting list unless keepends is given and
        true.
        """
        ...
    def startswith(
        self, prefix: str | tuple[str, ...], start: SupportsIndex | None = ..., end: SupportsIndex | None = ..., /
    ) -> bool:
        """
        Return True if the string starts with the specified prefix, False otherwise.

        prefix
          A string or a tuple of strings to try.
        start
          Optional start position. Default: start of the string.
        end
          Optional stop position. Default: end of the string.
        """
        ...
    @overload
    def strip(self: LiteralString, chars: LiteralString | None = None, /) -> LiteralString:
        """
        Return a copy of the string with leading and trailing whitespace removed.

        If chars is given and not None, remove characters in chars instead.
        """
        ...
    @overload
    def strip(self, chars: str | None = None, /) -> str:
        """
        Return a copy of the string with leading and trailing whitespace removed.

        If chars is given and not None, remove characters in chars instead.
        """
        ...
    @overload
    def swapcase(self: LiteralString) -> LiteralString:
        """Convert uppercase characters to lowercase and lowercase characters to uppercase."""
        ...
    @overload
    def swapcase(self) -> str:
        """Convert uppercase characters to lowercase and lowercase characters to uppercase."""
        ...
    @overload
    def title(self: LiteralString) -> LiteralString:
        """
        Return a version of the string where each word is titlecased.

        More specifically, words start with uppercased characters and all remaining
        cased characters have lower case.
        """
        ...
    @overload
    def title(self) -> str:
        """
        Return a version of the string where each word is titlecased.

        More specifically, words start with uppercased characters and all remaining
        cased characters have lower case.
        """
        ...
    def translate(self, table: _TranslateTable, /) -> str:
        """
        Replace each character in the string using the given translation table.

          table
            Translation table, which must be a mapping of Unicode ordinals to
            Unicode ordinals, strings, or None.

        The table must implement lookup/indexing via __getitem__, for instance a
        dictionary or list.  If this operation raises LookupError, the character is
        left untouched.  Characters mapped to None are deleted.
        """
        ...
    @overload
    def upper(self: LiteralString) -> LiteralString:
        """Return a copy of the string converted to uppercase."""
        ...
    @overload
    def upper(self) -> str:
        """Return a copy of the string converted to uppercase."""
        ...
    @overload
    def zfill(self: LiteralString, width: SupportsIndex, /) -> LiteralString:
        """
        Pad a numeric string with zeros on the left, to fill a field of the given width.

        The string is never truncated.
        """
        ...
    @overload
    def zfill(self, width: SupportsIndex, /) -> str:
        """
        Pad a numeric string with zeros on the left, to fill a field of the given width.

        The string is never truncated.
        """
        ...
    @staticmethod
    @overload
    def maketrans(x: dict[int, _T] | dict[str, _T] | dict[str | int, _T], /) -> dict[int, _T]:
        """
        Return a translation table usable for str.translate().

        If there is only one argument, it must be a dictionary mapping Unicode
        ordinals (integers) or characters to Unicode ordinals, strings or None.
        Character keys will be then converted to ordinals.
        If there are two arguments, they must be strings of equal length, and
        in the resulting dictionary, each character in x will be mapped to the
        character at the same position in y. If there is a third argument, it
        must be a string, whose characters will be mapped to None in the result.
        """
        ...
    @staticmethod
    @overload
    def maketrans(x: str, y: str, /) -> dict[int, int]:
        """
        Return a translation table usable for str.translate().

        If there is only one argument, it must be a dictionary mapping Unicode
        ordinals (integers) or characters to Unicode ordinals, strings or None.
        Character keys will be then converted to ordinals.
        If there are two arguments, they must be strings of equal length, and
        in the resulting dictionary, each character in x will be mapped to the
        character at the same position in y. If there is a third argument, it
        must be a string, whose characters will be mapped to None in the result.
        """
        ...
    @staticmethod
    @overload
    def maketrans(x: str, y: str, z: str, /) -> dict[int, int | None]:
        """
        Return a translation table usable for str.translate().

        If there is only one argument, it must be a dictionary mapping Unicode
        ordinals (integers) or characters to Unicode ordinals, strings or None.
        Character keys will be then converted to ordinals.
        If there are two arguments, they must be strings of equal length, and
        in the resulting dictionary, each character in x will be mapped to the
        character at the same position in y. If there is a third argument, it
        must be a string, whose characters will be mapped to None in the result.
        """
        ...
    @overload
    def __add__(self: LiteralString, value: LiteralString, /) -> LiteralString:
        """Return self+value."""
        ...
    @overload
    def __add__(self, value: str, /) -> str:
        """Return self+value."""
        ...
    # Incompatible with Sequence.__contains__
    def __contains__(self, key: str, /) -> bool:
        """Return bool(key in self)."""
        ...
    def __eq__(self, value: object, /) -> bool:
        """Return self==value."""
        ...
    def __ge__(self, value: str, /) -> bool:
        """Return self>=value."""
        ...
    @overload
    def __getitem__(self: LiteralString, key: SupportsIndex | slice, /) -> LiteralString:
        """Return self[key]."""
        ...
    @overload
    def __getitem__(self, key: SupportsIndex | slice, /) -> str:
        """Return self[key]."""
        ...
    def __gt__(self, value: str, /) -> bool:
        """Return self>value."""
        ...
    def __hash__(self) -> int:
        """Return hash(self)."""
        ...
    @overload
    def __iter__(self: LiteralString) -> Iterator[LiteralString]:
        """Implement iter(self)."""
        ...
    @overload
    def __iter__(self) -> Iterator[str]:
        """Implement iter(self)."""
        ...
    def __le__(self, value: str, /) -> bool:
        """Return self<=value."""
        ...
    def __len__(self) -> int:
        """Return len(self)."""
        ...
    def __lt__(self, value: str, /) -> bool:
        """Return self<value."""
        ...
    @overload
    def __mod__(self: LiteralString, value: LiteralString | tuple[LiteralString, ...], /) -> LiteralString:
        """Return self%value."""
        ...
    @overload
    def __mod__(self, value: Any, /) -> str:
        """Return self%value."""
        ...
    @overload
    def __mul__(self: LiteralString, value: SupportsIndex, /) -> LiteralString:
        """Return self*value."""
        ...
    @overload
    def __mul__(self, value: SupportsIndex, /) -> str:
        """Return self*value."""
        ...
    def __ne__(self, value: object, /) -> bool:
        """Return self!=value."""
        ...
    @overload
    def __rmul__(self: LiteralString, value: SupportsIndex, /) -> LiteralString:
        """Return value*self."""
        ...
    @overload
    def __rmul__(self, value: SupportsIndex, /) -> str:
        """Return value*self."""
        ...
    def __getnewargs__(self) -> tuple[str]: ...

class bytes(Sequence[int]):
    """
    bytes(iterable_of_ints) -> bytes
    bytes(string, encoding[, errors]) -> bytes
    bytes(bytes_or_buffer) -> immutable copy of bytes_or_buffer
    bytes(int) -> bytes object of size given by the parameter initialized with null bytes
    bytes() -> empty bytes object

    Construct an immutable array of bytes from:
      - an iterable yielding integers in range(256)
      - a text string encoded using the specified encoding
      - any object implementing the buffer API.
      - an integer
    """
    @overload
    def __new__(cls, o: Iterable[SupportsIndex] | SupportsIndex | SupportsBytes | ReadableBuffer, /) -> Self: ...
    @overload
    def __new__(cls, string: str, /, encoding: str, errors: str = ...) -> Self: ...
    @overload
    def __new__(cls) -> Self: ...
    def capitalize(self) -> bytes:
        """
        B.capitalize() -> copy of B

        Return a copy of B with only its first character capitalized (ASCII)
        and the rest lower-cased.
        """
        ...
    def center(self, width: SupportsIndex, fillchar: bytes = b" ", /) -> bytes:
        """
        Return a centered string of length width.

        Padding is done using the specified fill character.
        """
        ...
    def count(
        self, sub: ReadableBuffer | SupportsIndex, start: SupportsIndex | None = ..., end: SupportsIndex | None = ..., /
    ) -> int:
        """
        Return the number of non-overlapping occurrences of subsection 'sub' in bytes B[start:end].

        start
          Optional start position. Default: start of the bytes.
        end
          Optional stop position. Default: end of the bytes.
        """
        ...
    def decode(self, encoding: str = "utf-8", errors: str = "strict") -> str:
        """
        Decode the bytes using the codec registered for encoding.

        encoding
          The encoding with which to decode the bytes.
        errors
          The error handling scheme to use for the handling of decoding errors.
          The default is 'strict' meaning that decoding errors raise a
          UnicodeDecodeError. Other possible values are 'ignore' and 'replace'
          as well as any other name registered with codecs.register_error that
          can handle UnicodeDecodeErrors.
        """
        ...
    def endswith(
        self,
        suffix: ReadableBuffer | tuple[ReadableBuffer, ...],
        start: SupportsIndex | None = ...,
        end: SupportsIndex | None = ...,
        /,
    ) -> bool:
        """
        Return True if the bytes ends with the specified suffix, False otherwise.

        suffix
          A bytes or a tuple of bytes to try.
        start
          Optional start position. Default: start of the bytes.
        end
          Optional stop position. Default: end of the bytes.
        """
        ...
    def expandtabs(self, tabsize: SupportsIndex = 8) -> bytes:
        """
        Return a copy where all tab characters are expanded using spaces.

        If tabsize is not given, a tab size of 8 characters is assumed.
        """
        ...
    def find(
        self, sub: ReadableBuffer | SupportsIndex, start: SupportsIndex | None = ..., end: SupportsIndex | None = ..., /
    ) -> int:
        """
        Return the lowest index in B where subsection 'sub' is found, such that 'sub' is contained within B[start,end].

          start
            Optional start position. Default: start of the bytes.
          end
            Optional stop position. Default: end of the bytes.

        Return -1 on failure.
        """
        ...
    def hex(self, sep: str | bytes = ..., bytes_per_sep: SupportsIndex = ...) -> str:
        r"""
        Create a string of hexadecimal numbers from a bytes object.

          sep
            An optional single character or byte to separate hex bytes.
          bytes_per_sep
            How many bytes between separators.  Positive values count from the
            right, negative values count from the left.

        Example:
        >>> value = b'\xb9\x01\xef'
        >>> value.hex()
        'b901ef'
        >>> value.hex(':')
        'b9:01:ef'
        >>> value.hex(':', 2)
        'b9:01ef'
        >>> value.hex(':', -2)
        'b901:ef'
        """
        ...
    def index(
        self, sub: ReadableBuffer | SupportsIndex, start: SupportsIndex | None = ..., end: SupportsIndex | None = ..., /
    ) -> int:
        """
        Return the lowest index in B where subsection 'sub' is found, such that 'sub' is contained within B[start,end].

          start
            Optional start position. Default: start of the bytes.
          end
            Optional stop position. Default: end of the bytes.

        Raise ValueError if the subsection is not found.
        """
        ...
    def isalnum(self) -> bool:
        """
        B.isalnum() -> bool

        Return True if all characters in B are alphanumeric
        and there is at least one character in B, False otherwise.
        """
        ...
    def isalpha(self) -> bool:
        """
        B.isalpha() -> bool

        Return True if all characters in B are alphabetic
        and there is at least one character in B, False otherwise.
        """
        ...
    def isascii(self) -> bool:
        """
        B.isascii() -> bool

        Return True if B is empty or all characters in B are ASCII,
        False otherwise.
        """
        ...
    def isdigit(self) -> bool:
        """
        B.isdigit() -> bool

        Return True if all characters in B are digits
        and there is at least one character in B, False otherwise.
        """
        ...
    def islower(self) -> bool:
        """
        B.islower() -> bool

        Return True if all cased characters in B are lowercase and there is
        at least one cased character in B, False otherwise.
        """
        ...
    def isspace(self) -> bool:
        """
        B.isspace() -> bool

        Return True if all characters in B are whitespace
        and there is at least one character in B, False otherwise.
        """
        ...
    def istitle(self) -> bool:
        """
        B.istitle() -> bool

        Return True if B is a titlecased string and there is at least one
        character in B, i.e. uppercase characters may only follow uncased
        characters and lowercase characters only cased ones. Return False
        otherwise.
        """
        ...
    def isupper(self) -> bool:
        """
        B.isupper() -> bool

        Return True if all cased characters in B are uppercase and there is
        at least one cased character in B, False otherwise.
        """
        ...
    def join(self, iterable_of_bytes: Iterable[ReadableBuffer], /) -> bytes:
        """
        Concatenate any number of bytes objects.

        The bytes whose method is called is inserted in between each pair.

        The result is returned as a new bytes object.

        Example: b'.'.join([b'ab', b'pq', b'rs']) -> b'ab.pq.rs'.
        """
        ...
    def ljust(self, width: SupportsIndex, fillchar: bytes | bytearray = b" ", /) -> bytes:
        """
        Return a left-justified string of length width.

        Padding is done using the specified fill character.
        """
        ...
    def lower(self) -> bytes:
        """
        B.lower() -> copy of B

        Return a copy of B with all ASCII characters converted to lowercase.
        """
        ...
    def lstrip(self, bytes: ReadableBuffer | None = None, /) -> bytes:
        """
        Strip leading bytes contained in the argument.

        If the argument is omitted or None, strip leading  ASCII whitespace.
        """
        ...
    def partition(self, sep: ReadableBuffer, /) -> tuple[bytes, bytes, bytes]:
        """
        Partition the bytes into three parts using the given separator.

        This will search for the separator sep in the bytes. If the separator is found,
        returns a 3-tuple containing the part before the separator, the separator
        itself, and the part after it.

        If the separator is not found, returns a 3-tuple containing the original bytes
        object and two empty bytes objects.
        """
        ...
    def replace(self, old: ReadableBuffer, new: ReadableBuffer, count: SupportsIndex = -1, /) -> bytes:
        """
        Return a copy with all occurrences of substring old replaced by new.

          count
            Maximum number of occurrences to replace.
            -1 (the default value) means replace all occurrences.

        If the optional argument count is given, only the first count occurrences are
        replaced.
        """
        ...
    def removeprefix(self, prefix: ReadableBuffer, /) -> bytes:
        """
        Return a bytes object with the given prefix string removed if present.

        If the bytes starts with the prefix string, return bytes[len(prefix):].
        Otherwise, return a copy of the original bytes.
        """
        ...
    def removesuffix(self, suffix: ReadableBuffer, /) -> bytes:
        """
        Return a bytes object with the given suffix string removed if present.

        If the bytes ends with the suffix string and that suffix is not empty,
        return bytes[:-len(prefix)].  Otherwise, return a copy of the original
        bytes.
        """
        ...
    def rfind(
        self, sub: ReadableBuffer | SupportsIndex, start: SupportsIndex | None = ..., end: SupportsIndex | None = ..., /
    ) -> int:
        """
        Return the highest index in B where subsection 'sub' is found, such that 'sub' is contained within B[start,end].

          start
            Optional start position. Default: start of the bytes.
          end
            Optional stop position. Default: end of the bytes.

        Return -1 on failure.
        """
        ...
    def rindex(
        self, sub: ReadableBuffer | SupportsIndex, start: SupportsIndex | None = ..., end: SupportsIndex | None = ..., /
    ) -> int:
        """
        Return the highest index in B where subsection 'sub' is found, such that 'sub' is contained within B[start,end].

          start
            Optional start position. Default: start of the bytes.
          end
            Optional stop position. Default: end of the bytes.

        Raise ValueError if the subsection is not found.
        """
        ...
    def rjust(self, width: SupportsIndex, fillchar: bytes | bytearray = b" ", /) -> bytes:
        """
        Return a right-justified string of length width.

        Padding is done using the specified fill character.
        """
        ...
    def rpartition(self, sep: ReadableBuffer, /) -> tuple[bytes, bytes, bytes]:
        """
        Partition the bytes into three parts using the given separator.

        This will search for the separator sep in the bytes, starting at the end. If
        the separator is found, returns a 3-tuple containing the part before the
        separator, the separator itself, and the part after it.

        If the separator is not found, returns a 3-tuple containing two empty bytes
        objects and the original bytes object.
        """
        ...
    def rsplit(self, sep: ReadableBuffer | None = None, maxsplit: SupportsIndex = -1) -> list[bytes]:
        """
        Return a list of the sections in the bytes, using sep as the delimiter.

          sep
            The delimiter according which to split the bytes.
            None (the default value) means split on ASCII whitespace characters
            (space, tab, return, newline, formfeed, vertical tab).
          maxsplit
            Maximum number of splits to do.
            -1 (the default value) means no limit.

        Splitting is done starting at the end of the bytes and working to the front.
        """
        ...
    def rstrip(self, bytes: ReadableBuffer | None = None, /) -> bytes:
        """
        Strip trailing bytes contained in the argument.

        If the argument is omitted or None, strip trailing ASCII whitespace.
        """
        ...
    def split(self, sep: ReadableBuffer | None = None, maxsplit: SupportsIndex = -1) -> list[bytes]:
        """
        Return a list of the sections in the bytes, using sep as the delimiter.

        sep
          The delimiter according which to split the bytes.
          None (the default value) means split on ASCII whitespace characters
          (space, tab, return, newline, formfeed, vertical tab).
        maxsplit
          Maximum number of splits to do.
          -1 (the default value) means no limit.
        """
        ...
    def splitlines(self, keepends: bool = False) -> list[bytes]:
        """
        Return a list of the lines in the bytes, breaking at line boundaries.

        Line breaks are not included in the resulting list unless keepends is given and
        true.
        """
        ...
    def startswith(
        self,
        prefix: ReadableBuffer | tuple[ReadableBuffer, ...],
        start: SupportsIndex | None = ...,
        end: SupportsIndex | None = ...,
        /,
    ) -> bool:
        """
        Return True if the bytes starts with the specified prefix, False otherwise.

        prefix
          A bytes or a tuple of bytes to try.
        start
          Optional start position. Default: start of the bytes.
        end
          Optional stop position. Default: end of the bytes.
        """
        ...
    def strip(self, bytes: ReadableBuffer | None = None, /) -> bytes:
        """
        Strip leading and trailing bytes contained in the argument.

        If the argument is omitted or None, strip leading and trailing ASCII whitespace.
        """
        ...
    def swapcase(self) -> bytes:
        """
        B.swapcase() -> copy of B

        Return a copy of B with uppercase ASCII characters converted
        to lowercase ASCII and vice versa.
        """
        ...
    def title(self) -> bytes:
        """
        B.title() -> copy of B

        Return a titlecased version of B, i.e. ASCII words start with uppercase
        characters, all remaining cased characters have lowercase.
        """
        ...
    def translate(self, table: ReadableBuffer | None, /, delete: ReadableBuffer = b"") -> bytes:
        """
        Return a copy with each character mapped by the given translation table.

          table
            Translation table, which must be a bytes object of length 256.

        All characters occurring in the optional argument delete are removed.
        The remaining characters are mapped through the given translation table.
        """
        ...
    def upper(self) -> bytes:
        """
        B.upper() -> copy of B

        Return a copy of B with all ASCII characters converted to uppercase.
        """
        ...
    def zfill(self, width: SupportsIndex, /) -> bytes:
        """
        Pad a numeric string with zeros on the left, to fill a field of the given width.

        The original string is never truncated.
        """
        ...
    @classmethod
    def fromhex(cls, string: str, /) -> Self:
        r"""
        Create a bytes object from a string of hexadecimal numbers.

        Spaces between two numbers are accepted.
        Example: bytes.fromhex('B9 01EF') -> b'\\xb9\\x01\\xef'.
        """
        ...
    @staticmethod
    def maketrans(frm: ReadableBuffer, to: ReadableBuffer, /) -> bytes:
        """
        Return a translation table usable for the bytes or bytearray translate method.

        The returned table will be one where each byte in frm is mapped to the byte at
        the same position in to.

        The bytes objects frm and to must be of the same length.
        """
        ...
    def __len__(self) -> int:
        """Return len(self)."""
        ...
    def __iter__(self) -> Iterator[int]:
        """Implement iter(self)."""
        ...
    def __hash__(self) -> int:
        """Return hash(self)."""
        ...
    @overload
    def __getitem__(self, key: SupportsIndex, /) -> int:
        """Return self[key]."""
        ...
    @overload
    def __getitem__(self, key: slice, /) -> bytes:
        """Return self[key]."""
        ...
    def __add__(self, value: ReadableBuffer, /) -> bytes:
        """Return self+value."""
        ...
    def __mul__(self, value: SupportsIndex, /) -> bytes:
        """Return self*value."""
        ...
    def __rmul__(self, value: SupportsIndex, /) -> bytes:
        """Return value*self."""
        ...
    def __mod__(self, value: Any, /) -> bytes:
        """Return self%value."""
        ...
    # Incompatible with Sequence.__contains__
    def __contains__(self, key: SupportsIndex | ReadableBuffer, /) -> bool:
        """Return bool(key in self)."""
        ...
    def __eq__(self, value: object, /) -> bool:
        """Return self==value."""
        ...
    def __ne__(self, value: object, /) -> bool:
        """Return self!=value."""
        ...
    def __lt__(self, value: bytes, /) -> bool:
        """Return self<value."""
        ...
    def __le__(self, value: bytes, /) -> bool:
        """Return self<=value."""
        ...
    def __gt__(self, value: bytes, /) -> bool:
        """Return self>value."""
        ...
    def __ge__(self, value: bytes, /) -> bool:
        """Return self>=value."""
        ...
    def __getnewargs__(self) -> tuple[bytes]: ...
    if sys.version_info >= (3, 11):
        def __bytes__(self) -> bytes:
            """Convert this value to exact type bytes."""
            ...

    def __buffer__(self, flags: int, /) -> memoryview:
        """Return a buffer object that exposes the underlying memory of the object."""
        ...

class bytearray(MutableSequence[int]):
    """
    bytearray(iterable_of_ints) -> bytearray
    bytearray(string, encoding[, errors]) -> bytearray
    bytearray(bytes_or_buffer) -> mutable copy of bytes_or_buffer
    bytearray(int) -> bytes array of size given by the parameter initialized with null bytes
    bytearray() -> empty bytes array

    Construct a mutable bytearray object from:
      - an iterable yielding integers in range(256)
      - a text string encoded using the specified encoding
      - a bytes or a buffer object
      - any object implementing the buffer API.
      - an integer
    """
    @overload
    def __init__(self) -> None: ...
    @overload
    def __init__(self, ints: Iterable[SupportsIndex] | SupportsIndex | ReadableBuffer, /) -> None: ...
    @overload
    def __init__(self, string: str, /, encoding: str, errors: str = ...) -> None: ...
    def append(self, item: SupportsIndex, /) -> None:
        """
        Append a single item to the end of the bytearray.

        item
          The item to be appended.
        """
        ...
    def capitalize(self) -> bytearray:
        """
        B.capitalize() -> copy of B

        Return a copy of B with only its first character capitalized (ASCII)
        and the rest lower-cased.
        """
        ...
    def center(self, width: SupportsIndex, fillchar: bytes = b" ", /) -> bytearray:
        """
        Return a centered string of length width.

        Padding is done using the specified fill character.
        """
        ...
    def count(
        self, sub: ReadableBuffer | SupportsIndex, start: SupportsIndex | None = ..., end: SupportsIndex | None = ..., /
    ) -> int:
        """
        Return the number of non-overlapping occurrences of subsection 'sub' in bytes B[start:end].

        start
          Optional start position. Default: start of the bytes.
        end
          Optional stop position. Default: end of the bytes.
        """
        ...
    def copy(self) -> bytearray:
        """Return a copy of B."""
        ...
    def decode(self, encoding: str = "utf-8", errors: str = "strict") -> str:
        """
        Decode the bytearray using the codec registered for encoding.

        encoding
          The encoding with which to decode the bytearray.
        errors
          The error handling scheme to use for the handling of decoding errors.
          The default is 'strict' meaning that decoding errors raise a
          UnicodeDecodeError. Other possible values are 'ignore' and 'replace'
          as well as any other name registered with codecs.register_error that
          can handle UnicodeDecodeErrors.
        """
        ...
    def endswith(
        self,
        suffix: ReadableBuffer | tuple[ReadableBuffer, ...],
        start: SupportsIndex | None = ...,
        end: SupportsIndex | None = ...,
        /,
    ) -> bool:
        """
        Return True if the bytearray ends with the specified suffix, False otherwise.

        suffix
          A bytes or a tuple of bytes to try.
        start
          Optional start position. Default: start of the bytearray.
        end
          Optional stop position. Default: end of the bytearray.
        """
        ...
    def expandtabs(self, tabsize: SupportsIndex = 8) -> bytearray:
        """
        Return a copy where all tab characters are expanded using spaces.

        If tabsize is not given, a tab size of 8 characters is assumed.
        """
        ...
    def extend(self, iterable_of_ints: Iterable[SupportsIndex], /) -> None:
        """
        Append all the items from the iterator or sequence to the end of the bytearray.

        iterable_of_ints
          The iterable of items to append.
        """
        ...
    def find(
        self, sub: ReadableBuffer | SupportsIndex, start: SupportsIndex | None = ..., end: SupportsIndex | None = ..., /
    ) -> int:
        """
        Return the lowest index in B where subsection 'sub' is found, such that 'sub' is contained within B[start:end].

          start
            Optional start position. Default: start of the bytes.
          end
            Optional stop position. Default: end of the bytes.

        Return -1 on failure.
        """
        ...
    def hex(self, sep: str | bytes = ..., bytes_per_sep: SupportsIndex = ...) -> str:
        """
        Create a string of hexadecimal numbers from a bytearray object.

          sep
            An optional single character or byte to separate hex bytes.
          bytes_per_sep
            How many bytes between separators.  Positive values count from the
            right, negative values count from the left.

        Example:
        >>> value = bytearray([0xb9, 0x01, 0xef])
        >>> value.hex()
        'b901ef'
        >>> value.hex(':')
        'b9:01:ef'
        >>> value.hex(':', 2)
        'b9:01ef'
        >>> value.hex(':', -2)
        'b901:ef'
        """
        ...
    def index(
        self, sub: ReadableBuffer | SupportsIndex, start: SupportsIndex | None = ..., end: SupportsIndex | None = ..., /
    ) -> int:
        """
        Return the lowest index in B where subsection 'sub' is found, such that 'sub' is contained within B[start:end].

          start
            Optional start position. Default: start of the bytes.
          end
            Optional stop position. Default: end of the bytes.

        Raise ValueError if the subsection is not found.
        """
        ...
    def insert(self, index: SupportsIndex, item: SupportsIndex, /) -> None:
        """
        Insert a single item into the bytearray before the given index.

        index
          The index where the value is to be inserted.
        item
          The item to be inserted.
        """
        ...
    def isalnum(self) -> bool:
        """
        B.isalnum() -> bool

        Return True if all characters in B are alphanumeric
        and there is at least one character in B, False otherwise.
        """
        ...
    def isalpha(self) -> bool:
        """
        B.isalpha() -> bool

        Return True if all characters in B are alphabetic
        and there is at least one character in B, False otherwise.
        """
        ...
    def isascii(self) -> bool:
        """
        B.isascii() -> bool

        Return True if B is empty or all characters in B are ASCII,
        False otherwise.
        """
        ...
    def isdigit(self) -> bool:
        """
        B.isdigit() -> bool

        Return True if all characters in B are digits
        and there is at least one character in B, False otherwise.
        """
        ...
    def islower(self) -> bool:
        """
        B.islower() -> bool

        Return True if all cased characters in B are lowercase and there is
        at least one cased character in B, False otherwise.
        """
        ...
    def isspace(self) -> bool:
        """
        B.isspace() -> bool

        Return True if all characters in B are whitespace
        and there is at least one character in B, False otherwise.
        """
        ...
    def istitle(self) -> bool:
        """
        B.istitle() -> bool

        Return True if B is a titlecased string and there is at least one
        character in B, i.e. uppercase characters may only follow uncased
        characters and lowercase characters only cased ones. Return False
        otherwise.
        """
        ...
    def isupper(self) -> bool:
        """
        B.isupper() -> bool

        Return True if all cased characters in B are uppercase and there is
        at least one cased character in B, False otherwise.
        """
        ...
    def join(self, iterable_of_bytes: Iterable[ReadableBuffer], /) -> bytearray:
        """
        Concatenate any number of bytes/bytearray objects.

        The bytearray whose method is called is inserted in between each pair.

        The result is returned as a new bytearray object.
        """
        ...
    def ljust(self, width: SupportsIndex, fillchar: bytes | bytearray = b" ", /) -> bytearray:
        """
        Return a left-justified string of length width.

        Padding is done using the specified fill character.
        """
        ...
    def lower(self) -> bytearray:
        """
        B.lower() -> copy of B

        Return a copy of B with all ASCII characters converted to lowercase.
        """
        ...
    def lstrip(self, bytes: ReadableBuffer | None = None, /) -> bytearray:
        """
        Strip leading bytes contained in the argument.

        If the argument is omitted or None, strip leading ASCII whitespace.
        """
        ...
    def partition(self, sep: ReadableBuffer, /) -> tuple[bytearray, bytearray, bytearray]:
        """
        Partition the bytearray into three parts using the given separator.

        This will search for the separator sep in the bytearray. If the separator is
        found, returns a 3-tuple containing the part before the separator, the
        separator itself, and the part after it as new bytearray objects.

        If the separator is not found, returns a 3-tuple containing the copy of the
        original bytearray object and two empty bytearray objects.
        """
        ...
    def pop(self, index: int = -1, /) -> int:
        """
        Remove and return a single item from B.

          index
            The index from where to remove the item.
            -1 (the default value) means remove the last item.

        If no index argument is given, will pop the last item.
        """
        ...
    def remove(self, value: int, /) -> None:
        """
        Remove the first occurrence of a value in the bytearray.

        value
          The value to remove.
        """
        ...
    def removeprefix(self, prefix: ReadableBuffer, /) -> bytearray:
        """
        Return a bytearray with the given prefix string removed if present.

        If the bytearray starts with the prefix string, return
        bytearray[len(prefix):].  Otherwise, return a copy of the original
        bytearray.
        """
        ...
    def removesuffix(self, suffix: ReadableBuffer, /) -> bytearray:
        """
        Return a bytearray with the given suffix string removed if present.

        If the bytearray ends with the suffix string and that suffix is not
        empty, return bytearray[:-len(suffix)].  Otherwise, return a copy of
        the original bytearray.
        """
        ...
    def replace(self, old: ReadableBuffer, new: ReadableBuffer, count: SupportsIndex = -1, /) -> bytearray:
        """
        Return a copy with all occurrences of substring old replaced by new.

          count
            Maximum number of occurrences to replace.
            -1 (the default value) means replace all occurrences.

        If the optional argument count is given, only the first count occurrences are
        replaced.
        """
        ...
    def rfind(
        self, sub: ReadableBuffer | SupportsIndex, start: SupportsIndex | None = ..., end: SupportsIndex | None = ..., /
    ) -> int:
        """
        Return the highest index in B where subsection 'sub' is found, such that 'sub' is contained within B[start:end].

          start
            Optional start position. Default: start of the bytes.
          end
            Optional stop position. Default: end of the bytes.

        Return -1 on failure.
        """
        ...
    def rindex(
        self, sub: ReadableBuffer | SupportsIndex, start: SupportsIndex | None = ..., end: SupportsIndex | None = ..., /
    ) -> int:
        """
        Return the highest index in B where subsection 'sub' is found, such that 'sub' is contained within B[start:end].

          start
            Optional start position. Default: start of the bytes.
          end
            Optional stop position. Default: end of the bytes.

        Raise ValueError if the subsection is not found.
        """
        ...
    def rjust(self, width: SupportsIndex, fillchar: bytes | bytearray = b" ", /) -> bytearray:
        """
        Return a right-justified string of length width.

        Padding is done using the specified fill character.
        """
        ...
    def rpartition(self, sep: ReadableBuffer, /) -> tuple[bytearray, bytearray, bytearray]:
        """
        Partition the bytearray into three parts using the given separator.

        This will search for the separator sep in the bytearray, starting at the end.
        If the separator is found, returns a 3-tuple containing the part before the
        separator, the separator itself, and the part after it as new bytearray
        objects.

        If the separator is not found, returns a 3-tuple containing two empty bytearray
        objects and the copy of the original bytearray object.
        """
        ...
    def rsplit(self, sep: ReadableBuffer | None = None, maxsplit: SupportsIndex = -1) -> list[bytearray]:
        """
        Return a list of the sections in the bytearray, using sep as the delimiter.

          sep
            The delimiter according which to split the bytearray.
            None (the default value) means split on ASCII whitespace characters
            (space, tab, return, newline, formfeed, vertical tab).
          maxsplit
            Maximum number of splits to do.
            -1 (the default value) means no limit.

        Splitting is done starting at the end of the bytearray and working to the front.
        """
        ...
    def rstrip(self, bytes: ReadableBuffer | None = None, /) -> bytearray:
        """
        Strip trailing bytes contained in the argument.

        If the argument is omitted or None, strip trailing ASCII whitespace.
        """
        ...
    def split(self, sep: ReadableBuffer | None = None, maxsplit: SupportsIndex = -1) -> list[bytearray]:
        """
        Return a list of the sections in the bytearray, using sep as the delimiter.

        sep
          The delimiter according which to split the bytearray.
          None (the default value) means split on ASCII whitespace characters
          (space, tab, return, newline, formfeed, vertical tab).
        maxsplit
          Maximum number of splits to do.
          -1 (the default value) means no limit.
        """
        ...
    def splitlines(self, keepends: bool = False) -> list[bytearray]:
        """
        Return a list of the lines in the bytearray, breaking at line boundaries.

        Line breaks are not included in the resulting list unless keepends is given and
        true.
        """
        ...
    def startswith(
        self,
        prefix: ReadableBuffer | tuple[ReadableBuffer, ...],
        start: SupportsIndex | None = ...,
        end: SupportsIndex | None = ...,
        /,
    ) -> bool:
        """
        Return True if the bytearray starts with the specified prefix, False otherwise.

        prefix
          A bytes or a tuple of bytes to try.
        start
          Optional start position. Default: start of the bytearray.
        end
          Optional stop position. Default: end of the bytearray.
        """
        ...
    def strip(self, bytes: ReadableBuffer | None = None, /) -> bytearray:
        """
        Strip leading and trailing bytes contained in the argument.

        If the argument is omitted or None, strip leading and trailing ASCII whitespace.
        """
        ...
    def swapcase(self) -> bytearray:
        """
        B.swapcase() -> copy of B

        Return a copy of B with uppercase ASCII characters converted
        to lowercase ASCII and vice versa.
        """
        ...
    def title(self) -> bytearray:
        """
        B.title() -> copy of B

        Return a titlecased version of B, i.e. ASCII words start with uppercase
        characters, all remaining cased characters have lowercase.
        """
        ...
    def translate(self, table: ReadableBuffer | None, /, delete: bytes = b"") -> bytearray:
        """
        Return a copy with each character mapped by the given translation table.

          table
            Translation table, which must be a bytes object of length 256.

        All characters occurring in the optional argument delete are removed.
        The remaining characters are mapped through the given translation table.
        """
        ...
    def upper(self) -> bytearray:
        """
        B.upper() -> copy of B

        Return a copy of B with all ASCII characters converted to uppercase.
        """
        ...
    def zfill(self, width: SupportsIndex, /) -> bytearray:
        """
        Pad a numeric string with zeros on the left, to fill a field of the given width.

        The original string is never truncated.
        """
        ...
    @classmethod
    def fromhex(cls, string: str, /) -> Self:
        r"""
        Create a bytearray object from a string of hexadecimal numbers.

        Spaces between two numbers are accepted.
        Example: bytearray.fromhex('B9 01EF') -> bytearray(b'\\xb9\\x01\\xef')
        """
        ...
    @staticmethod
    def maketrans(frm: ReadableBuffer, to: ReadableBuffer, /) -> bytes:
        """
        Return a translation table usable for the bytes or bytearray translate method.

        The returned table will be one where each byte in frm is mapped to the byte at
        the same position in to.

        The bytes objects frm and to must be of the same length.
        """
        ...
    def __len__(self) -> int:
        """Return len(self)."""
        ...
    def __iter__(self) -> Iterator[int]:
        """Implement iter(self)."""
        ...
    __hash__: ClassVar[None]  # type: ignore[assignment]
    @overload
    def __getitem__(self, key: SupportsIndex, /) -> int:
        """Return self[key]."""
        ...
    @overload
    def __getitem__(self, key: slice, /) -> bytearray:
        """Return self[key]."""
        ...
    @overload
    def __setitem__(self, key: SupportsIndex, value: SupportsIndex, /) -> None:
        """Set self[key] to value."""
        ...
    @overload
    def __setitem__(self, key: slice, value: Iterable[SupportsIndex] | bytes, /) -> None:
        """Set self[key] to value."""
        ...
    def __delitem__(self, key: SupportsIndex | slice, /) -> None:
        """Delete self[key]."""
        ...
    def __add__(self, value: ReadableBuffer, /) -> bytearray:
        """Return self+value."""
        ...
    # The superclass wants us to accept Iterable[int], but that fails at runtime.
    def __iadd__(self, value: ReadableBuffer, /) -> Self:
        """Implement self+=value."""
        ...
    def __mul__(self, value: SupportsIndex, /) -> bytearray:
        """Return self*value."""
        ...
    def __rmul__(self, value: SupportsIndex, /) -> bytearray:
        """Return value*self."""
        ...
    def __imul__(self, value: SupportsIndex, /) -> Self:
        """Implement self*=value."""
        ...
    def __mod__(self, value: Any, /) -> bytes:
        """Return self%value."""
        ...
    # Incompatible with Sequence.__contains__
    def __contains__(self, key: SupportsIndex | ReadableBuffer, /) -> bool:
        """Return bool(key in self)."""
        ...
    def __eq__(self, value: object, /) -> bool:
        """Return self==value."""
        ...
    def __ne__(self, value: object, /) -> bool:
        """Return self!=value."""
        ...
    def __lt__(self, value: ReadableBuffer, /) -> bool:
        """Return self<value."""
        ...
    def __le__(self, value: ReadableBuffer, /) -> bool:
        """Return self<=value."""
        ...
    def __gt__(self, value: ReadableBuffer, /) -> bool:
        """Return self>value."""
        ...
    def __ge__(self, value: ReadableBuffer, /) -> bool:
        """Return self>=value."""
        ...
    def __alloc__(self) -> int:
        """
        B.__alloc__() -> int

        Return the number of bytes actually allocated.
        """
        ...
    def __buffer__(self, flags: int, /) -> memoryview:
        """Return a buffer object that exposes the underlying memory of the object."""
        ...
    def __release_buffer__(self, buffer: memoryview, /) -> None:
        """Release the buffer object that exposes the underlying memory of the object."""
        ...
    if sys.version_info >= (3, 14):
        def resize(self, size: int, /) -> None: ...

_IntegerFormats: TypeAlias = Literal[
    "b", "B", "@b", "@B", "h", "H", "@h", "@H", "i", "I", "@i", "@I", "l", "L", "@l", "@L", "q", "Q", "@q", "@Q", "P", "@P"
]

@final
class memoryview(Sequence[_I]):
    """Create a new memoryview object which references the given object."""
    @property
    def format(self) -> str:
        """
        A string containing the format (in struct module style)
        for each element in the view.
        """
        ...
    @property
    def itemsize(self) -> int:
        """The size in bytes of each element of the memoryview."""
        ...
    @property
    def shape(self) -> tuple[int, ...] | None:
        """
        A tuple of ndim integers giving the shape of the memory
        as an N-dimensional array.
        """
        ...
    @property
    def strides(self) -> tuple[int, ...] | None:
        """
        A tuple of ndim integers giving the size in bytes to access
        each element for each dimension of the array.
        """
        ...
    @property
    def suboffsets(self) -> tuple[int, ...] | None:
        """A tuple of integers used internally for PIL-style arrays."""
        ...
    @property
    def readonly(self) -> bool:
        """A bool indicating whether the memory is read only."""
        ...
    @property
    def ndim(self) -> int:
        """
        An integer indicating how many dimensions of a multi-dimensional
        array the memory represents.
        """
        ...
    @property
    def obj(self) -> ReadableBuffer:
        """The underlying object of the memoryview."""
        ...
    @property
    def c_contiguous(self) -> bool:
        """A bool indicating whether the memory is C contiguous."""
        ...
    @property
    def f_contiguous(self) -> bool:
        """A bool indicating whether the memory is Fortran contiguous."""
        ...
    @property
    def contiguous(self) -> bool:
        """A bool indicating whether the memory is contiguous."""
        ...
    @property
    def nbytes(self) -> int:
        """
        The amount of space in bytes that the array would use in
        a contiguous representation.
        """
        ...
    def __new__(cls, obj: ReadableBuffer) -> Self: ...
    def __enter__(self) -> Self: ...
    def __exit__(
        self,
        exc_type: type[BaseException] | None,  # noqa: PYI036 # This is the module declaring BaseException
        exc_val: BaseException | None,
        exc_tb: TracebackType | None,
        /,
    ) -> None:
        """Release the underlying buffer exposed by the memoryview object."""
        ...
    @overload
    def cast(self, format: Literal["c", "@c"], shape: list[int] | tuple[int, ...] = ...) -> memoryview[bytes]:
        """Cast a memoryview to a new format or shape."""
        ...
    @overload
    def cast(self, format: Literal["f", "@f", "d", "@d"], shape: list[int] | tuple[int, ...] = ...) -> memoryview[float]:
        """Cast a memoryview to a new format or shape."""
        ...
    @overload
    def cast(self, format: Literal["?"], shape: list[int] | tuple[int, ...] = ...) -> memoryview[bool]:
        """Cast a memoryview to a new format or shape."""
        ...
    @overload
    def cast(self, format: _IntegerFormats, shape: list[int] | tuple[int, ...] = ...) -> memoryview:
        """Cast a memoryview to a new format or shape."""
        ...
    @overload
    def __getitem__(self, key: SupportsIndex | tuple[SupportsIndex, ...], /) -> _I:
        """Return self[key]."""
        ...
    @overload
    def __getitem__(self, key: slice, /) -> memoryview[_I]:
        """Return self[key]."""
        ...
    def __contains__(self, x: object, /) -> bool: ...
    def __iter__(self) -> Iterator[_I]:
        """Implement iter(self)."""
        ...
    def __len__(self) -> int:
        """Return len(self)."""
        ...
    def __eq__(self, value: object, /) -> bool:
        """Return self==value."""
        ...
    def __hash__(self) -> int:
        """Return hash(self)."""
        ...
    @overload
    def __setitem__(self, key: slice, value: ReadableBuffer, /) -> None:
        """Set self[key] to value."""
        ...
    @overload
    def __setitem__(self, key: SupportsIndex | tuple[SupportsIndex, ...], value: _I, /) -> None:
        """Set self[key] to value."""
        ...
    if sys.version_info >= (3, 10):
        def tobytes(self, order: Literal["C", "F", "A"] | None = "C") -> bytes:
            """
            Return the data in the buffer as a byte string.

            Order can be {'C', 'F', 'A'}. When order is 'C' or 'F', the data of the
            original array is converted to C or Fortran order. For contiguous views,
            'A' returns an exact copy of the physical memory. In particular, in-memory
            Fortran order is preserved. For non-contiguous views, the data is converted
            to C first. order=None is the same as order='C'.
            """
            ...
    else:
        def tobytes(self, order: Literal["C", "F", "A"] | None = None) -> bytes:
            """
            Return the data in the buffer as a byte string. Order can be {'C', 'F', 'A'}.
            When order is 'C' or 'F', the data of the original array is converted to C or
            Fortran order. For contiguous views, 'A' returns an exact copy of the physical
            memory. In particular, in-memory Fortran order is preserved. For non-contiguous
            views, the data is converted to C first. order=None is the same as order='C'.
            """
            ...

    def tolist(self) -> list[int]:
        """Return the data in the buffer as a list of elements."""
        ...
    def toreadonly(self) -> memoryview:
        """Return a readonly version of the memoryview."""
        ...
    def release(self) -> None:
        """Release the underlying buffer exposed by the memoryview object."""
        ...
    def hex(self, sep: str | bytes = ..., bytes_per_sep: SupportsIndex = ...) -> str:
        r"""
        Return the data in the buffer as a str of hexadecimal numbers.

          sep
            An optional single character or byte to separate hex bytes.
          bytes_per_sep
            How many bytes between separators.  Positive values count from the
            right, negative values count from the left.

        Example:
        >>> value = memoryview(b'\xb9\x01\xef')
        >>> value.hex()
        'b901ef'
        >>> value.hex(':')
        'b9:01:ef'
        >>> value.hex(':', 2)
        'b9:01ef'
        >>> value.hex(':', -2)
        'b901:ef'
        """
        ...
    def __buffer__(self, flags: int, /) -> memoryview:
        """Return a buffer object that exposes the underlying memory of the object."""
        ...
    def __release_buffer__(self, buffer: memoryview, /) -> None:
        """Release the buffer object that exposes the underlying memory of the object."""
        ...

    # These are inherited from the Sequence ABC, but don't actually exist on memoryview.
    # See https://github.com/python/cpython/issues/125420
    index: ClassVar[None]  # type: ignore[assignment]
    count: ClassVar[None]  # type: ignore[assignment]
    if sys.version_info >= (3, 14):
        def __class_getitem__(cls, item: Any, /) -> GenericAlias: ...

@final
class bool(int):
    """
    Returns True when the argument is true, False otherwise.
    The builtins True and False are the only two instances of the class bool.
    The class bool is a subclass of the class int, and cannot be subclassed.
    """
    def __new__(cls, o: object = ..., /) -> Self: ...
    # The following overloads could be represented more elegantly with a TypeVar("_B", bool, int),
    # however mypy has a bug regarding TypeVar constraints (https://github.com/python/mypy/issues/11880).
    @overload
    def __and__(self, value: bool, /) -> bool:
        """Return self&value."""
        ...
    @overload
    def __and__(self, value: int, /) -> int:
        """Return self&value."""
        ...
    @overload
    def __or__(self, value: bool, /) -> bool:
        """Return self|value."""
        ...
    @overload
    def __or__(self, value: int, /) -> int:
        """Return self|value."""
        ...
    @overload
    def __xor__(self, value: bool, /) -> bool:
        """Return self^value."""
        ...
    @overload
    def __xor__(self, value: int, /) -> int:
        """Return self^value."""
        ...
    @overload
    def __rand__(self, value: bool, /) -> bool:
        """Return value&self."""
        ...
    @overload
    def __rand__(self, value: int, /) -> int:
        """Return value&self."""
        ...
    @overload
    def __ror__(self, value: bool, /) -> bool:
        """Return value|self."""
        ...
    @overload
    def __ror__(self, value: int, /) -> int:
        """Return value|self."""
        ...
    @overload
    def __rxor__(self, value: bool, /) -> bool:
        """Return value^self."""
        ...
    @overload
    def __rxor__(self, value: int, /) -> int:
        """Return value^self."""
        ...
    def __getnewargs__(self) -> tuple[int]: ...
    @deprecated("Will throw an error in Python 3.16. Use `not` for logical negation of bools instead.")
    def __invert__(self) -> int:
        """~self"""
        ...

@final
class slice(Generic[_StartT_co, _StopT_co, _StepT_co]):
    """
    slice(stop)
    slice(start, stop[, step])

    Create a slice object.  This is used for extended slicing (e.g. a[0:10:2]).
    """
    @property
    def start(self) -> _StartT_co: ...
    @property
    def step(self) -> _StepT_co: ...
    @property
    def stop(self) -> _StopT_co: ...
    # Note: __new__ overloads map `None` to `Any`, since users expect slice(x, None)
    #  to be compatible with slice(None, x).
    # generic slice --------------------------------------------------------------------
    @overload
    def __new__(cls, start: None, stop: None = None, step: None = None, /) -> slice[Any, Any, Any]: ...
    # unary overloads ------------------------------------------------------------------
    @overload
    def __new__(cls, stop: _T2, /) -> slice[Any, _T2, Any]: ...
    # binary overloads -----------------------------------------------------------------
    @overload
    def __new__(cls, start: _T1, stop: None, step: None = None, /) -> slice[_T1, Any, Any]: ...
    @overload
    def __new__(cls, start: None, stop: _T2, step: None = None, /) -> slice[Any, _T2, Any]: ...
    @overload
    def __new__(cls, start: _T1, stop: _T2, step: None = None, /) -> slice[_T1, _T2, Any]: ...
    # ternary overloads ----------------------------------------------------------------
    @overload
    def __new__(cls, start: None, stop: None, step: _T3, /) -> slice[Any, Any, _T3]: ...
    @overload
    def __new__(cls, start: _T1, stop: None, step: _T3, /) -> slice[_T1, Any, _T3]: ...
    @overload
    def __new__(cls, start: None, stop: _T2, step: _T3, /) -> slice[Any, _T2, _T3]: ...
    @overload
    def __new__(cls, start: _T1, stop: _T2, step: _T3, /) -> slice[_T1, _T2, _T3]: ...
    def __eq__(self, value: object, /) -> bool:
        """Return self==value."""
        ...
    if sys.version_info >= (3, 12):
        def __hash__(self) -> int:
            """Return hash(self)."""
            ...
    else:
        __hash__: ClassVar[None]  # type: ignore[assignment]

    def indices(self, len: SupportsIndex, /) -> tuple[int, int, int]:
        """
        S.indices(len) -> (start, stop, stride)

        Assuming a sequence of length len, calculate the start and stop
        indices, and the stride length of the extended slice described by
        S. Out of bounds indices are clipped in a manner consistent with the
        handling of normal slices.
        """
        ...

class tuple(Sequence[_T_co]):
    """
    Built-in immutable sequence.

    If no argument is given, the constructor returns an empty tuple.
    If iterable is specified the tuple is initialized from iterable's items.

    If the argument is a tuple, the return value is the same object.
    """
    def __new__(cls, iterable: Iterable[_T_co] = ..., /) -> Self: ...
    def __len__(self) -> int:
        """Return len(self)."""
        ...
    def __contains__(self, key: object, /) -> bool:
        """Return bool(key in self)."""
        ...
    @overload
    def __getitem__(self, key: SupportsIndex, /) -> _T_co:
        """Return self[key]."""
        ...
    @overload
    def __getitem__(self, key: slice, /) -> tuple[_T_co, ...]:
        """Return self[key]."""
        ...
    def __iter__(self) -> Iterator[_T_co]:
        """Implement iter(self)."""
        ...
    def __lt__(self, value: tuple[_T_co, ...], /) -> bool:
        """Return self<value."""
        ...
    def __le__(self, value: tuple[_T_co, ...], /) -> bool:
        """Return self<=value."""
        ...
    def __gt__(self, value: tuple[_T_co, ...], /) -> bool:
        """Return self>value."""
        ...
    def __ge__(self, value: tuple[_T_co, ...], /) -> bool:
        """Return self>=value."""
        ...
    def __eq__(self, value: object, /) -> bool:
        """Return self==value."""
        ...
    def __hash__(self) -> int:
        """Return hash(self)."""
        ...
    @overload
    def __add__(self, value: tuple[_T_co, ...], /) -> tuple[_T_co, ...]:
        """Return self+value."""
        ...
    @overload
    def __add__(self, value: tuple[_T, ...], /) -> tuple[_T_co | _T, ...]:
        """Return self+value."""
        ...
    def __mul__(self, value: SupportsIndex, /) -> tuple[_T_co, ...]:
        """Return self*value."""
        ...
    def __rmul__(self, value: SupportsIndex, /) -> tuple[_T_co, ...]:
        """Return value*self."""
        ...
    def count(self, value: Any, /) -> int:
        """Return number of occurrences of value."""
        ...
    def index(self, value: Any, start: SupportsIndex = 0, stop: SupportsIndex = sys.maxsize, /) -> int:
        """
        Return first index of value.

        Raises ValueError if the value is not present.
        """
        ...
    def __class_getitem__(cls, item: Any, /) -> GenericAlias:
        """See PEP 585"""
        ...

# Doesn't exist at runtime, but deleting this breaks mypy and pyright. See:
# https://github.com/python/typeshed/issues/7580
# https://github.com/python/mypy/issues/8240
# Obsolete, use types.FunctionType instead.
@final
@type_check_only
class function:
    # Make sure this class definition stays roughly in line with `types.FunctionType`
    @property
    def __closure__(self) -> tuple[CellType, ...] | None: ...
    __code__: CodeType
    __defaults__: tuple[Any, ...] | None
    __dict__: dict[str, Any]
    @property
    def __globals__(self) -> dict[str, Any]: ...
    __name__: str
    __qualname__: str
    __annotations__: dict[str, AnnotationForm]
    if sys.version_info >= (3, 14):
        __annotate__: AnnotateFunc | None
    __kwdefaults__: dict[str, Any] | None
    if sys.version_info >= (3, 10):
        @property
        def __builtins__(self) -> dict[str, Any]: ...
    if sys.version_info >= (3, 12):
        __type_params__: tuple[TypeVar | ParamSpec | TypeVarTuple, ...]

    __module__: str
    if sys.version_info >= (3, 13):
        def __new__(
            cls,
            code: CodeType,
            globals: dict[str, Any],
            name: str | None = None,
            argdefs: tuple[object, ...] | None = None,
            closure: tuple[CellType, ...] | None = None,
            kwdefaults: dict[str, object] | None = None,
        ) -> Self: ...
    else:
        def __new__(
            cls,
            code: CodeType,
            globals: dict[str, Any],
            name: str | None = None,
            argdefs: tuple[object, ...] | None = None,
            closure: tuple[CellType, ...] | None = None,
        ) -> Self: ...

    # mypy uses `builtins.function.__get__` to represent methods, properties, and getset_descriptors so we type the return as Any.
    def __get__(self, instance: object, owner: type | None = None, /) -> Any: ...

class list(MutableSequence[_T]):
    """
    Built-in mutable sequence.

    If no argument is given, the constructor creates a new empty list.
    The argument must be an iterable if specified.
    """
    @overload
    def __init__(self) -> None: ...
    @overload
    def __init__(self, iterable: Iterable[_T], /) -> None: ...
    def copy(self) -> list[_T]:
        """Return a shallow copy of the list."""
        ...
    def append(self, object: _T, /) -> None:
        """Append object to the end of the list."""
        ...
    def extend(self, iterable: Iterable[_T], /) -> None:
        """Extend list by appending elements from the iterable."""
        ...
    def pop(self, index: SupportsIndex = -1, /) -> _T:
        """
        Remove and return item at index (default last).

        Raises IndexError if list is empty or index is out of range.
        """
        ...
    # Signature of `list.index` should be kept in line with `collections.UserList.index()`
    # and multiprocessing.managers.ListProxy.index()
    def index(self, value: _T, start: SupportsIndex = 0, stop: SupportsIndex = sys.maxsize, /) -> int:
        """
        Return first index of value.

        Raises ValueError if the value is not present.
        """
        ...
    def count(self, value: _T, /) -> int:
        """Return number of occurrences of value."""
        ...
    def insert(self, index: SupportsIndex, object: _T, /) -> None:
        """Insert object before index."""
        ...
    def remove(self, value: _T, /) -> None:
        """
        Remove first occurrence of value.

        Raises ValueError if the value is not present.
        """
        ...
    # Signature of `list.sort` should be kept inline with `collections.UserList.sort()`
    # and multiprocessing.managers.ListProxy.sort()
    #
    # Use list[SupportsRichComparisonT] for the first overload rather than [SupportsRichComparison]
    # to work around invariance
    @overload
    def sort(self: list[SupportsRichComparisonT], *, key: None = None, reverse: bool = False) -> None:
        """
        Sort the list in ascending order and return None.

        The sort is in-place (i.e. the list itself is modified) and stable (i.e. the
        order of two equal elements is maintained).

        If a key function is given, apply it once to each list item and sort them,
        ascending or descending, according to their function values.

        The reverse flag can be set to sort in descending order.
        """
        ...
    @overload
    def sort(self, *, key: Callable[[_T], SupportsRichComparison], reverse: bool = False) -> None:
        """
        Sort the list in ascending order and return None.

        The sort is in-place (i.e. the list itself is modified) and stable (i.e. the
        order of two equal elements is maintained).

        If a key function is given, apply it once to each list item and sort them,
        ascending or descending, according to their function values.

        The reverse flag can be set to sort in descending order.
        """
        ...
    def __len__(self) -> int:
        """Return len(self)."""
        ...
    def __iter__(self) -> Iterator[_T]:
        """Implement iter(self)."""
        ...
    __hash__: ClassVar[None]  # type: ignore[assignment]
    @overload
    def __getitem__(self, i: SupportsIndex, /) -> _T:
        """Return self[index]."""
        ...
    @overload
    def __getitem__(self, s: slice, /) -> list[_T]:
        """Return self[index]."""
        ...
    @overload
    def __setitem__(self, key: SupportsIndex, value: _T, /) -> None:
        """Set self[key] to value."""
        ...
    @overload
    def __setitem__(self, key: slice, value: Iterable[_T], /) -> None:
        """Set self[key] to value."""
        ...
    def __delitem__(self, key: SupportsIndex | slice, /) -> None:
        """Delete self[key]."""
        ...
    # Overloading looks unnecessary, but is needed to work around complex mypy problems
    @overload
    def __add__(self, value: list[_T], /) -> list[_T]:
        """Return self+value."""
        ...
    @overload
    def __add__(self, value: list[_S], /) -> list[_S | _T]:
        """Return self+value."""
        ...
    def __iadd__(self, value: Iterable[_T], /) -> Self:
        """Implement self+=value."""
        ...
    def __mul__(self, value: SupportsIndex, /) -> list[_T]:
        """Return self*value."""
        ...
    def __rmul__(self, value: SupportsIndex, /) -> list[_T]:
        """Return value*self."""
        ...
    def __imul__(self, value: SupportsIndex, /) -> Self:
        """Implement self*=value."""
        ...
    def __contains__(self, key: object, /) -> bool:
        """Return bool(key in self)."""
        ...
    def __reversed__(self) -> Iterator[_T]:
        """Return a reverse iterator over the list."""
        ...
    def __gt__(self, value: list[_T], /) -> bool:
        """Return self>value."""
        ...
    def __ge__(self, value: list[_T], /) -> bool:
        """Return self>=value."""
        ...
    def __lt__(self, value: list[_T], /) -> bool:
        """Return self<value."""
        ...
    def __le__(self, value: list[_T], /) -> bool:
        """Return self<=value."""
        ...
    def __eq__(self, value: object, /) -> bool:
        """Return self==value."""
        ...
    def __class_getitem__(cls, item: Any, /) -> GenericAlias:
        """See PEP 585"""
        ...

class dict(MutableMapping[_KT, _VT]):
    """
    dict() -> new empty dictionary
    dict(mapping) -> new dictionary initialized from a mapping object's
        (key, value) pairs
    dict(iterable) -> new dictionary initialized as if via:
        d = {}
        for k, v in iterable:
            d[k] = v
    dict(**kwargs) -> new dictionary initialized with the name=value pairs
        in the keyword argument list.  For example:  dict(one=1, two=2)
    """
    # __init__ should be kept roughly in line with `collections.UserDict.__init__`, which has similar semantics
    # Also multiprocessing.managers.SyncManager.dict()
    @overload
    def __init__(self) -> None: ...
    @overload
    def __init__(self: dict[str, _VT], **kwargs: _VT) -> None: ...  # pyright: ignore[reportInvalidTypeVarUse]  #11780
    @overload
    def __init__(self, map: SupportsKeysAndGetItem[_KT, _VT], /) -> None: ...
    @overload
    def __init__(
        self: dict[str, _VT],  # pyright: ignore[reportInvalidTypeVarUse]  #11780
        map: SupportsKeysAndGetItem[str, _VT],
        /,
        **kwargs: _VT,
    ) -> None: ...
    @overload
    def __init__(self, iterable: Iterable[tuple[_KT, _VT]], /) -> None: ...
    @overload
    def __init__(
        self: dict[str, _VT],  # pyright: ignore[reportInvalidTypeVarUse]  #11780
        iterable: Iterable[tuple[str, _VT]],
        /,
        **kwargs: _VT,
    ) -> None: ...
    # Next two overloads are for dict(string.split(sep) for string in iterable)
    # Cannot be Iterable[Sequence[_T]] or otherwise dict(["foo", "bar", "baz"]) is not an error
    @overload
    def __init__(self: dict[str, str], iterable: Iterable[list[str]], /) -> None: ...
    @overload
    def __init__(self: dict[bytes, bytes], iterable: Iterable[list[bytes]], /) -> None: ...
    def __new__(cls, *args: Any, **kwargs: Any) -> Self: ...
    def copy(self) -> dict[_KT, _VT]:
        """Return a shallow copy of the dict."""
        ...
    def keys(self) -> dict_keys[_KT, _VT]:
        """Return a set-like object providing a view on the dict's keys."""
        ...
    def values(self) -> dict_values[_KT, _VT]:
        """Return an object providing a view on the dict's values."""
        ...
    def items(self) -> dict_items[_KT, _VT]:
        """Return a set-like object providing a view on the dict's items."""
        ...
    # Signature of `dict.fromkeys` should be kept identical to
    # `fromkeys` methods of `OrderedDict`/`ChainMap`/`UserDict` in `collections`
    # TODO: the true signature of `dict.fromkeys` is not expressible in the current type system.
    # See #3800 & https://github.com/python/typing/issues/548#issuecomment-683336963.
    @classmethod
    @overload
    def fromkeys(cls, iterable: Iterable[_T], value: None = None, /) -> dict[_T, Any | None]:
        """Create a new dictionary with keys from iterable and values set to value."""
        ...
    @classmethod
    @overload
    def fromkeys(cls, iterable: Iterable[_T], value: _S, /) -> dict[_T, _S]:
        """Create a new dictionary with keys from iterable and values set to value."""
        ...
    # Positional-only in dict, but not in MutableMapping
    @overload  # type: ignore[override]
    def get(self, key: _KT, default: None = None, /) -> _VT | None:
        """Return the value for key if key is in the dictionary, else default."""
        ...
    @overload
    def get(self, key: _KT, default: _VT, /) -> _VT:
        """Return the value for key if key is in the dictionary, else default."""
        ...
    @overload
    def get(self, key: _KT, default: _T, /) -> _VT | _T:
        """Return the value for key if key is in the dictionary, else default."""
        ...
    @overload
    def pop(self, key: _KT, /) -> _VT:
        """
        D.pop(k[,d]) -> v, remove specified key and return the corresponding value.

        If the key is not found, return the default if given; otherwise,
        raise a KeyError.
        """
        ...
    @overload
    def pop(self, key: _KT, default: _VT, /) -> _VT:
        """
        D.pop(k[,d]) -> v, remove specified key and return the corresponding value.

        If the key is not found, return the default if given; otherwise,
        raise a KeyError.
        """
        ...
    @overload
    def pop(self, key: _KT, default: _T, /) -> _VT | _T:
        """
        D.pop(k[,d]) -> v, remove specified key and return the corresponding value.

        If the key is not found, return the default if given; otherwise,
        raise a KeyError.
        """
        ...
    def __len__(self) -> int:
        """Return len(self)."""
        ...
    def __getitem__(self, key: _KT, /) -> _VT:
        """Return self[key]."""
        ...
    def __setitem__(self, key: _KT, value: _VT, /) -> None:
        """Set self[key] to value."""
        ...
    def __delitem__(self, key: _KT, /) -> None:
        """Delete self[key]."""
        ...
    def __iter__(self) -> Iterator[_KT]:
        """Implement iter(self)."""
        ...
    def __eq__(self, value: object, /) -> bool:
        """Return self==value."""
        ...
    def __reversed__(self) -> Iterator[_KT]:
        """Return a reverse iterator over the dict keys."""
        ...
    __hash__: ClassVar[None]  # type: ignore[assignment]
    def __class_getitem__(cls, item: Any, /) -> GenericAlias:
        """See PEP 585"""
        ...
    @overload
    def __or__(self, value: dict[_KT, _VT], /) -> dict[_KT, _VT]:
        """Return self|value."""
        ...
    @overload
    def __or__(self, value: dict[_T1, _T2], /) -> dict[_KT | _T1, _VT | _T2]:
        """Return self|value."""
        ...
    @overload
    def __ror__(self, value: dict[_KT, _VT], /) -> dict[_KT, _VT]:
        """Return value|self."""
        ...
    @overload
    def __ror__(self, value: dict[_T1, _T2], /) -> dict[_KT | _T1, _VT | _T2]:
        """Return value|self."""
        ...
    # dict.__ior__ should be kept roughly in line with MutableMapping.update()
    @overload  # type: ignore[misc]
    def __ior__(self, value: SupportsKeysAndGetItem[_KT, _VT], /) -> Self:
        """Return self|=value."""
        ...
    @overload
    def __ior__(self, value: Iterable[tuple[_KT, _VT]], /) -> Self:
        """Return self|=value."""
        ...

class set(MutableSet[_T]):
    """Build an unordered collection of unique elements."""
    @overload
    def __init__(self) -> None: ...
    @overload
    def __init__(self, iterable: Iterable[_T], /) -> None: ...
    def add(self, element: _T, /) -> None:
        """
        Add an element to a set.

        This has no effect if the element is already present.
        """
        ...
    def copy(self) -> set[_T]:
        """Return a shallow copy of a set."""
        ...
    def difference(self, *s: Iterable[Any]) -> set[_T]:
        """Return a new set with elements in the set that are not in the others."""
        ...
    def difference_update(self, *s: Iterable[Any]) -> None:
        """Update the set, removing elements found in others."""
        ...
    def discard(self, element: _T, /) -> None:
        """
        Remove an element from a set if it is a member.

        Unlike set.remove(), the discard() method does not raise
        an exception when an element is missing from the set.
        """
        ...
    def intersection(self, *s: Iterable[Any]) -> set[_T]:
        """Return a new set with elements common to the set and all others."""
        ...
    def intersection_update(self, *s: Iterable[Any]) -> None:
        """Update the set, keeping only elements found in it and all others."""
        ...
    def isdisjoint(self, s: Iterable[Any], /) -> bool:
        """Return True if two sets have a null intersection."""
        ...
    def issubset(self, s: Iterable[Any], /) -> bool:
        """Report whether another set contains this set."""
        ...
    def issuperset(self, s: Iterable[Any], /) -> bool:
        """Report whether this set contains another set."""
        ...
    def remove(self, element: _T, /) -> None:
        """
        Remove an element from a set; it must be a member.

        If the element is not a member, raise a KeyError.
        """
        ...
    def symmetric_difference(self, s: Iterable[_T], /) -> set[_T]:
        """Return a new set with elements in either the set or other but not both."""
        ...
    def symmetric_difference_update(self, s: Iterable[_T], /) -> None:
        """Update the set, keeping only elements found in either set, but not in both."""
        ...
    def union(self, *s: Iterable[_S]) -> set[_T | _S]:
        """Return a new set with elements from the set and all others."""
        ...
    def update(self, *s: Iterable[_T]) -> None:
        """Update the set, adding elements from all others."""
        ...
    def __len__(self) -> int:
        """Return len(self)."""
        ...
    def __contains__(self, o: object, /) -> bool:
        """x.__contains__(y) <==> y in x."""
        ...
    def __iter__(self) -> Iterator[_T]:
        """Implement iter(self)."""
        ...
    def __and__(self, value: AbstractSet[object], /) -> set[_T]:
        """Return self&value."""
        ...
    def __iand__(self, value: AbstractSet[object], /) -> Self:
        """Return self&=value."""
        ...
    def __or__(self, value: AbstractSet[_S], /) -> set[_T | _S]:
        """Return self|value."""
        ...
    def __ior__(self, value: AbstractSet[_T], /) -> Self:
        """Return self|=value."""
        ...
    def __sub__(self, value: AbstractSet[_T | None], /) -> set[_T]:
        """Return self-value."""
        ...
    def __isub__(self, value: AbstractSet[object], /) -> Self:
        """Return self-=value."""
        ...
    def __xor__(self, value: AbstractSet[_S], /) -> set[_T | _S]:
        """Return self^value."""
        ...
    def __ixor__(self, value: AbstractSet[_T], /) -> Self:
        """Return self^=value."""
        ...
    def __le__(self, value: AbstractSet[object], /) -> bool:
        """Return self<=value."""
        ...
    def __lt__(self, value: AbstractSet[object], /) -> bool:
        """Return self<value."""
        ...
    def __ge__(self, value: AbstractSet[object], /) -> bool:
        """Return self>=value."""
        ...
    def __gt__(self, value: AbstractSet[object], /) -> bool:
        """Return self>value."""
        ...
    def __eq__(self, value: object, /) -> bool:
        """Return self==value."""
        ...
    __hash__: ClassVar[None]  # type: ignore[assignment]
    def __class_getitem__(cls, item: Any, /) -> GenericAlias:
        """See PEP 585"""
        ...

class frozenset(AbstractSet[_T_co]):
    """Build an immutable unordered collection of unique elements."""
    @overload
    def __new__(cls) -> Self: ...
    @overload
    def __new__(cls, iterable: Iterable[_T_co], /) -> Self: ...
    def copy(self) -> frozenset[_T_co]:
        """Return a shallow copy of a set."""
        ...
    def difference(self, *s: Iterable[object]) -> frozenset[_T_co]:
        """Return a new set with elements in the set that are not in the others."""
        ...
    def intersection(self, *s: Iterable[object]) -> frozenset[_T_co]:
        """Return a new set with elements common to the set and all others."""
        ...
    def isdisjoint(self, s: Iterable[_T_co], /) -> bool:
        """Return True if two sets have a null intersection."""
        ...
    def issubset(self, s: Iterable[object], /) -> bool:
        """Report whether another set contains this set."""
        ...
    def issuperset(self, s: Iterable[object], /) -> bool:
        """Report whether this set contains another set."""
        ...
    def symmetric_difference(self, s: Iterable[_T_co], /) -> frozenset[_T_co]:
        """Return a new set with elements in either the set or other but not both."""
        ...
    def union(self, *s: Iterable[_S]) -> frozenset[_T_co | _S]:
        """Return a new set with elements from the set and all others."""
        ...
    def __len__(self) -> int:
        """Return len(self)."""
        ...
    def __contains__(self, o: object, /) -> bool:
        """x.__contains__(y) <==> y in x."""
        ...
    def __iter__(self) -> Iterator[_T_co]:
        """Implement iter(self)."""
        ...
    def __and__(self, value: AbstractSet[_T_co], /) -> frozenset[_T_co]:
        """Return self&value."""
        ...
    def __or__(self, value: AbstractSet[_S], /) -> frozenset[_T_co | _S]:
        """Return self|value."""
        ...
    def __sub__(self, value: AbstractSet[_T_co], /) -> frozenset[_T_co]:
        """Return self-value."""
        ...
    def __xor__(self, value: AbstractSet[_S], /) -> frozenset[_T_co | _S]:
        """Return self^value."""
        ...
    def __le__(self, value: AbstractSet[object], /) -> bool:
        """Return self<=value."""
        ...
    def __lt__(self, value: AbstractSet[object], /) -> bool:
        """Return self<value."""
        ...
    def __ge__(self, value: AbstractSet[object], /) -> bool:
        """Return self>=value."""
        ...
    def __gt__(self, value: AbstractSet[object], /) -> bool:
        """Return self>value."""
        ...
    def __eq__(self, value: object, /) -> bool:
        """Return self==value."""
        ...
    def __hash__(self) -> int:
        """Return hash(self)."""
        ...
    def __class_getitem__(cls, item: Any, /) -> GenericAlias:
        """See PEP 585"""
        ...

class enumerate(Generic[_T]):
    """
    Return an enumerate object.

      iterable
        an object supporting iteration

    The enumerate object yields pairs containing a count (from start, which
    defaults to zero) and a value yielded by the iterable argument.

    enumerate is useful for obtaining an indexed list:
        (0, seq[0]), (1, seq[1]), (2, seq[2]), ...
    """
    def __new__(cls, iterable: Iterable[_T], start: int = 0) -> Self: ...
    def __iter__(self) -> Self:
        """Implement iter(self)."""
        ...
    def __next__(self) -> tuple[int, _T]:
        """Implement next(self)."""
        ...
    def __class_getitem__(cls, item: Any, /) -> GenericAlias:
        """See PEP 585"""
        ...

@final
class range(Sequence[int]):
    """
    range(stop) -> range object
    range(start, stop[, step]) -> range object

    Return an object that produces a sequence of integers from start (inclusive)
    to stop (exclusive) by step.  range(i, j) produces i, i+1, i+2, ..., j-1.
    start defaults to 0, and stop is omitted!  range(4) produces 0, 1, 2, 3.
    These are exactly the valid indices for a list of 4 elements.
    When step is given, it specifies the increment (or decrement).
    """
    @property
    def start(self) -> int: ...
    @property
    def stop(self) -> int: ...
    @property
    def step(self) -> int: ...
    @overload
    def __new__(cls, stop: SupportsIndex, /) -> Self: ...
    @overload
    def __new__(cls, start: SupportsIndex, stop: SupportsIndex, step: SupportsIndex = ..., /) -> Self: ...
    def count(self, value: int, /) -> int:
        """rangeobject.count(value) -> integer -- return number of occurrences of value"""
        ...
    def index(self, value: int, /) -> int:
        """
        rangeobject.index(value) -> integer -- return index of value.
        Raise ValueError if the value is not present.
        """
        ...
    def __len__(self) -> int:
        """Return len(self)."""
        ...
    def __eq__(self, value: object, /) -> bool:
        """Return self==value."""
        ...
    def __hash__(self) -> int:
        """Return hash(self)."""
        ...
    def __contains__(self, key: object, /) -> bool:
        """Return bool(key in self)."""
        ...
    def __iter__(self) -> Iterator[int]:
        """Implement iter(self)."""
        ...
    @overload
    def __getitem__(self, key: SupportsIndex, /) -> int:
        """Return self[key]."""
        ...
    @overload
    def __getitem__(self, key: slice, /) -> range:
        """Return self[key]."""
        ...
    def __reversed__(self) -> Iterator[int]:
        """Return a reverse iterator."""
        ...

class property:
    """
    Property attribute.

      fget
        function to be used for getting an attribute value
      fset
        function to be used for setting an attribute value
      fdel
        function to be used for del'ing an attribute
      doc
        docstring

    Typical use is to define a managed attribute x:

    class C(object):
        def getx(self): return self._x
        def setx(self, value): self._x = value
        def delx(self): del self._x
        x = property(getx, setx, delx, "I'm the 'x' property.")

    Decorators make defining new properties or modifying existing ones easy:

    class C(object):
        @property
        def x(self):
            "I am the 'x' property."
            return self._x
        @x.setter
        def x(self, value):
            self._x = value
        @x.deleter
        def x(self):
            del self._x
    """
    fget: Callable[[Any], Any] | None
    fset: Callable[[Any, Any], None] | None
    fdel: Callable[[Any], None] | None
    __isabstractmethod__: bool
    if sys.version_info >= (3, 13):
        __name__: str

    def __init__(
        self,
        fget: Callable[[Any], Any] | None = ...,
        fset: Callable[[Any, Any], None] | None = ...,
        fdel: Callable[[Any], None] | None = ...,
        doc: str | None = ...,
    ) -> None: ...
    def getter(self, fget: Callable[[Any], Any], /) -> property:
        """Descriptor to obtain a copy of the property with a different getter."""
        ...
    def setter(self, fset: Callable[[Any, Any], None], /) -> property:
        """Descriptor to obtain a copy of the property with a different setter."""
        ...
    def deleter(self, fdel: Callable[[Any], None], /) -> property:
        """Descriptor to obtain a copy of the property with a different deleter."""
        ...
    @overload
    def __get__(self, instance: None, owner: type, /) -> Self:
        """Return an attribute of instance, which is of type owner."""
        ...
    @overload
    def __get__(self, instance: Any, owner: type | None = None, /) -> Any:
        """Return an attribute of instance, which is of type owner."""
        ...
    def __set__(self, instance: Any, value: Any, /) -> None:
        """Set an attribute of instance to value."""
        ...
    def __delete__(self, instance: Any, /) -> None:
        """Delete an attribute of instance."""
        ...

# This class does not exist at runtime, but stubtest complains if it's marked as
# @type_check_only because it has an alias that does exist at runtime. See mypy#19568.
# @type_check_only
@final
class _NotImplementedType(Any):
    __call__: None

NotImplemented: _NotImplementedType

def abs(x: SupportsAbs[_T], /) -> _T:
    """Return the absolute value of the argument."""
    ...
def all(iterable: Iterable[object], /) -> bool:
    """
    Return True if bool(x) is True for all values x in the iterable.

    If the iterable is empty, return True.
    """
    ...
def any(iterable: Iterable[object], /) -> bool:
    """
    Return True if bool(x) is True for any x in the iterable.

    If the iterable is empty, return False.
    """
    ...
def ascii(obj: object, /) -> str:
    r"""
    Return an ASCII-only representation of an object.

    As repr(), return a string containing a printable representation of an
    object, but escape the non-ASCII characters in the string returned by
    repr() using \\x, \\u or \\U escapes. This generates a string similar
    to that returned by repr() in Python 2.
    """
    ...
def bin(number: int | SupportsIndex, /) -> str:
    """
    Return the binary representation of an integer.

    >>> bin(2796202)
    '0b1010101010101010101010'
    """
    ...
def breakpoint(*args: Any, **kws: Any) -> None:
    """
    Call sys.breakpointhook(*args, **kws).  sys.breakpointhook() must accept
    whatever arguments are passed.

    By default, this drops you into the pdb debugger.
    """
    ...
def callable(obj: object, /) -> TypeIs[Callable[..., object]]:
    """
    Return whether the object is callable (i.e., some kind of function).

    Note that classes are callable, as are instances of classes with a
    __call__() method.
    """
    ...
def chr(i: int | SupportsIndex, /) -> str:
    """Return a Unicode string of one character with ordinal i; 0 <= i <= 0x10ffff."""
    ...

if sys.version_info >= (3, 10):
    def aiter(async_iterable: SupportsAiter[_SupportsAnextT_co], /) -> _SupportsAnextT_co:
        """Return an AsyncIterator for an AsyncIterable object."""
        ...
    @type_check_only
    class _SupportsSynchronousAnext(Protocol[_AwaitableT_co]):
        def __anext__(self) -> _AwaitableT_co: ...

    @overload
    # `anext` is not, in fact, an async function. When default is not provided
    # `anext` is just a passthrough for `obj.__anext__`
    # See discussion in #7491 and pure-Python implementation of `anext` at https://github.com/python/cpython/blob/ea786a882b9ed4261eafabad6011bc7ef3b5bf94/Lib/test/test_asyncgen.py#L52-L80
    def anext(i: _SupportsSynchronousAnext[_AwaitableT], /) -> _AwaitableT:
        """
        Return the next item from the async iterator.

        If default is given and the async iterator is exhausted,
        it is returned instead of raising StopAsyncIteration.
        """
        ...
    @overload
    async def anext(i: SupportsAnext[_T], default: _VT, /) -> _T | _VT:
        """
        Return the next item from the async iterator.

        If default is given and the async iterator is exhausted,
        it is returned instead of raising StopAsyncIteration.
        """
        ...

# compile() returns a CodeType, unless the flags argument includes PyCF_ONLY_AST (=1024),
# in which case it returns ast.AST. We have overloads for flag 0 (the default) and for
# explicitly passing PyCF_ONLY_AST. We fall back to Any for other values of flags.
@overload
def compile(
    source: str | ReadableBuffer | _ast.Module | _ast.Expression | _ast.Interactive,
    filename: str | ReadableBuffer | PathLike[Any],
    mode: str,
    flags: Literal[0],
    dont_inherit: bool = False,
    optimize: int = -1,
    *,
    _feature_version: int = -1,
) -> CodeType:
    """
    Compile source into a code object that can be executed by exec() or eval().

    The source code may represent a Python module, statement or expression.
    The filename will be used for run-time error messages.
    The mode must be 'exec' to compile a module, 'single' to compile a
    single (interactive) statement, or 'eval' to compile an expression.
    The flags argument, if present, controls which future statements influence
    the compilation of the code.
    The dont_inherit argument, if true, stops the compilation inheriting
    the effects of any future statements in effect in the code calling
    compile; if absent or false these statements do influence the compilation,
    in addition to any features explicitly specified.
    """
    ...
@overload
def compile(
    source: str | ReadableBuffer | _ast.Module | _ast.Expression | _ast.Interactive,
    filename: str | ReadableBuffer | PathLike[Any],
    mode: str,
    *,
    dont_inherit: bool = False,
    optimize: int = -1,
    _feature_version: int = -1,
) -> CodeType:
    """
    Compile source into a code object that can be executed by exec() or eval().

    The source code may represent a Python module, statement or expression.
    The filename will be used for run-time error messages.
    The mode must be 'exec' to compile a module, 'single' to compile a
    single (interactive) statement, or 'eval' to compile an expression.
    The flags argument, if present, controls which future statements influence
    the compilation of the code.
    The dont_inherit argument, if true, stops the compilation inheriting
    the effects of any future statements in effect in the code calling
    compile; if absent or false these statements do influence the compilation,
    in addition to any features explicitly specified.
    """
    ...
@overload
def compile(
    source: str | ReadableBuffer | _ast.Module | _ast.Expression | _ast.Interactive,
    filename: str | ReadableBuffer | PathLike[Any],
    mode: str,
    flags: Literal[1024],
    dont_inherit: bool = False,
    optimize: int = -1,
    *,
    _feature_version: int = -1,
) -> _ast.AST:
    """
    Compile source into a code object that can be executed by exec() or eval().

    The source code may represent a Python module, statement or expression.
    The filename will be used for run-time error messages.
    The mode must be 'exec' to compile a module, 'single' to compile a
    single (interactive) statement, or 'eval' to compile an expression.
    The flags argument, if present, controls which future statements influence
    the compilation of the code.
    The dont_inherit argument, if true, stops the compilation inheriting
    the effects of any future statements in effect in the code calling
    compile; if absent or false these statements do influence the compilation,
    in addition to any features explicitly specified.
    """
    ...
@overload
def compile(
    source: str | ReadableBuffer | _ast.Module | _ast.Expression | _ast.Interactive,
    filename: str | ReadableBuffer | PathLike[Any],
    mode: str,
    flags: int,
    dont_inherit: bool = False,
    optimize: int = -1,
    *,
    _feature_version: int = -1,
) -> Any:
    """
    Compile source into a code object that can be executed by exec() or eval().

    The source code may represent a Python module, statement or expression.
    The filename will be used for run-time error messages.
    The mode must be 'exec' to compile a module, 'single' to compile a
    single (interactive) statement, or 'eval' to compile an expression.
    The flags argument, if present, controls which future statements influence
    the compilation of the code.
    The dont_inherit argument, if true, stops the compilation inheriting
    the effects of any future statements in effect in the code calling
    compile; if absent or false these statements do influence the compilation,
    in addition to any features explicitly specified.
    """
    ...

copyright: _sitebuiltins._Printer
credits: _sitebuiltins._Printer

def delattr(obj: object, name: str, /) -> None:
    """
    Deletes the named attribute from the given object.

    delattr(x, 'y') is equivalent to ``del x.y``
    """
    ...
def dir(o: object = ..., /) -> list[str]:
    """
    dir([object]) -> list of strings

    If called without an argument, return the names in the current scope.
    Else, return an alphabetized list of names comprising (some of) the attributes
    of the given object, and of attributes reachable from it.
    If the object supplies a method named __dir__, it will be used; otherwise
    the default dir() logic is used and returns:
      for a module object: the module's attributes.
      for a class object:  its attributes, and recursively the attributes
        of its bases.
      for any other object: its attributes, its class's attributes, and
        recursively the attributes of its class's base classes.
    """
    ...
@overload
def divmod(x: SupportsDivMod[_T_contra, _T_co], y: _T_contra, /) -> _T_co:
    """Return the tuple (x//y, x%y).  Invariant: div*y + mod == x."""
    ...
@overload
def divmod(x: _T_contra, y: SupportsRDivMod[_T_contra, _T_co], /) -> _T_co:
    """Return the tuple (x//y, x%y).  Invariant: div*y + mod == x."""
    ...

# The `globals` argument to `eval` has to be `dict[str, Any]` rather than `dict[str, object]` due to invariance.
# (The `globals` argument has to be a "real dict", rather than any old mapping, unlike the `locals` argument.)
if sys.version_info >= (3, 13):
    def eval(
        source: str | ReadableBuffer | CodeType,
        /,
        globals: dict[str, Any] | None = None,
        locals: Mapping[str, object] | None = None,
    ) -> Any:
        """
        Evaluate the given source in the context of globals and locals.

        The source may be a string representing a Python expression
        or a code object as returned by compile().
        The globals must be a dictionary and locals can be any mapping,
        defaulting to the current globals and locals.
        If only globals is given, locals defaults to it.
        """
        ...

else:
    def eval(
        source: str | ReadableBuffer | CodeType,
        globals: dict[str, Any] | None = None,
        locals: Mapping[str, object] | None = None,
        /,
    ) -> Any:
        """
        Evaluate the given source in the context of globals and locals.

        The source may be a string representing a Python expression
        or a code object as returned by compile().
        The globals must be a dictionary and locals can be any mapping,
        defaulting to the current globals and locals.
        If only globals is given, locals defaults to it.
        """
        ...

# Comment above regarding `eval` applies to `exec` as well
if sys.version_info >= (3, 13):
    def exec(
        source: str | ReadableBuffer | CodeType,
        /,
        globals: dict[str, Any] | None = None,
        locals: Mapping[str, object] | None = None,
        *,
        closure: tuple[CellType, ...] | None = None,
    ) -> None:
        """
        Execute the given source in the context of globals and locals.

        The source may be a string representing one or more Python statements
        or a code object as returned by compile().
        The globals must be a dictionary and locals can be any mapping,
        defaulting to the current globals and locals.
        If only globals is given, locals defaults to it.
        The closure must be a tuple of cellvars, and can only be used
        when source is a code object requiring exactly that many cellvars.
        """
        ...

elif sys.version_info >= (3, 11):
    def exec(
        source: str | ReadableBuffer | CodeType,
        globals: dict[str, Any] | None = None,
        locals: Mapping[str, object] | None = None,
        /,
        *,
        closure: tuple[CellType, ...] | None = None,
    ) -> None:
        """
        Execute the given source in the context of globals and locals.

        The source may be a string representing one or more Python statements
        or a code object as returned by compile().
        The globals must be a dictionary and locals can be any mapping,
        defaulting to the current globals and locals.
        If only globals is given, locals defaults to it.
        The closure must be a tuple of cellvars, and can only be used
        when source is a code object requiring exactly that many cellvars.
        """
        ...

else:
    def exec(
        source: str | ReadableBuffer | CodeType,
        globals: dict[str, Any] | None = None,
        locals: Mapping[str, object] | None = None,
        /,
    ) -> None:
        """
        Execute the given source in the context of globals and locals.

        The source may be a string representing one or more Python statements
        or a code object as returned by compile().
        The globals must be a dictionary and locals can be any mapping,
        defaulting to the current globals and locals.
        If only globals is given, locals defaults to it.
        """
        ...

exit: _sitebuiltins.Quitter

class filter(Generic[_T]):
    """
    Return an iterator yielding those items of iterable for which function(item)
    is true. If function is None, return the items that are true.
    """
    @overload
    def __new__(cls, function: None, iterable: Iterable[_T | None], /) -> Self: ...
    @overload
    def __new__(cls, function: Callable[[_S], TypeGuard[_T]], iterable: Iterable[_S], /) -> Self: ...
    @overload
    def __new__(cls, function: Callable[[_S], TypeIs[_T]], iterable: Iterable[_S], /) -> Self: ...
    @overload
    def __new__(cls, function: Callable[[_T], Any], iterable: Iterable[_T], /) -> Self: ...
    def __iter__(self) -> Self:
        """Implement iter(self)."""
        ...
    def __next__(self) -> _T:
        """Implement next(self)."""
        ...

def format(value: object, format_spec: str = "", /) -> str:
    """
    Return type(value).__format__(value, format_spec)

    Many built-in types implement format_spec according to the
    Format Specification Mini-language. See help('FORMATTING').

    If type(value) does not supply a method named __format__
    and format_spec is empty, then str(value) is returned.
    See also help('SPECIALMETHODS').
    """
    ...
@overload
def getattr(o: object, name: str, /) -> Any:
    """
    getattr(object, name[, default]) -> value

    Get a named attribute from an object; getattr(x, 'y') is equivalent to x.y.
    When a default argument is given, it is returned when the attribute doesn't
    exist; without it, an exception is raised in that case.
    """
    ...

# While technically covered by the last overload, spelling out the types for None, bool
# and basic containers help mypy out in some tricky situations involving type context
# (aka bidirectional inference)
@overload
def getattr(o: object, name: str, default: None, /) -> Any | None:
    """
    getattr(object, name[, default]) -> value

    Get a named attribute from an object; getattr(x, 'y') is equivalent to x.y.
    When a default argument is given, it is returned when the attribute doesn't
    exist; without it, an exception is raised in that case.
    """
    ...
@overload
def getattr(o: object, name: str, default: bool, /) -> Any | bool:
    """
    getattr(object, name[, default]) -> value

    Get a named attribute from an object; getattr(x, 'y') is equivalent to x.y.
    When a default argument is given, it is returned when the attribute doesn't
    exist; without it, an exception is raised in that case.
    """
    ...
@overload
def getattr(o: object, name: str, default: list[Any], /) -> Any | list[Any]:
    """
    getattr(object, name[, default]) -> value

    Get a named attribute from an object; getattr(x, 'y') is equivalent to x.y.
    When a default argument is given, it is returned when the attribute doesn't
    exist; without it, an exception is raised in that case.
    """
    ...
@overload
def getattr(o: object, name: str, default: dict[Any, Any], /) -> Any | dict[Any, Any]:
    """
    getattr(object, name[, default]) -> value

    Get a named attribute from an object; getattr(x, 'y') is equivalent to x.y.
    When a default argument is given, it is returned when the attribute doesn't
    exist; without it, an exception is raised in that case.
    """
    ...
@overload
def getattr(o: object, name: str, default: _T, /) -> Any | _T:
    """
    getattr(object, name[, default]) -> value

    Get a named attribute from an object; getattr(x, 'y') is equivalent to x.y.
    When a default argument is given, it is returned when the attribute doesn't
    exist; without it, an exception is raised in that case.
    """
    ...
def globals() -> dict[str, Any]:
    """
    Return the dictionary containing the current scope's global variables.

    NOTE: Updates to this dictionary *will* affect name lookups in the current
    global scope and vice-versa.
    """
    ...
def hasattr(obj: object, name: str, /) -> bool:
    """
    Return whether the object has an attribute with the given name.

    This is done by calling getattr(obj, name) and catching AttributeError.
    """
    ...
def hash(obj: object, /) -> int:
    """
    Return the hash value for the given object.

    Two objects that compare equal must also have the same hash value, but the
    reverse is not necessarily true.
    """
    ...

help: _sitebuiltins._Helper

<<<<<<< HEAD
def hex(number: int | SupportsIndex, /) -> str:
    """
    Return the hexadecimal representation of an integer.

    >>> hex(12648430)
    '0xc0ffee'
    """
    ...
def id(obj: object, /) -> int:
    """
    Return the identity of an object.

    This is guaranteed to be unique among simultaneously existing objects.
    (CPython uses the object's memory address.)
    """
    ...
def input(prompt: object = "", /) -> str:
    """
    Read a string from standard input.  The trailing newline is stripped.

    The prompt string, if given, is printed to standard output without a
    trailing newline before reading input.

    If the user hits EOF (*nix: Ctrl-D, Windows: Ctrl-Z+Return), raise EOFError.
    On *nix systems, readline is used if available.
    """
    ...

=======
def hex(number: int | SupportsIndex, /) -> str: ...
def id(obj: object, /) -> int: ...
def input(prompt: object = "", /) -> str: ...
@type_check_only
>>>>>>> 622df68c
class _GetItemIterable(Protocol[_T_co]):
    def __getitem__(self, i: int, /) -> _T_co: ...

@overload
def iter(object: SupportsIter[_SupportsNextT_co], /) -> _SupportsNextT_co:
    """
    iter(iterable) -> iterator
    iter(callable, sentinel) -> iterator

    Get an iterator from an object.  In the first form, the argument must
    supply its own iterator, or be a sequence.
    In the second form, the callable is called until it returns the sentinel.
    """
    ...
@overload
def iter(object: _GetItemIterable[_T], /) -> Iterator[_T]:
    """
    iter(iterable) -> iterator
    iter(callable, sentinel) -> iterator

    Get an iterator from an object.  In the first form, the argument must
    supply its own iterator, or be a sequence.
    In the second form, the callable is called until it returns the sentinel.
    """
    ...
@overload
def iter(object: Callable[[], _T | None], sentinel: None, /) -> Iterator[_T]:
    """
    iter(iterable) -> iterator
    iter(callable, sentinel) -> iterator

    Get an iterator from an object.  In the first form, the argument must
    supply its own iterator, or be a sequence.
    In the second form, the callable is called until it returns the sentinel.
    """
    ...
@overload
def iter(object: Callable[[], _T], sentinel: object, /) -> Iterator[_T]:
    """
    iter(iterable) -> iterator
    iter(callable, sentinel) -> iterator

    Get an iterator from an object.  In the first form, the argument must
    supply its own iterator, or be a sequence.
    In the second form, the callable is called until it returns the sentinel.
    """
    ...

if sys.version_info >= (3, 10):
    _ClassInfo: TypeAlias = type | types.UnionType | tuple[_ClassInfo, ...]
else:
    _ClassInfo: TypeAlias = type | tuple[_ClassInfo, ...]

def isinstance(obj: object, class_or_tuple: _ClassInfo, /) -> bool:
    """
    Return whether an object is an instance of a class or of a subclass thereof.

    A tuple, as in ``isinstance(x, (A, B, ...))``, may be given as the target to
    check against. This is equivalent to ``isinstance(x, A) or isinstance(x, B)
    or ...`` etc.
    """
    ...
def issubclass(cls: type, class_or_tuple: _ClassInfo, /) -> bool:
    """
    Return whether 'cls' is derived from another class or is the same class.

    A tuple, as in ``issubclass(x, (A, B, ...))``, may be given as the target to
    check against. This is equivalent to ``issubclass(x, A) or issubclass(x, B)
    or ...``.
    """
    ...
def len(obj: Sized, /) -> int:
    """Return the number of items in a container."""
    ...

license: _sitebuiltins._Printer

def locals() -> dict[str, Any]:
    """
    Return a dictionary containing the current scope's local variables.

    NOTE: Whether or not updates to this dictionary will affect name lookups in
    the local scope and vice-versa is *implementation dependent* and not
    covered by any backwards compatibility guarantees.
    """
    ...

class map(Generic[_S]):
    """
    Make an iterator that computes the function using arguments from
    each of the iterables.  Stops when the shortest iterable is exhausted.
    """
    # 3.14 adds `strict` argument.
    if sys.version_info >= (3, 14):
        @overload
        def __new__(cls, func: Callable[[_T1], _S], iterable: Iterable[_T1], /, *, strict: bool = False) -> Self: ...
        @overload
        def __new__(
            cls, func: Callable[[_T1, _T2], _S], iterable: Iterable[_T1], iter2: Iterable[_T2], /, *, strict: bool = False
        ) -> Self: ...
        @overload
        def __new__(
            cls,
            func: Callable[[_T1, _T2, _T3], _S],
            iterable: Iterable[_T1],
            iter2: Iterable[_T2],
            iter3: Iterable[_T3],
            /,
            *,
            strict: bool = False,
        ) -> Self: ...
        @overload
        def __new__(
            cls,
            func: Callable[[_T1, _T2, _T3, _T4], _S],
            iterable: Iterable[_T1],
            iter2: Iterable[_T2],
            iter3: Iterable[_T3],
            iter4: Iterable[_T4],
            /,
            *,
            strict: bool = False,
        ) -> Self: ...
        @overload
        def __new__(
            cls,
            func: Callable[[_T1, _T2, _T3, _T4, _T5], _S],
            iterable: Iterable[_T1],
            iter2: Iterable[_T2],
            iter3: Iterable[_T3],
            iter4: Iterable[_T4],
            iter5: Iterable[_T5],
            /,
            *,
            strict: bool = False,
        ) -> Self: ...
        @overload
        def __new__(
            cls,
            func: Callable[..., _S],
            iterable: Iterable[Any],
            iter2: Iterable[Any],
            iter3: Iterable[Any],
            iter4: Iterable[Any],
            iter5: Iterable[Any],
            iter6: Iterable[Any],
            /,
            *iterables: Iterable[Any],
            strict: bool = False,
        ) -> Self: ...
    else:
        @overload
        def __new__(cls, func: Callable[[_T1], _S], iterable: Iterable[_T1], /) -> Self: ...
        @overload
        def __new__(cls, func: Callable[[_T1, _T2], _S], iterable: Iterable[_T1], iter2: Iterable[_T2], /) -> Self: ...
        @overload
        def __new__(
            cls, func: Callable[[_T1, _T2, _T3], _S], iterable: Iterable[_T1], iter2: Iterable[_T2], iter3: Iterable[_T3], /
        ) -> Self: ...
        @overload
        def __new__(
            cls,
            func: Callable[[_T1, _T2, _T3, _T4], _S],
            iterable: Iterable[_T1],
            iter2: Iterable[_T2],
            iter3: Iterable[_T3],
            iter4: Iterable[_T4],
            /,
        ) -> Self: ...
        @overload
        def __new__(
            cls,
            func: Callable[[_T1, _T2, _T3, _T4, _T5], _S],
            iterable: Iterable[_T1],
            iter2: Iterable[_T2],
            iter3: Iterable[_T3],
            iter4: Iterable[_T4],
            iter5: Iterable[_T5],
            /,
        ) -> Self: ...
        @overload
        def __new__(
            cls,
            func: Callable[..., _S],
            iterable: Iterable[Any],
            iter2: Iterable[Any],
            iter3: Iterable[Any],
            iter4: Iterable[Any],
            iter5: Iterable[Any],
            iter6: Iterable[Any],
            /,
            *iterables: Iterable[Any],
        ) -> Self: ...

    def __iter__(self) -> Self:
        """Implement iter(self)."""
        ...
    def __next__(self) -> _S:
        """Implement next(self)."""
        ...

@overload
def max(
    arg1: SupportsRichComparisonT, arg2: SupportsRichComparisonT, /, *_args: SupportsRichComparisonT, key: None = None
) -> SupportsRichComparisonT:
    """
    max(iterable, *[, default=obj, key=func]) -> value
    max(arg1, arg2, *args, *[, key=func]) -> value

    With a single iterable argument, return its biggest item. The
    default keyword-only argument specifies an object to return if
    the provided iterable is empty.
    With two or more positional arguments, return the largest argument.
    """
    ...
@overload
def max(arg1: _T, arg2: _T, /, *_args: _T, key: Callable[[_T], SupportsRichComparison]) -> _T:
    """
    max(iterable, *[, default=obj, key=func]) -> value
    max(arg1, arg2, *args, *[, key=func]) -> value

    With a single iterable argument, return its biggest item. The
    default keyword-only argument specifies an object to return if
    the provided iterable is empty.
    With two or more positional arguments, return the largest argument.
    """
    ...
@overload
def max(iterable: Iterable[SupportsRichComparisonT], /, *, key: None = None) -> SupportsRichComparisonT:
    """
    max(iterable, *[, default=obj, key=func]) -> value
    max(arg1, arg2, *args, *[, key=func]) -> value

    With a single iterable argument, return its biggest item. The
    default keyword-only argument specifies an object to return if
    the provided iterable is empty.
    With two or more positional arguments, return the largest argument.
    """
    ...
@overload
def max(iterable: Iterable[_T], /, *, key: Callable[[_T], SupportsRichComparison]) -> _T:
    """
    max(iterable, *[, default=obj, key=func]) -> value
    max(arg1, arg2, *args, *[, key=func]) -> value

    With a single iterable argument, return its biggest item. The
    default keyword-only argument specifies an object to return if
    the provided iterable is empty.
    With two or more positional arguments, return the largest argument.
    """
    ...
@overload
def max(iterable: Iterable[SupportsRichComparisonT], /, *, key: None = None, default: _T) -> SupportsRichComparisonT | _T:
    """
    max(iterable, *[, default=obj, key=func]) -> value
    max(arg1, arg2, *args, *[, key=func]) -> value

    With a single iterable argument, return its biggest item. The
    default keyword-only argument specifies an object to return if
    the provided iterable is empty.
    With two or more positional arguments, return the largest argument.
    """
    ...
@overload
def max(iterable: Iterable[_T1], /, *, key: Callable[[_T1], SupportsRichComparison], default: _T2) -> _T1 | _T2:
    """
    max(iterable, *[, default=obj, key=func]) -> value
    max(arg1, arg2, *args, *[, key=func]) -> value

    With a single iterable argument, return its biggest item. The
    default keyword-only argument specifies an object to return if
    the provided iterable is empty.
    With two or more positional arguments, return the largest argument.
    """
    ...
@overload
def min(
    arg1: SupportsRichComparisonT, arg2: SupportsRichComparisonT, /, *_args: SupportsRichComparisonT, key: None = None
) -> SupportsRichComparisonT:
    """
    min(iterable, *[, default=obj, key=func]) -> value
    min(arg1, arg2, *args, *[, key=func]) -> value

    With a single iterable argument, return its smallest item. The
    default keyword-only argument specifies an object to return if
    the provided iterable is empty.
    With two or more positional arguments, return the smallest argument.
    """
    ...
@overload
def min(arg1: _T, arg2: _T, /, *_args: _T, key: Callable[[_T], SupportsRichComparison]) -> _T:
    """
    min(iterable, *[, default=obj, key=func]) -> value
    min(arg1, arg2, *args, *[, key=func]) -> value

    With a single iterable argument, return its smallest item. The
    default keyword-only argument specifies an object to return if
    the provided iterable is empty.
    With two or more positional arguments, return the smallest argument.
    """
    ...
@overload
def min(iterable: Iterable[SupportsRichComparisonT], /, *, key: None = None) -> SupportsRichComparisonT:
    """
    min(iterable, *[, default=obj, key=func]) -> value
    min(arg1, arg2, *args, *[, key=func]) -> value

    With a single iterable argument, return its smallest item. The
    default keyword-only argument specifies an object to return if
    the provided iterable is empty.
    With two or more positional arguments, return the smallest argument.
    """
    ...
@overload
def min(iterable: Iterable[_T], /, *, key: Callable[[_T], SupportsRichComparison]) -> _T:
    """
    min(iterable, *[, default=obj, key=func]) -> value
    min(arg1, arg2, *args, *[, key=func]) -> value

    With a single iterable argument, return its smallest item. The
    default keyword-only argument specifies an object to return if
    the provided iterable is empty.
    With two or more positional arguments, return the smallest argument.
    """
    ...
@overload
def min(iterable: Iterable[SupportsRichComparisonT], /, *, key: None = None, default: _T) -> SupportsRichComparisonT | _T:
    """
    min(iterable, *[, default=obj, key=func]) -> value
    min(arg1, arg2, *args, *[, key=func]) -> value

    With a single iterable argument, return its smallest item. The
    default keyword-only argument specifies an object to return if
    the provided iterable is empty.
    With two or more positional arguments, return the smallest argument.
    """
    ...
@overload
def min(iterable: Iterable[_T1], /, *, key: Callable[[_T1], SupportsRichComparison], default: _T2) -> _T1 | _T2:
    """
    min(iterable, *[, default=obj, key=func]) -> value
    min(arg1, arg2, *args, *[, key=func]) -> value

    With a single iterable argument, return its smallest item. The
    default keyword-only argument specifies an object to return if
    the provided iterable is empty.
    With two or more positional arguments, return the smallest argument.
    """
    ...
@overload
def next(i: SupportsNext[_T], /) -> _T:
    """
    next(iterator[, default])

    Return the next item from the iterator. If default is given and the iterator
    is exhausted, it is returned instead of raising StopIteration.
    """
    ...
@overload
def next(i: SupportsNext[_T], default: _VT, /) -> _T | _VT:
    """
    next(iterator[, default])

    Return the next item from the iterator. If default is given and the iterator
    is exhausted, it is returned instead of raising StopIteration.
    """
    ...
def oct(number: int | SupportsIndex, /) -> str:
    """
    Return the octal representation of an integer.

    >>> oct(342391)
    '0o1234567'
    """
    ...

_Opener: TypeAlias = Callable[[str, int], int]

# Text mode: always returns a TextIOWrapper
@overload
def open(
    file: FileDescriptorOrPath,
    mode: OpenTextMode = "r",
    buffering: int = -1,
    encoding: str | None = None,
    errors: str | None = None,
    newline: str | None = None,
    closefd: bool = True,
    opener: _Opener | None = None,
) -> TextIOWrapper:
    r"""
    Open file and return a stream.  Raise OSError upon failure.

    file is either a text or byte string giving the name (and the path
    if the file isn't in the current working directory) of the file to
    be opened or an integer file descriptor of the file to be
    wrapped. (If a file descriptor is given, it is closed when the
    returned I/O object is closed, unless closefd is set to False.)

    mode is an optional string that specifies the mode in which the file
    is opened. It defaults to 'r' which means open for reading in text
    mode.  Other common values are 'w' for writing (truncating the file if
    it already exists), 'x' for creating and writing to a new file, and
    'a' for appending (which on some Unix systems, means that all writes
    append to the end of the file regardless of the current seek position).
    In text mode, if encoding is not specified the encoding used is platform
    dependent: locale.getencoding() is called to get the current locale encoding.
    (For reading and writing raw bytes use binary mode and leave encoding
    unspecified.) The available modes are:

    ========= ===============================================================
    Character Meaning
    --------- ---------------------------------------------------------------
    'r'       open for reading (default)
    'w'       open for writing, truncating the file first
    'x'       create a new file and open it for writing
    'a'       open for writing, appending to the end of the file if it exists
    'b'       binary mode
    't'       text mode (default)
    '+'       open a disk file for updating (reading and writing)
    ========= ===============================================================

    The default mode is 'rt' (open for reading text). For binary random
    access, the mode 'w+b' opens and truncates the file to 0 bytes, while
    'r+b' opens the file without truncation. The 'x' mode implies 'w' and
    raises an `FileExistsError` if the file already exists.

    Python distinguishes between files opened in binary and text modes,
    even when the underlying operating system doesn't. Files opened in
    binary mode (appending 'b' to the mode argument) return contents as
    bytes objects without any decoding. In text mode (the default, or when
    't' is appended to the mode argument), the contents of the file are
    returned as strings, the bytes having been first decoded using a
    platform-dependent encoding or using the specified encoding if given.

    buffering is an optional integer used to set the buffering policy.
    Pass 0 to switch buffering off (only allowed in binary mode), 1 to select
    line buffering (only usable in text mode), and an integer > 1 to indicate
    the size of a fixed-size chunk buffer.  When no buffering argument is
    given, the default buffering policy works as follows:

    * Binary files are buffered in fixed-size chunks; the size of the buffer
      is chosen using a heuristic trying to determine the underlying device's
      "block size" and falling back on `io.DEFAULT_BUFFER_SIZE`.
      On many systems, the buffer will typically be 4096 or 8192 bytes long.

    * "Interactive" text files (files for which isatty() returns True)
      use line buffering.  Other text files use the policy described above
      for binary files.

    encoding is the name of the encoding used to decode or encode the
    file. This should only be used in text mode. The default encoding is
    platform dependent, but any encoding supported by Python can be
    passed.  See the codecs module for the list of supported encodings.

    errors is an optional string that specifies how encoding errors are to
    be handled---this argument should not be used in binary mode. Pass
    'strict' to raise a ValueError exception if there is an encoding error
    (the default of None has the same effect), or pass 'ignore' to ignore
    errors. (Note that ignoring encoding errors can lead to data loss.)
    See the documentation for codecs.register or run 'help(codecs.Codec)'
    for a list of the permitted encoding error strings.

    newline controls how universal newlines works (it only applies to text
    mode). It can be None, '', '\n', '\r', and '\r\n'.  It works as
    follows:

    * On input, if newline is None, universal newlines mode is
      enabled. Lines in the input can end in '\n', '\r', or '\r\n', and
      these are translated into '\n' before being returned to the
      caller. If it is '', universal newline mode is enabled, but line
      endings are returned to the caller untranslated. If it has any of
      the other legal values, input lines are only terminated by the given
      string, and the line ending is returned to the caller untranslated.

    * On output, if newline is None, any '\n' characters written are
      translated to the system default line separator, os.linesep. If
      newline is '' or '\n', no translation takes place. If newline is any
      of the other legal values, any '\n' characters written are translated
      to the given string.

    If closefd is False, the underlying file descriptor will be kept open
    when the file is closed. This does not work when a file name is given
    and must be True in that case.

    A custom opener can be used by passing a callable as *opener*. The
    underlying file descriptor for the file object is then obtained by
    calling *opener* with (*file*, *flags*). *opener* must return an open
    file descriptor (passing os.open as *opener* results in functionality
    similar to passing None).

    open() returns a file object whose type depends on the mode, and
    through which the standard file operations such as reading and writing
    are performed. When open() is used to open a file in a text mode ('w',
    'r', 'wt', 'rt', etc.), it returns a TextIOWrapper. When used to open
    a file in a binary mode, the returned class varies: in read binary
    mode, it returns a BufferedReader; in write binary and append binary
    modes, it returns a BufferedWriter, and in read/write mode, it returns
    a BufferedRandom.

    It is also possible to use a string or bytearray as a file for both
    reading and writing. For strings StringIO can be used like a file
    opened in a text mode, and for bytes a BytesIO can be used like a file
    opened in a binary mode.
    """
    ...

# Unbuffered binary mode: returns a FileIO
@overload
def open(
    file: FileDescriptorOrPath,
    mode: OpenBinaryMode,
    buffering: Literal[0],
    encoding: None = None,
    errors: None = None,
    newline: None = None,
    closefd: bool = True,
    opener: _Opener | None = None,
) -> FileIO:
    r"""
    Open file and return a stream.  Raise OSError upon failure.

    file is either a text or byte string giving the name (and the path
    if the file isn't in the current working directory) of the file to
    be opened or an integer file descriptor of the file to be
    wrapped. (If a file descriptor is given, it is closed when the
    returned I/O object is closed, unless closefd is set to False.)

    mode is an optional string that specifies the mode in which the file
    is opened. It defaults to 'r' which means open for reading in text
    mode.  Other common values are 'w' for writing (truncating the file if
    it already exists), 'x' for creating and writing to a new file, and
    'a' for appending (which on some Unix systems, means that all writes
    append to the end of the file regardless of the current seek position).
    In text mode, if encoding is not specified the encoding used is platform
    dependent: locale.getencoding() is called to get the current locale encoding.
    (For reading and writing raw bytes use binary mode and leave encoding
    unspecified.) The available modes are:

    ========= ===============================================================
    Character Meaning
    --------- ---------------------------------------------------------------
    'r'       open for reading (default)
    'w'       open for writing, truncating the file first
    'x'       create a new file and open it for writing
    'a'       open for writing, appending to the end of the file if it exists
    'b'       binary mode
    't'       text mode (default)
    '+'       open a disk file for updating (reading and writing)
    ========= ===============================================================

    The default mode is 'rt' (open for reading text). For binary random
    access, the mode 'w+b' opens and truncates the file to 0 bytes, while
    'r+b' opens the file without truncation. The 'x' mode implies 'w' and
    raises an `FileExistsError` if the file already exists.

    Python distinguishes between files opened in binary and text modes,
    even when the underlying operating system doesn't. Files opened in
    binary mode (appending 'b' to the mode argument) return contents as
    bytes objects without any decoding. In text mode (the default, or when
    't' is appended to the mode argument), the contents of the file are
    returned as strings, the bytes having been first decoded using a
    platform-dependent encoding or using the specified encoding if given.

    buffering is an optional integer used to set the buffering policy.
    Pass 0 to switch buffering off (only allowed in binary mode), 1 to select
    line buffering (only usable in text mode), and an integer > 1 to indicate
    the size of a fixed-size chunk buffer.  When no buffering argument is
    given, the default buffering policy works as follows:

    * Binary files are buffered in fixed-size chunks; the size of the buffer
      is chosen using a heuristic trying to determine the underlying device's
      "block size" and falling back on `io.DEFAULT_BUFFER_SIZE`.
      On many systems, the buffer will typically be 4096 or 8192 bytes long.

    * "Interactive" text files (files for which isatty() returns True)
      use line buffering.  Other text files use the policy described above
      for binary files.

    encoding is the name of the encoding used to decode or encode the
    file. This should only be used in text mode. The default encoding is
    platform dependent, but any encoding supported by Python can be
    passed.  See the codecs module for the list of supported encodings.

    errors is an optional string that specifies how encoding errors are to
    be handled---this argument should not be used in binary mode. Pass
    'strict' to raise a ValueError exception if there is an encoding error
    (the default of None has the same effect), or pass 'ignore' to ignore
    errors. (Note that ignoring encoding errors can lead to data loss.)
    See the documentation for codecs.register or run 'help(codecs.Codec)'
    for a list of the permitted encoding error strings.

    newline controls how universal newlines works (it only applies to text
    mode). It can be None, '', '\n', '\r', and '\r\n'.  It works as
    follows:

    * On input, if newline is None, universal newlines mode is
      enabled. Lines in the input can end in '\n', '\r', or '\r\n', and
      these are translated into '\n' before being returned to the
      caller. If it is '', universal newline mode is enabled, but line
      endings are returned to the caller untranslated. If it has any of
      the other legal values, input lines are only terminated by the given
      string, and the line ending is returned to the caller untranslated.

    * On output, if newline is None, any '\n' characters written are
      translated to the system default line separator, os.linesep. If
      newline is '' or '\n', no translation takes place. If newline is any
      of the other legal values, any '\n' characters written are translated
      to the given string.

    If closefd is False, the underlying file descriptor will be kept open
    when the file is closed. This does not work when a file name is given
    and must be True in that case.

    A custom opener can be used by passing a callable as *opener*. The
    underlying file descriptor for the file object is then obtained by
    calling *opener* with (*file*, *flags*). *opener* must return an open
    file descriptor (passing os.open as *opener* results in functionality
    similar to passing None).

    open() returns a file object whose type depends on the mode, and
    through which the standard file operations such as reading and writing
    are performed. When open() is used to open a file in a text mode ('w',
    'r', 'wt', 'rt', etc.), it returns a TextIOWrapper. When used to open
    a file in a binary mode, the returned class varies: in read binary
    mode, it returns a BufferedReader; in write binary and append binary
    modes, it returns a BufferedWriter, and in read/write mode, it returns
    a BufferedRandom.

    It is also possible to use a string or bytearray as a file for both
    reading and writing. For strings StringIO can be used like a file
    opened in a text mode, and for bytes a BytesIO can be used like a file
    opened in a binary mode.
    """
    ...

# Buffering is on: return BufferedRandom, BufferedReader, or BufferedWriter
@overload
def open(
    file: FileDescriptorOrPath,
    mode: OpenBinaryModeUpdating,
    buffering: Literal[-1, 1] = -1,
    encoding: None = None,
    errors: None = None,
    newline: None = None,
    closefd: bool = True,
    opener: _Opener | None = None,
) -> BufferedRandom:
    r"""
    Open file and return a stream.  Raise OSError upon failure.

    file is either a text or byte string giving the name (and the path
    if the file isn't in the current working directory) of the file to
    be opened or an integer file descriptor of the file to be
    wrapped. (If a file descriptor is given, it is closed when the
    returned I/O object is closed, unless closefd is set to False.)

    mode is an optional string that specifies the mode in which the file
    is opened. It defaults to 'r' which means open for reading in text
    mode.  Other common values are 'w' for writing (truncating the file if
    it already exists), 'x' for creating and writing to a new file, and
    'a' for appending (which on some Unix systems, means that all writes
    append to the end of the file regardless of the current seek position).
    In text mode, if encoding is not specified the encoding used is platform
    dependent: locale.getencoding() is called to get the current locale encoding.
    (For reading and writing raw bytes use binary mode and leave encoding
    unspecified.) The available modes are:

    ========= ===============================================================
    Character Meaning
    --------- ---------------------------------------------------------------
    'r'       open for reading (default)
    'w'       open for writing, truncating the file first
    'x'       create a new file and open it for writing
    'a'       open for writing, appending to the end of the file if it exists
    'b'       binary mode
    't'       text mode (default)
    '+'       open a disk file for updating (reading and writing)
    ========= ===============================================================

    The default mode is 'rt' (open for reading text). For binary random
    access, the mode 'w+b' opens and truncates the file to 0 bytes, while
    'r+b' opens the file without truncation. The 'x' mode implies 'w' and
    raises an `FileExistsError` if the file already exists.

    Python distinguishes between files opened in binary and text modes,
    even when the underlying operating system doesn't. Files opened in
    binary mode (appending 'b' to the mode argument) return contents as
    bytes objects without any decoding. In text mode (the default, or when
    't' is appended to the mode argument), the contents of the file are
    returned as strings, the bytes having been first decoded using a
    platform-dependent encoding or using the specified encoding if given.

    buffering is an optional integer used to set the buffering policy.
    Pass 0 to switch buffering off (only allowed in binary mode), 1 to select
    line buffering (only usable in text mode), and an integer > 1 to indicate
    the size of a fixed-size chunk buffer.  When no buffering argument is
    given, the default buffering policy works as follows:

    * Binary files are buffered in fixed-size chunks; the size of the buffer
      is chosen using a heuristic trying to determine the underlying device's
      "block size" and falling back on `io.DEFAULT_BUFFER_SIZE`.
      On many systems, the buffer will typically be 4096 or 8192 bytes long.

    * "Interactive" text files (files for which isatty() returns True)
      use line buffering.  Other text files use the policy described above
      for binary files.

    encoding is the name of the encoding used to decode or encode the
    file. This should only be used in text mode. The default encoding is
    platform dependent, but any encoding supported by Python can be
    passed.  See the codecs module for the list of supported encodings.

    errors is an optional string that specifies how encoding errors are to
    be handled---this argument should not be used in binary mode. Pass
    'strict' to raise a ValueError exception if there is an encoding error
    (the default of None has the same effect), or pass 'ignore' to ignore
    errors. (Note that ignoring encoding errors can lead to data loss.)
    See the documentation for codecs.register or run 'help(codecs.Codec)'
    for a list of the permitted encoding error strings.

    newline controls how universal newlines works (it only applies to text
    mode). It can be None, '', '\n', '\r', and '\r\n'.  It works as
    follows:

    * On input, if newline is None, universal newlines mode is
      enabled. Lines in the input can end in '\n', '\r', or '\r\n', and
      these are translated into '\n' before being returned to the
      caller. If it is '', universal newline mode is enabled, but line
      endings are returned to the caller untranslated. If it has any of
      the other legal values, input lines are only terminated by the given
      string, and the line ending is returned to the caller untranslated.

    * On output, if newline is None, any '\n' characters written are
      translated to the system default line separator, os.linesep. If
      newline is '' or '\n', no translation takes place. If newline is any
      of the other legal values, any '\n' characters written are translated
      to the given string.

    If closefd is False, the underlying file descriptor will be kept open
    when the file is closed. This does not work when a file name is given
    and must be True in that case.

    A custom opener can be used by passing a callable as *opener*. The
    underlying file descriptor for the file object is then obtained by
    calling *opener* with (*file*, *flags*). *opener* must return an open
    file descriptor (passing os.open as *opener* results in functionality
    similar to passing None).

    open() returns a file object whose type depends on the mode, and
    through which the standard file operations such as reading and writing
    are performed. When open() is used to open a file in a text mode ('w',
    'r', 'wt', 'rt', etc.), it returns a TextIOWrapper. When used to open
    a file in a binary mode, the returned class varies: in read binary
    mode, it returns a BufferedReader; in write binary and append binary
    modes, it returns a BufferedWriter, and in read/write mode, it returns
    a BufferedRandom.

    It is also possible to use a string or bytearray as a file for both
    reading and writing. For strings StringIO can be used like a file
    opened in a text mode, and for bytes a BytesIO can be used like a file
    opened in a binary mode.
    """
    ...
@overload
def open(
    file: FileDescriptorOrPath,
    mode: OpenBinaryModeWriting,
    buffering: Literal[-1, 1] = -1,
    encoding: None = None,
    errors: None = None,
    newline: None = None,
    closefd: bool = True,
    opener: _Opener | None = None,
) -> BufferedWriter:
    r"""
    Open file and return a stream.  Raise OSError upon failure.

    file is either a text or byte string giving the name (and the path
    if the file isn't in the current working directory) of the file to
    be opened or an integer file descriptor of the file to be
    wrapped. (If a file descriptor is given, it is closed when the
    returned I/O object is closed, unless closefd is set to False.)

    mode is an optional string that specifies the mode in which the file
    is opened. It defaults to 'r' which means open for reading in text
    mode.  Other common values are 'w' for writing (truncating the file if
    it already exists), 'x' for creating and writing to a new file, and
    'a' for appending (which on some Unix systems, means that all writes
    append to the end of the file regardless of the current seek position).
    In text mode, if encoding is not specified the encoding used is platform
    dependent: locale.getencoding() is called to get the current locale encoding.
    (For reading and writing raw bytes use binary mode and leave encoding
    unspecified.) The available modes are:

    ========= ===============================================================
    Character Meaning
    --------- ---------------------------------------------------------------
    'r'       open for reading (default)
    'w'       open for writing, truncating the file first
    'x'       create a new file and open it for writing
    'a'       open for writing, appending to the end of the file if it exists
    'b'       binary mode
    't'       text mode (default)
    '+'       open a disk file for updating (reading and writing)
    ========= ===============================================================

    The default mode is 'rt' (open for reading text). For binary random
    access, the mode 'w+b' opens and truncates the file to 0 bytes, while
    'r+b' opens the file without truncation. The 'x' mode implies 'w' and
    raises an `FileExistsError` if the file already exists.

    Python distinguishes between files opened in binary and text modes,
    even when the underlying operating system doesn't. Files opened in
    binary mode (appending 'b' to the mode argument) return contents as
    bytes objects without any decoding. In text mode (the default, or when
    't' is appended to the mode argument), the contents of the file are
    returned as strings, the bytes having been first decoded using a
    platform-dependent encoding or using the specified encoding if given.

    buffering is an optional integer used to set the buffering policy.
    Pass 0 to switch buffering off (only allowed in binary mode), 1 to select
    line buffering (only usable in text mode), and an integer > 1 to indicate
    the size of a fixed-size chunk buffer.  When no buffering argument is
    given, the default buffering policy works as follows:

    * Binary files are buffered in fixed-size chunks; the size of the buffer
      is chosen using a heuristic trying to determine the underlying device's
      "block size" and falling back on `io.DEFAULT_BUFFER_SIZE`.
      On many systems, the buffer will typically be 4096 or 8192 bytes long.

    * "Interactive" text files (files for which isatty() returns True)
      use line buffering.  Other text files use the policy described above
      for binary files.

    encoding is the name of the encoding used to decode or encode the
    file. This should only be used in text mode. The default encoding is
    platform dependent, but any encoding supported by Python can be
    passed.  See the codecs module for the list of supported encodings.

    errors is an optional string that specifies how encoding errors are to
    be handled---this argument should not be used in binary mode. Pass
    'strict' to raise a ValueError exception if there is an encoding error
    (the default of None has the same effect), or pass 'ignore' to ignore
    errors. (Note that ignoring encoding errors can lead to data loss.)
    See the documentation for codecs.register or run 'help(codecs.Codec)'
    for a list of the permitted encoding error strings.

    newline controls how universal newlines works (it only applies to text
    mode). It can be None, '', '\n', '\r', and '\r\n'.  It works as
    follows:

    * On input, if newline is None, universal newlines mode is
      enabled. Lines in the input can end in '\n', '\r', or '\r\n', and
      these are translated into '\n' before being returned to the
      caller. If it is '', universal newline mode is enabled, but line
      endings are returned to the caller untranslated. If it has any of
      the other legal values, input lines are only terminated by the given
      string, and the line ending is returned to the caller untranslated.

    * On output, if newline is None, any '\n' characters written are
      translated to the system default line separator, os.linesep. If
      newline is '' or '\n', no translation takes place. If newline is any
      of the other legal values, any '\n' characters written are translated
      to the given string.

    If closefd is False, the underlying file descriptor will be kept open
    when the file is closed. This does not work when a file name is given
    and must be True in that case.

    A custom opener can be used by passing a callable as *opener*. The
    underlying file descriptor for the file object is then obtained by
    calling *opener* with (*file*, *flags*). *opener* must return an open
    file descriptor (passing os.open as *opener* results in functionality
    similar to passing None).

    open() returns a file object whose type depends on the mode, and
    through which the standard file operations such as reading and writing
    are performed. When open() is used to open a file in a text mode ('w',
    'r', 'wt', 'rt', etc.), it returns a TextIOWrapper. When used to open
    a file in a binary mode, the returned class varies: in read binary
    mode, it returns a BufferedReader; in write binary and append binary
    modes, it returns a BufferedWriter, and in read/write mode, it returns
    a BufferedRandom.

    It is also possible to use a string or bytearray as a file for both
    reading and writing. For strings StringIO can be used like a file
    opened in a text mode, and for bytes a BytesIO can be used like a file
    opened in a binary mode.
    """
    ...
@overload
def open(
    file: FileDescriptorOrPath,
    mode: OpenBinaryModeReading,
    buffering: Literal[-1, 1] = -1,
    encoding: None = None,
    errors: None = None,
    newline: None = None,
    closefd: bool = True,
    opener: _Opener | None = None,
) -> BufferedReader:
    r"""
    Open file and return a stream.  Raise OSError upon failure.

    file is either a text or byte string giving the name (and the path
    if the file isn't in the current working directory) of the file to
    be opened or an integer file descriptor of the file to be
    wrapped. (If a file descriptor is given, it is closed when the
    returned I/O object is closed, unless closefd is set to False.)

    mode is an optional string that specifies the mode in which the file
    is opened. It defaults to 'r' which means open for reading in text
    mode.  Other common values are 'w' for writing (truncating the file if
    it already exists), 'x' for creating and writing to a new file, and
    'a' for appending (which on some Unix systems, means that all writes
    append to the end of the file regardless of the current seek position).
    In text mode, if encoding is not specified the encoding used is platform
    dependent: locale.getencoding() is called to get the current locale encoding.
    (For reading and writing raw bytes use binary mode and leave encoding
    unspecified.) The available modes are:

    ========= ===============================================================
    Character Meaning
    --------- ---------------------------------------------------------------
    'r'       open for reading (default)
    'w'       open for writing, truncating the file first
    'x'       create a new file and open it for writing
    'a'       open for writing, appending to the end of the file if it exists
    'b'       binary mode
    't'       text mode (default)
    '+'       open a disk file for updating (reading and writing)
    ========= ===============================================================

    The default mode is 'rt' (open for reading text). For binary random
    access, the mode 'w+b' opens and truncates the file to 0 bytes, while
    'r+b' opens the file without truncation. The 'x' mode implies 'w' and
    raises an `FileExistsError` if the file already exists.

    Python distinguishes between files opened in binary and text modes,
    even when the underlying operating system doesn't. Files opened in
    binary mode (appending 'b' to the mode argument) return contents as
    bytes objects without any decoding. In text mode (the default, or when
    't' is appended to the mode argument), the contents of the file are
    returned as strings, the bytes having been first decoded using a
    platform-dependent encoding or using the specified encoding if given.

    buffering is an optional integer used to set the buffering policy.
    Pass 0 to switch buffering off (only allowed in binary mode), 1 to select
    line buffering (only usable in text mode), and an integer > 1 to indicate
    the size of a fixed-size chunk buffer.  When no buffering argument is
    given, the default buffering policy works as follows:

    * Binary files are buffered in fixed-size chunks; the size of the buffer
      is chosen using a heuristic trying to determine the underlying device's
      "block size" and falling back on `io.DEFAULT_BUFFER_SIZE`.
      On many systems, the buffer will typically be 4096 or 8192 bytes long.

    * "Interactive" text files (files for which isatty() returns True)
      use line buffering.  Other text files use the policy described above
      for binary files.

    encoding is the name of the encoding used to decode or encode the
    file. This should only be used in text mode. The default encoding is
    platform dependent, but any encoding supported by Python can be
    passed.  See the codecs module for the list of supported encodings.

    errors is an optional string that specifies how encoding errors are to
    be handled---this argument should not be used in binary mode. Pass
    'strict' to raise a ValueError exception if there is an encoding error
    (the default of None has the same effect), or pass 'ignore' to ignore
    errors. (Note that ignoring encoding errors can lead to data loss.)
    See the documentation for codecs.register or run 'help(codecs.Codec)'
    for a list of the permitted encoding error strings.

    newline controls how universal newlines works (it only applies to text
    mode). It can be None, '', '\n', '\r', and '\r\n'.  It works as
    follows:

    * On input, if newline is None, universal newlines mode is
      enabled. Lines in the input can end in '\n', '\r', or '\r\n', and
      these are translated into '\n' before being returned to the
      caller. If it is '', universal newline mode is enabled, but line
      endings are returned to the caller untranslated. If it has any of
      the other legal values, input lines are only terminated by the given
      string, and the line ending is returned to the caller untranslated.

    * On output, if newline is None, any '\n' characters written are
      translated to the system default line separator, os.linesep. If
      newline is '' or '\n', no translation takes place. If newline is any
      of the other legal values, any '\n' characters written are translated
      to the given string.

    If closefd is False, the underlying file descriptor will be kept open
    when the file is closed. This does not work when a file name is given
    and must be True in that case.

    A custom opener can be used by passing a callable as *opener*. The
    underlying file descriptor for the file object is then obtained by
    calling *opener* with (*file*, *flags*). *opener* must return an open
    file descriptor (passing os.open as *opener* results in functionality
    similar to passing None).

    open() returns a file object whose type depends on the mode, and
    through which the standard file operations such as reading and writing
    are performed. When open() is used to open a file in a text mode ('w',
    'r', 'wt', 'rt', etc.), it returns a TextIOWrapper. When used to open
    a file in a binary mode, the returned class varies: in read binary
    mode, it returns a BufferedReader; in write binary and append binary
    modes, it returns a BufferedWriter, and in read/write mode, it returns
    a BufferedRandom.

    It is also possible to use a string or bytearray as a file for both
    reading and writing. For strings StringIO can be used like a file
    opened in a text mode, and for bytes a BytesIO can be used like a file
    opened in a binary mode.
    """
    ...

# Buffering cannot be determined: fall back to BinaryIO
@overload
def open(
    file: FileDescriptorOrPath,
    mode: OpenBinaryMode,
    buffering: int = -1,
    encoding: None = None,
    errors: None = None,
    newline: None = None,
    closefd: bool = True,
    opener: _Opener | None = None,
) -> BinaryIO:
    r"""
    Open file and return a stream.  Raise OSError upon failure.

    file is either a text or byte string giving the name (and the path
    if the file isn't in the current working directory) of the file to
    be opened or an integer file descriptor of the file to be
    wrapped. (If a file descriptor is given, it is closed when the
    returned I/O object is closed, unless closefd is set to False.)

    mode is an optional string that specifies the mode in which the file
    is opened. It defaults to 'r' which means open for reading in text
    mode.  Other common values are 'w' for writing (truncating the file if
    it already exists), 'x' for creating and writing to a new file, and
    'a' for appending (which on some Unix systems, means that all writes
    append to the end of the file regardless of the current seek position).
    In text mode, if encoding is not specified the encoding used is platform
    dependent: locale.getencoding() is called to get the current locale encoding.
    (For reading and writing raw bytes use binary mode and leave encoding
    unspecified.) The available modes are:

    ========= ===============================================================
    Character Meaning
    --------- ---------------------------------------------------------------
    'r'       open for reading (default)
    'w'       open for writing, truncating the file first
    'x'       create a new file and open it for writing
    'a'       open for writing, appending to the end of the file if it exists
    'b'       binary mode
    't'       text mode (default)
    '+'       open a disk file for updating (reading and writing)
    ========= ===============================================================

    The default mode is 'rt' (open for reading text). For binary random
    access, the mode 'w+b' opens and truncates the file to 0 bytes, while
    'r+b' opens the file without truncation. The 'x' mode implies 'w' and
    raises an `FileExistsError` if the file already exists.

    Python distinguishes between files opened in binary and text modes,
    even when the underlying operating system doesn't. Files opened in
    binary mode (appending 'b' to the mode argument) return contents as
    bytes objects without any decoding. In text mode (the default, or when
    't' is appended to the mode argument), the contents of the file are
    returned as strings, the bytes having been first decoded using a
    platform-dependent encoding or using the specified encoding if given.

    buffering is an optional integer used to set the buffering policy.
    Pass 0 to switch buffering off (only allowed in binary mode), 1 to select
    line buffering (only usable in text mode), and an integer > 1 to indicate
    the size of a fixed-size chunk buffer.  When no buffering argument is
    given, the default buffering policy works as follows:

    * Binary files are buffered in fixed-size chunks; the size of the buffer
      is chosen using a heuristic trying to determine the underlying device's
      "block size" and falling back on `io.DEFAULT_BUFFER_SIZE`.
      On many systems, the buffer will typically be 4096 or 8192 bytes long.

    * "Interactive" text files (files for which isatty() returns True)
      use line buffering.  Other text files use the policy described above
      for binary files.

    encoding is the name of the encoding used to decode or encode the
    file. This should only be used in text mode. The default encoding is
    platform dependent, but any encoding supported by Python can be
    passed.  See the codecs module for the list of supported encodings.

    errors is an optional string that specifies how encoding errors are to
    be handled---this argument should not be used in binary mode. Pass
    'strict' to raise a ValueError exception if there is an encoding error
    (the default of None has the same effect), or pass 'ignore' to ignore
    errors. (Note that ignoring encoding errors can lead to data loss.)
    See the documentation for codecs.register or run 'help(codecs.Codec)'
    for a list of the permitted encoding error strings.

    newline controls how universal newlines works (it only applies to text
    mode). It can be None, '', '\n', '\r', and '\r\n'.  It works as
    follows:

    * On input, if newline is None, universal newlines mode is
      enabled. Lines in the input can end in '\n', '\r', or '\r\n', and
      these are translated into '\n' before being returned to the
      caller. If it is '', universal newline mode is enabled, but line
      endings are returned to the caller untranslated. If it has any of
      the other legal values, input lines are only terminated by the given
      string, and the line ending is returned to the caller untranslated.

    * On output, if newline is None, any '\n' characters written are
      translated to the system default line separator, os.linesep. If
      newline is '' or '\n', no translation takes place. If newline is any
      of the other legal values, any '\n' characters written are translated
      to the given string.

    If closefd is False, the underlying file descriptor will be kept open
    when the file is closed. This does not work when a file name is given
    and must be True in that case.

    A custom opener can be used by passing a callable as *opener*. The
    underlying file descriptor for the file object is then obtained by
    calling *opener* with (*file*, *flags*). *opener* must return an open
    file descriptor (passing os.open as *opener* results in functionality
    similar to passing None).

    open() returns a file object whose type depends on the mode, and
    through which the standard file operations such as reading and writing
    are performed. When open() is used to open a file in a text mode ('w',
    'r', 'wt', 'rt', etc.), it returns a TextIOWrapper. When used to open
    a file in a binary mode, the returned class varies: in read binary
    mode, it returns a BufferedReader; in write binary and append binary
    modes, it returns a BufferedWriter, and in read/write mode, it returns
    a BufferedRandom.

    It is also possible to use a string or bytearray as a file for both
    reading and writing. For strings StringIO can be used like a file
    opened in a text mode, and for bytes a BytesIO can be used like a file
    opened in a binary mode.
    """
    ...

# Fallback if mode is not specified
@overload
def open(
    file: FileDescriptorOrPath,
    mode: str,
    buffering: int = -1,
    encoding: str | None = None,
    errors: str | None = None,
    newline: str | None = None,
    closefd: bool = True,
    opener: _Opener | None = None,
<<<<<<< HEAD
) -> IO[Any]:
    r"""
    Open file and return a stream.  Raise OSError upon failure.

    file is either a text or byte string giving the name (and the path
    if the file isn't in the current working directory) of the file to
    be opened or an integer file descriptor of the file to be
    wrapped. (If a file descriptor is given, it is closed when the
    returned I/O object is closed, unless closefd is set to False.)

    mode is an optional string that specifies the mode in which the file
    is opened. It defaults to 'r' which means open for reading in text
    mode.  Other common values are 'w' for writing (truncating the file if
    it already exists), 'x' for creating and writing to a new file, and
    'a' for appending (which on some Unix systems, means that all writes
    append to the end of the file regardless of the current seek position).
    In text mode, if encoding is not specified the encoding used is platform
    dependent: locale.getencoding() is called to get the current locale encoding.
    (For reading and writing raw bytes use binary mode and leave encoding
    unspecified.) The available modes are:

    ========= ===============================================================
    Character Meaning
    --------- ---------------------------------------------------------------
    'r'       open for reading (default)
    'w'       open for writing, truncating the file first
    'x'       create a new file and open it for writing
    'a'       open for writing, appending to the end of the file if it exists
    'b'       binary mode
    't'       text mode (default)
    '+'       open a disk file for updating (reading and writing)
    ========= ===============================================================

    The default mode is 'rt' (open for reading text). For binary random
    access, the mode 'w+b' opens and truncates the file to 0 bytes, while
    'r+b' opens the file without truncation. The 'x' mode implies 'w' and
    raises an `FileExistsError` if the file already exists.

    Python distinguishes between files opened in binary and text modes,
    even when the underlying operating system doesn't. Files opened in
    binary mode (appending 'b' to the mode argument) return contents as
    bytes objects without any decoding. In text mode (the default, or when
    't' is appended to the mode argument), the contents of the file are
    returned as strings, the bytes having been first decoded using a
    platform-dependent encoding or using the specified encoding if given.

    buffering is an optional integer used to set the buffering policy.
    Pass 0 to switch buffering off (only allowed in binary mode), 1 to select
    line buffering (only usable in text mode), and an integer > 1 to indicate
    the size of a fixed-size chunk buffer.  When no buffering argument is
    given, the default buffering policy works as follows:

    * Binary files are buffered in fixed-size chunks; the size of the buffer
      is chosen using a heuristic trying to determine the underlying device's
      "block size" and falling back on `io.DEFAULT_BUFFER_SIZE`.
      On many systems, the buffer will typically be 4096 or 8192 bytes long.

    * "Interactive" text files (files for which isatty() returns True)
      use line buffering.  Other text files use the policy described above
      for binary files.

    encoding is the name of the encoding used to decode or encode the
    file. This should only be used in text mode. The default encoding is
    platform dependent, but any encoding supported by Python can be
    passed.  See the codecs module for the list of supported encodings.

    errors is an optional string that specifies how encoding errors are to
    be handled---this argument should not be used in binary mode. Pass
    'strict' to raise a ValueError exception if there is an encoding error
    (the default of None has the same effect), or pass 'ignore' to ignore
    errors. (Note that ignoring encoding errors can lead to data loss.)
    See the documentation for codecs.register or run 'help(codecs.Codec)'
    for a list of the permitted encoding error strings.

    newline controls how universal newlines works (it only applies to text
    mode). It can be None, '', '\n', '\r', and '\r\n'.  It works as
    follows:

    * On input, if newline is None, universal newlines mode is
      enabled. Lines in the input can end in '\n', '\r', or '\r\n', and
      these are translated into '\n' before being returned to the
      caller. If it is '', universal newline mode is enabled, but line
      endings are returned to the caller untranslated. If it has any of
      the other legal values, input lines are only terminated by the given
      string, and the line ending is returned to the caller untranslated.

    * On output, if newline is None, any '\n' characters written are
      translated to the system default line separator, os.linesep. If
      newline is '' or '\n', no translation takes place. If newline is any
      of the other legal values, any '\n' characters written are translated
      to the given string.

    If closefd is False, the underlying file descriptor will be kept open
    when the file is closed. This does not work when a file name is given
    and must be True in that case.

    A custom opener can be used by passing a callable as *opener*. The
    underlying file descriptor for the file object is then obtained by
    calling *opener* with (*file*, *flags*). *opener* must return an open
    file descriptor (passing os.open as *opener* results in functionality
    similar to passing None).

    open() returns a file object whose type depends on the mode, and
    through which the standard file operations such as reading and writing
    are performed. When open() is used to open a file in a text mode ('w',
    'r', 'wt', 'rt', etc.), it returns a TextIOWrapper. When used to open
    a file in a binary mode, the returned class varies: in read binary
    mode, it returns a BufferedReader; in write binary and append binary
    modes, it returns a BufferedWriter, and in read/write mode, it returns
    a BufferedRandom.

    It is also possible to use a string or bytearray as a file for both
    reading and writing. For strings StringIO can be used like a file
    opened in a text mode, and for bytes a BytesIO can be used like a file
    opened in a binary mode.
    """
    ...
def ord(c: str | bytes | bytearray, /) -> int:
    """Return the Unicode code point for a one-character string."""
    ...

=======
) -> IO[Any]: ...
def ord(c: str | bytes | bytearray, /) -> int: ...
@type_check_only
>>>>>>> 622df68c
class _SupportsWriteAndFlush(SupportsWrite[_T_contra], SupportsFlush, Protocol[_T_contra]): ...

@overload
def print(
    *values: object,
    sep: str | None = " ",
    end: str | None = "\n",
    file: SupportsWrite[str] | None = None,
    flush: Literal[False] = False,
) -> None:
    """
    Prints the values to a stream, or to sys.stdout by default.

    sep
      string inserted between values, default a space.
    end
      string appended after the last value, default a newline.
    file
      a file-like object (stream); defaults to the current sys.stdout.
    flush
      whether to forcibly flush the stream.
    """
    ...
@overload
def print(
    *values: object, sep: str | None = " ", end: str | None = "\n", file: _SupportsWriteAndFlush[str] | None = None, flush: bool
) -> None:
    """
    Prints the values to a stream, or to sys.stdout by default.

    sep
      string inserted between values, default a space.
    end
      string appended after the last value, default a newline.
    file
      a file-like object (stream); defaults to the current sys.stdout.
    flush
      whether to forcibly flush the stream.
    """
    ...

_E_contra = TypeVar("_E_contra", contravariant=True)
_M_contra = TypeVar("_M_contra", contravariant=True)

@type_check_only
class _SupportsPow2(Protocol[_E_contra, _T_co]):
    def __pow__(self, other: _E_contra, /) -> _T_co: ...

@type_check_only
class _SupportsPow3NoneOnly(Protocol[_E_contra, _T_co]):
    def __pow__(self, other: _E_contra, modulo: None = None, /) -> _T_co: ...

@type_check_only
class _SupportsPow3(Protocol[_E_contra, _M_contra, _T_co]):
    def __pow__(self, other: _E_contra, modulo: _M_contra, /) -> _T_co: ...

_SupportsSomeKindOfPow = (  # noqa: Y026  # TODO: Use TypeAlias once mypy bugs are fixed
    _SupportsPow2[Any, Any] | _SupportsPow3NoneOnly[Any, Any] | _SupportsPow3[Any, Any, Any]
)

# TODO: `pow(int, int, Literal[0])` fails at runtime,
# but adding a `NoReturn` overload isn't a good solution for expressing that (see #8566).
@overload
def pow(base: int, exp: int, mod: int) -> int:
    """
    Equivalent to base**exp with 2 arguments or base**exp % mod with 3 arguments

    Some types, such as ints, are able to use a more efficient algorithm when
    invoked using the three argument form.
    """
    ...
@overload
def pow(base: int, exp: Literal[0], mod: None = None) -> Literal[1]:
    """
    Equivalent to base**exp with 2 arguments or base**exp % mod with 3 arguments

    Some types, such as ints, are able to use a more efficient algorithm when
    invoked using the three argument form.
    """
    ...
@overload
def pow(base: int, exp: _PositiveInteger, mod: None = None) -> int:
    """
    Equivalent to base**exp with 2 arguments or base**exp % mod with 3 arguments

    Some types, such as ints, are able to use a more efficient algorithm when
    invoked using the three argument form.
    """
    ...
@overload
def pow(base: int, exp: _NegativeInteger, mod: None = None) -> float:
    """
    Equivalent to base**exp with 2 arguments or base**exp % mod with 3 arguments

    Some types, such as ints, are able to use a more efficient algorithm when
    invoked using the three argument form.
    """
    ...

# int base & positive-int exp -> int; int base & negative-int exp -> float
# return type must be Any as `int | float` causes too many false-positive errors
@overload
def pow(base: int, exp: int, mod: None = None) -> Any:
    """
    Equivalent to base**exp with 2 arguments or base**exp % mod with 3 arguments

    Some types, such as ints, are able to use a more efficient algorithm when
    invoked using the three argument form.
    """
    ...
@overload
def pow(base: _PositiveInteger, exp: float, mod: None = None) -> float:
    """
    Equivalent to base**exp with 2 arguments or base**exp % mod with 3 arguments

    Some types, such as ints, are able to use a more efficient algorithm when
    invoked using the three argument form.
    """
    ...
@overload
def pow(base: _NegativeInteger, exp: float, mod: None = None) -> complex:
    """
    Equivalent to base**exp with 2 arguments or base**exp % mod with 3 arguments

    Some types, such as ints, are able to use a more efficient algorithm when
    invoked using the three argument form.
    """
    ...
@overload
def pow(base: float, exp: int, mod: None = None) -> float:
    """
    Equivalent to base**exp with 2 arguments or base**exp % mod with 3 arguments

    Some types, such as ints, are able to use a more efficient algorithm when
    invoked using the three argument form.
    """
    ...

# float base & float exp could return float or complex
# return type must be Any (same as complex base, complex exp),
# as `float | complex` causes too many false-positive errors
@overload
def pow(base: float, exp: complex | _SupportsSomeKindOfPow, mod: None = None) -> Any:
    """
    Equivalent to base**exp with 2 arguments or base**exp % mod with 3 arguments

    Some types, such as ints, are able to use a more efficient algorithm when
    invoked using the three argument form.
    """
    ...
@overload
def pow(base: complex, exp: complex | _SupportsSomeKindOfPow, mod: None = None) -> complex:
    """
    Equivalent to base**exp with 2 arguments or base**exp % mod with 3 arguments

    Some types, such as ints, are able to use a more efficient algorithm when
    invoked using the three argument form.
    """
    ...
@overload
def pow(base: _SupportsPow2[_E_contra, _T_co], exp: _E_contra, mod: None = None) -> _T_co:
    """
    Equivalent to base**exp with 2 arguments or base**exp % mod with 3 arguments

    Some types, such as ints, are able to use a more efficient algorithm when
    invoked using the three argument form.
    """
    ...
@overload
def pow(base: _SupportsPow3NoneOnly[_E_contra, _T_co], exp: _E_contra, mod: None = None) -> _T_co:
    """
    Equivalent to base**exp with 2 arguments or base**exp % mod with 3 arguments

    Some types, such as ints, are able to use a more efficient algorithm when
    invoked using the three argument form.
    """
    ...
@overload
def pow(base: _SupportsPow3[_E_contra, _M_contra, _T_co], exp: _E_contra, mod: _M_contra) -> _T_co:
    """
    Equivalent to base**exp with 2 arguments or base**exp % mod with 3 arguments

    Some types, such as ints, are able to use a more efficient algorithm when
    invoked using the three argument form.
    """
    ...
@overload
def pow(base: _SupportsSomeKindOfPow, exp: float, mod: None = None) -> Any:
    """
    Equivalent to base**exp with 2 arguments or base**exp % mod with 3 arguments

    Some types, such as ints, are able to use a more efficient algorithm when
    invoked using the three argument form.
    """
    ...
@overload
def pow(base: _SupportsSomeKindOfPow, exp: complex, mod: None = None) -> complex:
    """
    Equivalent to base**exp with 2 arguments or base**exp % mod with 3 arguments

    Some types, such as ints, are able to use a more efficient algorithm when
    invoked using the three argument form.
    """
    ...

quit: _sitebuiltins.Quitter

class reversed(Generic[_T]):
    """Return a reverse iterator over the values of the given sequence."""
    @overload
    def __new__(cls, sequence: Reversible[_T], /) -> Iterator[_T]: ...  # type: ignore[misc]
    @overload
    def __new__(cls, sequence: SupportsLenAndGetItem[_T], /) -> Iterator[_T]: ...  # type: ignore[misc]
    def __iter__(self) -> Self:
        """Implement iter(self)."""
        ...
    def __next__(self) -> _T:
        """Implement next(self)."""
        ...
    def __length_hint__(self) -> int:
        """Private method returning an estimate of len(list(it))."""
        ...

def repr(obj: object, /) -> str:
    """
    Return the canonical string representation of the object.

    For many object types, including most builtins, eval(repr(obj)) == obj.
    """
    ...

# See https://github.com/python/typeshed/pull/9141
# and https://github.com/python/typeshed/pull/9151
# on why we don't use `SupportsRound` from `typing.pyi`

@type_check_only
class _SupportsRound1(Protocol[_T_co]):
    def __round__(self) -> _T_co: ...

@type_check_only
class _SupportsRound2(Protocol[_T_co]):
    def __round__(self, ndigits: int, /) -> _T_co: ...

@overload
def round(number: _SupportsRound1[_T], ndigits: None = None) -> _T:
    """
    Round a number to a given precision in decimal digits.

    The return value is an integer if ndigits is omitted or None.  Otherwise
    the return value has the same type as the number.  ndigits may be negative.
    """
    ...
@overload
def round(number: _SupportsRound2[_T], ndigits: SupportsIndex) -> _T:
    """
    Round a number to a given precision in decimal digits.

    The return value is an integer if ndigits is omitted or None.  Otherwise
    the return value has the same type as the number.  ndigits may be negative.
    """
    ...

# See https://github.com/python/typeshed/pull/6292#discussion_r748875189
# for why arg 3 of `setattr` should be annotated with `Any` and not `object`
def setattr(obj: object, name: str, value: Any, /) -> None:
    """
    Sets the named attribute on the given object to the specified value.

    setattr(x, 'y', v) is equivalent to ``x.y = v``
    """
    ...
@overload
def sorted(
    iterable: Iterable[SupportsRichComparisonT], /, *, key: None = None, reverse: bool = False
) -> list[SupportsRichComparisonT]:
    """
    Return a new list containing all items from the iterable in ascending order.

    A custom key function can be supplied to customize the sort order, and the
    reverse flag can be set to request the result in descending order.
    """
    ...
@overload
def sorted(iterable: Iterable[_T], /, *, key: Callable[[_T], SupportsRichComparison], reverse: bool = False) -> list[_T]:
    """
    Return a new list containing all items from the iterable in ascending order.

    A custom key function can be supplied to customize the sort order, and the
    reverse flag can be set to request the result in descending order.
    """
    ...

_AddableT1 = TypeVar("_AddableT1", bound=SupportsAdd[Any, Any])
_AddableT2 = TypeVar("_AddableT2", bound=SupportsAdd[Any, Any])

@type_check_only
class _SupportsSumWithNoDefaultGiven(SupportsAdd[Any, Any], SupportsRAdd[int, Any], Protocol): ...

_SupportsSumNoDefaultT = TypeVar("_SupportsSumNoDefaultT", bound=_SupportsSumWithNoDefaultGiven)

# In general, the return type of `x + x` is *not* guaranteed to be the same type as x.
# However, we can't express that in the stub for `sum()`
# without creating many false-positive errors (see #7578).
# Instead, we special-case the most common examples of this: bool and literal integers.
@overload
def sum(iterable: Iterable[bool | _LiteralInteger], /, start: int = 0) -> int:
    """
    Return the sum of a 'start' value (default: 0) plus an iterable of numbers

    When the iterable is empty, return the start value.
    This function is intended specifically for use with numeric values and may
    reject non-numeric types.
    """
    ...
@overload
def sum(iterable: Iterable[_SupportsSumNoDefaultT], /) -> _SupportsSumNoDefaultT | Literal[0]:
    """
    Return the sum of a 'start' value (default: 0) plus an iterable of numbers

    When the iterable is empty, return the start value.
    This function is intended specifically for use with numeric values and may
    reject non-numeric types.
    """
    ...
@overload
def sum(iterable: Iterable[_AddableT1], /, start: _AddableT2) -> _AddableT1 | _AddableT2:
    """
    Return the sum of a 'start' value (default: 0) plus an iterable of numbers

    When the iterable is empty, return the start value.
    This function is intended specifically for use with numeric values and may
    reject non-numeric types.
    """
    ...

# The argument to `vars()` has to have a `__dict__` attribute, so the second overload can't be annotated with `object`
# (A "SupportsDunderDict" protocol doesn't work)
@overload
def vars(object: type, /) -> types.MappingProxyType[str, Any]:
    """
    vars([object]) -> dictionary

    Without arguments, equivalent to locals().
    With an argument, equivalent to object.__dict__.
    """
    ...
@overload
def vars(object: Any = ..., /) -> dict[str, Any]:
    """
    vars([object]) -> dictionary

    Without arguments, equivalent to locals().
    With an argument, equivalent to object.__dict__.
    """
    ...

class zip(Generic[_T_co]):
    """
    The zip object yields n-length tuples, where n is the number of iterables
    passed as positional arguments to zip().  The i-th element in every tuple
    comes from the i-th iterable argument to zip().  This continues until the
    shortest argument is exhausted.

    If strict is true and one of the arguments is exhausted before the others,
    raise a ValueError.

       >>> list(zip('abcdefg', range(3), range(4)))
       [('a', 0, 0), ('b', 1, 1), ('c', 2, 2)]
    """
    if sys.version_info >= (3, 10):
        @overload
        def __new__(cls, *, strict: bool = ...) -> zip[Any]: ...
        @overload
        def __new__(cls, iter1: Iterable[_T1], /, *, strict: bool = ...) -> zip[tuple[_T1]]: ...
        @overload
        def __new__(cls, iter1: Iterable[_T1], iter2: Iterable[_T2], /, *, strict: bool = ...) -> zip[tuple[_T1, _T2]]: ...
        @overload
        def __new__(
            cls, iter1: Iterable[_T1], iter2: Iterable[_T2], iter3: Iterable[_T3], /, *, strict: bool = ...
        ) -> zip[tuple[_T1, _T2, _T3]]: ...
        @overload
        def __new__(
            cls, iter1: Iterable[_T1], iter2: Iterable[_T2], iter3: Iterable[_T3], iter4: Iterable[_T4], /, *, strict: bool = ...
        ) -> zip[tuple[_T1, _T2, _T3, _T4]]: ...
        @overload
        def __new__(
            cls,
            iter1: Iterable[_T1],
            iter2: Iterable[_T2],
            iter3: Iterable[_T3],
            iter4: Iterable[_T4],
            iter5: Iterable[_T5],
            /,
            *,
            strict: bool = ...,
        ) -> zip[tuple[_T1, _T2, _T3, _T4, _T5]]: ...
        @overload
        def __new__(
            cls,
            iter1: Iterable[Any],
            iter2: Iterable[Any],
            iter3: Iterable[Any],
            iter4: Iterable[Any],
            iter5: Iterable[Any],
            iter6: Iterable[Any],
            /,
            *iterables: Iterable[Any],
            strict: bool = ...,
        ) -> zip[tuple[Any, ...]]: ...
    else:
        @overload
        def __new__(cls) -> zip[Any]: ...
        @overload
        def __new__(cls, iter1: Iterable[_T1], /) -> zip[tuple[_T1]]: ...
        @overload
        def __new__(cls, iter1: Iterable[_T1], iter2: Iterable[_T2], /) -> zip[tuple[_T1, _T2]]: ...
        @overload
        def __new__(cls, iter1: Iterable[_T1], iter2: Iterable[_T2], iter3: Iterable[_T3], /) -> zip[tuple[_T1, _T2, _T3]]: ...
        @overload
        def __new__(
            cls, iter1: Iterable[_T1], iter2: Iterable[_T2], iter3: Iterable[_T3], iter4: Iterable[_T4], /
        ) -> zip[tuple[_T1, _T2, _T3, _T4]]: ...
        @overload
        def __new__(
            cls, iter1: Iterable[_T1], iter2: Iterable[_T2], iter3: Iterable[_T3], iter4: Iterable[_T4], iter5: Iterable[_T5], /
        ) -> zip[tuple[_T1, _T2, _T3, _T4, _T5]]: ...
        @overload
        def __new__(
            cls,
            iter1: Iterable[Any],
            iter2: Iterable[Any],
            iter3: Iterable[Any],
            iter4: Iterable[Any],
            iter5: Iterable[Any],
            iter6: Iterable[Any],
            /,
            *iterables: Iterable[Any],
        ) -> zip[tuple[Any, ...]]: ...

    def __iter__(self) -> Self:
        """Implement iter(self)."""
        ...
    def __next__(self) -> _T_co:
        """Implement next(self)."""
        ...

# Signature of `builtins.__import__` should be kept identical to `importlib.__import__`
# Return type of `__import__` should be kept the same as return type of `importlib.import_module`
def __import__(
    name: str,
    globals: Mapping[str, object] | None = None,
    locals: Mapping[str, object] | None = None,
    fromlist: Sequence[str] = (),
    level: int = 0,
) -> types.ModuleType:
    """
    Import a module.

    Because this function is meant for use by the Python
    interpreter and not for general use, it is better to use
    importlib.import_module() to programmatically import a module.

    The globals argument is only used to determine the context;
    they are not modified.  The locals argument is unused.  The fromlist
    should be a list of names to emulate ``from name import ...``, or an
    empty list to emulate ``import name``.
    When importing a module from a package, note that __import__('A.B', ...)
    returns package A when fromlist is empty, but its submodule B when
    fromlist is not empty.  The level argument is used to determine whether to
    perform absolute or relative imports: 0 is absolute, while a positive number
    is the number of parent directories to search relative to the current module.
    """
    ...
def __build_class__(func: Callable[[], CellType | Any], name: str, /, *bases: Any, metaclass: Any = ..., **kwds: Any) -> Any:
    """
    __build_class__(func, name, /, *bases, [metaclass], **kwds) -> class

    Internal helper function used by the class statement.
    """
    ...

if sys.version_info >= (3, 10):
    from types import EllipsisType

    # Backwards compatibility hack for folks who relied on the ellipsis type
    # existing in typeshed in Python 3.9 and earlier.
    ellipsis = EllipsisType

    Ellipsis: EllipsisType

else:
    # Actually the type of Ellipsis is <type 'ellipsis'>, but since it's
    # not exposed anywhere under that name, we make it private here.
    @final
    @type_check_only
    class ellipsis: ...

    Ellipsis: ellipsis

class BaseException:
    """Common base class for all exceptions"""
    args: tuple[Any, ...]
    __cause__: BaseException | None
    __context__: BaseException | None
    __suppress_context__: bool
    __traceback__: TracebackType | None
    def __init__(self, *args: object) -> None: ...
    def __new__(cls, *args: Any, **kwds: Any) -> Self: ...
    def __setstate__(self, state: dict[str, Any] | None, /) -> None: ...
    def with_traceback(self, tb: TracebackType | None, /) -> Self:
        """
        Exception.with_traceback(tb) --
        set self.__traceback__ to tb and return self.
        """
        ...
    if sys.version_info >= (3, 11):
        # only present after add_note() is called
        __notes__: list[str]
        def add_note(self, note: str, /) -> None:
            """
            Exception.add_note(note) --
            add a note to the exception
            """
            ...

class GeneratorExit(BaseException):
    """Request that a generator exit."""
    ...
class KeyboardInterrupt(BaseException):
    """Program interrupted by user."""
    ...

class SystemExit(BaseException):
    """Request to exit from the interpreter."""
    code: sys._ExitCode

class Exception(BaseException):
    """Common base class for all non-exit exceptions."""
    ...

class StopIteration(Exception):
    """Signal the end from iterator.__next__()."""
    value: Any

class OSError(Exception):
    """Base class for I/O related errors."""
    errno: int | None
    strerror: str | None
    # filename, filename2 are actually str | bytes | None
    filename: Any
    filename2: Any
    if sys.platform == "win32":
        winerror: int

EnvironmentError = OSError
IOError = OSError
if sys.platform == "win32":
    WindowsError = OSError

class ArithmeticError(Exception):
    """Base class for arithmetic errors."""
    ...
class AssertionError(Exception):
    """Assertion failed."""
    ...

class AttributeError(Exception):
    """Attribute not found."""
    if sys.version_info >= (3, 10):
        def __init__(self, *args: object, name: str | None = ..., obj: object = ...) -> None: ...
        name: str
        obj: object

class BufferError(Exception):
    """Buffer error."""
    ...
class EOFError(Exception):
    """Read beyond end of file."""
    ...

class ImportError(Exception):
    """Import can't find module, or can't find name in module."""
    def __init__(self, *args: object, name: str | None = ..., path: str | None = ...) -> None: ...
    name: str | None
    path: str | None
    msg: str  # undocumented
    if sys.version_info >= (3, 12):
        name_from: str | None  # undocumented

class LookupError(Exception):
    """Base class for lookup errors."""
    ...
class MemoryError(Exception):
    """Out of memory."""
    ...

class NameError(Exception):
    """Name not found globally."""
    if sys.version_info >= (3, 10):
        def __init__(self, *args: object, name: str | None = ...) -> None: ...
        name: str

class ReferenceError(Exception):
    """Weak ref proxy used after referent went away."""
    ...
class RuntimeError(Exception):
    """Unspecified run-time error."""
    ...
class StopAsyncIteration(Exception):
    """Signal the end from iterator.__anext__()."""
    ...

class SyntaxError(Exception):
    """Invalid syntax."""
    msg: str
    filename: str | None
    lineno: int | None
    offset: int | None
    text: str | None
    # Errors are displayed differently if this attribute exists on the exception.
    # The value is always None.
    print_file_and_line: None
    if sys.version_info >= (3, 10):
        end_lineno: int | None
        end_offset: int | None

    @overload
    def __init__(self) -> None: ...
    @overload
    def __init__(self, msg: object, /) -> None: ...
    # Second argument is the tuple (filename, lineno, offset, text)
    @overload
    def __init__(self, msg: str, info: tuple[str | None, int | None, int | None, str | None], /) -> None: ...
    if sys.version_info >= (3, 10):
        # end_lineno and end_offset must both be provided if one is.
        @overload
        def __init__(
            self, msg: str, info: tuple[str | None, int | None, int | None, str | None, int | None, int | None], /
        ) -> None: ...
    # If you provide more than two arguments, it still creates the SyntaxError, but
    # the arguments from the info tuple are not parsed. This form is omitted.

class SystemError(Exception):
    """
    Internal error in the Python interpreter.

    Please report this to the Python maintainer, along with the traceback,
    the Python version, and the hardware/OS platform and version.
    """
    ...
class TypeError(Exception):
    """Inappropriate argument type."""
    ...
class ValueError(Exception):
    """Inappropriate argument value (of correct type)."""
    ...
class FloatingPointError(ArithmeticError):
    """Floating-point operation failed."""
    ...
class OverflowError(ArithmeticError):
    """Result too large to be represented."""
    ...
class ZeroDivisionError(ArithmeticError):
    """Second argument to a division or modulo operation was zero."""
    ...
class ModuleNotFoundError(ImportError):
    """Module not found."""
    ...
class IndexError(LookupError):
    """Sequence index out of range."""
    ...
class KeyError(LookupError):
    """Mapping key not found."""
    ...
class UnboundLocalError(NameError):
    """Local name referenced but not bound to a value."""
    ...

class BlockingIOError(OSError):
    """I/O operation would block."""
    characters_written: int

class ChildProcessError(OSError):
    """Child process error."""
    ...
class ConnectionError(OSError):
    """Connection error."""
    ...
class BrokenPipeError(ConnectionError):
    """Broken pipe."""
    ...
class ConnectionAbortedError(ConnectionError):
    """Connection aborted."""
    ...
class ConnectionRefusedError(ConnectionError):
    """Connection refused."""
    ...
class ConnectionResetError(ConnectionError):
    """Connection reset."""
    ...
class FileExistsError(OSError):
    """File already exists."""
    ...
class FileNotFoundError(OSError):
    """File not found."""
    ...
class InterruptedError(OSError):
    """Interrupted by signal."""
    ...
class IsADirectoryError(OSError):
    """Operation doesn't work on directories."""
    ...
class NotADirectoryError(OSError):
    """Operation only works on directories."""
    ...
class PermissionError(OSError):
    """Not enough permissions."""
    ...
class ProcessLookupError(OSError):
    """Process not found."""
    ...
class TimeoutError(OSError):
    """Timeout expired."""
    ...
class NotImplementedError(RuntimeError):
    """Method or function hasn't been implemented yet."""
    ...
class RecursionError(RuntimeError):
    """Recursion limit exceeded."""
    ...
class IndentationError(SyntaxError):
    """Improper indentation."""
    ...
class TabError(IndentationError):
    """Improper mixture of spaces and tabs."""
    ...
class UnicodeError(ValueError):
    """Unicode related error."""
    ...

class UnicodeDecodeError(UnicodeError):
    """Unicode decoding error."""
    encoding: str
    object: bytes
    start: int
    end: int
    reason: str
    def __init__(self, encoding: str, object: ReadableBuffer, start: int, end: int, reason: str, /) -> None: ...

class UnicodeEncodeError(UnicodeError):
    """Unicode encoding error."""
    encoding: str
    object: str
    start: int
    end: int
    reason: str
    def __init__(self, encoding: str, object: str, start: int, end: int, reason: str, /) -> None: ...

class UnicodeTranslateError(UnicodeError):
    """Unicode translation error."""
    encoding: None
    object: str
    start: int
    end: int
    reason: str
    def __init__(self, object: str, start: int, end: int, reason: str, /) -> None: ...

class Warning(Exception):
    """Base class for warning categories."""
    ...
class UserWarning(Warning):
    """Base class for warnings generated by user code."""
    ...
class DeprecationWarning(Warning):
    """Base class for warnings about deprecated features."""
    ...
class SyntaxWarning(Warning):
    """Base class for warnings about dubious syntax."""
    ...
class RuntimeWarning(Warning):
    """Base class for warnings about dubious runtime behavior."""
    ...
class FutureWarning(Warning):
    """
    Base class for warnings about constructs that will change semantically
    in the future.
    """
    ...
class PendingDeprecationWarning(Warning):
    """
    Base class for warnings about features which will be deprecated
    in the future.
    """
    ...
class ImportWarning(Warning):
    """Base class for warnings about probable mistakes in module imports"""
    ...
class UnicodeWarning(Warning):
    """
    Base class for warnings about Unicode related problems, mostly
    related to conversion problems.
    """
    ...
class BytesWarning(Warning):
    """
    Base class for warnings about bytes and buffer related problems, mostly
    related to conversion from str or comparing to str.
    """
    ...
class ResourceWarning(Warning):
    """Base class for warnings about resource usage."""
    ...

if sys.version_info >= (3, 10):
    class EncodingWarning(Warning):
        """Base class for warnings about encodings."""
        ...

if sys.version_info >= (3, 11):
    _BaseExceptionT_co = TypeVar("_BaseExceptionT_co", bound=BaseException, covariant=True, default=BaseException)
    _BaseExceptionT = TypeVar("_BaseExceptionT", bound=BaseException)
    _ExceptionT_co = TypeVar("_ExceptionT_co", bound=Exception, covariant=True, default=Exception)
    _ExceptionT = TypeVar("_ExceptionT", bound=Exception)

    # See `check_exception_group.py` for use-cases and comments.
    class BaseExceptionGroup(BaseException, Generic[_BaseExceptionT_co]):
        """A combination of multiple unrelated exceptions."""
        def __new__(cls, message: str, exceptions: Sequence[_BaseExceptionT_co], /) -> Self: ...
        def __init__(self, message: str, exceptions: Sequence[_BaseExceptionT_co], /) -> None: ...
        @property
        def message(self) -> str:
            """exception message"""
            ...
        @property
        def exceptions(self) -> tuple[_BaseExceptionT_co | BaseExceptionGroup[_BaseExceptionT_co], ...]:
            """nested exceptions"""
            ...
        @overload
        def subgroup(
            self, matcher_value: type[_ExceptionT] | tuple[type[_ExceptionT], ...], /
        ) -> ExceptionGroup[_ExceptionT] | None: ...
        @overload
        def subgroup(
            self, matcher_value: type[_BaseExceptionT] | tuple[type[_BaseExceptionT], ...], /
        ) -> BaseExceptionGroup[_BaseExceptionT] | None: ...
        @overload
        def subgroup(
            self, matcher_value: Callable[[_BaseExceptionT_co | Self], bool], /
        ) -> BaseExceptionGroup[_BaseExceptionT_co] | None: ...
        @overload
        def split(
            self, matcher_value: type[_ExceptionT] | tuple[type[_ExceptionT], ...], /
        ) -> tuple[ExceptionGroup[_ExceptionT] | None, BaseExceptionGroup[_BaseExceptionT_co] | None]: ...
        @overload
        def split(
            self, matcher_value: type[_BaseExceptionT] | tuple[type[_BaseExceptionT], ...], /
        ) -> tuple[BaseExceptionGroup[_BaseExceptionT] | None, BaseExceptionGroup[_BaseExceptionT_co] | None]: ...
        @overload
        def split(
            self, matcher_value: Callable[[_BaseExceptionT_co | Self], bool], /
        ) -> tuple[BaseExceptionGroup[_BaseExceptionT_co] | None, BaseExceptionGroup[_BaseExceptionT_co] | None]: ...
        # In reality it is `NonEmptySequence`:
        @overload
        def derive(self, excs: Sequence[_ExceptionT], /) -> ExceptionGroup[_ExceptionT]: ...
        @overload
        def derive(self, excs: Sequence[_BaseExceptionT], /) -> BaseExceptionGroup[_BaseExceptionT]: ...
        def __class_getitem__(cls, item: Any, /) -> GenericAlias:
            """See PEP 585"""
            ...

    class ExceptionGroup(BaseExceptionGroup[_ExceptionT_co], Exception):
        def __new__(cls, message: str, exceptions: Sequence[_ExceptionT_co], /) -> Self: ...
        def __init__(self, message: str, exceptions: Sequence[_ExceptionT_co], /) -> None: ...
        @property
        def exceptions(self) -> tuple[_ExceptionT_co | ExceptionGroup[_ExceptionT_co], ...]:
            """nested exceptions"""
            ...
        # We accept a narrower type, but that's OK.
        @overload  # type: ignore[override]
        def subgroup(
            self, matcher_value: type[_ExceptionT] | tuple[type[_ExceptionT], ...], /
        ) -> ExceptionGroup[_ExceptionT] | None: ...
        @overload
        def subgroup(
            self, matcher_value: Callable[[_ExceptionT_co | Self], bool], /
        ) -> ExceptionGroup[_ExceptionT_co] | None: ...
        @overload  # type: ignore[override]
        def split(
            self, matcher_value: type[_ExceptionT] | tuple[type[_ExceptionT], ...], /
        ) -> tuple[ExceptionGroup[_ExceptionT] | None, ExceptionGroup[_ExceptionT_co] | None]: ...
        @overload
        def split(
            self, matcher_value: Callable[[_ExceptionT_co | Self], bool], /
        ) -> tuple[ExceptionGroup[_ExceptionT_co] | None, ExceptionGroup[_ExceptionT_co] | None]: ...

if sys.version_info >= (3, 13):
    class PythonFinalizationError(RuntimeError):
        """Operation blocked during Python finalization."""
        ...<|MERGE_RESOLUTION|>--- conflicted
+++ resolved
@@ -4500,41 +4500,10 @@
 
 help: _sitebuiltins._Helper
 
-<<<<<<< HEAD
-def hex(number: int | SupportsIndex, /) -> str:
-    """
-    Return the hexadecimal representation of an integer.
-
-    >>> hex(12648430)
-    '0xc0ffee'
-    """
-    ...
-def id(obj: object, /) -> int:
-    """
-    Return the identity of an object.
-
-    This is guaranteed to be unique among simultaneously existing objects.
-    (CPython uses the object's memory address.)
-    """
-    ...
-def input(prompt: object = "", /) -> str:
-    """
-    Read a string from standard input.  The trailing newline is stripped.
-
-    The prompt string, if given, is printed to standard output without a
-    trailing newline before reading input.
-
-    If the user hits EOF (*nix: Ctrl-D, Windows: Ctrl-Z+Return), raise EOFError.
-    On *nix systems, readline is used if available.
-    """
-    ...
-
-=======
 def hex(number: int | SupportsIndex, /) -> str: ...
 def id(obj: object, /) -> int: ...
 def input(prompt: object = "", /) -> str: ...
 @type_check_only
->>>>>>> 622df68c
 class _GetItemIterable(Protocol[_T_co]):
     def __getitem__(self, i: int, /) -> _T_co: ...
 
@@ -5694,133 +5663,9 @@
     newline: str | None = None,
     closefd: bool = True,
     opener: _Opener | None = None,
-<<<<<<< HEAD
-) -> IO[Any]:
-    r"""
-    Open file and return a stream.  Raise OSError upon failure.
-
-    file is either a text or byte string giving the name (and the path
-    if the file isn't in the current working directory) of the file to
-    be opened or an integer file descriptor of the file to be
-    wrapped. (If a file descriptor is given, it is closed when the
-    returned I/O object is closed, unless closefd is set to False.)
-
-    mode is an optional string that specifies the mode in which the file
-    is opened. It defaults to 'r' which means open for reading in text
-    mode.  Other common values are 'w' for writing (truncating the file if
-    it already exists), 'x' for creating and writing to a new file, and
-    'a' for appending (which on some Unix systems, means that all writes
-    append to the end of the file regardless of the current seek position).
-    In text mode, if encoding is not specified the encoding used is platform
-    dependent: locale.getencoding() is called to get the current locale encoding.
-    (For reading and writing raw bytes use binary mode and leave encoding
-    unspecified.) The available modes are:
-
-    ========= ===============================================================
-    Character Meaning
-    --------- ---------------------------------------------------------------
-    'r'       open for reading (default)
-    'w'       open for writing, truncating the file first
-    'x'       create a new file and open it for writing
-    'a'       open for writing, appending to the end of the file if it exists
-    'b'       binary mode
-    't'       text mode (default)
-    '+'       open a disk file for updating (reading and writing)
-    ========= ===============================================================
-
-    The default mode is 'rt' (open for reading text). For binary random
-    access, the mode 'w+b' opens and truncates the file to 0 bytes, while
-    'r+b' opens the file without truncation. The 'x' mode implies 'w' and
-    raises an `FileExistsError` if the file already exists.
-
-    Python distinguishes between files opened in binary and text modes,
-    even when the underlying operating system doesn't. Files opened in
-    binary mode (appending 'b' to the mode argument) return contents as
-    bytes objects without any decoding. In text mode (the default, or when
-    't' is appended to the mode argument), the contents of the file are
-    returned as strings, the bytes having been first decoded using a
-    platform-dependent encoding or using the specified encoding if given.
-
-    buffering is an optional integer used to set the buffering policy.
-    Pass 0 to switch buffering off (only allowed in binary mode), 1 to select
-    line buffering (only usable in text mode), and an integer > 1 to indicate
-    the size of a fixed-size chunk buffer.  When no buffering argument is
-    given, the default buffering policy works as follows:
-
-    * Binary files are buffered in fixed-size chunks; the size of the buffer
-      is chosen using a heuristic trying to determine the underlying device's
-      "block size" and falling back on `io.DEFAULT_BUFFER_SIZE`.
-      On many systems, the buffer will typically be 4096 or 8192 bytes long.
-
-    * "Interactive" text files (files for which isatty() returns True)
-      use line buffering.  Other text files use the policy described above
-      for binary files.
-
-    encoding is the name of the encoding used to decode or encode the
-    file. This should only be used in text mode. The default encoding is
-    platform dependent, but any encoding supported by Python can be
-    passed.  See the codecs module for the list of supported encodings.
-
-    errors is an optional string that specifies how encoding errors are to
-    be handled---this argument should not be used in binary mode. Pass
-    'strict' to raise a ValueError exception if there is an encoding error
-    (the default of None has the same effect), or pass 'ignore' to ignore
-    errors. (Note that ignoring encoding errors can lead to data loss.)
-    See the documentation for codecs.register or run 'help(codecs.Codec)'
-    for a list of the permitted encoding error strings.
-
-    newline controls how universal newlines works (it only applies to text
-    mode). It can be None, '', '\n', '\r', and '\r\n'.  It works as
-    follows:
-
-    * On input, if newline is None, universal newlines mode is
-      enabled. Lines in the input can end in '\n', '\r', or '\r\n', and
-      these are translated into '\n' before being returned to the
-      caller. If it is '', universal newline mode is enabled, but line
-      endings are returned to the caller untranslated. If it has any of
-      the other legal values, input lines are only terminated by the given
-      string, and the line ending is returned to the caller untranslated.
-
-    * On output, if newline is None, any '\n' characters written are
-      translated to the system default line separator, os.linesep. If
-      newline is '' or '\n', no translation takes place. If newline is any
-      of the other legal values, any '\n' characters written are translated
-      to the given string.
-
-    If closefd is False, the underlying file descriptor will be kept open
-    when the file is closed. This does not work when a file name is given
-    and must be True in that case.
-
-    A custom opener can be used by passing a callable as *opener*. The
-    underlying file descriptor for the file object is then obtained by
-    calling *opener* with (*file*, *flags*). *opener* must return an open
-    file descriptor (passing os.open as *opener* results in functionality
-    similar to passing None).
-
-    open() returns a file object whose type depends on the mode, and
-    through which the standard file operations such as reading and writing
-    are performed. When open() is used to open a file in a text mode ('w',
-    'r', 'wt', 'rt', etc.), it returns a TextIOWrapper. When used to open
-    a file in a binary mode, the returned class varies: in read binary
-    mode, it returns a BufferedReader; in write binary and append binary
-    modes, it returns a BufferedWriter, and in read/write mode, it returns
-    a BufferedRandom.
-
-    It is also possible to use a string or bytearray as a file for both
-    reading and writing. For strings StringIO can be used like a file
-    opened in a text mode, and for bytes a BytesIO can be used like a file
-    opened in a binary mode.
-    """
-    ...
-def ord(c: str | bytes | bytearray, /) -> int:
-    """Return the Unicode code point for a one-character string."""
-    ...
-
-=======
 ) -> IO[Any]: ...
 def ord(c: str | bytes | bytearray, /) -> int: ...
 @type_check_only
->>>>>>> 622df68c
 class _SupportsWriteAndFlush(SupportsWrite[_T_contra], SupportsFlush, Protocol[_T_contra]): ...
 
 @overload
