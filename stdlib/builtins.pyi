--- conflicted
+++ resolved
@@ -3565,10 +3565,7 @@
         ...
     # Positional-only in dict, but not in MutableMapping
     @overload  # type: ignore[override]
-<<<<<<< HEAD
-    def get(self, key: _KT, /) -> _VT | None:
-        """Return the value for key if key is in the dictionary, else default."""
-        ...
+    def get(self, key: _KT, default: None = None, /) -> _VT | None: ...
     @overload
     def get(self, key: _KT, default: _VT, /) -> _VT:
         """Return the value for key if key is in the dictionary, else default."""
@@ -3625,26 +3622,6 @@
     def __reversed__(self) -> Iterator[_KT]:
         """Return a reverse iterator over the dict keys."""
         ...
-=======
-    def get(self, key: _KT, default: None = None, /) -> _VT | None: ...
-    @overload
-    def get(self, key: _KT, default: _VT, /) -> _VT: ...
-    @overload
-    def get(self, key: _KT, default: _T, /) -> _VT | _T: ...
-    @overload
-    def pop(self, key: _KT, /) -> _VT: ...
-    @overload
-    def pop(self, key: _KT, default: _VT, /) -> _VT: ...
-    @overload
-    def pop(self, key: _KT, default: _T, /) -> _VT | _T: ...
-    def __len__(self) -> int: ...
-    def __getitem__(self, key: _KT, /) -> _VT: ...
-    def __setitem__(self, key: _KT, value: _VT, /) -> None: ...
-    def __delitem__(self, key: _KT, /) -> None: ...
-    def __iter__(self) -> Iterator[_KT]: ...
-    def __eq__(self, value: object, /) -> bool: ...
-    def __reversed__(self) -> Iterator[_KT]: ...
->>>>>>> 59717f4d
     __hash__: ClassVar[None]  # type: ignore[assignment]
     if sys.version_info >= (3, 9):
         def __class_getitem__(cls, item: Any, /) -> GenericAlias:
