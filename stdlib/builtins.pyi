# ruff: noqa: PYI036 # This is the module declaring BaseException

"""
Built-in functions, types, exceptions, and other objects.

This module provides direct access to all 'built-in'
identifiers of Python; for example, builtins.len is
the full name for the built-in function len().

This module is not normally accessed explicitly by most
applications, but can be useful in modules that provide
objects with the same name as a built-in value, but in
which the built-in of that name is also needed.
"""

import _ast
import _sitebuiltins
import _typeshed
import sys
import types
from _collections_abc import dict_items, dict_keys, dict_values
from _typeshed import (
    AnyStr_co,
    ConvertibleToFloat,
    ConvertibleToInt,
    FileDescriptorOrPath,
    OpenBinaryMode,
    OpenBinaryModeReading,
    OpenBinaryModeUpdating,
    OpenBinaryModeWriting,
    OpenTextMode,
    ReadableBuffer,
    SupportsAdd,
    SupportsAiter,
    SupportsAnext,
    SupportsDivMod,
    SupportsFlush,
    SupportsIter,
    SupportsKeysAndGetItem,
    SupportsLenAndGetItem,
    SupportsNext,
    SupportsRAdd,
    SupportsRDivMod,
    SupportsRichComparison,
    SupportsRichComparisonT,
    SupportsWrite,
)
from collections.abc import Awaitable, Callable, Iterable, Iterator, MutableSet, Reversible, Set as AbstractSet, Sized
from io import BufferedRandom, BufferedReader, BufferedWriter, FileIO, TextIOWrapper
from types import CellType, CodeType, TracebackType

# mypy crashes if any of {ByteString, Sequence, MutableSequence, Mapping, MutableMapping}
# are imported from collections.abc in builtins.pyi
from typing import (  # noqa: Y022
    IO,
    Any,
    BinaryIO,
    ClassVar,
    Generic,
    Mapping,
    MutableMapping,
    MutableSequence,
    Protocol,
    Sequence,
    SupportsAbs,
    SupportsBytes,
    SupportsComplex,
    SupportsFloat,
    SupportsIndex,
    TypeVar,
    final,
    overload,
    type_check_only,
)

# we can't import `Literal` from typing or mypy crashes: see #11247
from typing_extensions import (  # noqa: Y023
    Concatenate,
    Literal,
    LiteralString,
    ParamSpec,
    Self,
    TypeAlias,
    TypeGuard,
    TypeIs,
    TypeVarTuple,
    deprecated,
)

if sys.version_info >= (3, 9):
    from types import GenericAlias

_T = TypeVar("_T")
_I = TypeVar("_I", default=int)
_T_co = TypeVar("_T_co", covariant=True)
_T_contra = TypeVar("_T_contra", contravariant=True)
_R_co = TypeVar("_R_co", covariant=True)
_KT = TypeVar("_KT")
_VT = TypeVar("_VT")
_S = TypeVar("_S")
_T1 = TypeVar("_T1")
_T2 = TypeVar("_T2")
_T3 = TypeVar("_T3")
_T4 = TypeVar("_T4")
_T5 = TypeVar("_T5")
_SupportsNextT = TypeVar("_SupportsNextT", bound=SupportsNext[Any], covariant=True)
_SupportsAnextT = TypeVar("_SupportsAnextT", bound=SupportsAnext[Any], covariant=True)
_AwaitableT = TypeVar("_AwaitableT", bound=Awaitable[Any])
_AwaitableT_co = TypeVar("_AwaitableT_co", bound=Awaitable[Any], covariant=True)
_P = ParamSpec("_P")

# Type variables for slice
_StartT_co = TypeVar("_StartT_co", covariant=True, default=Any)  # slice -> slice[Any, Any, Any]
_StopT_co = TypeVar("_StopT_co", covariant=True, default=_StartT_co)  #  slice[A] -> slice[A, A, A]
# NOTE: step could differ from start and stop, (e.g. datetime/timedelta)l
#   the default (start|stop) is chosen to cater to the most common case of int/index slices.
# FIXME: https://github.com/python/typing/issues/213 (replace step=start|stop with step=start&stop)
_StepT_co = TypeVar("_StepT_co", covariant=True, default=_StartT_co | _StopT_co)  #  slice[A,B] -> slice[A, B, A|B]

class object:
    """
    The base class of the class hierarchy.

    When called, it accepts no arguments and returns a new featureless
    instance that has no instance attributes and cannot be given any.
    """
    __doc__: str | None
    __dict__: dict[str, Any]
    __module__: str
    __annotations__: dict[str, Any]
    @property
    def __class__(self) -> type[Self]:
        """the object's class"""
        ...
    @__class__.setter
    def __class__(self, type: type[Self], /) -> None:
        """the object's class"""
        ...
    def __init__(self) -> None:
        """Initialize self.  See help(type(self)) for accurate signature."""
        ...
    def __new__(cls) -> Self:
        """Create and return a new object.  See help(type) for accurate signature."""
        ...
    # N.B. `object.__setattr__` and `object.__delattr__` are heavily special-cased by type checkers.
    # Overriding them in subclasses has different semantics, even if the override has an identical signature.
    def __setattr__(self, name: str, value: Any, /) -> None:
        """Implement setattr(self, name, value)."""
        ...
    def __delattr__(self, name: str, /) -> None:
        """Implement delattr(self, name)."""
        ...
    def __eq__(self, value: object, /) -> bool:
        """Return self==value."""
        ...
    def __ne__(self, value: object, /) -> bool:
        """Return self!=value."""
        ...
    def __str__(self) -> str:
        """Return str(self)."""
        ...
    def __repr__(self) -> str:
        """Return repr(self)."""
        ...
    def __hash__(self) -> int:
        """Return hash(self)."""
        ...
    def __format__(self, format_spec: str, /) -> str:
        """
        Default object formatter.

        Return str(self) if format_spec is empty. Raise TypeError otherwise.
        """
        ...
    def __getattribute__(self, name: str, /) -> Any:
        """Return getattr(self, name)."""
        ...
    def __sizeof__(self) -> int:
        """Size of object in memory, in bytes."""
        ...
    # return type of pickle methods is rather hard to express in the current type system
    # see #6661 and https://docs.python.org/3/library/pickle.html#object.__reduce__
    def __reduce__(self) -> str | tuple[Any, ...]:
        """Helper for pickle."""
        ...
    def __reduce_ex__(self, protocol: SupportsIndex, /) -> str | tuple[Any, ...]:
        """Helper for pickle."""
        ...
    if sys.version_info >= (3, 11):
        def __getstate__(self) -> object:
            """Helper for pickle."""
            ...

    def __dir__(self) -> Iterable[str]:
        """Default dir() implementation."""
        ...
    def __init_subclass__(cls) -> None:
        """
        This method is called when a class is subclassed.

        The default implementation does nothing. It may be
        overridden to extend subclasses.
        """
        ...
    @classmethod
    def __subclasshook__(cls, subclass: type, /) -> bool:
        """
        Abstract classes can override this to customize issubclass().

        This is invoked early on by abc.ABCMeta.__subclasscheck__().
        It should return True, False or NotImplemented.  If it returns
        NotImplemented, the normal algorithm is used.  Otherwise, it
        overrides the normal algorithm (and the outcome is cached).
        """
        ...

class staticmethod(Generic[_P, _R_co]):
    """
    Convert a function to be a static method.

    A static method does not receive an implicit first argument.
    To declare a static method, use this idiom:

         class C:
             @staticmethod
             def f(arg1, arg2, argN):
                 ...

    It can be called either on the class (e.g. C.f()) or on an instance
    (e.g. C().f()). Both the class and the instance are ignored, and
    neither is passed implicitly as the first argument to the method.

    Static methods in Python are similar to those found in Java or C++.
    For a more advanced concept, see the classmethod builtin.
    """
    @property
    def __func__(self) -> Callable[_P, _R_co]: ...
    @property
    def __isabstractmethod__(self) -> bool: ...
    def __init__(self, f: Callable[_P, _R_co], /) -> None: ...
    @overload
    def __get__(self, instance: None, owner: type, /) -> Callable[_P, _R_co]:
        """Return an attribute of instance, which is of type owner."""
        ...
    @overload
    def __get__(self, instance: _T, owner: type[_T] | None = None, /) -> Callable[_P, _R_co]:
        """Return an attribute of instance, which is of type owner."""
        ...
    if sys.version_info >= (3, 10):
        __name__: str
        __qualname__: str
        @property
        def __wrapped__(self) -> Callable[_P, _R_co]: ...
        def __call__(self, *args: _P.args, **kwargs: _P.kwargs) -> _R_co:
            """Call self as a function."""
            ...

class classmethod(Generic[_T, _P, _R_co]):
    """
    Convert a function to be a class method.

    A class method receives the class as implicit first argument,
    just like an instance method receives the instance.
    To declare a class method, use this idiom:

      class C:
          @classmethod
          def f(cls, arg1, arg2, argN):
              ...

    It can be called either on the class (e.g. C.f()) or on an instance
    (e.g. C().f()).  The instance is ignored except for its class.
    If a class method is called for a derived class, the derived class
    object is passed as the implied first argument.

    Class methods are different than C++ or Java static methods.
    If you want those, see the staticmethod builtin.
    """
    @property
    def __func__(self) -> Callable[Concatenate[type[_T], _P], _R_co]: ...
    @property
    def __isabstractmethod__(self) -> bool: ...
    def __init__(self, f: Callable[Concatenate[type[_T], _P], _R_co], /) -> None: ...
    @overload
    def __get__(self, instance: _T, owner: type[_T] | None = None, /) -> Callable[_P, _R_co]:
        """Return an attribute of instance, which is of type owner."""
        ...
    @overload
    def __get__(self, instance: None, owner: type[_T], /) -> Callable[_P, _R_co]:
        """Return an attribute of instance, which is of type owner."""
        ...
    if sys.version_info >= (3, 10):
        __name__: str
        __qualname__: str
        @property
        def __wrapped__(self) -> Callable[Concatenate[type[_T], _P], _R_co]: ...

class type:
    """
    type(object) -> the object's type
    type(name, bases, dict, **kwds) -> a new type
    """
    # object.__base__ is None. Otherwise, it would be a type.
    @property
    def __base__(self) -> type | None: ...
    __bases__: tuple[type, ...]
    @property
    def __basicsize__(self) -> int: ...
    @property
    def __dict__(self) -> types.MappingProxyType[str, Any]: ...  # type: ignore[override]
    @property
    def __dictoffset__(self) -> int: ...
    @property
    def __flags__(self) -> int: ...
    @property
    def __itemsize__(self) -> int: ...
    __module__: str
    @property
    def __mro__(self) -> tuple[type, ...]: ...
    __name__: str
    __qualname__: str
    @property
    def __text_signature__(self) -> str | None: ...
    @property
    def __weakrefoffset__(self) -> int: ...
    @overload
    def __init__(self, o: object, /) -> None: ...
    @overload
    def __init__(self, name: str, bases: tuple[type, ...], dict: dict[str, Any], /, **kwds: Any) -> None: ...
    @overload
    def __new__(cls, o: object, /) -> type: ...
    @overload
    def __new__(
        cls: type[_typeshed.Self], name: str, bases: tuple[type, ...], namespace: dict[str, Any], /, **kwds: Any
    ) -> _typeshed.Self: ...
    def __call__(self, *args: Any, **kwds: Any) -> Any:
        """Call self as a function."""
        ...
    def __subclasses__(self: _typeshed.Self) -> list[_typeshed.Self]:
        """Return a list of immediate subclasses."""
        ...
    # Note: the documentation doesn't specify what the return type is, the standard
    # implementation seems to be returning a list.
    def mro(self) -> list[type]:
        """Return a type's method resolution order."""
        ...
    def __instancecheck__(self, instance: Any, /) -> bool:
        """Check if an object is an instance."""
        ...
    def __subclasscheck__(self, subclass: type, /) -> bool:
        """Check if a class is a subclass."""
        ...
    @classmethod
    def __prepare__(metacls, name: str, bases: tuple[type, ...], /, **kwds: Any) -> MutableMapping[str, object]:
        """Create the namespace for the class statement"""
        ...
    if sys.version_info >= (3, 10):
        def __or__(self, value: Any, /) -> types.UnionType:
            """Return self|value."""
            ...
        def __ror__(self, value: Any, /) -> types.UnionType:
            """Return value|self."""
            ...
    if sys.version_info >= (3, 12):
        __type_params__: tuple[TypeVar | ParamSpec | TypeVarTuple, ...]

class super:
    """
    super() -> same as super(__class__, <first argument>)
    super(type) -> unbound super object
    super(type, obj) -> bound super object; requires isinstance(obj, type)
    super(type, type2) -> bound super object; requires issubclass(type2, type)
    Typical use to call a cooperative superclass method:
    class C(B):
        def meth(self, arg):
            super().meth(arg)
    This works for class methods too:
    class C(B):
        @classmethod
        def cmeth(cls, arg):
            super().cmeth(arg)
    """
    @overload
    def __init__(self, t: Any, obj: Any, /) -> None: ...
    @overload
    def __init__(self, t: Any, /) -> None: ...
    @overload
    def __init__(self) -> None: ...

_PositiveInteger: TypeAlias = Literal[1, 2, 3, 4, 5, 6, 7, 8, 9, 10, 11, 12, 13, 14, 15, 16, 17, 18, 19, 20, 21, 22, 23, 24, 25]
_NegativeInteger: TypeAlias = Literal[-1, -2, -3, -4, -5, -6, -7, -8, -9, -10, -11, -12, -13, -14, -15, -16, -17, -18, -19, -20]
_LiteralInteger = _PositiveInteger | _NegativeInteger | Literal[0]  # noqa: Y026  # TODO: Use TypeAlias once mypy bugs are fixed

class int:
    """
    int([x]) -> integer
    int(x, base=10) -> integer

    Convert a number or string to an integer, or return 0 if no arguments
    are given.  If x is a number, return x.__int__().  For floating-point
    numbers, this truncates towards zero.

    If x is not a number or if base is given, then x must be a string,
    bytes, or bytearray instance representing an integer literal in the
    given base.  The literal can be preceded by '+' or '-' and be surrounded
    by whitespace.  The base defaults to 10.  Valid bases are 0 and 2-36.
    Base 0 means to interpret the base from the string as an integer literal.
    >>> int('0b100', base=0)
    4
    """
    @overload
    def __new__(cls, x: ConvertibleToInt = ..., /) -> Self: ...
    @overload
    def __new__(cls, x: str | bytes | bytearray, /, base: SupportsIndex) -> Self: ...
    def as_integer_ratio(self) -> tuple[int, Literal[1]]:
        """
        Return a pair of integers, whose ratio is equal to the original int.

        The ratio is in lowest terms and has a positive denominator.

        >>> (10).as_integer_ratio()
        (10, 1)
        >>> (-10).as_integer_ratio()
        (-10, 1)
        >>> (0).as_integer_ratio()
        (0, 1)
        """
        ...
    @property
    def real(self) -> int:
        """the real part of a complex number"""
        ...
    @property
    def imag(self) -> Literal[0]:
        """the imaginary part of a complex number"""
        ...
    @property
    def numerator(self) -> int:
        """the numerator of a rational number in lowest terms"""
        ...
    @property
    def denominator(self) -> Literal[1]:
        """the denominator of a rational number in lowest terms"""
        ...
    def conjugate(self) -> int:
        """Returns self, the complex conjugate of any int."""
        ...
    def bit_length(self) -> int:
        """
        Number of bits necessary to represent self in binary.

        >>> bin(37)
        '0b100101'
        >>> (37).bit_length()
        6
        """
        ...
    if sys.version_info >= (3, 10):
        def bit_count(self) -> int:
            """
            Number of ones in the binary representation of the absolute value of self.

            Also known as the population count.

            >>> bin(13)
            '0b1101'
            >>> (13).bit_count()
            3
            """
            ...

    if sys.version_info >= (3, 11):
        def to_bytes(
            self, length: SupportsIndex = 1, byteorder: Literal["little", "big"] = "big", *, signed: bool = False
        ) -> bytes:
            """
            Return an array of bytes representing an integer.

            length
              Length of bytes object to use.  An OverflowError is raised if the
              integer is not representable with the given number of bytes.  Default
              is length 1.
            byteorder
              The byte order used to represent the integer.  If byteorder is 'big',
              the most significant byte is at the beginning of the byte array.  If
              byteorder is 'little', the most significant byte is at the end of the
              byte array.  To request the native byte order of the host system, use
              sys.byteorder as the byte order value.  Default is to use 'big'.
            signed
              Determines whether two's complement is used to represent the integer.
              If signed is False and a negative integer is given, an OverflowError
              is raised.
            """
            ...
        @classmethod
        def from_bytes(
            cls,
            bytes: Iterable[SupportsIndex] | SupportsBytes | ReadableBuffer,
            byteorder: Literal["little", "big"] = "big",
            *,
            signed: bool = False,
        ) -> Self:
            """
            Return the integer represented by the given array of bytes.

            bytes
              Holds the array of bytes to convert.  The argument must either
              support the buffer protocol or be an iterable object producing bytes.
              Bytes and bytearray are examples of built-in objects that support the
              buffer protocol.
            byteorder
              The byte order used to represent the integer.  If byteorder is 'big',
              the most significant byte is at the beginning of the byte array.  If
              byteorder is 'little', the most significant byte is at the end of the
              byte array.  To request the native byte order of the host system, use
              sys.byteorder as the byte order value.  Default is to use 'big'.
            signed
              Indicates whether two's complement is used to represent the integer.
            """
            ...
    else:
        def to_bytes(self, length: SupportsIndex, byteorder: Literal["little", "big"], *, signed: bool = False) -> bytes:
            """
            Return an array of bytes representing an integer.

            length
              Length of bytes object to use.  An OverflowError is raised if the
              integer is not representable with the given number of bytes.
            byteorder
              The byte order used to represent the integer.  If byteorder is 'big',
              the most significant byte is at the beginning of the byte array.  If
              byteorder is 'little', the most significant byte is at the end of the
              byte array.  To request the native byte order of the host system, use
              `sys.byteorder' as the byte order value.
            signed
              Determines whether two's complement is used to represent the integer.
              If signed is False and a negative integer is given, an OverflowError
              is raised.
            """
            ...
        @classmethod
        def from_bytes(
            cls,
            bytes: Iterable[SupportsIndex] | SupportsBytes | ReadableBuffer,
            byteorder: Literal["little", "big"],
            *,
            signed: bool = False,
        ) -> Self:
            """
            Return the integer represented by the given array of bytes.

            bytes
              Holds the array of bytes to convert.  The argument must either
              support the buffer protocol or be an iterable object producing bytes.
              Bytes and bytearray are examples of built-in objects that support the
              buffer protocol.
            byteorder
              The byte order used to represent the integer.  If byteorder is 'big',
              the most significant byte is at the beginning of the byte array.  If
              byteorder is 'little', the most significant byte is at the end of the
              byte array.  To request the native byte order of the host system, use
              `sys.byteorder' as the byte order value.
            signed
              Indicates whether two's complement is used to represent the integer.
            """
            ...

    if sys.version_info >= (3, 12):
        def is_integer(self) -> Literal[True]:
            """Returns True. Exists for duck type compatibility with float.is_integer."""
            ...

    def __add__(self, value: int, /) -> int:
        """Return self+value."""
        ...
    def __sub__(self, value: int, /) -> int:
        """Return self-value."""
        ...
    def __mul__(self, value: int, /) -> int:
        """Return self*value."""
        ...
    def __floordiv__(self, value: int, /) -> int:
        """Return self//value."""
        ...
    def __truediv__(self, value: int, /) -> float:
        """Return self/value."""
        ...
    def __mod__(self, value: int, /) -> int:
        """Return self%value."""
        ...
    def __divmod__(self, value: int, /) -> tuple[int, int]:
        """Return divmod(self, value)."""
        ...
    def __radd__(self, value: int, /) -> int:
        """Return value+self."""
        ...
    def __rsub__(self, value: int, /) -> int:
        """Return value-self."""
        ...
    def __rmul__(self, value: int, /) -> int:
        """Return value*self."""
        ...
    def __rfloordiv__(self, value: int, /) -> int:
        """Return value//self."""
        ...
    def __rtruediv__(self, value: int, /) -> float:
        """Return value/self."""
        ...
    def __rmod__(self, value: int, /) -> int:
        """Return value%self."""
        ...
    def __rdivmod__(self, value: int, /) -> tuple[int, int]:
        """Return divmod(value, self)."""
        ...
    @overload
    def __pow__(self, x: Literal[0], /) -> Literal[1]:
        """Return pow(self, value, mod)."""
        ...
    @overload
    def __pow__(self, value: Literal[0], mod: None, /) -> Literal[1]:
        """Return pow(self, value, mod)."""
        ...
    @overload
    def __pow__(self, value: _PositiveInteger, mod: None = None, /) -> int:
        """Return pow(self, value, mod)."""
        ...
    @overload
    def __pow__(self, value: _NegativeInteger, mod: None = None, /) -> float:
        """Return pow(self, value, mod)."""
        ...
    # positive __value -> int; negative __value -> float
    # return type must be Any as `int | float` causes too many false-positive errors
    @overload
    def __pow__(self, value: int, mod: None = None, /) -> Any:
        """Return pow(self, value, mod)."""
        ...
    @overload
    def __pow__(self, value: int, mod: int, /) -> int:
        """Return pow(self, value, mod)."""
        ...
    def __rpow__(self, value: int, mod: int | None = None, /) -> Any:
        """Return pow(value, self, mod)."""
        ...
    def __and__(self, value: int, /) -> int:
        """Return self&value."""
        ...
    def __or__(self, value: int, /) -> int:
        """Return self|value."""
        ...
    def __xor__(self, value: int, /) -> int:
        """Return self^value."""
        ...
    def __lshift__(self, value: int, /) -> int:
        """Return self<<value."""
        ...
    def __rshift__(self, value: int, /) -> int:
        """Return self>>value."""
        ...
    def __rand__(self, value: int, /) -> int:
        """Return value&self."""
        ...
    def __ror__(self, value: int, /) -> int:
        """Return value|self."""
        ...
    def __rxor__(self, value: int, /) -> int:
        """Return value^self."""
        ...
    def __rlshift__(self, value: int, /) -> int:
        """Return value<<self."""
        ...
    def __rrshift__(self, value: int, /) -> int:
        """Return value>>self."""
        ...
    def __neg__(self) -> int:
        """-self"""
        ...
    def __pos__(self) -> int:
        """+self"""
        ...
    def __invert__(self) -> int:
        """~self"""
        ...
    def __trunc__(self) -> int:
        """Truncating an Integral returns itself."""
        ...
    def __ceil__(self) -> int:
        """Ceiling of an Integral returns itself."""
        ...
    def __floor__(self) -> int:
        """Flooring an Integral returns itself."""
        ...
    def __round__(self, ndigits: SupportsIndex = ..., /) -> int:
        """
        Rounding an Integral returns itself.

        Rounding with an ndigits argument also returns an integer.
        """
        ...
    def __getnewargs__(self) -> tuple[int]: ...
    def __eq__(self, value: object, /) -> bool:
        """Return self==value."""
        ...
    def __ne__(self, value: object, /) -> bool:
        """Return self!=value."""
        ...
    def __lt__(self, value: int, /) -> bool:
        """Return self<value."""
        ...
    def __le__(self, value: int, /) -> bool:
        """Return self<=value."""
        ...
    def __gt__(self, value: int, /) -> bool:
        """Return self>value."""
        ...
    def __ge__(self, value: int, /) -> bool:
        """Return self>=value."""
        ...
    def __float__(self) -> float:
        """float(self)"""
        ...
    def __int__(self) -> int:
        """int(self)"""
        ...
    def __abs__(self) -> int:
        """abs(self)"""
        ...
    def __hash__(self) -> int:
        """Return hash(self)."""
        ...
    def __bool__(self) -> bool:
        """True if self else False"""
        ...
    def __index__(self) -> int:
        """Return self converted to an integer, if self is suitable for use as an index into a list."""
        ...

class float:
    """Convert a string or number to a floating-point number, if possible."""
    def __new__(cls, x: ConvertibleToFloat = ..., /) -> Self: ...
    def as_integer_ratio(self) -> tuple[int, int]:
        """
        Return a pair of integers, whose ratio is exactly equal to the original float.

        The ratio is in lowest terms and has a positive denominator.  Raise
        OverflowError on infinities and a ValueError on NaNs.

        >>> (10.0).as_integer_ratio()
        (10, 1)
        >>> (0.0).as_integer_ratio()
        (0, 1)
        >>> (-.25).as_integer_ratio()
        (-1, 4)
        """
        ...
    def hex(self) -> str:
        """
        Return a hexadecimal representation of a floating-point number.

        >>> (-0.1).hex()
        '-0x1.999999999999ap-4'
        >>> 3.14159.hex()
        '0x1.921f9f01b866ep+1'
        """
        ...
    def is_integer(self) -> bool:
        """Return True if the float is an integer."""
        ...
    @classmethod
    def fromhex(cls, string: str, /) -> Self:
        """
        Create a floating-point number from a hexadecimal string.

        >>> float.fromhex('0x1.ffffp10')
        2047.984375
        >>> float.fromhex('-0x1p-1074')
        -5e-324
        """
        ...
    @property
    def real(self) -> float:
        """the real part of a complex number"""
        ...
    @property
    def imag(self) -> float:
        """the imaginary part of a complex number"""
        ...
    def conjugate(self) -> float:
        """Return self, the complex conjugate of any float."""
        ...
    def __add__(self, value: float, /) -> float:
        """Return self+value."""
        ...
    def __sub__(self, value: float, /) -> float:
        """Return self-value."""
        ...
    def __mul__(self, value: float, /) -> float:
        """Return self*value."""
        ...
    def __floordiv__(self, value: float, /) -> float:
        """Return self//value."""
        ...
    def __truediv__(self, value: float, /) -> float:
        """Return self/value."""
        ...
    def __mod__(self, value: float, /) -> float:
        """Return self%value."""
        ...
    def __divmod__(self, value: float, /) -> tuple[float, float]:
        """Return divmod(self, value)."""
        ...
    @overload
    def __pow__(self, value: int, mod: None = None, /) -> float:
        """Return pow(self, value, mod)."""
        ...
    # positive __value -> float; negative __value -> complex
    # return type must be Any as `float | complex` causes too many false-positive errors
    @overload
    def __pow__(self, value: float, mod: None = None, /) -> Any:
        """Return pow(self, value, mod)."""
        ...
    def __radd__(self, value: float, /) -> float:
        """Return value+self."""
        ...
    def __rsub__(self, value: float, /) -> float:
        """Return value-self."""
        ...
    def __rmul__(self, value: float, /) -> float:
        """Return value*self."""
        ...
    def __rfloordiv__(self, value: float, /) -> float:
        """Return value//self."""
        ...
    def __rtruediv__(self, value: float, /) -> float:
        """Return value/self."""
        ...
    def __rmod__(self, value: float, /) -> float:
        """Return value%self."""
        ...
    def __rdivmod__(self, value: float, /) -> tuple[float, float]:
        """Return divmod(value, self)."""
        ...
    @overload
    def __rpow__(self, value: _PositiveInteger, mod: None = None, /) -> float:
        """Return pow(value, self, mod)."""
        ...
    @overload
    def __rpow__(self, value: _NegativeInteger, mod: None = None, /) -> complex:
        """Return pow(value, self, mod)."""
        ...
    # Returning `complex` for the general case gives too many false-positive errors.
    @overload
    def __rpow__(self, value: float, mod: None = None, /) -> Any:
        """Return pow(value, self, mod)."""
        ...
    def __getnewargs__(self) -> tuple[float]: ...
    def __trunc__(self) -> int:
        """Return the Integral closest to x between 0 and x."""
        ...
    if sys.version_info >= (3, 9):
        def __ceil__(self) -> int:
            """Return the ceiling as an Integral."""
            ...
        def __floor__(self) -> int:
            """Return the floor as an Integral."""
            ...

    @overload
    def __round__(self, ndigits: None = None, /) -> int:
        """
        Return the Integral closest to x, rounding half toward even.

        When an argument is passed, work like built-in round(x, ndigits).
        """
        ...
    @overload
    def __round__(self, ndigits: SupportsIndex, /) -> float:
        """
        Return the Integral closest to x, rounding half toward even.

        When an argument is passed, work like built-in round(x, ndigits).
        """
        ...
    def __eq__(self, value: object, /) -> bool:
        """Return self==value."""
        ...
    def __ne__(self, value: object, /) -> bool:
        """Return self!=value."""
        ...
    def __lt__(self, value: float, /) -> bool:
        """Return self<value."""
        ...
    def __le__(self, value: float, /) -> bool:
        """Return self<=value."""
        ...
    def __gt__(self, value: float, /) -> bool:
        """Return self>value."""
        ...
    def __ge__(self, value: float, /) -> bool:
        """Return self>=value."""
        ...
    def __neg__(self) -> float:
        """-self"""
        ...
    def __pos__(self) -> float:
        """+self"""
        ...
    def __int__(self) -> int:
        """int(self)"""
        ...
    def __float__(self) -> float:
        """float(self)"""
        ...
    def __abs__(self) -> float:
        """abs(self)"""
        ...
    def __hash__(self) -> int:
        """Return hash(self)."""
        ...
    def __bool__(self) -> bool:
        """True if self else False"""
        ...

class complex:
    """
    Create a complex number from a string or numbers.

    If a string is given, parse it as a complex number.
    If a single number is given, convert it to a complex number.
    If the 'real' or 'imag' arguments are given, create a complex number
    with the specified real and imaginary components.
    """
    # Python doesn't currently accept SupportsComplex for the second argument
    @overload
    def __new__(
        cls,
        real: complex | SupportsComplex | SupportsFloat | SupportsIndex = ...,
        imag: complex | SupportsFloat | SupportsIndex = ...,
    ) -> Self: ...
    @overload
    def __new__(cls, real: str | SupportsComplex | SupportsFloat | SupportsIndex | complex) -> Self: ...
    @property
    def real(self) -> float:
        """the real part of a complex number"""
        ...
    @property
    def imag(self) -> float:
        """the imaginary part of a complex number"""
        ...
    def conjugate(self) -> complex:
        """Return the complex conjugate of its argument. (3-4j).conjugate() == 3+4j."""
        ...
    def __add__(self, value: complex, /) -> complex:
        """Return self+value."""
        ...
    def __sub__(self, value: complex, /) -> complex:
        """Return self-value."""
        ...
    def __mul__(self, value: complex, /) -> complex:
        """Return self*value."""
        ...
    def __pow__(self, value: complex, mod: None = None, /) -> complex:
        """Return pow(self, value, mod)."""
        ...
    def __truediv__(self, value: complex, /) -> complex:
        """Return self/value."""
        ...
    def __radd__(self, value: complex, /) -> complex:
        """Return value+self."""
        ...
    def __rsub__(self, value: complex, /) -> complex:
        """Return value-self."""
        ...
    def __rmul__(self, value: complex, /) -> complex:
        """Return value*self."""
        ...
    def __rpow__(self, value: complex, mod: None = None, /) -> complex:
        """Return pow(value, self, mod)."""
        ...
    def __rtruediv__(self, value: complex, /) -> complex:
        """Return value/self."""
        ...
    def __eq__(self, value: object, /) -> bool:
        """Return self==value."""
        ...
    def __ne__(self, value: object, /) -> bool:
        """Return self!=value."""
        ...
    def __neg__(self) -> complex:
        """-self"""
        ...
    def __pos__(self) -> complex:
        """+self"""
        ...
    def __abs__(self) -> float:
        """abs(self)"""
        ...
    def __hash__(self) -> int:
        """Return hash(self)."""
        ...
    def __bool__(self) -> bool:
        """True if self else False"""
        ...
    if sys.version_info >= (3, 11):
        def __complex__(self) -> complex:
            """Convert this value to exact type complex."""
            ...

class _FormatMapMapping(Protocol):
    def __getitem__(self, key: str, /) -> Any: ...

class _TranslateTable(Protocol):
    def __getitem__(self, key: int, /) -> str | int | None: ...

class str(Sequence[str]):
    """
    str(object='') -> str
    str(bytes_or_buffer[, encoding[, errors]]) -> str

    Create a new string object from the given object. If encoding or
    errors is specified, then the object must expose a data buffer
    that will be decoded using the given encoding and error handler.
    Otherwise, returns the result of object.__str__() (if defined)
    or repr(object).
    encoding defaults to 'utf-8'.
    errors defaults to 'strict'.
    """
    @overload
    def __new__(cls, object: object = ...) -> Self: ...
    @overload
    def __new__(cls, object: ReadableBuffer, encoding: str = ..., errors: str = ...) -> Self: ...
    @overload
    def capitalize(self: LiteralString) -> LiteralString:
        """
        Return a capitalized version of the string.

        More specifically, make the first character have upper case and the rest lower
        case.
        """
        ...
    @overload
    def capitalize(self) -> str:
        """
        Return a capitalized version of the string.

        More specifically, make the first character have upper case and the rest lower
        case.
        """
        ...
    @overload
    def casefold(self: LiteralString) -> LiteralString:
        """Return a version of the string suitable for caseless comparisons."""
        ...
    @overload
    def casefold(self) -> str:
        """Return a version of the string suitable for caseless comparisons."""
        ...
    @overload
    def center(self: LiteralString, width: SupportsIndex, fillchar: LiteralString = " ", /) -> LiteralString:
        """
        Return a centered string of length width.

        Padding is done using the specified fill character (default is a space).
        """
        ...
    @overload
    def center(self, width: SupportsIndex, fillchar: str = " ", /) -> str:
        """
        Return a centered string of length width.

        Padding is done using the specified fill character (default is a space).
        """
        ...
    def count(self, sub: str, start: SupportsIndex | None = ..., end: SupportsIndex | None = ..., /) -> int:
        """
        Return the number of non-overlapping occurrences of substring sub in string S[start:end].

        Optional arguments start and end are interpreted as in slice notation.
        """
        ...
    def encode(self, encoding: str = "utf-8", errors: str = "strict") -> bytes:
        """
        Encode the string using the codec registered for encoding.

        encoding
          The encoding in which to encode the string.
        errors
          The error handling scheme to use for encoding errors.
          The default is 'strict' meaning that encoding errors raise a
          UnicodeEncodeError.  Other possible values are 'ignore', 'replace' and
          'xmlcharrefreplace' as well as any other name registered with
          codecs.register_error that can handle UnicodeEncodeErrors.
        """
        ...
    def endswith(
        self, suffix: str | tuple[str, ...], start: SupportsIndex | None = ..., end: SupportsIndex | None = ..., /
    ) -> bool:
        """
        Return True if the string ends with the specified suffix, False otherwise.

        suffix
          A string or a tuple of strings to try.
        start
          Optional start position. Default: start of the string.
        end
          Optional stop position. Default: end of the string.
        """
        ...
    @overload
    def expandtabs(self: LiteralString, tabsize: SupportsIndex = 8) -> LiteralString:
        """
        Return a copy where all tab characters are expanded using spaces.

        If tabsize is not given, a tab size of 8 characters is assumed.
        """
        ...
    @overload
    def expandtabs(self, tabsize: SupportsIndex = 8) -> str:
        """
        Return a copy where all tab characters are expanded using spaces.

        If tabsize is not given, a tab size of 8 characters is assumed.
        """
        ...
    def find(self, sub: str, start: SupportsIndex | None = ..., end: SupportsIndex | None = ..., /) -> int:
        """
        Return the lowest index in S where substring sub is found, such that sub is contained within S[start:end].

        Optional arguments start and end are interpreted as in slice notation.
        Return -1 on failure.
        """
        ...
    @overload
    def format(self: LiteralString, *args: LiteralString, **kwargs: LiteralString) -> LiteralString:
        """
        Return a formatted version of the string, using substitutions from args and kwargs.
        The substitutions are identified by braces ('{' and '}').
        """
        ...
    @overload
    def format(self, *args: object, **kwargs: object) -> str:
        """
        Return a formatted version of the string, using substitutions from args and kwargs.
        The substitutions are identified by braces ('{' and '}').
        """
        ...
    def format_map(self, mapping: _FormatMapMapping, /) -> str:
        """
        Return a formatted version of the string, using substitutions from mapping.
        The substitutions are identified by braces ('{' and '}').
        """
        ...
    def index(self, sub: str, start: SupportsIndex | None = ..., end: SupportsIndex | None = ..., /) -> int:
        """
        Return the lowest index in S where substring sub is found, such that sub is contained within S[start:end].

        Optional arguments start and end are interpreted as in slice notation.
        Raises ValueError when the substring is not found.
        """
        ...
    def isalnum(self) -> bool:
        """
        Return True if the string is an alpha-numeric string, False otherwise.

        A string is alpha-numeric if all characters in the string are alpha-numeric and
        there is at least one character in the string.
        """
        ...
    def isalpha(self) -> bool:
        """
        Return True if the string is an alphabetic string, False otherwise.

        A string is alphabetic if all characters in the string are alphabetic and there
        is at least one character in the string.
        """
        ...
    def isascii(self) -> bool:
        """
        Return True if all characters in the string are ASCII, False otherwise.

        ASCII characters have code points in the range U+0000-U+007F.
        Empty string is ASCII too.
        """
        ...
    def isdecimal(self) -> bool:
        """
        Return True if the string is a decimal string, False otherwise.

        A string is a decimal string if all characters in the string are decimal and
        there is at least one character in the string.
        """
        ...
    def isdigit(self) -> bool:
        """
        Return True if the string is a digit string, False otherwise.

        A string is a digit string if all characters in the string are digits and there
        is at least one character in the string.
        """
        ...
    def isidentifier(self) -> bool:
        """
        Return True if the string is a valid Python identifier, False otherwise.

        Call keyword.iskeyword(s) to test whether string s is a reserved identifier,
        such as "def" or "class".
        """
        ...
    def islower(self) -> bool:
        """
        Return True if the string is a lowercase string, False otherwise.

        A string is lowercase if all cased characters in the string are lowercase and
        there is at least one cased character in the string.
        """
        ...
    def isnumeric(self) -> bool:
        """
        Return True if the string is a numeric string, False otherwise.

        A string is numeric if all characters in the string are numeric and there is at
        least one character in the string.
        """
        ...
    def isprintable(self) -> bool:
        """
        Return True if the string is printable, False otherwise.

        A string is printable if all of its characters are considered printable in
        repr() or if it is empty.
        """
        ...
    def isspace(self) -> bool:
        """
        Return True if the string is a whitespace string, False otherwise.

        A string is whitespace if all characters in the string are whitespace and there
        is at least one character in the string.
        """
        ...
    def istitle(self) -> bool:
        """
        Return True if the string is a title-cased string, False otherwise.

        In a title-cased string, upper- and title-case characters may only
        follow uncased characters and lowercase characters only cased ones.
        """
        ...
    def isupper(self) -> bool:
        """
        Return True if the string is an uppercase string, False otherwise.

        A string is uppercase if all cased characters in the string are uppercase and
        there is at least one cased character in the string.
        """
        ...
    @overload
    def join(self: LiteralString, iterable: Iterable[LiteralString], /) -> LiteralString:
        """
        Concatenate any number of strings.

        The string whose method is called is inserted in between each given string.
        The result is returned as a new string.

        Example: '.'.join(['ab', 'pq', 'rs']) -> 'ab.pq.rs'
        """
        ...
    @overload
    def join(self, iterable: Iterable[str], /) -> str:
        """
        Concatenate any number of strings.

        The string whose method is called is inserted in between each given string.
        The result is returned as a new string.

        Example: '.'.join(['ab', 'pq', 'rs']) -> 'ab.pq.rs'
        """
        ...
    @overload
    def ljust(self: LiteralString, width: SupportsIndex, fillchar: LiteralString = " ", /) -> LiteralString:
        """
        Return a left-justified string of length width.

        Padding is done using the specified fill character (default is a space).
        """
        ...
    @overload
    def ljust(self, width: SupportsIndex, fillchar: str = " ", /) -> str:
        """
        Return a left-justified string of length width.

        Padding is done using the specified fill character (default is a space).
        """
        ...
    @overload
    def lower(self: LiteralString) -> LiteralString:
        """Return a copy of the string converted to lowercase."""
        ...
    @overload
    def lower(self) -> str:
        """Return a copy of the string converted to lowercase."""
        ...
    @overload
    def lstrip(self: LiteralString, chars: LiteralString | None = None, /) -> LiteralString:
        """
        Return a copy of the string with leading whitespace removed.

        If chars is given and not None, remove characters in chars instead.
        """
        ...
    @overload
    def lstrip(self, chars: str | None = None, /) -> str:
        """
        Return a copy of the string with leading whitespace removed.

        If chars is given and not None, remove characters in chars instead.
        """
        ...
    @overload
    def partition(self: LiteralString, sep: LiteralString, /) -> tuple[LiteralString, LiteralString, LiteralString]:
        """
        Partition the string into three parts using the given separator.

        This will search for the separator in the string.  If the separator is found,
        returns a 3-tuple containing the part before the separator, the separator
        itself, and the part after it.

        If the separator is not found, returns a 3-tuple containing the original string
        and two empty strings.
        """
        ...
    @overload
    def partition(self, sep: str, /) -> tuple[str, str, str]:
        """
        Partition the string into three parts using the given separator.

        This will search for the separator in the string.  If the separator is found,
        returns a 3-tuple containing the part before the separator, the separator
        itself, and the part after it.

        If the separator is not found, returns a 3-tuple containing the original string
        and two empty strings.
        """
        ...
    if sys.version_info >= (3, 13):
        @overload
        def replace(
            self: LiteralString, old: LiteralString, new: LiteralString, /, count: SupportsIndex = -1
        ) -> LiteralString:
            """
            Return a copy with all occurrences of substring old replaced by new.

              count
                Maximum number of occurrences to replace.
                -1 (the default value) means replace all occurrences.

            If the optional argument count is given, only the first count occurrences are
            replaced.
            """
            ...
        @overload
        def replace(self, old: str, new: str, /, count: SupportsIndex = -1) -> str:
            """
            Return a copy with all occurrences of substring old replaced by new.

              count
                Maximum number of occurrences to replace.
                -1 (the default value) means replace all occurrences.

            If the optional argument count is given, only the first count occurrences are
            replaced.
            """
            ...
    else:
        @overload
        def replace(
            self: LiteralString, old: LiteralString, new: LiteralString, count: SupportsIndex = -1, /
        ) -> LiteralString:
            """
            Return a copy with all occurrences of substring old replaced by new.

              count
                Maximum number of occurrences to replace.
                -1 (the default value) means replace all occurrences.

            If the optional argument count is given, only the first count occurrences are
            replaced.
            """
            ...
        @overload
        def replace(self, old: str, new: str, count: SupportsIndex = -1, /) -> str:
            """
            Return a copy with all occurrences of substring old replaced by new.

              count
                Maximum number of occurrences to replace.
                -1 (the default value) means replace all occurrences.

            If the optional argument count is given, only the first count occurrences are
            replaced.
            """
            ...
    if sys.version_info >= (3, 9):
        @overload
        def removeprefix(self: LiteralString, prefix: LiteralString, /) -> LiteralString:
            """
            Return a str with the given prefix string removed if present.

            If the string starts with the prefix string, return string[len(prefix):].
            Otherwise, return a copy of the original string.
            """
            ...
        @overload
        def removeprefix(self, prefix: str, /) -> str:
            """
            Return a str with the given prefix string removed if present.

            If the string starts with the prefix string, return string[len(prefix):].
            Otherwise, return a copy of the original string.
            """
            ...
        @overload
        def removesuffix(self: LiteralString, suffix: LiteralString, /) -> LiteralString:
            """
            Return a str with the given suffix string removed if present.

            If the string ends with the suffix string and that suffix is not empty,
            return string[:-len(suffix)]. Otherwise, return a copy of the original
            string.
            """
            ...
        @overload
        def removesuffix(self, suffix: str, /) -> str:
            """
            Return a str with the given suffix string removed if present.

            If the string ends with the suffix string and that suffix is not empty,
            return string[:-len(suffix)]. Otherwise, return a copy of the original
            string.
            """
            ...

    def rfind(self, sub: str, start: SupportsIndex | None = ..., end: SupportsIndex | None = ..., /) -> int:
        """
        Return the highest index in S where substring sub is found, such that sub is contained within S[start:end].

        Optional arguments start and end are interpreted as in slice notation.
        Return -1 on failure.
        """
        ...
    def rindex(self, sub: str, start: SupportsIndex | None = ..., end: SupportsIndex | None = ..., /) -> int:
        """
        Return the highest index in S where substring sub is found, such that sub is contained within S[start:end].

        Optional arguments start and end are interpreted as in slice notation.
        Raises ValueError when the substring is not found.
        """
        ...
    @overload
    def rjust(self: LiteralString, width: SupportsIndex, fillchar: LiteralString = " ", /) -> LiteralString:
        """
        Return a right-justified string of length width.

        Padding is done using the specified fill character (default is a space).
        """
        ...
    @overload
    def rjust(self, width: SupportsIndex, fillchar: str = " ", /) -> str:
        """
        Return a right-justified string of length width.

        Padding is done using the specified fill character (default is a space).
        """
        ...
    @overload
    def rpartition(self: LiteralString, sep: LiteralString, /) -> tuple[LiteralString, LiteralString, LiteralString]:
        """
        Partition the string into three parts using the given separator.

        This will search for the separator in the string, starting at the end. If
        the separator is found, returns a 3-tuple containing the part before the
        separator, the separator itself, and the part after it.

        If the separator is not found, returns a 3-tuple containing two empty strings
        and the original string.
        """
        ...
    @overload
    def rpartition(self, sep: str, /) -> tuple[str, str, str]:
        """
        Partition the string into three parts using the given separator.

        This will search for the separator in the string, starting at the end. If
        the separator is found, returns a 3-tuple containing the part before the
        separator, the separator itself, and the part after it.

        If the separator is not found, returns a 3-tuple containing two empty strings
        and the original string.
        """
        ...
    @overload
    def rsplit(self: LiteralString, sep: LiteralString | None = None, maxsplit: SupportsIndex = -1) -> list[LiteralString]:
        r"""
        Return a list of the substrings in the string, using sep as the separator string.

          sep
            The separator used to split the string.

            When set to None (the default value), will split on any whitespace
            character (including \n \r \t \f and spaces) and will discard
            empty strings from the result.
          maxsplit
            Maximum number of splits.
            -1 (the default value) means no limit.

        Splitting starts at the end of the string and works to the front.
        """
        ...
    @overload
    def rsplit(self, sep: str | None = None, maxsplit: SupportsIndex = -1) -> list[str]:
        r"""
        Return a list of the substrings in the string, using sep as the separator string.

          sep
            The separator used to split the string.

            When set to None (the default value), will split on any whitespace
            character (including \n \r \t \f and spaces) and will discard
            empty strings from the result.
          maxsplit
            Maximum number of splits.
            -1 (the default value) means no limit.

        Splitting starts at the end of the string and works to the front.
        """
        ...
    @overload
    def rstrip(self: LiteralString, chars: LiteralString | None = None, /) -> LiteralString:
        """
        Return a copy of the string with trailing whitespace removed.

        If chars is given and not None, remove characters in chars instead.
        """
        ...
    @overload
    def rstrip(self, chars: str | None = None, /) -> str:
        """
        Return a copy of the string with trailing whitespace removed.

        If chars is given and not None, remove characters in chars instead.
        """
        ...
    @overload
    def split(self: LiteralString, sep: LiteralString | None = None, maxsplit: SupportsIndex = -1) -> list[LiteralString]:
        r"""
        Return a list of the substrings in the string, using sep as the separator string.

          sep
            The separator used to split the string.

            When set to None (the default value), will split on any whitespace
            character (including \n \r \t \f and spaces) and will discard
            empty strings from the result.
          maxsplit
            Maximum number of splits.
            -1 (the default value) means no limit.

        Splitting starts at the front of the string and works to the end.

        Note, str.split() is mainly useful for data that has been intentionally
        delimited.  With natural text that includes punctuation, consider using
        the regular expression module.
        """
        ...
    @overload
    def split(self, sep: str | None = None, maxsplit: SupportsIndex = -1) -> list[str]:
        r"""
        Return a list of the substrings in the string, using sep as the separator string.

          sep
            The separator used to split the string.

            When set to None (the default value), will split on any whitespace
            character (including \n \r \t \f and spaces) and will discard
            empty strings from the result.
          maxsplit
            Maximum number of splits.
            -1 (the default value) means no limit.

        Splitting starts at the front of the string and works to the end.

        Note, str.split() is mainly useful for data that has been intentionally
        delimited.  With natural text that includes punctuation, consider using
        the regular expression module.
        """
        ...
    @overload
    def splitlines(self: LiteralString, keepends: bool = False) -> list[LiteralString]:
        """
        Return a list of the lines in the string, breaking at line boundaries.

        Line breaks are not included in the resulting list unless keepends is given and
        true.
        """
        ...
    @overload
    def splitlines(self, keepends: bool = False) -> list[str]:
        """
        Return a list of the lines in the string, breaking at line boundaries.

        Line breaks are not included in the resulting list unless keepends is given and
        true.
        """
        ...
    def startswith(
        self, prefix: str | tuple[str, ...], start: SupportsIndex | None = ..., end: SupportsIndex | None = ..., /
    ) -> bool:
        """
        Return True if the string starts with the specified prefix, False otherwise.

        prefix
          A string or a tuple of strings to try.
        start
          Optional start position. Default: start of the string.
        end
          Optional stop position. Default: end of the string.
        """
        ...
    @overload
    def strip(self: LiteralString, chars: LiteralString | None = None, /) -> LiteralString:
        """
        Return a copy of the string with leading and trailing whitespace removed.

        If chars is given and not None, remove characters in chars instead.
        """
        ...
    @overload
    def strip(self, chars: str | None = None, /) -> str:
        """
        Return a copy of the string with leading and trailing whitespace removed.

        If chars is given and not None, remove characters in chars instead.
        """
        ...
    @overload
    def swapcase(self: LiteralString) -> LiteralString:
        """Convert uppercase characters to lowercase and lowercase characters to uppercase."""
        ...
    @overload
    def swapcase(self) -> str:
        """Convert uppercase characters to lowercase and lowercase characters to uppercase."""
        ...
    @overload
    def title(self: LiteralString) -> LiteralString:
        """
        Return a version of the string where each word is titlecased.

        More specifically, words start with uppercased characters and all remaining
        cased characters have lower case.
        """
        ...
    @overload
    def title(self) -> str:
        """
        Return a version of the string where each word is titlecased.

        More specifically, words start with uppercased characters and all remaining
        cased characters have lower case.
        """
        ...
    def translate(self, table: _TranslateTable, /) -> str:
        """
        Replace each character in the string using the given translation table.

          table
            Translation table, which must be a mapping of Unicode ordinals to
            Unicode ordinals, strings, or None.

        The table must implement lookup/indexing via __getitem__, for instance a
        dictionary or list.  If this operation raises LookupError, the character is
        left untouched.  Characters mapped to None are deleted.
        """
        ...
    @overload
    def upper(self: LiteralString) -> LiteralString:
        """Return a copy of the string converted to uppercase."""
        ...
    @overload
    def upper(self) -> str:
        """Return a copy of the string converted to uppercase."""
        ...
    @overload
    def zfill(self: LiteralString, width: SupportsIndex, /) -> LiteralString:
        """
        Pad a numeric string with zeros on the left, to fill a field of the given width.

        The string is never truncated.
        """
        ...
    @overload
    def zfill(self, width: SupportsIndex, /) -> str:
        """
        Pad a numeric string with zeros on the left, to fill a field of the given width.

        The string is never truncated.
        """
        ...
    @staticmethod
    @overload
    def maketrans(x: dict[int, _T] | dict[str, _T] | dict[str | int, _T], /) -> dict[int, _T]:
        """
        Return a translation table usable for str.translate().

        If there is only one argument, it must be a dictionary mapping Unicode
        ordinals (integers) or characters to Unicode ordinals, strings or None.
        Character keys will be then converted to ordinals.
        If there are two arguments, they must be strings of equal length, and
        in the resulting dictionary, each character in x will be mapped to the
        character at the same position in y. If there is a third argument, it
        must be a string, whose characters will be mapped to None in the result.
        """
        ...
    @staticmethod
    @overload
    def maketrans(x: str, y: str, /) -> dict[int, int]:
        """
        Return a translation table usable for str.translate().

        If there is only one argument, it must be a dictionary mapping Unicode
        ordinals (integers) or characters to Unicode ordinals, strings or None.
        Character keys will be then converted to ordinals.
        If there are two arguments, they must be strings of equal length, and
        in the resulting dictionary, each character in x will be mapped to the
        character at the same position in y. If there is a third argument, it
        must be a string, whose characters will be mapped to None in the result.
        """
        ...
    @staticmethod
    @overload
    def maketrans(x: str, y: str, z: str, /) -> dict[int, int | None]:
        """
        Return a translation table usable for str.translate().

        If there is only one argument, it must be a dictionary mapping Unicode
        ordinals (integers) or characters to Unicode ordinals, strings or None.
        Character keys will be then converted to ordinals.
        If there are two arguments, they must be strings of equal length, and
        in the resulting dictionary, each character in x will be mapped to the
        character at the same position in y. If there is a third argument, it
        must be a string, whose characters will be mapped to None in the result.
        """
        ...
    @overload
    def __add__(self: LiteralString, value: LiteralString, /) -> LiteralString:
        """Return self+value."""
        ...
    @overload
    def __add__(self, value: str, /) -> str:
        """Return self+value."""
        ...
    # Incompatible with Sequence.__contains__
    def __contains__(self, key: str, /) -> bool:
        """Return bool(key in self)."""
        ...
    def __eq__(self, value: object, /) -> bool:
        """Return self==value."""
        ...
    def __ge__(self, value: str, /) -> bool:
        """Return self>=value."""
        ...
    @overload
    def __getitem__(self: LiteralString, key: SupportsIndex | slice, /) -> LiteralString:
        """Return self[key]."""
        ...
    @overload
    def __getitem__(self, key: SupportsIndex | slice, /) -> str:
        """Return self[key]."""
        ...
    def __gt__(self, value: str, /) -> bool:
        """Return self>value."""
        ...
    def __hash__(self) -> int:
        """Return hash(self)."""
        ...
    @overload
    def __iter__(self: LiteralString) -> Iterator[LiteralString]:
        """Implement iter(self)."""
        ...
    @overload
    def __iter__(self) -> Iterator[str]:
        """Implement iter(self)."""
        ...
    def __le__(self, value: str, /) -> bool:
        """Return self<=value."""
        ...
    def __len__(self) -> int:
        """Return len(self)."""
        ...
    def __lt__(self, value: str, /) -> bool:
        """Return self<value."""
        ...
    @overload
    def __mod__(self: LiteralString, value: LiteralString | tuple[LiteralString, ...], /) -> LiteralString:
        """Return self%value."""
        ...
    @overload
    def __mod__(self, value: Any, /) -> str:
        """Return self%value."""
        ...
    @overload
    def __mul__(self: LiteralString, value: SupportsIndex, /) -> LiteralString:
        """Return self*value."""
        ...
    @overload
    def __mul__(self, value: SupportsIndex, /) -> str:
        """Return self*value."""
        ...
    def __ne__(self, value: object, /) -> bool:
        """Return self!=value."""
        ...
    @overload
    def __rmul__(self: LiteralString, value: SupportsIndex, /) -> LiteralString:
        """Return value*self."""
        ...
    @overload
    def __rmul__(self, value: SupportsIndex, /) -> str:
        """Return value*self."""
        ...
    def __getnewargs__(self) -> tuple[str]: ...

class bytes(Sequence[int]):
    """
    bytes(iterable_of_ints) -> bytes
    bytes(string, encoding[, errors]) -> bytes
    bytes(bytes_or_buffer) -> immutable copy of bytes_or_buffer
    bytes(int) -> bytes object of size given by the parameter initialized with null bytes
    bytes() -> empty bytes object

    Construct an immutable array of bytes from:
      - an iterable yielding integers in range(256)
      - a text string encoded using the specified encoding
      - any object implementing the buffer API.
      - an integer
    """
    @overload
    def __new__(cls, o: Iterable[SupportsIndex] | SupportsIndex | SupportsBytes | ReadableBuffer, /) -> Self: ...
    @overload
    def __new__(cls, string: str, /, encoding: str, errors: str = ...) -> Self: ...
    @overload
    def __new__(cls) -> Self: ...
    def capitalize(self) -> bytes:
        """
        B.capitalize() -> copy of B

        Return a copy of B with only its first character capitalized (ASCII)
        and the rest lower-cased.
        """
        ...
    def center(self, width: SupportsIndex, fillchar: bytes = b" ", /) -> bytes:
        """
        Return a centered string of length width.

        Padding is done using the specified fill character.
        """
        ...
    def count(
        self, sub: ReadableBuffer | SupportsIndex, start: SupportsIndex | None = ..., end: SupportsIndex | None = ..., /
    ) -> int:
        """
        Return the number of non-overlapping occurrences of subsection 'sub' in bytes B[start:end].

        start
          Optional start position. Default: start of the bytes.
        end
          Optional stop position. Default: end of the bytes.
        """
        ...
    def decode(self, encoding: str = "utf-8", errors: str = "strict") -> str:
        """
        Decode the bytes using the codec registered for encoding.

        encoding
          The encoding with which to decode the bytes.
        errors
          The error handling scheme to use for the handling of decoding errors.
          The default is 'strict' meaning that decoding errors raise a
          UnicodeDecodeError. Other possible values are 'ignore' and 'replace'
          as well as any other name registered with codecs.register_error that
          can handle UnicodeDecodeErrors.
        """
        ...
    def endswith(
        self,
        suffix: ReadableBuffer | tuple[ReadableBuffer, ...],
        start: SupportsIndex | None = ...,
        end: SupportsIndex | None = ...,
        /,
    ) -> bool:
        """
        Return True if the bytes ends with the specified suffix, False otherwise.

        suffix
          A bytes or a tuple of bytes to try.
        start
          Optional start position. Default: start of the bytes.
        end
          Optional stop position. Default: end of the bytes.
        """
        ...
    def expandtabs(self, tabsize: SupportsIndex = 8) -> bytes:
        """
        Return a copy where all tab characters are expanded using spaces.

        If tabsize is not given, a tab size of 8 characters is assumed.
        """
        ...
    def find(
        self, sub: ReadableBuffer | SupportsIndex, start: SupportsIndex | None = ..., end: SupportsIndex | None = ..., /
    ) -> int:
        """
        Return the lowest index in B where subsection 'sub' is found, such that 'sub' is contained within B[start,end].

          start
            Optional start position. Default: start of the bytes.
          end
            Optional stop position. Default: end of the bytes.

        Return -1 on failure.
        """
        ...
    def hex(self, sep: str | bytes = ..., bytes_per_sep: SupportsIndex = ...) -> str:
        r"""
        Create a string of hexadecimal numbers from a bytes object.

          sep
            An optional single character or byte to separate hex bytes.
          bytes_per_sep
            How many bytes between separators.  Positive values count from the
            right, negative values count from the left.

        Example:
        >>> value = b'\xb9\x01\xef'
        >>> value.hex()
        'b901ef'
        >>> value.hex(':')
        'b9:01:ef'
        >>> value.hex(':', 2)
        'b9:01ef'
        >>> value.hex(':', -2)
        'b901:ef'
        """
        ...
    def index(
        self, sub: ReadableBuffer | SupportsIndex, start: SupportsIndex | None = ..., end: SupportsIndex | None = ..., /
    ) -> int:
        """
        Return the lowest index in B where subsection 'sub' is found, such that 'sub' is contained within B[start,end].

          start
            Optional start position. Default: start of the bytes.
          end
            Optional stop position. Default: end of the bytes.

        Raise ValueError if the subsection is not found.
        """
        ...
    def isalnum(self) -> bool:
        """
        B.isalnum() -> bool

        Return True if all characters in B are alphanumeric
        and there is at least one character in B, False otherwise.
        """
        ...
    def isalpha(self) -> bool:
        """
        B.isalpha() -> bool

        Return True if all characters in B are alphabetic
        and there is at least one character in B, False otherwise.
        """
        ...
    def isascii(self) -> bool:
        """
        B.isascii() -> bool

        Return True if B is empty or all characters in B are ASCII,
        False otherwise.
        """
        ...
    def isdigit(self) -> bool:
        """
        B.isdigit() -> bool

        Return True if all characters in B are digits
        and there is at least one character in B, False otherwise.
        """
        ...
    def islower(self) -> bool:
        """
        B.islower() -> bool

        Return True if all cased characters in B are lowercase and there is
        at least one cased character in B, False otherwise.
        """
        ...
    def isspace(self) -> bool:
        """
        B.isspace() -> bool

        Return True if all characters in B are whitespace
        and there is at least one character in B, False otherwise.
        """
        ...
    def istitle(self) -> bool:
        """
        B.istitle() -> bool

        Return True if B is a titlecased string and there is at least one
        character in B, i.e. uppercase characters may only follow uncased
        characters and lowercase characters only cased ones. Return False
        otherwise.
        """
        ...
    def isupper(self) -> bool:
        """
        B.isupper() -> bool

        Return True if all cased characters in B are uppercase and there is
        at least one cased character in B, False otherwise.
        """
        ...
    def join(self, iterable_of_bytes: Iterable[ReadableBuffer], /) -> bytes:
        """
        Concatenate any number of bytes objects.

        The bytes whose method is called is inserted in between each pair.

        The result is returned as a new bytes object.

        Example: b'.'.join([b'ab', b'pq', b'rs']) -> b'ab.pq.rs'.
        """
        ...
    def ljust(self, width: SupportsIndex, fillchar: bytes | bytearray = b" ", /) -> bytes:
        """
        Return a left-justified string of length width.

        Padding is done using the specified fill character.
        """
        ...
    def lower(self) -> bytes:
        """
        B.lower() -> copy of B

        Return a copy of B with all ASCII characters converted to lowercase.
        """
        ...
    def lstrip(self, bytes: ReadableBuffer | None = None, /) -> bytes:
        """
        Strip leading bytes contained in the argument.

        If the argument is omitted or None, strip leading  ASCII whitespace.
        """
        ...
    def partition(self, sep: ReadableBuffer, /) -> tuple[bytes, bytes, bytes]:
        """
        Partition the bytes into three parts using the given separator.

        This will search for the separator sep in the bytes. If the separator is found,
        returns a 3-tuple containing the part before the separator, the separator
        itself, and the part after it.

        If the separator is not found, returns a 3-tuple containing the original bytes
        object and two empty bytes objects.
        """
        ...
    def replace(self, old: ReadableBuffer, new: ReadableBuffer, count: SupportsIndex = -1, /) -> bytes:
        """
        Return a copy with all occurrences of substring old replaced by new.

          count
            Maximum number of occurrences to replace.
            -1 (the default value) means replace all occurrences.

        If the optional argument count is given, only the first count occurrences are
        replaced.
        """
        ...
    if sys.version_info >= (3, 9):
        def removeprefix(self, prefix: ReadableBuffer, /) -> bytes:
            """
            Return a bytes object with the given prefix string removed if present.

            If the bytes starts with the prefix string, return bytes[len(prefix):].
            Otherwise, return a copy of the original bytes.
            """
            ...
        def removesuffix(self, suffix: ReadableBuffer, /) -> bytes:
            """
            Return a bytes object with the given suffix string removed if present.

            If the bytes ends with the suffix string and that suffix is not empty,
            return bytes[:-len(prefix)].  Otherwise, return a copy of the original
            bytes.
            """
            ...

    def rfind(
        self, sub: ReadableBuffer | SupportsIndex, start: SupportsIndex | None = ..., end: SupportsIndex | None = ..., /
    ) -> int:
        """
        Return the highest index in B where subsection 'sub' is found, such that 'sub' is contained within B[start,end].

          start
            Optional start position. Default: start of the bytes.
          end
            Optional stop position. Default: end of the bytes.

        Return -1 on failure.
        """
        ...
    def rindex(
        self, sub: ReadableBuffer | SupportsIndex, start: SupportsIndex | None = ..., end: SupportsIndex | None = ..., /
    ) -> int:
        """
        Return the highest index in B where subsection 'sub' is found, such that 'sub' is contained within B[start,end].

          start
            Optional start position. Default: start of the bytes.
          end
            Optional stop position. Default: end of the bytes.

        Raise ValueError if the subsection is not found.
        """
        ...
    def rjust(self, width: SupportsIndex, fillchar: bytes | bytearray = b" ", /) -> bytes:
        """
        Return a right-justified string of length width.

        Padding is done using the specified fill character.
        """
        ...
    def rpartition(self, sep: ReadableBuffer, /) -> tuple[bytes, bytes, bytes]:
        """
        Partition the bytes into three parts using the given separator.

        This will search for the separator sep in the bytes, starting at the end. If
        the separator is found, returns a 3-tuple containing the part before the
        separator, the separator itself, and the part after it.

        If the separator is not found, returns a 3-tuple containing two empty bytes
        objects and the original bytes object.
        """
        ...
    def rsplit(self, sep: ReadableBuffer | None = None, maxsplit: SupportsIndex = -1) -> list[bytes]:
        """
        Return a list of the sections in the bytes, using sep as the delimiter.

          sep
            The delimiter according which to split the bytes.
            None (the default value) means split on ASCII whitespace characters
            (space, tab, return, newline, formfeed, vertical tab).
          maxsplit
            Maximum number of splits to do.
            -1 (the default value) means no limit.

        Splitting is done starting at the end of the bytes and working to the front.
        """
        ...
    def rstrip(self, bytes: ReadableBuffer | None = None, /) -> bytes:
        """
        Strip trailing bytes contained in the argument.

        If the argument is omitted or None, strip trailing ASCII whitespace.
        """
        ...
    def split(self, sep: ReadableBuffer | None = None, maxsplit: SupportsIndex = -1) -> list[bytes]:
        """
        Return a list of the sections in the bytes, using sep as the delimiter.

        sep
          The delimiter according which to split the bytes.
          None (the default value) means split on ASCII whitespace characters
          (space, tab, return, newline, formfeed, vertical tab).
        maxsplit
          Maximum number of splits to do.
          -1 (the default value) means no limit.
        """
        ...
    def splitlines(self, keepends: bool = False) -> list[bytes]:
        """
        Return a list of the lines in the bytes, breaking at line boundaries.

        Line breaks are not included in the resulting list unless keepends is given and
        true.
        """
        ...
    def startswith(
        self,
        prefix: ReadableBuffer | tuple[ReadableBuffer, ...],
        start: SupportsIndex | None = ...,
        end: SupportsIndex | None = ...,
        /,
    ) -> bool:
        """
        Return True if the bytes starts with the specified prefix, False otherwise.

        prefix
          A bytes or a tuple of bytes to try.
        start
          Optional start position. Default: start of the bytes.
        end
          Optional stop position. Default: end of the bytes.
        """
        ...
    def strip(self, bytes: ReadableBuffer | None = None, /) -> bytes:
        """
        Strip leading and trailing bytes contained in the argument.

        If the argument is omitted or None, strip leading and trailing ASCII whitespace.
        """
        ...
    def swapcase(self) -> bytes:
        """
        B.swapcase() -> copy of B

        Return a copy of B with uppercase ASCII characters converted
        to lowercase ASCII and vice versa.
        """
        ...
    def title(self) -> bytes:
        """
        B.title() -> copy of B

        Return a titlecased version of B, i.e. ASCII words start with uppercase
        characters, all remaining cased characters have lowercase.
        """
        ...
    def translate(self, table: ReadableBuffer | None, /, delete: bytes = b"") -> bytes:
        """
        Return a copy with each character mapped by the given translation table.

          table
            Translation table, which must be a bytes object of length 256.

        All characters occurring in the optional argument delete are removed.
        The remaining characters are mapped through the given translation table.
        """
        ...
    def upper(self) -> bytes:
        """
        B.upper() -> copy of B

        Return a copy of B with all ASCII characters converted to uppercase.
        """
        ...
    def zfill(self, width: SupportsIndex, /) -> bytes:
        """
        Pad a numeric string with zeros on the left, to fill a field of the given width.

        The original string is never truncated.
        """
        ...
    @classmethod
    def fromhex(cls, string: str, /) -> Self:
        r"""
        Create a bytes object from a string of hexadecimal numbers.

        Spaces between two numbers are accepted.
        Example: bytes.fromhex('B9 01EF') -> b'\\xb9\\x01\\xef'.
        """
        ...
    @staticmethod
    def maketrans(frm: ReadableBuffer, to: ReadableBuffer, /) -> bytes:
        """
        Return a translation table usable for the bytes or bytearray translate method.

        The returned table will be one where each byte in frm is mapped to the byte at
        the same position in to.

        The bytes objects frm and to must be of the same length.
        """
        ...
    def __len__(self) -> int:
        """Return len(self)."""
        ...
    def __iter__(self) -> Iterator[int]:
        """Implement iter(self)."""
        ...
    def __hash__(self) -> int:
        """Return hash(self)."""
        ...
    @overload
    def __getitem__(self, key: SupportsIndex, /) -> int:
        """Return self[key]."""
        ...
    @overload
    def __getitem__(self, key: slice, /) -> bytes:
        """Return self[key]."""
        ...
    def __add__(self, value: ReadableBuffer, /) -> bytes:
        """Return self+value."""
        ...
    def __mul__(self, value: SupportsIndex, /) -> bytes:
        """Return self*value."""
        ...
    def __rmul__(self, value: SupportsIndex, /) -> bytes:
        """Return value*self."""
        ...
    def __mod__(self, value: Any, /) -> bytes:
        """Return self%value."""
        ...
    # Incompatible with Sequence.__contains__
    def __contains__(self, key: SupportsIndex | ReadableBuffer, /) -> bool:
        """Return bool(key in self)."""
        ...
    def __eq__(self, value: object, /) -> bool:
        """Return self==value."""
        ...
    def __ne__(self, value: object, /) -> bool:
        """Return self!=value."""
        ...
    def __lt__(self, value: bytes, /) -> bool:
        """Return self<value."""
        ...
    def __le__(self, value: bytes, /) -> bool:
        """Return self<=value."""
        ...
    def __gt__(self, value: bytes, /) -> bool:
        """Return self>value."""
        ...
    def __ge__(self, value: bytes, /) -> bool:
        """Return self>=value."""
        ...
    def __getnewargs__(self) -> tuple[bytes]: ...
    if sys.version_info >= (3, 11):
        def __bytes__(self) -> bytes:
            """Convert this value to exact type bytes."""
            ...

    def __buffer__(self, flags: int, /) -> memoryview:
        """Return a buffer object that exposes the underlying memory of the object."""
        ...

class bytearray(MutableSequence[int]):
    """
    bytearray(iterable_of_ints) -> bytearray
    bytearray(string, encoding[, errors]) -> bytearray
    bytearray(bytes_or_buffer) -> mutable copy of bytes_or_buffer
    bytearray(int) -> bytes array of size given by the parameter initialized with null bytes
    bytearray() -> empty bytes array

    Construct a mutable bytearray object from:
      - an iterable yielding integers in range(256)
      - a text string encoded using the specified encoding
      - a bytes or a buffer object
      - any object implementing the buffer API.
      - an integer
    """
    @overload
    def __init__(self) -> None: ...
    @overload
    def __init__(self, ints: Iterable[SupportsIndex] | SupportsIndex | ReadableBuffer, /) -> None: ...
    @overload
    def __init__(self, string: str, /, encoding: str, errors: str = ...) -> None: ...
    def append(self, item: SupportsIndex, /) -> None:
        """
        Append a single item to the end of the bytearray.

        item
          The item to be appended.
        """
        ...
    def capitalize(self) -> bytearray:
        """
        B.capitalize() -> copy of B

        Return a copy of B with only its first character capitalized (ASCII)
        and the rest lower-cased.
        """
        ...
    def center(self, width: SupportsIndex, fillchar: bytes = b" ", /) -> bytearray:
        """
        Return a centered string of length width.

        Padding is done using the specified fill character.
        """
        ...
    def count(
        self, sub: ReadableBuffer | SupportsIndex, start: SupportsIndex | None = ..., end: SupportsIndex | None = ..., /
    ) -> int:
        """
        Return the number of non-overlapping occurrences of subsection 'sub' in bytes B[start:end].

        start
          Optional start position. Default: start of the bytes.
        end
          Optional stop position. Default: end of the bytes.
        """
        ...
    def copy(self) -> bytearray:
        """Return a copy of B."""
        ...
    def decode(self, encoding: str = "utf-8", errors: str = "strict") -> str:
        """
        Decode the bytearray using the codec registered for encoding.

        encoding
          The encoding with which to decode the bytearray.
        errors
          The error handling scheme to use for the handling of decoding errors.
          The default is 'strict' meaning that decoding errors raise a
          UnicodeDecodeError. Other possible values are 'ignore' and 'replace'
          as well as any other name registered with codecs.register_error that
          can handle UnicodeDecodeErrors.
        """
        ...
    def endswith(
        self,
        suffix: ReadableBuffer | tuple[ReadableBuffer, ...],
        start: SupportsIndex | None = ...,
        end: SupportsIndex | None = ...,
        /,
    ) -> bool:
        """
        Return True if the bytearray ends with the specified suffix, False otherwise.

        suffix
          A bytes or a tuple of bytes to try.
        start
          Optional start position. Default: start of the bytearray.
        end
          Optional stop position. Default: end of the bytearray.
        """
        ...
    def expandtabs(self, tabsize: SupportsIndex = 8) -> bytearray:
        """
        Return a copy where all tab characters are expanded using spaces.

        If tabsize is not given, a tab size of 8 characters is assumed.
        """
        ...
    def extend(self, iterable_of_ints: Iterable[SupportsIndex], /) -> None:
        """
        Append all the items from the iterator or sequence to the end of the bytearray.

        iterable_of_ints
          The iterable of items to append.
        """
        ...
    def find(
        self, sub: ReadableBuffer | SupportsIndex, start: SupportsIndex | None = ..., end: SupportsIndex | None = ..., /
    ) -> int:
        """
        Return the lowest index in B where subsection 'sub' is found, such that 'sub' is contained within B[start:end].

          start
            Optional start position. Default: start of the bytes.
          end
            Optional stop position. Default: end of the bytes.

        Return -1 on failure.
        """
        ...
    def hex(self, sep: str | bytes = ..., bytes_per_sep: SupportsIndex = ...) -> str:
        """
        Create a string of hexadecimal numbers from a bytearray object.

          sep
            An optional single character or byte to separate hex bytes.
          bytes_per_sep
            How many bytes between separators.  Positive values count from the
            right, negative values count from the left.

        Example:
        >>> value = bytearray([0xb9, 0x01, 0xef])
        >>> value.hex()
        'b901ef'
        >>> value.hex(':')
        'b9:01:ef'
        >>> value.hex(':', 2)
        'b9:01ef'
        >>> value.hex(':', -2)
        'b901:ef'
        """
        ...
    def index(
        self, sub: ReadableBuffer | SupportsIndex, start: SupportsIndex | None = ..., end: SupportsIndex | None = ..., /
    ) -> int:
        """
        Return the lowest index in B where subsection 'sub' is found, such that 'sub' is contained within B[start:end].

          start
            Optional start position. Default: start of the bytes.
          end
            Optional stop position. Default: end of the bytes.

        Raise ValueError if the subsection is not found.
        """
        ...
    def insert(self, index: SupportsIndex, item: SupportsIndex, /) -> None:
        """
        Insert a single item into the bytearray before the given index.

        index
          The index where the value is to be inserted.
        item
          The item to be inserted.
        """
        ...
    def isalnum(self) -> bool:
        """
        B.isalnum() -> bool

        Return True if all characters in B are alphanumeric
        and there is at least one character in B, False otherwise.
        """
        ...
    def isalpha(self) -> bool:
        """
        B.isalpha() -> bool

        Return True if all characters in B are alphabetic
        and there is at least one character in B, False otherwise.
        """
        ...
    def isascii(self) -> bool:
        """
        B.isascii() -> bool

        Return True if B is empty or all characters in B are ASCII,
        False otherwise.
        """
        ...
    def isdigit(self) -> bool:
        """
        B.isdigit() -> bool

        Return True if all characters in B are digits
        and there is at least one character in B, False otherwise.
        """
        ...
    def islower(self) -> bool:
        """
        B.islower() -> bool

        Return True if all cased characters in B are lowercase and there is
        at least one cased character in B, False otherwise.
        """
        ...
    def isspace(self) -> bool:
        """
        B.isspace() -> bool

        Return True if all characters in B are whitespace
        and there is at least one character in B, False otherwise.
        """
        ...
    def istitle(self) -> bool:
        """
        B.istitle() -> bool

        Return True if B is a titlecased string and there is at least one
        character in B, i.e. uppercase characters may only follow uncased
        characters and lowercase characters only cased ones. Return False
        otherwise.
        """
        ...
    def isupper(self) -> bool:
        """
        B.isupper() -> bool

        Return True if all cased characters in B are uppercase and there is
        at least one cased character in B, False otherwise.
        """
        ...
    def join(self, iterable_of_bytes: Iterable[ReadableBuffer], /) -> bytearray:
        """
        Concatenate any number of bytes/bytearray objects.

        The bytearray whose method is called is inserted in between each pair.

        The result is returned as a new bytearray object.
        """
        ...
    def ljust(self, width: SupportsIndex, fillchar: bytes | bytearray = b" ", /) -> bytearray:
        """
        Return a left-justified string of length width.

        Padding is done using the specified fill character.
        """
        ...
    def lower(self) -> bytearray:
        """
        B.lower() -> copy of B

        Return a copy of B with all ASCII characters converted to lowercase.
        """
        ...
    def lstrip(self, bytes: ReadableBuffer | None = None, /) -> bytearray:
        """
        Strip leading bytes contained in the argument.

        If the argument is omitted or None, strip leading ASCII whitespace.
        """
        ...
    def partition(self, sep: ReadableBuffer, /) -> tuple[bytearray, bytearray, bytearray]:
        """
        Partition the bytearray into three parts using the given separator.

        This will search for the separator sep in the bytearray. If the separator is
        found, returns a 3-tuple containing the part before the separator, the
        separator itself, and the part after it as new bytearray objects.

        If the separator is not found, returns a 3-tuple containing the copy of the
        original bytearray object and two empty bytearray objects.
        """
        ...
    def pop(self, index: int = -1, /) -> int:
        """
        Remove and return a single item from B.

          index
            The index from where to remove the item.
            -1 (the default value) means remove the last item.

        If no index argument is given, will pop the last item.
        """
        ...
    def remove(self, value: int, /) -> None:
        """
        Remove the first occurrence of a value in the bytearray.

        value
          The value to remove.
        """
        ...
    if sys.version_info >= (3, 9):
        def removeprefix(self, prefix: ReadableBuffer, /) -> bytearray:
            """
            Return a bytearray with the given prefix string removed if present.

            If the bytearray starts with the prefix string, return
            bytearray[len(prefix):].  Otherwise, return a copy of the original
            bytearray.
            """
            ...
        def removesuffix(self, suffix: ReadableBuffer, /) -> bytearray:
            """
            Return a bytearray with the given suffix string removed if present.

            If the bytearray ends with the suffix string and that suffix is not
            empty, return bytearray[:-len(suffix)].  Otherwise, return a copy of
            the original bytearray.
            """
            ...

    def replace(self, old: ReadableBuffer, new: ReadableBuffer, count: SupportsIndex = -1, /) -> bytearray:
        """
        Return a copy with all occurrences of substring old replaced by new.

          count
            Maximum number of occurrences to replace.
            -1 (the default value) means replace all occurrences.

        If the optional argument count is given, only the first count occurrences are
        replaced.
        """
        ...
    def rfind(
        self, sub: ReadableBuffer | SupportsIndex, start: SupportsIndex | None = ..., end: SupportsIndex | None = ..., /
    ) -> int:
        """
        Return the highest index in B where subsection 'sub' is found, such that 'sub' is contained within B[start:end].

          start
            Optional start position. Default: start of the bytes.
          end
            Optional stop position. Default: end of the bytes.

        Return -1 on failure.
        """
        ...
    def rindex(
        self, sub: ReadableBuffer | SupportsIndex, start: SupportsIndex | None = ..., end: SupportsIndex | None = ..., /
    ) -> int:
        """
        Return the highest index in B where subsection 'sub' is found, such that 'sub' is contained within B[start:end].

          start
            Optional start position. Default: start of the bytes.
          end
            Optional stop position. Default: end of the bytes.

        Raise ValueError if the subsection is not found.
        """
        ...
    def rjust(self, width: SupportsIndex, fillchar: bytes | bytearray = b" ", /) -> bytearray:
        """
        Return a right-justified string of length width.

        Padding is done using the specified fill character.
        """
        ...
    def rpartition(self, sep: ReadableBuffer, /) -> tuple[bytearray, bytearray, bytearray]:
        """
        Partition the bytearray into three parts using the given separator.

        This will search for the separator sep in the bytearray, starting at the end.
        If the separator is found, returns a 3-tuple containing the part before the
        separator, the separator itself, and the part after it as new bytearray
        objects.

        If the separator is not found, returns a 3-tuple containing two empty bytearray
        objects and the copy of the original bytearray object.
        """
        ...
    def rsplit(self, sep: ReadableBuffer | None = None, maxsplit: SupportsIndex = -1) -> list[bytearray]:
        """
        Return a list of the sections in the bytearray, using sep as the delimiter.

          sep
            The delimiter according which to split the bytearray.
            None (the default value) means split on ASCII whitespace characters
            (space, tab, return, newline, formfeed, vertical tab).
          maxsplit
            Maximum number of splits to do.
            -1 (the default value) means no limit.

        Splitting is done starting at the end of the bytearray and working to the front.
        """
        ...
    def rstrip(self, bytes: ReadableBuffer | None = None, /) -> bytearray:
        """
        Strip trailing bytes contained in the argument.

        If the argument is omitted or None, strip trailing ASCII whitespace.
        """
        ...
    def split(self, sep: ReadableBuffer | None = None, maxsplit: SupportsIndex = -1) -> list[bytearray]:
        """
        Return a list of the sections in the bytearray, using sep as the delimiter.

        sep
          The delimiter according which to split the bytearray.
          None (the default value) means split on ASCII whitespace characters
          (space, tab, return, newline, formfeed, vertical tab).
        maxsplit
          Maximum number of splits to do.
          -1 (the default value) means no limit.
        """
        ...
    def splitlines(self, keepends: bool = False) -> list[bytearray]:
        """
        Return a list of the lines in the bytearray, breaking at line boundaries.

        Line breaks are not included in the resulting list unless keepends is given and
        true.
        """
        ...
    def startswith(
        self,
        prefix: ReadableBuffer | tuple[ReadableBuffer, ...],
        start: SupportsIndex | None = ...,
        end: SupportsIndex | None = ...,
        /,
    ) -> bool:
        """
        Return True if the bytearray starts with the specified prefix, False otherwise.

        prefix
          A bytes or a tuple of bytes to try.
        start
          Optional start position. Default: start of the bytearray.
        end
          Optional stop position. Default: end of the bytearray.
        """
        ...
    def strip(self, bytes: ReadableBuffer | None = None, /) -> bytearray:
        """
        Strip leading and trailing bytes contained in the argument.

        If the argument is omitted or None, strip leading and trailing ASCII whitespace.
        """
        ...
    def swapcase(self) -> bytearray:
        """
        B.swapcase() -> copy of B

        Return a copy of B with uppercase ASCII characters converted
        to lowercase ASCII and vice versa.
        """
        ...
    def title(self) -> bytearray:
        """
        B.title() -> copy of B

        Return a titlecased version of B, i.e. ASCII words start with uppercase
        characters, all remaining cased characters have lowercase.
        """
        ...
    def translate(self, table: ReadableBuffer | None, /, delete: bytes = b"") -> bytearray:
        """
        Return a copy with each character mapped by the given translation table.

          table
            Translation table, which must be a bytes object of length 256.

        All characters occurring in the optional argument delete are removed.
        The remaining characters are mapped through the given translation table.
        """
        ...
    def upper(self) -> bytearray:
        """
        B.upper() -> copy of B

        Return a copy of B with all ASCII characters converted to uppercase.
        """
        ...
    def zfill(self, width: SupportsIndex, /) -> bytearray:
        """
        Pad a numeric string with zeros on the left, to fill a field of the given width.

        The original string is never truncated.
        """
        ...
    @classmethod
    def fromhex(cls, string: str, /) -> Self:
        r"""
        Create a bytearray object from a string of hexadecimal numbers.

        Spaces between two numbers are accepted.
        Example: bytearray.fromhex('B9 01EF') -> bytearray(b'\\xb9\\x01\\xef')
        """
        ...
    @staticmethod
    def maketrans(frm: ReadableBuffer, to: ReadableBuffer, /) -> bytes:
        """
        Return a translation table usable for the bytes or bytearray translate method.

        The returned table will be one where each byte in frm is mapped to the byte at
        the same position in to.

        The bytes objects frm and to must be of the same length.
        """
        ...
    def __len__(self) -> int:
        """Return len(self)."""
        ...
    def __iter__(self) -> Iterator[int]:
        """Implement iter(self)."""
        ...
    __hash__: ClassVar[None]  # type: ignore[assignment]
    @overload
    def __getitem__(self, key: SupportsIndex, /) -> int:
        """Return self[key]."""
        ...
    @overload
    def __getitem__(self, key: slice, /) -> bytearray:
        """Return self[key]."""
        ...
    @overload
    def __setitem__(self, key: SupportsIndex, value: SupportsIndex, /) -> None:
        """Set self[key] to value."""
        ...
    @overload
    def __setitem__(self, key: slice, value: Iterable[SupportsIndex] | bytes, /) -> None:
        """Set self[key] to value."""
        ...
    def __delitem__(self, key: SupportsIndex | slice, /) -> None:
        """Delete self[key]."""
        ...
    def __add__(self, value: ReadableBuffer, /) -> bytearray:
        """Return self+value."""
        ...
    # The superclass wants us to accept Iterable[int], but that fails at runtime.
    def __iadd__(self, value: ReadableBuffer, /) -> Self:
        """Implement self+=value."""
        ...
    def __mul__(self, value: SupportsIndex, /) -> bytearray:
        """Return self*value."""
        ...
    def __rmul__(self, value: SupportsIndex, /) -> bytearray:
        """Return value*self."""
        ...
    def __imul__(self, value: SupportsIndex, /) -> Self:
        """Implement self*=value."""
        ...
    def __mod__(self, value: Any, /) -> bytes:
        """Return self%value."""
        ...
    # Incompatible with Sequence.__contains__
    def __contains__(self, key: SupportsIndex | ReadableBuffer, /) -> bool:
        """Return bool(key in self)."""
        ...
    def __eq__(self, value: object, /) -> bool:
        """Return self==value."""
        ...
    def __ne__(self, value: object, /) -> bool:
        """Return self!=value."""
        ...
    def __lt__(self, value: ReadableBuffer, /) -> bool:
        """Return self<value."""
        ...
    def __le__(self, value: ReadableBuffer, /) -> bool:
        """Return self<=value."""
        ...
    def __gt__(self, value: ReadableBuffer, /) -> bool:
        """Return self>value."""
        ...
    def __ge__(self, value: ReadableBuffer, /) -> bool:
        """Return self>=value."""
        ...
    def __alloc__(self) -> int:
        """
        B.__alloc__() -> int

        Return the number of bytes actually allocated.
        """
        ...
    def __buffer__(self, flags: int, /) -> memoryview:
        """Return a buffer object that exposes the underlying memory of the object."""
        ...
    def __release_buffer__(self, buffer: memoryview, /) -> None:
        """Release the buffer object that exposes the underlying memory of the object."""
        ...

_IntegerFormats: TypeAlias = Literal[
    "b", "B", "@b", "@B", "h", "H", "@h", "@H", "i", "I", "@i", "@I", "l", "L", "@l", "@L", "q", "Q", "@q", "@Q", "P", "@P"
]

@final
class memoryview(Sequence[_I]):
    """Create a new memoryview object which references the given object."""
    @property
    def format(self) -> str:
        """
        A string containing the format (in struct module style)
        for each element in the view.
        """
        ...
    @property
    def itemsize(self) -> int:
        """The size in bytes of each element of the memoryview."""
        ...
    @property
    def shape(self) -> tuple[int, ...] | None:
        """
        A tuple of ndim integers giving the shape of the memory
        as an N-dimensional array.
        """
        ...
    @property
    def strides(self) -> tuple[int, ...] | None:
        """
        A tuple of ndim integers giving the size in bytes to access
        each element for each dimension of the array.
        """
        ...
    @property
    def suboffsets(self) -> tuple[int, ...] | None:
        """A tuple of integers used internally for PIL-style arrays."""
        ...
    @property
    def readonly(self) -> bool:
        """A bool indicating whether the memory is read only."""
        ...
    @property
    def ndim(self) -> int:
        """
        An integer indicating how many dimensions of a multi-dimensional
        array the memory represents.
        """
        ...
    @property
    def obj(self) -> ReadableBuffer:
        """The underlying object of the memoryview."""
        ...
    @property
    def c_contiguous(self) -> bool:
        """A bool indicating whether the memory is C contiguous."""
        ...
    @property
    def f_contiguous(self) -> bool:
        """A bool indicating whether the memory is Fortran contiguous."""
        ...
    @property
    def contiguous(self) -> bool:
        """A bool indicating whether the memory is contiguous."""
        ...
    @property
    def nbytes(self) -> int:
        """
        The amount of space in bytes that the array would use in
        a contiguous representation.
        """
        ...
    def __new__(cls, obj: ReadableBuffer) -> Self: ...
    def __enter__(self) -> Self: ...
    def __exit__(
        self, exc_type: type[BaseException] | None, exc_val: BaseException | None, exc_tb: TracebackType | None, /
    ) -> None:
        """Release the underlying buffer exposed by the memoryview object."""
        ...
    @overload
    def cast(self, format: Literal["c", "@c"], shape: list[int] | tuple[int, ...] = ...) -> memoryview[bytes]:
        """Cast a memoryview to a new format or shape."""
        ...
    @overload
    def cast(self, format: Literal["f", "@f", "d", "@d"], shape: list[int] | tuple[int, ...] = ...) -> memoryview[float]:
        """Cast a memoryview to a new format or shape."""
        ...
    @overload
    def cast(self, format: Literal["?"], shape: list[int] | tuple[int, ...] = ...) -> memoryview[bool]:
        """Cast a memoryview to a new format or shape."""
        ...
    @overload
    def cast(self, format: _IntegerFormats, shape: list[int] | tuple[int, ...] = ...) -> memoryview:
        """Cast a memoryview to a new format or shape."""
        ...
    @overload
    def __getitem__(self, key: SupportsIndex | tuple[SupportsIndex, ...], /) -> _I:
        """Return self[key]."""
        ...
    @overload
    def __getitem__(self, key: slice, /) -> memoryview[_I]:
        """Return self[key]."""
        ...
    def __contains__(self, x: object, /) -> bool: ...
    def __iter__(self) -> Iterator[_I]:
        """Implement iter(self)."""
        ...
    def __len__(self) -> int:
        """Return len(self)."""
        ...
    def __eq__(self, value: object, /) -> bool:
        """Return self==value."""
        ...
    def __hash__(self) -> int:
        """Return hash(self)."""
        ...
    @overload
    def __setitem__(self, key: slice, value: ReadableBuffer, /) -> None:
        """Set self[key] to value."""
        ...
    @overload
    def __setitem__(self, key: SupportsIndex | tuple[SupportsIndex, ...], value: _I, /) -> None:
        """Set self[key] to value."""
        ...
    if sys.version_info >= (3, 10):
        def tobytes(self, order: Literal["C", "F", "A"] | None = "C") -> bytes:
            """
            Return the data in the buffer as a byte string.

            Order can be {'C', 'F', 'A'}. When order is 'C' or 'F', the data of the
            original array is converted to C or Fortran order. For contiguous views,
            'A' returns an exact copy of the physical memory. In particular, in-memory
            Fortran order is preserved. For non-contiguous views, the data is converted
            to C first. order=None is the same as order='C'.
            """
            ...
    else:
        def tobytes(self, order: Literal["C", "F", "A"] | None = None) -> bytes:
            """
            Return the data in the buffer as a byte string. Order can be {'C', 'F', 'A'}.
            When order is 'C' or 'F', the data of the original array is converted to C or
            Fortran order. For contiguous views, 'A' returns an exact copy of the physical
            memory. In particular, in-memory Fortran order is preserved. For non-contiguous
            views, the data is converted to C first. order=None is the same as order='C'.
            """
            ...

    def tolist(self) -> list[int]:
        """Return the data in the buffer as a list of elements."""
        ...
    def toreadonly(self) -> memoryview:
        """Return a readonly version of the memoryview."""
        ...
    def release(self) -> None:
        """Release the underlying buffer exposed by the memoryview object."""
        ...
    def hex(self, sep: str | bytes = ..., bytes_per_sep: SupportsIndex = ...) -> str:
        r"""
        Return the data in the buffer as a str of hexadecimal numbers.

          sep
            An optional single character or byte to separate hex bytes.
          bytes_per_sep
            How many bytes between separators.  Positive values count from the
            right, negative values count from the left.

        Example:
        >>> value = memoryview(b'\xb9\x01\xef')
        >>> value.hex()
        'b901ef'
        >>> value.hex(':')
        'b9:01:ef'
        >>> value.hex(':', 2)
        'b9:01ef'
        >>> value.hex(':', -2)
        'b901:ef'
        """
        ...
    def __buffer__(self, flags: int, /) -> memoryview:
        """Return a buffer object that exposes the underlying memory of the object."""
        ...
    def __release_buffer__(self, buffer: memoryview, /) -> None:
        """Release the buffer object that exposes the underlying memory of the object."""
        ...

    # These are inherited from the Sequence ABC, but don't actually exist on memoryview.
    # See https://github.com/python/cpython/issues/125420
    index: ClassVar[None]  # type: ignore[assignment]
    count: ClassVar[None]  # type: ignore[assignment]

@final
class bool(int):
    """
    Returns True when the argument is true, False otherwise.
    The builtins True and False are the only two instances of the class bool.
    The class bool is a subclass of the class int, and cannot be subclassed.
    """
    def __new__(cls, o: object = ..., /) -> Self: ...
    # The following overloads could be represented more elegantly with a TypeVar("_B", bool, int),
    # however mypy has a bug regarding TypeVar constraints (https://github.com/python/mypy/issues/11880).
    @overload
    def __and__(self, value: bool, /) -> bool:
        """Return self&value."""
        ...
    @overload
    def __and__(self, value: int, /) -> int:
        """Return self&value."""
        ...
    @overload
    def __or__(self, value: bool, /) -> bool:
        """Return self|value."""
        ...
    @overload
    def __or__(self, value: int, /) -> int:
        """Return self|value."""
        ...
    @overload
    def __xor__(self, value: bool, /) -> bool:
        """Return self^value."""
        ...
    @overload
    def __xor__(self, value: int, /) -> int:
        """Return self^value."""
        ...
    @overload
    def __rand__(self, value: bool, /) -> bool:
        """Return value&self."""
        ...
    @overload
    def __rand__(self, value: int, /) -> int:
        """Return value&self."""
        ...
    @overload
    def __ror__(self, value: bool, /) -> bool:
        """Return value|self."""
        ...
    @overload
    def __ror__(self, value: int, /) -> int:
        """Return value|self."""
        ...
    @overload
    def __rxor__(self, value: bool, /) -> bool:
        """Return value^self."""
        ...
    @overload
    def __rxor__(self, value: int, /) -> int:
        """Return value^self."""
        ...
    def __getnewargs__(self) -> tuple[int]: ...
    @deprecated("Will throw an error in Python 3.14. Use `not` for logical negation of bools instead.")
    def __invert__(self) -> int:
        """~self"""
        ...

@final
<<<<<<< HEAD
class slice(Generic[_StartT, _StopT, _StepT]):
    """
    slice(stop)
    slice(start, stop[, step])

    Create a slice object.  This is used for extended slicing (e.g. a[0:10:2]).
    """
=======
class slice(Generic[_StartT_co, _StopT_co, _StepT_co]):
>>>>>>> e6165ead
    @property
    def start(self) -> _StartT_co: ...
    @property
    def step(self) -> _StepT_co: ...
    @property
    def stop(self) -> _StopT_co: ...
    # Note: __new__ overloads map `None` to `Any`, since users expect slice(x, None)
    #  to be compatible with slice(None, x).
    # generic slice --------------------------------------------------------------------
    @overload
    def __new__(cls, start: None, stop: None = None, step: None = None, /) -> slice[Any, Any, Any]: ...
    # unary overloads ------------------------------------------------------------------
    @overload
    def __new__(cls, stop: _T2, /) -> slice[Any, _T2, Any]: ...
    # binary overloads -----------------------------------------------------------------
    @overload
    def __new__(cls, start: _T1, stop: None, step: None = None, /) -> slice[_T1, Any, Any]: ...
    @overload
    def __new__(cls, start: None, stop: _T2, step: None = None, /) -> slice[Any, _T2, Any]: ...
    @overload
    def __new__(cls, start: _T1, stop: _T2, step: None = None, /) -> slice[_T1, _T2, Any]: ...
    # ternary overloads ----------------------------------------------------------------
    @overload
    def __new__(cls, start: None, stop: None, step: _T3, /) -> slice[Any, Any, _T3]: ...
    @overload
    def __new__(cls, start: _T1, stop: None, step: _T3, /) -> slice[_T1, Any, _T3]: ...
    @overload
    def __new__(cls, start: None, stop: _T2, step: _T3, /) -> slice[Any, _T2, _T3]: ...
    @overload
    def __new__(cls, start: _T1, stop: _T2, step: _T3, /) -> slice[_T1, _T2, _T3]: ...
    def __eq__(self, value: object, /) -> bool:
        """Return self==value."""
        ...
    if sys.version_info >= (3, 12):
        def __hash__(self) -> int:
            """Return hash(self)."""
            ...
    else:
        __hash__: ClassVar[None]  # type: ignore[assignment]

    def indices(self, len: SupportsIndex, /) -> tuple[int, int, int]:
        """
        S.indices(len) -> (start, stop, stride)

        Assuming a sequence of length len, calculate the start and stop
        indices, and the stride length of the extended slice described by
        S. Out of bounds indices are clipped in a manner consistent with the
        handling of normal slices.
        """
        ...

class tuple(Sequence[_T_co]):
    """
    Built-in immutable sequence.

    If no argument is given, the constructor returns an empty tuple.
    If iterable is specified the tuple is initialized from iterable's items.

    If the argument is a tuple, the return value is the same object.
    """
    def __new__(cls, iterable: Iterable[_T_co] = ..., /) -> Self: ...
    def __len__(self) -> int:
        """Return len(self)."""
        ...
    def __contains__(self, key: object, /) -> bool:
        """Return bool(key in self)."""
        ...
    @overload
    def __getitem__(self, key: SupportsIndex, /) -> _T_co:
        """Return self[key]."""
        ...
    @overload
    def __getitem__(self, key: slice, /) -> tuple[_T_co, ...]:
        """Return self[key]."""
        ...
    def __iter__(self) -> Iterator[_T_co]:
        """Implement iter(self)."""
        ...
    def __lt__(self, value: tuple[_T_co, ...], /) -> bool:
        """Return self<value."""
        ...
    def __le__(self, value: tuple[_T_co, ...], /) -> bool:
        """Return self<=value."""
        ...
    def __gt__(self, value: tuple[_T_co, ...], /) -> bool:
        """Return self>value."""
        ...
    def __ge__(self, value: tuple[_T_co, ...], /) -> bool:
        """Return self>=value."""
        ...
    def __eq__(self, value: object, /) -> bool:
        """Return self==value."""
        ...
    def __hash__(self) -> int:
        """Return hash(self)."""
        ...
    @overload
    def __add__(self, value: tuple[_T_co, ...], /) -> tuple[_T_co, ...]:
        """Return self+value."""
        ...
    @overload
    def __add__(self, value: tuple[_T, ...], /) -> tuple[_T_co | _T, ...]:
        """Return self+value."""
        ...
    def __mul__(self, value: SupportsIndex, /) -> tuple[_T_co, ...]:
        """Return self*value."""
        ...
    def __rmul__(self, value: SupportsIndex, /) -> tuple[_T_co, ...]:
        """Return value*self."""
        ...
    def count(self, value: Any, /) -> int:
        """Return number of occurrences of value."""
        ...
    def index(self, value: Any, start: SupportsIndex = 0, stop: SupportsIndex = sys.maxsize, /) -> int:
        """
        Return first index of value.

        Raises ValueError if the value is not present.
        """
        ...
    if sys.version_info >= (3, 9):
        def __class_getitem__(cls, item: Any, /) -> GenericAlias:
            """See PEP 585"""
            ...

# Doesn't exist at runtime, but deleting this breaks mypy and pyright. See:
# https://github.com/python/typeshed/issues/7580
# https://github.com/python/mypy/issues/8240
@final
@type_check_only
class function:
    # Make sure this class definition stays roughly in line with `types.FunctionType`
    @property
    def __closure__(self) -> tuple[CellType, ...] | None: ...
    __code__: CodeType
    __defaults__: tuple[Any, ...] | None
    __dict__: dict[str, Any]
    @property
    def __globals__(self) -> dict[str, Any]: ...
    __name__: str
    __qualname__: str
    __annotations__: dict[str, Any]
    __kwdefaults__: dict[str, Any]
    if sys.version_info >= (3, 10):
        @property
        def __builtins__(self) -> dict[str, Any]: ...
    if sys.version_info >= (3, 12):
        __type_params__: tuple[TypeVar | ParamSpec | TypeVarTuple, ...]

    __module__: str
    # mypy uses `builtins.function.__get__` to represent methods, properties, and getset_descriptors so we type the return as Any.
    def __get__(self, instance: object, owner: type | None = None, /) -> Any: ...

class list(MutableSequence[_T]):
    """
    Built-in mutable sequence.

    If no argument is given, the constructor creates a new empty list.
    The argument must be an iterable if specified.
    """
    @overload
    def __init__(self) -> None: ...
    @overload
    def __init__(self, iterable: Iterable[_T], /) -> None: ...
    def copy(self) -> list[_T]:
        """Return a shallow copy of the list."""
        ...
    def append(self, object: _T, /) -> None:
        """Append object to the end of the list."""
        ...
    def extend(self, iterable: Iterable[_T], /) -> None:
        """Extend list by appending elements from the iterable."""
        ...
    def pop(self, index: SupportsIndex = -1, /) -> _T:
        """
        Remove and return item at index (default last).

        Raises IndexError if list is empty or index is out of range.
        """
        ...
    # Signature of `list.index` should be kept in line with `collections.UserList.index()`
    # and multiprocessing.managers.ListProxy.index()
    def index(self, value: _T, start: SupportsIndex = 0, stop: SupportsIndex = sys.maxsize, /) -> int:
        """
        Return first index of value.

        Raises ValueError if the value is not present.
        """
        ...
    def count(self, value: _T, /) -> int:
        """Return number of occurrences of value."""
        ...
    def insert(self, index: SupportsIndex, object: _T, /) -> None:
        """Insert object before index."""
        ...
    def remove(self, value: _T, /) -> None:
        """
        Remove first occurrence of value.

        Raises ValueError if the value is not present.
        """
        ...
    # Signature of `list.sort` should be kept inline with `collections.UserList.sort()`
    # and multiprocessing.managers.ListProxy.sort()
    #
    # Use list[SupportsRichComparisonT] for the first overload rather than [SupportsRichComparison]
    # to work around invariance
    @overload
    def sort(self: list[SupportsRichComparisonT], *, key: None = None, reverse: bool = False) -> None:
        """
        Sort the list in ascending order and return None.

        The sort is in-place (i.e. the list itself is modified) and stable (i.e. the
        order of two equal elements is maintained).

        If a key function is given, apply it once to each list item and sort them,
        ascending or descending, according to their function values.

        The reverse flag can be set to sort in descending order.
        """
        ...
    @overload
    def sort(self, *, key: Callable[[_T], SupportsRichComparison], reverse: bool = False) -> None:
        """
        Sort the list in ascending order and return None.

        The sort is in-place (i.e. the list itself is modified) and stable (i.e. the
        order of two equal elements is maintained).

        If a key function is given, apply it once to each list item and sort them,
        ascending or descending, according to their function values.

        The reverse flag can be set to sort in descending order.
        """
        ...
    def __len__(self) -> int:
        """Return len(self)."""
        ...
    def __iter__(self) -> Iterator[_T]:
        """Implement iter(self)."""
        ...
    __hash__: ClassVar[None]  # type: ignore[assignment]
    @overload
    def __getitem__(self, i: SupportsIndex, /) -> _T:
        """Return self[index]."""
        ...
    @overload
    def __getitem__(self, s: slice, /) -> list[_T]:
        """Return self[index]."""
        ...
    @overload
    def __setitem__(self, key: SupportsIndex, value: _T, /) -> None:
        """Set self[key] to value."""
        ...
    @overload
    def __setitem__(self, key: slice, value: Iterable[_T], /) -> None:
        """Set self[key] to value."""
        ...
    def __delitem__(self, key: SupportsIndex | slice, /) -> None:
        """Delete self[key]."""
        ...
    # Overloading looks unnecessary, but is needed to work around complex mypy problems
    @overload
    def __add__(self, value: list[_T], /) -> list[_T]:
        """Return self+value."""
        ...
    @overload
    def __add__(self, value: list[_S], /) -> list[_S | _T]:
        """Return self+value."""
        ...
    def __iadd__(self, value: Iterable[_T], /) -> Self:
        """Implement self+=value."""
        ...
    def __mul__(self, value: SupportsIndex, /) -> list[_T]:
        """Return self*value."""
        ...
    def __rmul__(self, value: SupportsIndex, /) -> list[_T]:
        """Return value*self."""
        ...
    def __imul__(self, value: SupportsIndex, /) -> Self:
        """Implement self*=value."""
        ...
    def __contains__(self, key: object, /) -> bool:
        """Return bool(key in self)."""
        ...
    def __reversed__(self) -> Iterator[_T]:
        """Return a reverse iterator over the list."""
        ...
    def __gt__(self, value: list[_T], /) -> bool:
        """Return self>value."""
        ...
    def __ge__(self, value: list[_T], /) -> bool:
        """Return self>=value."""
        ...
    def __lt__(self, value: list[_T], /) -> bool:
        """Return self<value."""
        ...
    def __le__(self, value: list[_T], /) -> bool:
        """Return self<=value."""
        ...
    def __eq__(self, value: object, /) -> bool:
        """Return self==value."""
        ...
    if sys.version_info >= (3, 9):
        def __class_getitem__(cls, item: Any, /) -> GenericAlias:
            """See PEP 585"""
            ...

class dict(MutableMapping[_KT, _VT]):
    """
    dict() -> new empty dictionary
    dict(mapping) -> new dictionary initialized from a mapping object's
        (key, value) pairs
    dict(iterable) -> new dictionary initialized as if via:
        d = {}
        for k, v in iterable:
            d[k] = v
    dict(**kwargs) -> new dictionary initialized with the name=value pairs
        in the keyword argument list.  For example:  dict(one=1, two=2)
    """
    # __init__ should be kept roughly in line with `collections.UserDict.__init__`, which has similar semantics
    # Also multiprocessing.managers.SyncManager.dict()
    @overload
    def __init__(self) -> None: ...
    @overload
    def __init__(self: dict[str, _VT], **kwargs: _VT) -> None: ...  # pyright: ignore[reportInvalidTypeVarUse]  #11780
    @overload
    def __init__(self, map: SupportsKeysAndGetItem[_KT, _VT], /) -> None: ...
    @overload
    def __init__(
        self: dict[str, _VT],  # pyright: ignore[reportInvalidTypeVarUse]  #11780
        map: SupportsKeysAndGetItem[str, _VT],
        /,
        **kwargs: _VT,
    ) -> None: ...
    @overload
    def __init__(self, iterable: Iterable[tuple[_KT, _VT]], /) -> None: ...
    @overload
    def __init__(
        self: dict[str, _VT],  # pyright: ignore[reportInvalidTypeVarUse]  #11780
        iterable: Iterable[tuple[str, _VT]],
        /,
        **kwargs: _VT,
    ) -> None: ...
    # Next two overloads are for dict(string.split(sep) for string in iterable)
    # Cannot be Iterable[Sequence[_T]] or otherwise dict(["foo", "bar", "baz"]) is not an error
    @overload
    def __init__(self: dict[str, str], iterable: Iterable[list[str]], /) -> None: ...
    @overload
    def __init__(self: dict[bytes, bytes], iterable: Iterable[list[bytes]], /) -> None: ...
    def __new__(cls, *args: Any, **kwargs: Any) -> Self: ...
    def copy(self) -> dict[_KT, _VT]:
        """Return a shallow copy of the dict."""
        ...
    def keys(self) -> dict_keys[_KT, _VT]:
        """Return a set-like object providing a view on the dict's keys."""
        ...
    def values(self) -> dict_values[_KT, _VT]:
        """Return an object providing a view on the dict's values."""
        ...
    def items(self) -> dict_items[_KT, _VT]:
        """Return a set-like object providing a view on the dict's items."""
        ...
    # Signature of `dict.fromkeys` should be kept identical to
    # `fromkeys` methods of `OrderedDict`/`ChainMap`/`UserDict` in `collections`
    # TODO: the true signature of `dict.fromkeys` is not expressible in the current type system.
    # See #3800 & https://github.com/python/typing/issues/548#issuecomment-683336963.
    @classmethod
    @overload
    def fromkeys(cls, iterable: Iterable[_T], value: None = None, /) -> dict[_T, Any | None]:
        """Create a new dictionary with keys from iterable and values set to value."""
        ...
    @classmethod
    @overload
    def fromkeys(cls, iterable: Iterable[_T], value: _S, /) -> dict[_T, _S]:
        """Create a new dictionary with keys from iterable and values set to value."""
        ...
    # Positional-only in dict, but not in MutableMapping
    @overload  # type: ignore[override]
    def get(self, key: _KT, /) -> _VT | None:
        """Return the value for key if key is in the dictionary, else default."""
        ...
    @overload
    def get(self, key: _KT, default: _VT, /) -> _VT:
        """Return the value for key if key is in the dictionary, else default."""
        ...
    @overload
    def get(self, key: _KT, default: _T, /) -> _VT | _T:
        """Return the value for key if key is in the dictionary, else default."""
        ...
    @overload
    def pop(self, key: _KT, /) -> _VT:
        """
        D.pop(k[,d]) -> v, remove specified key and return the corresponding value.

        If the key is not found, return the default if given; otherwise,
        raise a KeyError.
        """
        ...
    @overload
    def pop(self, key: _KT, default: _VT, /) -> _VT:
        """
        D.pop(k[,d]) -> v, remove specified key and return the corresponding value.

        If the key is not found, return the default if given; otherwise,
        raise a KeyError.
        """
        ...
    @overload
    def pop(self, key: _KT, default: _T, /) -> _VT | _T:
        """
        D.pop(k[,d]) -> v, remove specified key and return the corresponding value.

        If the key is not found, return the default if given; otherwise,
        raise a KeyError.
        """
        ...
    def __len__(self) -> int:
        """Return len(self)."""
        ...
    def __getitem__(self, key: _KT, /) -> _VT:
        """Return self[key]."""
        ...
    def __setitem__(self, key: _KT, value: _VT, /) -> None:
        """Set self[key] to value."""
        ...
    def __delitem__(self, key: _KT, /) -> None:
        """Delete self[key]."""
        ...
    def __iter__(self) -> Iterator[_KT]:
        """Implement iter(self)."""
        ...
    def __eq__(self, value: object, /) -> bool:
        """Return self==value."""
        ...
    def __reversed__(self) -> Iterator[_KT]:
        """Return a reverse iterator over the dict keys."""
        ...
    __hash__: ClassVar[None]  # type: ignore[assignment]
    if sys.version_info >= (3, 9):
        def __class_getitem__(cls, item: Any, /) -> GenericAlias:
            """See PEP 585"""
            ...
        @overload
        def __or__(self, value: dict[_KT, _VT], /) -> dict[_KT, _VT]:
            """Return self|value."""
            ...
        @overload
        def __or__(self, value: dict[_T1, _T2], /) -> dict[_KT | _T1, _VT | _T2]:
            """Return self|value."""
            ...
        @overload
        def __ror__(self, value: dict[_KT, _VT], /) -> dict[_KT, _VT]:
            """Return value|self."""
            ...
        @overload
        def __ror__(self, value: dict[_T1, _T2], /) -> dict[_KT | _T1, _VT | _T2]:
            """Return value|self."""
            ...
        # dict.__ior__ should be kept roughly in line with MutableMapping.update()
        @overload  # type: ignore[misc]
        def __ior__(self, value: SupportsKeysAndGetItem[_KT, _VT], /) -> Self:
            """Return self|=value."""
            ...
        @overload
        def __ior__(self, value: Iterable[tuple[_KT, _VT]], /) -> Self:
            """Return self|=value."""
            ...

class set(MutableSet[_T]):
    """Build an unordered collection of unique elements."""
    @overload
    def __init__(self) -> None: ...
    @overload
    def __init__(self, iterable: Iterable[_T], /) -> None: ...
    def add(self, element: _T, /) -> None:
        """
        Add an element to a set.

        This has no effect if the element is already present.
        """
        ...
    def copy(self) -> set[_T]:
        """Return a shallow copy of a set."""
        ...
    def difference(self, *s: Iterable[Any]) -> set[_T]:
        """Return a new set with elements in the set that are not in the others."""
        ...
    def difference_update(self, *s: Iterable[Any]) -> None:
        """Update the set, removing elements found in others."""
        ...
    def discard(self, element: _T, /) -> None:
        """
        Remove an element from a set if it is a member.

        Unlike set.remove(), the discard() method does not raise
        an exception when an element is missing from the set.
        """
        ...
    def intersection(self, *s: Iterable[Any]) -> set[_T]:
        """Return a new set with elements common to the set and all others."""
        ...
    def intersection_update(self, *s: Iterable[Any]) -> None:
        """Update the set, keeping only elements found in it and all others."""
        ...
    def isdisjoint(self, s: Iterable[Any], /) -> bool:
        """Return True if two sets have a null intersection."""
        ...
    def issubset(self, s: Iterable[Any], /) -> bool:
        """Report whether another set contains this set."""
        ...
    def issuperset(self, s: Iterable[Any], /) -> bool:
        """Report whether this set contains another set."""
        ...
    def remove(self, element: _T, /) -> None:
        """
        Remove an element from a set; it must be a member.

        If the element is not a member, raise a KeyError.
        """
        ...
    def symmetric_difference(self, s: Iterable[_T], /) -> set[_T]:
        """Return a new set with elements in either the set or other but not both."""
        ...
    def symmetric_difference_update(self, s: Iterable[_T], /) -> None:
        """Update the set, keeping only elements found in either set, but not in both."""
        ...
    def union(self, *s: Iterable[_S]) -> set[_T | _S]:
        """Return a new set with elements from the set and all others."""
        ...
    def update(self, *s: Iterable[_T]) -> None:
        """Update the set, adding elements from all others."""
        ...
    def __len__(self) -> int:
        """Return len(self)."""
        ...
    def __contains__(self, o: object, /) -> bool:
        """x.__contains__(y) <==> y in x."""
        ...
    def __iter__(self) -> Iterator[_T]:
        """Implement iter(self)."""
        ...
    def __and__(self, value: AbstractSet[object], /) -> set[_T]:
        """Return self&value."""
        ...
    def __iand__(self, value: AbstractSet[object], /) -> Self:
        """Return self&=value."""
        ...
    def __or__(self, value: AbstractSet[_S], /) -> set[_T | _S]:
        """Return self|value."""
        ...
    def __ior__(self, value: AbstractSet[_T], /) -> Self:
        """Return self|=value."""
        ...
    def __sub__(self, value: AbstractSet[_T | None], /) -> set[_T]:
        """Return self-value."""
        ...
    def __isub__(self, value: AbstractSet[object], /) -> Self:
        """Return self-=value."""
        ...
    def __xor__(self, value: AbstractSet[_S], /) -> set[_T | _S]:
        """Return self^value."""
        ...
    def __ixor__(self, value: AbstractSet[_T], /) -> Self:
        """Return self^=value."""
        ...
    def __le__(self, value: AbstractSet[object], /) -> bool:
        """Return self<=value."""
        ...
    def __lt__(self, value: AbstractSet[object], /) -> bool:
        """Return self<value."""
        ...
    def __ge__(self, value: AbstractSet[object], /) -> bool:
        """Return self>=value."""
        ...
    def __gt__(self, value: AbstractSet[object], /) -> bool:
        """Return self>value."""
        ...
    def __eq__(self, value: object, /) -> bool:
        """Return self==value."""
        ...
    __hash__: ClassVar[None]  # type: ignore[assignment]
    if sys.version_info >= (3, 9):
        def __class_getitem__(cls, item: Any, /) -> GenericAlias:
            """See PEP 585"""
            ...

class frozenset(AbstractSet[_T_co]):
    """Build an immutable unordered collection of unique elements."""
    @overload
    def __new__(cls) -> Self: ...
    @overload
    def __new__(cls, iterable: Iterable[_T_co], /) -> Self: ...
    def copy(self) -> frozenset[_T_co]:
        """Return a shallow copy of a set."""
        ...
    def difference(self, *s: Iterable[object]) -> frozenset[_T_co]:
        """Return a new set with elements in the set that are not in the others."""
        ...
    def intersection(self, *s: Iterable[object]) -> frozenset[_T_co]:
        """Return a new set with elements common to the set and all others."""
        ...
    def isdisjoint(self, s: Iterable[_T_co], /) -> bool:
        """Return True if two sets have a null intersection."""
        ...
    def issubset(self, s: Iterable[object], /) -> bool:
        """Report whether another set contains this set."""
        ...
    def issuperset(self, s: Iterable[object], /) -> bool:
        """Report whether this set contains another set."""
        ...
    def symmetric_difference(self, s: Iterable[_T_co], /) -> frozenset[_T_co]:
        """Return a new set with elements in either the set or other but not both."""
        ...
    def union(self, *s: Iterable[_S]) -> frozenset[_T_co | _S]:
        """Return a new set with elements from the set and all others."""
        ...
    def __len__(self) -> int:
        """Return len(self)."""
        ...
    def __contains__(self, o: object, /) -> bool:
        """x.__contains__(y) <==> y in x."""
        ...
    def __iter__(self) -> Iterator[_T_co]:
        """Implement iter(self)."""
        ...
    def __and__(self, value: AbstractSet[_T_co], /) -> frozenset[_T_co]:
        """Return self&value."""
        ...
    def __or__(self, value: AbstractSet[_S], /) -> frozenset[_T_co | _S]:
        """Return self|value."""
        ...
    def __sub__(self, value: AbstractSet[_T_co], /) -> frozenset[_T_co]:
        """Return self-value."""
        ...
    def __xor__(self, value: AbstractSet[_S], /) -> frozenset[_T_co | _S]:
        """Return self^value."""
        ...
    def __le__(self, value: AbstractSet[object], /) -> bool:
        """Return self<=value."""
        ...
    def __lt__(self, value: AbstractSet[object], /) -> bool:
        """Return self<value."""
        ...
    def __ge__(self, value: AbstractSet[object], /) -> bool:
        """Return self>=value."""
        ...
    def __gt__(self, value: AbstractSet[object], /) -> bool:
        """Return self>value."""
        ...
    def __eq__(self, value: object, /) -> bool:
        """Return self==value."""
        ...
    def __hash__(self) -> int:
        """Return hash(self)."""
        ...
    if sys.version_info >= (3, 9):
        def __class_getitem__(cls, item: Any, /) -> GenericAlias:
            """See PEP 585"""
            ...

class enumerate(Generic[_T]):
    """
    Return an enumerate object.

      iterable
        an object supporting iteration

    The enumerate object yields pairs containing a count (from start, which
    defaults to zero) and a value yielded by the iterable argument.

    enumerate is useful for obtaining an indexed list:
        (0, seq[0]), (1, seq[1]), (2, seq[2]), ...
    """
    def __new__(cls, iterable: Iterable[_T], start: int = 0) -> Self: ...
    def __iter__(self) -> Self:
        """Implement iter(self)."""
        ...
    def __next__(self) -> tuple[int, _T]:
        """Implement next(self)."""
        ...
    if sys.version_info >= (3, 9):
        def __class_getitem__(cls, item: Any, /) -> GenericAlias:
            """See PEP 585"""
            ...

@final
class range(Sequence[int]):
    """
    range(stop) -> range object
    range(start, stop[, step]) -> range object

    Return an object that produces a sequence of integers from start (inclusive)
    to stop (exclusive) by step.  range(i, j) produces i, i+1, i+2, ..., j-1.
    start defaults to 0, and stop is omitted!  range(4) produces 0, 1, 2, 3.
    These are exactly the valid indices for a list of 4 elements.
    When step is given, it specifies the increment (or decrement).
    """
    @property
    def start(self) -> int: ...
    @property
    def stop(self) -> int: ...
    @property
    def step(self) -> int: ...
    @overload
    def __new__(cls, stop: SupportsIndex, /) -> Self: ...
    @overload
    def __new__(cls, start: SupportsIndex, stop: SupportsIndex, step: SupportsIndex = ..., /) -> Self: ...
    def count(self, value: int, /) -> int:
        """rangeobject.count(value) -> integer -- return number of occurrences of value"""
        ...
    def index(self, value: int, /) -> int:
        """
        rangeobject.index(value) -> integer -- return index of value.
        Raise ValueError if the value is not present.
        """
        ...
    def __len__(self) -> int:
        """Return len(self)."""
        ...
    def __eq__(self, value: object, /) -> bool:
        """Return self==value."""
        ...
    def __hash__(self) -> int:
        """Return hash(self)."""
        ...
    def __contains__(self, key: object, /) -> bool:
        """Return bool(key in self)."""
        ...
    def __iter__(self) -> Iterator[int]:
        """Implement iter(self)."""
        ...
    @overload
    def __getitem__(self, key: SupportsIndex, /) -> int:
        """Return self[key]."""
        ...
    @overload
    def __getitem__(self, key: slice, /) -> range:
        """Return self[key]."""
        ...
    def __reversed__(self) -> Iterator[int]:
        """Return a reverse iterator."""
        ...

class property:
    """
    Property attribute.

      fget
        function to be used for getting an attribute value
      fset
        function to be used for setting an attribute value
      fdel
        function to be used for del'ing an attribute
      doc
        docstring

    Typical use is to define a managed attribute x:

    class C(object):
        def getx(self): return self._x
        def setx(self, value): self._x = value
        def delx(self): del self._x
        x = property(getx, setx, delx, "I'm the 'x' property.")

    Decorators make defining new properties or modifying existing ones easy:

    class C(object):
        @property
        def x(self):
            "I am the 'x' property."
            return self._x
        @x.setter
        def x(self, value):
            self._x = value
        @x.deleter
        def x(self):
            del self._x
    """
    fget: Callable[[Any], Any] | None
    fset: Callable[[Any, Any], None] | None
    fdel: Callable[[Any], None] | None
    __isabstractmethod__: bool
    if sys.version_info >= (3, 13):
        __name__: str

    def __init__(
        self,
        fget: Callable[[Any], Any] | None = ...,
        fset: Callable[[Any, Any], None] | None = ...,
        fdel: Callable[[Any], None] | None = ...,
        doc: str | None = ...,
    ) -> None: ...
    def getter(self, fget: Callable[[Any], Any], /) -> property:
        """Descriptor to obtain a copy of the property with a different getter."""
        ...
    def setter(self, fset: Callable[[Any, Any], None], /) -> property:
        """Descriptor to obtain a copy of the property with a different setter."""
        ...
    def deleter(self, fdel: Callable[[Any], None], /) -> property:
        """Descriptor to obtain a copy of the property with a different deleter."""
        ...
    def __get__(self, instance: Any, owner: type | None = None, /) -> Any:
        """Return an attribute of instance, which is of type owner."""
        ...
    def __set__(self, instance: Any, value: Any, /) -> None:
        """Set an attribute of instance to value."""
        ...
    def __delete__(self, instance: Any, /) -> None:
        """Delete an attribute of instance."""
        ...

@final
class _NotImplementedType(Any):
    __call__: None

NotImplemented: _NotImplementedType

def abs(x: SupportsAbs[_T], /) -> _T:
    """Return the absolute value of the argument."""
    ...
def all(iterable: Iterable[object], /) -> bool:
    """
    Return True if bool(x) is True for all values x in the iterable.

    If the iterable is empty, return True.
    """
    ...
def any(iterable: Iterable[object], /) -> bool:
    """
    Return True if bool(x) is True for any x in the iterable.

    If the iterable is empty, return False.
    """
    ...
def ascii(obj: object, /) -> str:
    r"""
    Return an ASCII-only representation of an object.

    As repr(), return a string containing a printable representation of an
    object, but escape the non-ASCII characters in the string returned by
    repr() using \\x, \\u or \\U escapes. This generates a string similar
    to that returned by repr() in Python 2.
    """
    ...
def bin(number: int | SupportsIndex, /) -> str:
    """
    Return the binary representation of an integer.

    >>> bin(2796202)
    '0b1010101010101010101010'
    """
    ...
def breakpoint(*args: Any, **kws: Any) -> None:
    """
    Call sys.breakpointhook(*args, **kws).  sys.breakpointhook() must accept
    whatever arguments are passed.

    By default, this drops you into the pdb debugger.
    """
    ...
def callable(obj: object, /) -> TypeIs[Callable[..., object]]:
    """
    Return whether the object is callable (i.e., some kind of function).

    Note that classes are callable, as are instances of classes with a
    __call__() method.
    """
    ...
def chr(i: int | SupportsIndex, /) -> str:
    """Return a Unicode string of one character with ordinal i; 0 <= i <= 0x10ffff."""
    ...

# We define this here instead of using os.PathLike to avoid import cycle issues.
# See https://github.com/python/typeshed/pull/991#issuecomment-288160993
class _PathLike(Protocol[AnyStr_co]):
    def __fspath__(self) -> AnyStr_co: ...

if sys.version_info >= (3, 10):
    def aiter(async_iterable: SupportsAiter[_SupportsAnextT], /) -> _SupportsAnextT:
        """Return an AsyncIterator for an AsyncIterable object."""
        ...

    class _SupportsSynchronousAnext(Protocol[_AwaitableT_co]):
        def __anext__(self) -> _AwaitableT_co: ...

    @overload
    # `anext` is not, in fact, an async function. When default is not provided
    # `anext` is just a passthrough for `obj.__anext__`
    # See discussion in #7491 and pure-Python implementation of `anext` at https://github.com/python/cpython/blob/ea786a882b9ed4261eafabad6011bc7ef3b5bf94/Lib/test/test_asyncgen.py#L52-L80
    def anext(i: _SupportsSynchronousAnext[_AwaitableT], /) -> _AwaitableT:
        """
        Return the next item from the async iterator.

        If default is given and the async iterator is exhausted,
        it is returned instead of raising StopAsyncIteration.
        """
        ...
    @overload
    async def anext(i: SupportsAnext[_T], default: _VT, /) -> _T | _VT:
        """
        Return the next item from the async iterator.

        If default is given and the async iterator is exhausted,
        it is returned instead of raising StopAsyncIteration.
        """
        ...

# compile() returns a CodeType, unless the flags argument includes PyCF_ONLY_AST (=1024),
# in which case it returns ast.AST. We have overloads for flag 0 (the default) and for
# explicitly passing PyCF_ONLY_AST. We fall back to Any for other values of flags.
@overload
def compile(
    source: str | ReadableBuffer | _ast.Module | _ast.Expression | _ast.Interactive,
    filename: str | ReadableBuffer | _PathLike[Any],
    mode: str,
    flags: Literal[0],
    dont_inherit: bool = False,
    optimize: int = -1,
    *,
    _feature_version: int = -1,
) -> CodeType:
    """
    Compile source into a code object that can be executed by exec() or eval().

    The source code may represent a Python module, statement or expression.
    The filename will be used for run-time error messages.
    The mode must be 'exec' to compile a module, 'single' to compile a
    single (interactive) statement, or 'eval' to compile an expression.
    The flags argument, if present, controls which future statements influence
    the compilation of the code.
    The dont_inherit argument, if true, stops the compilation inheriting
    the effects of any future statements in effect in the code calling
    compile; if absent or false these statements do influence the compilation,
    in addition to any features explicitly specified.
    """
    ...
@overload
def compile(
    source: str | ReadableBuffer | _ast.Module | _ast.Expression | _ast.Interactive,
    filename: str | ReadableBuffer | _PathLike[Any],
    mode: str,
    *,
    dont_inherit: bool = False,
    optimize: int = -1,
    _feature_version: int = -1,
) -> CodeType:
    """
    Compile source into a code object that can be executed by exec() or eval().

    The source code may represent a Python module, statement or expression.
    The filename will be used for run-time error messages.
    The mode must be 'exec' to compile a module, 'single' to compile a
    single (interactive) statement, or 'eval' to compile an expression.
    The flags argument, if present, controls which future statements influence
    the compilation of the code.
    The dont_inherit argument, if true, stops the compilation inheriting
    the effects of any future statements in effect in the code calling
    compile; if absent or false these statements do influence the compilation,
    in addition to any features explicitly specified.
    """
    ...
@overload
def compile(
    source: str | ReadableBuffer | _ast.Module | _ast.Expression | _ast.Interactive,
    filename: str | ReadableBuffer | _PathLike[Any],
    mode: str,
    flags: Literal[1024],
    dont_inherit: bool = False,
    optimize: int = -1,
    *,
    _feature_version: int = -1,
) -> _ast.AST:
    """
    Compile source into a code object that can be executed by exec() or eval().

    The source code may represent a Python module, statement or expression.
    The filename will be used for run-time error messages.
    The mode must be 'exec' to compile a module, 'single' to compile a
    single (interactive) statement, or 'eval' to compile an expression.
    The flags argument, if present, controls which future statements influence
    the compilation of the code.
    The dont_inherit argument, if true, stops the compilation inheriting
    the effects of any future statements in effect in the code calling
    compile; if absent or false these statements do influence the compilation,
    in addition to any features explicitly specified.
    """
    ...
@overload
def compile(
    source: str | ReadableBuffer | _ast.Module | _ast.Expression | _ast.Interactive,
    filename: str | ReadableBuffer | _PathLike[Any],
    mode: str,
    flags: int,
    dont_inherit: bool = False,
    optimize: int = -1,
    *,
    _feature_version: int = -1,
) -> Any:
    """
    Compile source into a code object that can be executed by exec() or eval().

    The source code may represent a Python module, statement or expression.
    The filename will be used for run-time error messages.
    The mode must be 'exec' to compile a module, 'single' to compile a
    single (interactive) statement, or 'eval' to compile an expression.
    The flags argument, if present, controls which future statements influence
    the compilation of the code.
    The dont_inherit argument, if true, stops the compilation inheriting
    the effects of any future statements in effect in the code calling
    compile; if absent or false these statements do influence the compilation,
    in addition to any features explicitly specified.
    """
    ...

copyright: _sitebuiltins._Printer
credits: _sitebuiltins._Printer

def delattr(obj: object, name: str, /) -> None:
    """
    Deletes the named attribute from the given object.

    delattr(x, 'y') is equivalent to ``del x.y``
    """
    ...
def dir(o: object = ..., /) -> list[str]:
    """
    dir([object]) -> list of strings

    If called without an argument, return the names in the current scope.
    Else, return an alphabetized list of names comprising (some of) the attributes
    of the given object, and of attributes reachable from it.
    If the object supplies a method named __dir__, it will be used; otherwise
    the default dir() logic is used and returns:
      for a module object: the module's attributes.
      for a class object:  its attributes, and recursively the attributes
        of its bases.
      for any other object: its attributes, its class's attributes, and
        recursively the attributes of its class's base classes.
    """
    ...
@overload
def divmod(x: SupportsDivMod[_T_contra, _T_co], y: _T_contra, /) -> _T_co:
    """Return the tuple (x//y, x%y).  Invariant: div*y + mod == x."""
    ...
@overload
def divmod(x: _T_contra, y: SupportsRDivMod[_T_contra, _T_co], /) -> _T_co:
    """Return the tuple (x//y, x%y).  Invariant: div*y + mod == x."""
    ...

# The `globals` argument to `eval` has to be `dict[str, Any]` rather than `dict[str, object]` due to invariance.
# (The `globals` argument has to be a "real dict", rather than any old mapping, unlike the `locals` argument.)
if sys.version_info >= (3, 13):
    def eval(
        source: str | ReadableBuffer | CodeType,
        /,
        globals: dict[str, Any] | None = None,
        locals: Mapping[str, object] | None = None,
    ) -> Any:
        """
        Evaluate the given source in the context of globals and locals.

        The source may be a string representing a Python expression
        or a code object as returned by compile().
        The globals must be a dictionary and locals can be any mapping,
        defaulting to the current globals and locals.
        If only globals is given, locals defaults to it.
        """
        ...

else:
    def eval(
        source: str | ReadableBuffer | CodeType,
        globals: dict[str, Any] | None = None,
        locals: Mapping[str, object] | None = None,
        /,
    ) -> Any:
        """
        Evaluate the given source in the context of globals and locals.

        The source may be a string representing a Python expression
        or a code object as returned by compile().
        The globals must be a dictionary and locals can be any mapping,
        defaulting to the current globals and locals.
        If only globals is given, locals defaults to it.
        """
        ...

# Comment above regarding `eval` applies to `exec` as well
if sys.version_info >= (3, 13):
    def exec(
        source: str | ReadableBuffer | CodeType,
        /,
        globals: dict[str, Any] | None = None,
        locals: Mapping[str, object] | None = None,
        *,
        closure: tuple[CellType, ...] | None = None,
    ) -> None:
        """
        Execute the given source in the context of globals and locals.

        The source may be a string representing one or more Python statements
        or a code object as returned by compile().
        The globals must be a dictionary and locals can be any mapping,
        defaulting to the current globals and locals.
        If only globals is given, locals defaults to it.
        The closure must be a tuple of cellvars, and can only be used
        when source is a code object requiring exactly that many cellvars.
        """
        ...

elif sys.version_info >= (3, 11):
    def exec(
        source: str | ReadableBuffer | CodeType,
        globals: dict[str, Any] | None = None,
        locals: Mapping[str, object] | None = None,
        /,
        *,
        closure: tuple[CellType, ...] | None = None,
    ) -> None:
        """
        Execute the given source in the context of globals and locals.

        The source may be a string representing one or more Python statements
        or a code object as returned by compile().
        The globals must be a dictionary and locals can be any mapping,
        defaulting to the current globals and locals.
        If only globals is given, locals defaults to it.
        The closure must be a tuple of cellvars, and can only be used
        when source is a code object requiring exactly that many cellvars.
        """
        ...

else:
    def exec(
        source: str | ReadableBuffer | CodeType,
        globals: dict[str, Any] | None = None,
        locals: Mapping[str, object] | None = None,
        /,
    ) -> None:
        """
        Execute the given source in the context of globals and locals.

        The source may be a string representing one or more Python statements
        or a code object as returned by compile().
        The globals must be a dictionary and locals can be any mapping,
        defaulting to the current globals and locals.
        If only globals is given, locals defaults to it.
        """
        ...

exit: _sitebuiltins.Quitter

class filter(Generic[_T]):
    """
    Return an iterator yielding those items of iterable for which function(item)
    is true. If function is None, return the items that are true.
    """
    @overload
    def __new__(cls, function: None, iterable: Iterable[_T | None], /) -> Self: ...
    @overload
    def __new__(cls, function: Callable[[_S], TypeGuard[_T]], iterable: Iterable[_S], /) -> Self: ...
    @overload
    def __new__(cls, function: Callable[[_S], TypeIs[_T]], iterable: Iterable[_S], /) -> Self: ...
    @overload
    def __new__(cls, function: Callable[[_T], Any], iterable: Iterable[_T], /) -> Self: ...
    def __iter__(self) -> Self:
        """Implement iter(self)."""
        ...
    def __next__(self) -> _T:
        """Implement next(self)."""
        ...

def format(value: object, format_spec: str = "", /) -> str:
    """
    Return type(value).__format__(value, format_spec)

    Many built-in types implement format_spec according to the
    Format Specification Mini-language. See help('FORMATTING').

    If type(value) does not supply a method named __format__
    and format_spec is empty, then str(value) is returned.
    See also help('SPECIALMETHODS').
    """
    ...
@overload
def getattr(o: object, name: str, /) -> Any:
    """
    getattr(object, name[, default]) -> value

    Get a named attribute from an object; getattr(x, 'y') is equivalent to x.y.
    When a default argument is given, it is returned when the attribute doesn't
    exist; without it, an exception is raised in that case.
    """
    ...

# While technically covered by the last overload, spelling out the types for None, bool
# and basic containers help mypy out in some tricky situations involving type context
# (aka bidirectional inference)
@overload
def getattr(o: object, name: str, default: None, /) -> Any | None:
    """
    getattr(object, name[, default]) -> value

    Get a named attribute from an object; getattr(x, 'y') is equivalent to x.y.
    When a default argument is given, it is returned when the attribute doesn't
    exist; without it, an exception is raised in that case.
    """
    ...
@overload
def getattr(o: object, name: str, default: bool, /) -> Any | bool:
    """
    getattr(object, name[, default]) -> value

    Get a named attribute from an object; getattr(x, 'y') is equivalent to x.y.
    When a default argument is given, it is returned when the attribute doesn't
    exist; without it, an exception is raised in that case.
    """
    ...
@overload
def getattr(o: object, name: str, default: list[Any], /) -> Any | list[Any]:
    """
    getattr(object, name[, default]) -> value

    Get a named attribute from an object; getattr(x, 'y') is equivalent to x.y.
    When a default argument is given, it is returned when the attribute doesn't
    exist; without it, an exception is raised in that case.
    """
    ...
@overload
def getattr(o: object, name: str, default: dict[Any, Any], /) -> Any | dict[Any, Any]:
    """
    getattr(object, name[, default]) -> value

    Get a named attribute from an object; getattr(x, 'y') is equivalent to x.y.
    When a default argument is given, it is returned when the attribute doesn't
    exist; without it, an exception is raised in that case.
    """
    ...
@overload
def getattr(o: object, name: str, default: _T, /) -> Any | _T:
    """
    getattr(object, name[, default]) -> value

    Get a named attribute from an object; getattr(x, 'y') is equivalent to x.y.
    When a default argument is given, it is returned when the attribute doesn't
    exist; without it, an exception is raised in that case.
    """
    ...
def globals() -> dict[str, Any]:
    """
    Return the dictionary containing the current scope's global variables.

    NOTE: Updates to this dictionary *will* affect name lookups in the current
    global scope and vice-versa.
    """
    ...
def hasattr(obj: object, name: str, /) -> bool:
    """
    Return whether the object has an attribute with the given name.

    This is done by calling getattr(obj, name) and catching AttributeError.
    """
    ...
def hash(obj: object, /) -> int:
    """
    Return the hash value for the given object.

    Two objects that compare equal must also have the same hash value, but the
    reverse is not necessarily true.
    """
    ...

help: _sitebuiltins._Helper

def hex(number: int | SupportsIndex, /) -> str:
    """
    Return the hexadecimal representation of an integer.

    >>> hex(12648430)
    '0xc0ffee'
    """
    ...
def id(obj: object, /) -> int:
    """
    Return the identity of an object.

    This is guaranteed to be unique among simultaneously existing objects.
    (CPython uses the object's memory address.)
    """
    ...
def input(prompt: object = "", /) -> str:
    """
    Read a string from standard input.  The trailing newline is stripped.

    The prompt string, if given, is printed to standard output without a
    trailing newline before reading input.

    If the user hits EOF (*nix: Ctrl-D, Windows: Ctrl-Z+Return), raise EOFError.
    On *nix systems, readline is used if available.
    """
    ...

class _GetItemIterable(Protocol[_T_co]):
    def __getitem__(self, i: int, /) -> _T_co: ...

@overload
def iter(object: SupportsIter[_SupportsNextT], /) -> _SupportsNextT:
    """
    iter(iterable) -> iterator
    iter(callable, sentinel) -> iterator

    Get an iterator from an object.  In the first form, the argument must
    supply its own iterator, or be a sequence.
    In the second form, the callable is called until it returns the sentinel.
    """
    ...
@overload
def iter(object: _GetItemIterable[_T], /) -> Iterator[_T]:
    """
    iter(iterable) -> iterator
    iter(callable, sentinel) -> iterator

    Get an iterator from an object.  In the first form, the argument must
    supply its own iterator, or be a sequence.
    In the second form, the callable is called until it returns the sentinel.
    """
    ...
@overload
def iter(object: Callable[[], _T | None], sentinel: None, /) -> Iterator[_T]:
    """
    iter(iterable) -> iterator
    iter(callable, sentinel) -> iterator

    Get an iterator from an object.  In the first form, the argument must
    supply its own iterator, or be a sequence.
    In the second form, the callable is called until it returns the sentinel.
    """
    ...
@overload
def iter(object: Callable[[], _T], sentinel: object, /) -> Iterator[_T]:
    """
    iter(iterable) -> iterator
    iter(callable, sentinel) -> iterator

    Get an iterator from an object.  In the first form, the argument must
    supply its own iterator, or be a sequence.
    In the second form, the callable is called until it returns the sentinel.
    """
    ...

# Keep this alias in sync with unittest.case._ClassInfo
if sys.version_info >= (3, 10):
    _ClassInfo: TypeAlias = type | types.UnionType | tuple[_ClassInfo, ...]
else:
    _ClassInfo: TypeAlias = type | tuple[_ClassInfo, ...]

def isinstance(obj: object, class_or_tuple: _ClassInfo, /) -> bool:
    """
    Return whether an object is an instance of a class or of a subclass thereof.

    A tuple, as in ``isinstance(x, (A, B, ...))``, may be given as the target to
    check against. This is equivalent to ``isinstance(x, A) or isinstance(x, B)
    or ...`` etc.
    """
    ...
def issubclass(cls: type, class_or_tuple: _ClassInfo, /) -> bool:
    """
    Return whether 'cls' is derived from another class or is the same class.

    A tuple, as in ``issubclass(x, (A, B, ...))``, may be given as the target to
    check against. This is equivalent to ``issubclass(x, A) or issubclass(x, B)
    or ...``.
    """
    ...
def len(obj: Sized, /) -> int:
    """Return the number of items in a container."""
    ...

license: _sitebuiltins._Printer

def locals() -> dict[str, Any]:
    """
    Return a dictionary containing the current scope's local variables.

    NOTE: Whether or not updates to this dictionary will affect name lookups in
    the local scope and vice-versa is *implementation dependent* and not
    covered by any backwards compatibility guarantees.
    """
    ...

class map(Generic[_S]):
    """
    Make an iterator that computes the function using arguments from
    each of the iterables.  Stops when the shortest iterable is exhausted.
    """
    @overload
    def __new__(cls, func: Callable[[_T1], _S], iterable: Iterable[_T1], /) -> Self: ...
    @overload
    def __new__(cls, func: Callable[[_T1, _T2], _S], iterable: Iterable[_T1], iter2: Iterable[_T2], /) -> Self: ...
    @overload
    def __new__(
        cls, func: Callable[[_T1, _T2, _T3], _S], iterable: Iterable[_T1], iter2: Iterable[_T2], iter3: Iterable[_T3], /
    ) -> Self: ...
    @overload
    def __new__(
        cls,
        func: Callable[[_T1, _T2, _T3, _T4], _S],
        iterable: Iterable[_T1],
        iter2: Iterable[_T2],
        iter3: Iterable[_T3],
        iter4: Iterable[_T4],
        /,
    ) -> Self: ...
    @overload
    def __new__(
        cls,
        func: Callable[[_T1, _T2, _T3, _T4, _T5], _S],
        iterable: Iterable[_T1],
        iter2: Iterable[_T2],
        iter3: Iterable[_T3],
        iter4: Iterable[_T4],
        iter5: Iterable[_T5],
        /,
    ) -> Self: ...
    @overload
    def __new__(
        cls,
        func: Callable[..., _S],
        iterable: Iterable[Any],
        iter2: Iterable[Any],
        iter3: Iterable[Any],
        iter4: Iterable[Any],
        iter5: Iterable[Any],
        iter6: Iterable[Any],
        /,
        *iterables: Iterable[Any],
    ) -> Self: ...
    def __iter__(self) -> Self:
        """Implement iter(self)."""
        ...
    def __next__(self) -> _S:
        """Implement next(self)."""
        ...

@overload
def max(
    arg1: SupportsRichComparisonT, arg2: SupportsRichComparisonT, /, *_args: SupportsRichComparisonT, key: None = None
) -> SupportsRichComparisonT:
    """
    max(iterable, *[, default=obj, key=func]) -> value
    max(arg1, arg2, *args, *[, key=func]) -> value

    With a single iterable argument, return its biggest item. The
    default keyword-only argument specifies an object to return if
    the provided iterable is empty.
    With two or more positional arguments, return the largest argument.
    """
    ...
@overload
def max(arg1: _T, arg2: _T, /, *_args: _T, key: Callable[[_T], SupportsRichComparison]) -> _T:
    """
    max(iterable, *[, default=obj, key=func]) -> value
    max(arg1, arg2, *args, *[, key=func]) -> value

    With a single iterable argument, return its biggest item. The
    default keyword-only argument specifies an object to return if
    the provided iterable is empty.
    With two or more positional arguments, return the largest argument.
    """
    ...
@overload
def max(iterable: Iterable[SupportsRichComparisonT], /, *, key: None = None) -> SupportsRichComparisonT:
    """
    max(iterable, *[, default=obj, key=func]) -> value
    max(arg1, arg2, *args, *[, key=func]) -> value

    With a single iterable argument, return its biggest item. The
    default keyword-only argument specifies an object to return if
    the provided iterable is empty.
    With two or more positional arguments, return the largest argument.
    """
    ...
@overload
def max(iterable: Iterable[_T], /, *, key: Callable[[_T], SupportsRichComparison]) -> _T:
    """
    max(iterable, *[, default=obj, key=func]) -> value
    max(arg1, arg2, *args, *[, key=func]) -> value

    With a single iterable argument, return its biggest item. The
    default keyword-only argument specifies an object to return if
    the provided iterable is empty.
    With two or more positional arguments, return the largest argument.
    """
    ...
@overload
def max(iterable: Iterable[SupportsRichComparisonT], /, *, key: None = None, default: _T) -> SupportsRichComparisonT | _T:
    """
    max(iterable, *[, default=obj, key=func]) -> value
    max(arg1, arg2, *args, *[, key=func]) -> value

    With a single iterable argument, return its biggest item. The
    default keyword-only argument specifies an object to return if
    the provided iterable is empty.
    With two or more positional arguments, return the largest argument.
    """
    ...
@overload
def max(iterable: Iterable[_T1], /, *, key: Callable[[_T1], SupportsRichComparison], default: _T2) -> _T1 | _T2:
    """
    max(iterable, *[, default=obj, key=func]) -> value
    max(arg1, arg2, *args, *[, key=func]) -> value

    With a single iterable argument, return its biggest item. The
    default keyword-only argument specifies an object to return if
    the provided iterable is empty.
    With two or more positional arguments, return the largest argument.
    """
    ...
@overload
def min(
    arg1: SupportsRichComparisonT, arg2: SupportsRichComparisonT, /, *_args: SupportsRichComparisonT, key: None = None
) -> SupportsRichComparisonT:
    """
    min(iterable, *[, default=obj, key=func]) -> value
    min(arg1, arg2, *args, *[, key=func]) -> value

    With a single iterable argument, return its smallest item. The
    default keyword-only argument specifies an object to return if
    the provided iterable is empty.
    With two or more positional arguments, return the smallest argument.
    """
    ...
@overload
def min(arg1: _T, arg2: _T, /, *_args: _T, key: Callable[[_T], SupportsRichComparison]) -> _T:
    """
    min(iterable, *[, default=obj, key=func]) -> value
    min(arg1, arg2, *args, *[, key=func]) -> value

    With a single iterable argument, return its smallest item. The
    default keyword-only argument specifies an object to return if
    the provided iterable is empty.
    With two or more positional arguments, return the smallest argument.
    """
    ...
@overload
def min(iterable: Iterable[SupportsRichComparisonT], /, *, key: None = None) -> SupportsRichComparisonT:
    """
    min(iterable, *[, default=obj, key=func]) -> value
    min(arg1, arg2, *args, *[, key=func]) -> value

    With a single iterable argument, return its smallest item. The
    default keyword-only argument specifies an object to return if
    the provided iterable is empty.
    With two or more positional arguments, return the smallest argument.
    """
    ...
@overload
def min(iterable: Iterable[_T], /, *, key: Callable[[_T], SupportsRichComparison]) -> _T:
    """
    min(iterable, *[, default=obj, key=func]) -> value
    min(arg1, arg2, *args, *[, key=func]) -> value

    With a single iterable argument, return its smallest item. The
    default keyword-only argument specifies an object to return if
    the provided iterable is empty.
    With two or more positional arguments, return the smallest argument.
    """
    ...
@overload
def min(iterable: Iterable[SupportsRichComparisonT], /, *, key: None = None, default: _T) -> SupportsRichComparisonT | _T:
    """
    min(iterable, *[, default=obj, key=func]) -> value
    min(arg1, arg2, *args, *[, key=func]) -> value

    With a single iterable argument, return its smallest item. The
    default keyword-only argument specifies an object to return if
    the provided iterable is empty.
    With two or more positional arguments, return the smallest argument.
    """
    ...
@overload
def min(iterable: Iterable[_T1], /, *, key: Callable[[_T1], SupportsRichComparison], default: _T2) -> _T1 | _T2:
    """
    min(iterable, *[, default=obj, key=func]) -> value
    min(arg1, arg2, *args, *[, key=func]) -> value

    With a single iterable argument, return its smallest item. The
    default keyword-only argument specifies an object to return if
    the provided iterable is empty.
    With two or more positional arguments, return the smallest argument.
    """
    ...
@overload
def next(i: SupportsNext[_T], /) -> _T:
    """
    next(iterator[, default])

    Return the next item from the iterator. If default is given and the iterator
    is exhausted, it is returned instead of raising StopIteration.
    """
    ...
@overload
def next(i: SupportsNext[_T], default: _VT, /) -> _T | _VT:
    """
    next(iterator[, default])

    Return the next item from the iterator. If default is given and the iterator
    is exhausted, it is returned instead of raising StopIteration.
    """
    ...
def oct(number: int | SupportsIndex, /) -> str:
    """
    Return the octal representation of an integer.

    >>> oct(342391)
    '0o1234567'
    """
    ...

_Opener: TypeAlias = Callable[[str, int], int]

# Text mode: always returns a TextIOWrapper
@overload
def open(
    file: FileDescriptorOrPath,
    mode: OpenTextMode = "r",
    buffering: int = -1,
    encoding: str | None = None,
    errors: str | None = None,
    newline: str | None = None,
    closefd: bool = True,
    opener: _Opener | None = None,
) -> TextIOWrapper:
    r"""
    Open file and return a stream.  Raise OSError upon failure.

    file is either a text or byte string giving the name (and the path
    if the file isn't in the current working directory) of the file to
    be opened or an integer file descriptor of the file to be
    wrapped. (If a file descriptor is given, it is closed when the
    returned I/O object is closed, unless closefd is set to False.)

    mode is an optional string that specifies the mode in which the file
    is opened. It defaults to 'r' which means open for reading in text
    mode.  Other common values are 'w' for writing (truncating the file if
    it already exists), 'x' for creating and writing to a new file, and
    'a' for appending (which on some Unix systems, means that all writes
    append to the end of the file regardless of the current seek position).
    In text mode, if encoding is not specified the encoding used is platform
    dependent: locale.getencoding() is called to get the current locale encoding.
    (For reading and writing raw bytes use binary mode and leave encoding
    unspecified.) The available modes are:

    ========= ===============================================================
    Character Meaning
    --------- ---------------------------------------------------------------
    'r'       open for reading (default)
    'w'       open for writing, truncating the file first
    'x'       create a new file and open it for writing
    'a'       open for writing, appending to the end of the file if it exists
    'b'       binary mode
    't'       text mode (default)
    '+'       open a disk file for updating (reading and writing)
    ========= ===============================================================

    The default mode is 'rt' (open for reading text). For binary random
    access, the mode 'w+b' opens and truncates the file to 0 bytes, while
    'r+b' opens the file without truncation. The 'x' mode implies 'w' and
    raises an `FileExistsError` if the file already exists.

    Python distinguishes between files opened in binary and text modes,
    even when the underlying operating system doesn't. Files opened in
    binary mode (appending 'b' to the mode argument) return contents as
    bytes objects without any decoding. In text mode (the default, or when
    't' is appended to the mode argument), the contents of the file are
    returned as strings, the bytes having been first decoded using a
    platform-dependent encoding or using the specified encoding if given.

    buffering is an optional integer used to set the buffering policy.
    Pass 0 to switch buffering off (only allowed in binary mode), 1 to select
    line buffering (only usable in text mode), and an integer > 1 to indicate
    the size of a fixed-size chunk buffer.  When no buffering argument is
    given, the default buffering policy works as follows:

    * Binary files are buffered in fixed-size chunks; the size of the buffer
      is chosen using a heuristic trying to determine the underlying device's
      "block size" and falling back on `io.DEFAULT_BUFFER_SIZE`.
      On many systems, the buffer will typically be 4096 or 8192 bytes long.

    * "Interactive" text files (files for which isatty() returns True)
      use line buffering.  Other text files use the policy described above
      for binary files.

    encoding is the name of the encoding used to decode or encode the
    file. This should only be used in text mode. The default encoding is
    platform dependent, but any encoding supported by Python can be
    passed.  See the codecs module for the list of supported encodings.

    errors is an optional string that specifies how encoding errors are to
    be handled---this argument should not be used in binary mode. Pass
    'strict' to raise a ValueError exception if there is an encoding error
    (the default of None has the same effect), or pass 'ignore' to ignore
    errors. (Note that ignoring encoding errors can lead to data loss.)
    See the documentation for codecs.register or run 'help(codecs.Codec)'
    for a list of the permitted encoding error strings.

    newline controls how universal newlines works (it only applies to text
    mode). It can be None, '', '\n', '\r', and '\r\n'.  It works as
    follows:

    * On input, if newline is None, universal newlines mode is
      enabled. Lines in the input can end in '\n', '\r', or '\r\n', and
      these are translated into '\n' before being returned to the
      caller. If it is '', universal newline mode is enabled, but line
      endings are returned to the caller untranslated. If it has any of
      the other legal values, input lines are only terminated by the given
      string, and the line ending is returned to the caller untranslated.

    * On output, if newline is None, any '\n' characters written are
      translated to the system default line separator, os.linesep. If
      newline is '' or '\n', no translation takes place. If newline is any
      of the other legal values, any '\n' characters written are translated
      to the given string.

    If closefd is False, the underlying file descriptor will be kept open
    when the file is closed. This does not work when a file name is given
    and must be True in that case.

    A custom opener can be used by passing a callable as *opener*. The
    underlying file descriptor for the file object is then obtained by
    calling *opener* with (*file*, *flags*). *opener* must return an open
    file descriptor (passing os.open as *opener* results in functionality
    similar to passing None).

    open() returns a file object whose type depends on the mode, and
    through which the standard file operations such as reading and writing
    are performed. When open() is used to open a file in a text mode ('w',
    'r', 'wt', 'rt', etc.), it returns a TextIOWrapper. When used to open
    a file in a binary mode, the returned class varies: in read binary
    mode, it returns a BufferedReader; in write binary and append binary
    modes, it returns a BufferedWriter, and in read/write mode, it returns
    a BufferedRandom.

    It is also possible to use a string or bytearray as a file for both
    reading and writing. For strings StringIO can be used like a file
    opened in a text mode, and for bytes a BytesIO can be used like a file
    opened in a binary mode.
    """
    ...

# Unbuffered binary mode: returns a FileIO
@overload
def open(
    file: FileDescriptorOrPath,
    mode: OpenBinaryMode,
    buffering: Literal[0],
    encoding: None = None,
    errors: None = None,
    newline: None = None,
    closefd: bool = True,
    opener: _Opener | None = None,
) -> FileIO:
    r"""
    Open file and return a stream.  Raise OSError upon failure.

    file is either a text or byte string giving the name (and the path
    if the file isn't in the current working directory) of the file to
    be opened or an integer file descriptor of the file to be
    wrapped. (If a file descriptor is given, it is closed when the
    returned I/O object is closed, unless closefd is set to False.)

    mode is an optional string that specifies the mode in which the file
    is opened. It defaults to 'r' which means open for reading in text
    mode.  Other common values are 'w' for writing (truncating the file if
    it already exists), 'x' for creating and writing to a new file, and
    'a' for appending (which on some Unix systems, means that all writes
    append to the end of the file regardless of the current seek position).
    In text mode, if encoding is not specified the encoding used is platform
    dependent: locale.getencoding() is called to get the current locale encoding.
    (For reading and writing raw bytes use binary mode and leave encoding
    unspecified.) The available modes are:

    ========= ===============================================================
    Character Meaning
    --------- ---------------------------------------------------------------
    'r'       open for reading (default)
    'w'       open for writing, truncating the file first
    'x'       create a new file and open it for writing
    'a'       open for writing, appending to the end of the file if it exists
    'b'       binary mode
    't'       text mode (default)
    '+'       open a disk file for updating (reading and writing)
    ========= ===============================================================

    The default mode is 'rt' (open for reading text). For binary random
    access, the mode 'w+b' opens and truncates the file to 0 bytes, while
    'r+b' opens the file without truncation. The 'x' mode implies 'w' and
    raises an `FileExistsError` if the file already exists.

    Python distinguishes between files opened in binary and text modes,
    even when the underlying operating system doesn't. Files opened in
    binary mode (appending 'b' to the mode argument) return contents as
    bytes objects without any decoding. In text mode (the default, or when
    't' is appended to the mode argument), the contents of the file are
    returned as strings, the bytes having been first decoded using a
    platform-dependent encoding or using the specified encoding if given.

    buffering is an optional integer used to set the buffering policy.
    Pass 0 to switch buffering off (only allowed in binary mode), 1 to select
    line buffering (only usable in text mode), and an integer > 1 to indicate
    the size of a fixed-size chunk buffer.  When no buffering argument is
    given, the default buffering policy works as follows:

    * Binary files are buffered in fixed-size chunks; the size of the buffer
      is chosen using a heuristic trying to determine the underlying device's
      "block size" and falling back on `io.DEFAULT_BUFFER_SIZE`.
      On many systems, the buffer will typically be 4096 or 8192 bytes long.

    * "Interactive" text files (files for which isatty() returns True)
      use line buffering.  Other text files use the policy described above
      for binary files.

    encoding is the name of the encoding used to decode or encode the
    file. This should only be used in text mode. The default encoding is
    platform dependent, but any encoding supported by Python can be
    passed.  See the codecs module for the list of supported encodings.

    errors is an optional string that specifies how encoding errors are to
    be handled---this argument should not be used in binary mode. Pass
    'strict' to raise a ValueError exception if there is an encoding error
    (the default of None has the same effect), or pass 'ignore' to ignore
    errors. (Note that ignoring encoding errors can lead to data loss.)
    See the documentation for codecs.register or run 'help(codecs.Codec)'
    for a list of the permitted encoding error strings.

    newline controls how universal newlines works (it only applies to text
    mode). It can be None, '', '\n', '\r', and '\r\n'.  It works as
    follows:

    * On input, if newline is None, universal newlines mode is
      enabled. Lines in the input can end in '\n', '\r', or '\r\n', and
      these are translated into '\n' before being returned to the
      caller. If it is '', universal newline mode is enabled, but line
      endings are returned to the caller untranslated. If it has any of
      the other legal values, input lines are only terminated by the given
      string, and the line ending is returned to the caller untranslated.

    * On output, if newline is None, any '\n' characters written are
      translated to the system default line separator, os.linesep. If
      newline is '' or '\n', no translation takes place. If newline is any
      of the other legal values, any '\n' characters written are translated
      to the given string.

    If closefd is False, the underlying file descriptor will be kept open
    when the file is closed. This does not work when a file name is given
    and must be True in that case.

    A custom opener can be used by passing a callable as *opener*. The
    underlying file descriptor for the file object is then obtained by
    calling *opener* with (*file*, *flags*). *opener* must return an open
    file descriptor (passing os.open as *opener* results in functionality
    similar to passing None).

    open() returns a file object whose type depends on the mode, and
    through which the standard file operations such as reading and writing
    are performed. When open() is used to open a file in a text mode ('w',
    'r', 'wt', 'rt', etc.), it returns a TextIOWrapper. When used to open
    a file in a binary mode, the returned class varies: in read binary
    mode, it returns a BufferedReader; in write binary and append binary
    modes, it returns a BufferedWriter, and in read/write mode, it returns
    a BufferedRandom.

    It is also possible to use a string or bytearray as a file for both
    reading and writing. For strings StringIO can be used like a file
    opened in a text mode, and for bytes a BytesIO can be used like a file
    opened in a binary mode.
    """
    ...

# Buffering is on: return BufferedRandom, BufferedReader, or BufferedWriter
@overload
def open(
    file: FileDescriptorOrPath,
    mode: OpenBinaryModeUpdating,
    buffering: Literal[-1, 1] = -1,
    encoding: None = None,
    errors: None = None,
    newline: None = None,
    closefd: bool = True,
    opener: _Opener | None = None,
) -> BufferedRandom:
    r"""
    Open file and return a stream.  Raise OSError upon failure.

    file is either a text or byte string giving the name (and the path
    if the file isn't in the current working directory) of the file to
    be opened or an integer file descriptor of the file to be
    wrapped. (If a file descriptor is given, it is closed when the
    returned I/O object is closed, unless closefd is set to False.)

    mode is an optional string that specifies the mode in which the file
    is opened. It defaults to 'r' which means open for reading in text
    mode.  Other common values are 'w' for writing (truncating the file if
    it already exists), 'x' for creating and writing to a new file, and
    'a' for appending (which on some Unix systems, means that all writes
    append to the end of the file regardless of the current seek position).
    In text mode, if encoding is not specified the encoding used is platform
    dependent: locale.getencoding() is called to get the current locale encoding.
    (For reading and writing raw bytes use binary mode and leave encoding
    unspecified.) The available modes are:

    ========= ===============================================================
    Character Meaning
    --------- ---------------------------------------------------------------
    'r'       open for reading (default)
    'w'       open for writing, truncating the file first
    'x'       create a new file and open it for writing
    'a'       open for writing, appending to the end of the file if it exists
    'b'       binary mode
    't'       text mode (default)
    '+'       open a disk file for updating (reading and writing)
    ========= ===============================================================

    The default mode is 'rt' (open for reading text). For binary random
    access, the mode 'w+b' opens and truncates the file to 0 bytes, while
    'r+b' opens the file without truncation. The 'x' mode implies 'w' and
    raises an `FileExistsError` if the file already exists.

    Python distinguishes between files opened in binary and text modes,
    even when the underlying operating system doesn't. Files opened in
    binary mode (appending 'b' to the mode argument) return contents as
    bytes objects without any decoding. In text mode (the default, or when
    't' is appended to the mode argument), the contents of the file are
    returned as strings, the bytes having been first decoded using a
    platform-dependent encoding or using the specified encoding if given.

    buffering is an optional integer used to set the buffering policy.
    Pass 0 to switch buffering off (only allowed in binary mode), 1 to select
    line buffering (only usable in text mode), and an integer > 1 to indicate
    the size of a fixed-size chunk buffer.  When no buffering argument is
    given, the default buffering policy works as follows:

    * Binary files are buffered in fixed-size chunks; the size of the buffer
      is chosen using a heuristic trying to determine the underlying device's
      "block size" and falling back on `io.DEFAULT_BUFFER_SIZE`.
      On many systems, the buffer will typically be 4096 or 8192 bytes long.

    * "Interactive" text files (files for which isatty() returns True)
      use line buffering.  Other text files use the policy described above
      for binary files.

    encoding is the name of the encoding used to decode or encode the
    file. This should only be used in text mode. The default encoding is
    platform dependent, but any encoding supported by Python can be
    passed.  See the codecs module for the list of supported encodings.

    errors is an optional string that specifies how encoding errors are to
    be handled---this argument should not be used in binary mode. Pass
    'strict' to raise a ValueError exception if there is an encoding error
    (the default of None has the same effect), or pass 'ignore' to ignore
    errors. (Note that ignoring encoding errors can lead to data loss.)
    See the documentation for codecs.register or run 'help(codecs.Codec)'
    for a list of the permitted encoding error strings.

    newline controls how universal newlines works (it only applies to text
    mode). It can be None, '', '\n', '\r', and '\r\n'.  It works as
    follows:

    * On input, if newline is None, universal newlines mode is
      enabled. Lines in the input can end in '\n', '\r', or '\r\n', and
      these are translated into '\n' before being returned to the
      caller. If it is '', universal newline mode is enabled, but line
      endings are returned to the caller untranslated. If it has any of
      the other legal values, input lines are only terminated by the given
      string, and the line ending is returned to the caller untranslated.

    * On output, if newline is None, any '\n' characters written are
      translated to the system default line separator, os.linesep. If
      newline is '' or '\n', no translation takes place. If newline is any
      of the other legal values, any '\n' characters written are translated
      to the given string.

    If closefd is False, the underlying file descriptor will be kept open
    when the file is closed. This does not work when a file name is given
    and must be True in that case.

    A custom opener can be used by passing a callable as *opener*. The
    underlying file descriptor for the file object is then obtained by
    calling *opener* with (*file*, *flags*). *opener* must return an open
    file descriptor (passing os.open as *opener* results in functionality
    similar to passing None).

    open() returns a file object whose type depends on the mode, and
    through which the standard file operations such as reading and writing
    are performed. When open() is used to open a file in a text mode ('w',
    'r', 'wt', 'rt', etc.), it returns a TextIOWrapper. When used to open
    a file in a binary mode, the returned class varies: in read binary
    mode, it returns a BufferedReader; in write binary and append binary
    modes, it returns a BufferedWriter, and in read/write mode, it returns
    a BufferedRandom.

    It is also possible to use a string or bytearray as a file for both
    reading and writing. For strings StringIO can be used like a file
    opened in a text mode, and for bytes a BytesIO can be used like a file
    opened in a binary mode.
    """
    ...
@overload
def open(
    file: FileDescriptorOrPath,
    mode: OpenBinaryModeWriting,
    buffering: Literal[-1, 1] = -1,
    encoding: None = None,
    errors: None = None,
    newline: None = None,
    closefd: bool = True,
    opener: _Opener | None = None,
) -> BufferedWriter:
    r"""
    Open file and return a stream.  Raise OSError upon failure.

    file is either a text or byte string giving the name (and the path
    if the file isn't in the current working directory) of the file to
    be opened or an integer file descriptor of the file to be
    wrapped. (If a file descriptor is given, it is closed when the
    returned I/O object is closed, unless closefd is set to False.)

    mode is an optional string that specifies the mode in which the file
    is opened. It defaults to 'r' which means open for reading in text
    mode.  Other common values are 'w' for writing (truncating the file if
    it already exists), 'x' for creating and writing to a new file, and
    'a' for appending (which on some Unix systems, means that all writes
    append to the end of the file regardless of the current seek position).
    In text mode, if encoding is not specified the encoding used is platform
    dependent: locale.getencoding() is called to get the current locale encoding.
    (For reading and writing raw bytes use binary mode and leave encoding
    unspecified.) The available modes are:

    ========= ===============================================================
    Character Meaning
    --------- ---------------------------------------------------------------
    'r'       open for reading (default)
    'w'       open for writing, truncating the file first
    'x'       create a new file and open it for writing
    'a'       open for writing, appending to the end of the file if it exists
    'b'       binary mode
    't'       text mode (default)
    '+'       open a disk file for updating (reading and writing)
    ========= ===============================================================

    The default mode is 'rt' (open for reading text). For binary random
    access, the mode 'w+b' opens and truncates the file to 0 bytes, while
    'r+b' opens the file without truncation. The 'x' mode implies 'w' and
    raises an `FileExistsError` if the file already exists.

    Python distinguishes between files opened in binary and text modes,
    even when the underlying operating system doesn't. Files opened in
    binary mode (appending 'b' to the mode argument) return contents as
    bytes objects without any decoding. In text mode (the default, or when
    't' is appended to the mode argument), the contents of the file are
    returned as strings, the bytes having been first decoded using a
    platform-dependent encoding or using the specified encoding if given.

    buffering is an optional integer used to set the buffering policy.
    Pass 0 to switch buffering off (only allowed in binary mode), 1 to select
    line buffering (only usable in text mode), and an integer > 1 to indicate
    the size of a fixed-size chunk buffer.  When no buffering argument is
    given, the default buffering policy works as follows:

    * Binary files are buffered in fixed-size chunks; the size of the buffer
      is chosen using a heuristic trying to determine the underlying device's
      "block size" and falling back on `io.DEFAULT_BUFFER_SIZE`.
      On many systems, the buffer will typically be 4096 or 8192 bytes long.

    * "Interactive" text files (files for which isatty() returns True)
      use line buffering.  Other text files use the policy described above
      for binary files.

    encoding is the name of the encoding used to decode or encode the
    file. This should only be used in text mode. The default encoding is
    platform dependent, but any encoding supported by Python can be
    passed.  See the codecs module for the list of supported encodings.

    errors is an optional string that specifies how encoding errors are to
    be handled---this argument should not be used in binary mode. Pass
    'strict' to raise a ValueError exception if there is an encoding error
    (the default of None has the same effect), or pass 'ignore' to ignore
    errors. (Note that ignoring encoding errors can lead to data loss.)
    See the documentation for codecs.register or run 'help(codecs.Codec)'
    for a list of the permitted encoding error strings.

    newline controls how universal newlines works (it only applies to text
    mode). It can be None, '', '\n', '\r', and '\r\n'.  It works as
    follows:

    * On input, if newline is None, universal newlines mode is
      enabled. Lines in the input can end in '\n', '\r', or '\r\n', and
      these are translated into '\n' before being returned to the
      caller. If it is '', universal newline mode is enabled, but line
      endings are returned to the caller untranslated. If it has any of
      the other legal values, input lines are only terminated by the given
      string, and the line ending is returned to the caller untranslated.

    * On output, if newline is None, any '\n' characters written are
      translated to the system default line separator, os.linesep. If
      newline is '' or '\n', no translation takes place. If newline is any
      of the other legal values, any '\n' characters written are translated
      to the given string.

    If closefd is False, the underlying file descriptor will be kept open
    when the file is closed. This does not work when a file name is given
    and must be True in that case.

    A custom opener can be used by passing a callable as *opener*. The
    underlying file descriptor for the file object is then obtained by
    calling *opener* with (*file*, *flags*). *opener* must return an open
    file descriptor (passing os.open as *opener* results in functionality
    similar to passing None).

    open() returns a file object whose type depends on the mode, and
    through which the standard file operations such as reading and writing
    are performed. When open() is used to open a file in a text mode ('w',
    'r', 'wt', 'rt', etc.), it returns a TextIOWrapper. When used to open
    a file in a binary mode, the returned class varies: in read binary
    mode, it returns a BufferedReader; in write binary and append binary
    modes, it returns a BufferedWriter, and in read/write mode, it returns
    a BufferedRandom.

    It is also possible to use a string or bytearray as a file for both
    reading and writing. For strings StringIO can be used like a file
    opened in a text mode, and for bytes a BytesIO can be used like a file
    opened in a binary mode.
    """
    ...
@overload
def open(
    file: FileDescriptorOrPath,
    mode: OpenBinaryModeReading,
    buffering: Literal[-1, 1] = -1,
    encoding: None = None,
    errors: None = None,
    newline: None = None,
    closefd: bool = True,
    opener: _Opener | None = None,
) -> BufferedReader:
    r"""
    Open file and return a stream.  Raise OSError upon failure.

    file is either a text or byte string giving the name (and the path
    if the file isn't in the current working directory) of the file to
    be opened or an integer file descriptor of the file to be
    wrapped. (If a file descriptor is given, it is closed when the
    returned I/O object is closed, unless closefd is set to False.)

    mode is an optional string that specifies the mode in which the file
    is opened. It defaults to 'r' which means open for reading in text
    mode.  Other common values are 'w' for writing (truncating the file if
    it already exists), 'x' for creating and writing to a new file, and
    'a' for appending (which on some Unix systems, means that all writes
    append to the end of the file regardless of the current seek position).
    In text mode, if encoding is not specified the encoding used is platform
    dependent: locale.getencoding() is called to get the current locale encoding.
    (For reading and writing raw bytes use binary mode and leave encoding
    unspecified.) The available modes are:

    ========= ===============================================================
    Character Meaning
    --------- ---------------------------------------------------------------
    'r'       open for reading (default)
    'w'       open for writing, truncating the file first
    'x'       create a new file and open it for writing
    'a'       open for writing, appending to the end of the file if it exists
    'b'       binary mode
    't'       text mode (default)
    '+'       open a disk file for updating (reading and writing)
    ========= ===============================================================

    The default mode is 'rt' (open for reading text). For binary random
    access, the mode 'w+b' opens and truncates the file to 0 bytes, while
    'r+b' opens the file without truncation. The 'x' mode implies 'w' and
    raises an `FileExistsError` if the file already exists.

    Python distinguishes between files opened in binary and text modes,
    even when the underlying operating system doesn't. Files opened in
    binary mode (appending 'b' to the mode argument) return contents as
    bytes objects without any decoding. In text mode (the default, or when
    't' is appended to the mode argument), the contents of the file are
    returned as strings, the bytes having been first decoded using a
    platform-dependent encoding or using the specified encoding if given.

    buffering is an optional integer used to set the buffering policy.
    Pass 0 to switch buffering off (only allowed in binary mode), 1 to select
    line buffering (only usable in text mode), and an integer > 1 to indicate
    the size of a fixed-size chunk buffer.  When no buffering argument is
    given, the default buffering policy works as follows:

    * Binary files are buffered in fixed-size chunks; the size of the buffer
      is chosen using a heuristic trying to determine the underlying device's
      "block size" and falling back on `io.DEFAULT_BUFFER_SIZE`.
      On many systems, the buffer will typically be 4096 or 8192 bytes long.

    * "Interactive" text files (files for which isatty() returns True)
      use line buffering.  Other text files use the policy described above
      for binary files.

    encoding is the name of the encoding used to decode or encode the
    file. This should only be used in text mode. The default encoding is
    platform dependent, but any encoding supported by Python can be
    passed.  See the codecs module for the list of supported encodings.

    errors is an optional string that specifies how encoding errors are to
    be handled---this argument should not be used in binary mode. Pass
    'strict' to raise a ValueError exception if there is an encoding error
    (the default of None has the same effect), or pass 'ignore' to ignore
    errors. (Note that ignoring encoding errors can lead to data loss.)
    See the documentation for codecs.register or run 'help(codecs.Codec)'
    for a list of the permitted encoding error strings.

    newline controls how universal newlines works (it only applies to text
    mode). It can be None, '', '\n', '\r', and '\r\n'.  It works as
    follows:

    * On input, if newline is None, universal newlines mode is
      enabled. Lines in the input can end in '\n', '\r', or '\r\n', and
      these are translated into '\n' before being returned to the
      caller. If it is '', universal newline mode is enabled, but line
      endings are returned to the caller untranslated. If it has any of
      the other legal values, input lines are only terminated by the given
      string, and the line ending is returned to the caller untranslated.

    * On output, if newline is None, any '\n' characters written are
      translated to the system default line separator, os.linesep. If
      newline is '' or '\n', no translation takes place. If newline is any
      of the other legal values, any '\n' characters written are translated
      to the given string.

    If closefd is False, the underlying file descriptor will be kept open
    when the file is closed. This does not work when a file name is given
    and must be True in that case.

    A custom opener can be used by passing a callable as *opener*. The
    underlying file descriptor for the file object is then obtained by
    calling *opener* with (*file*, *flags*). *opener* must return an open
    file descriptor (passing os.open as *opener* results in functionality
    similar to passing None).

    open() returns a file object whose type depends on the mode, and
    through which the standard file operations such as reading and writing
    are performed. When open() is used to open a file in a text mode ('w',
    'r', 'wt', 'rt', etc.), it returns a TextIOWrapper. When used to open
    a file in a binary mode, the returned class varies: in read binary
    mode, it returns a BufferedReader; in write binary and append binary
    modes, it returns a BufferedWriter, and in read/write mode, it returns
    a BufferedRandom.

    It is also possible to use a string or bytearray as a file for both
    reading and writing. For strings StringIO can be used like a file
    opened in a text mode, and for bytes a BytesIO can be used like a file
    opened in a binary mode.
    """
    ...

# Buffering cannot be determined: fall back to BinaryIO
@overload
def open(
    file: FileDescriptorOrPath,
    mode: OpenBinaryMode,
    buffering: int = -1,
    encoding: None = None,
    errors: None = None,
    newline: None = None,
    closefd: bool = True,
    opener: _Opener | None = None,
) -> BinaryIO:
    r"""
    Open file and return a stream.  Raise OSError upon failure.

    file is either a text or byte string giving the name (and the path
    if the file isn't in the current working directory) of the file to
    be opened or an integer file descriptor of the file to be
    wrapped. (If a file descriptor is given, it is closed when the
    returned I/O object is closed, unless closefd is set to False.)

    mode is an optional string that specifies the mode in which the file
    is opened. It defaults to 'r' which means open for reading in text
    mode.  Other common values are 'w' for writing (truncating the file if
    it already exists), 'x' for creating and writing to a new file, and
    'a' for appending (which on some Unix systems, means that all writes
    append to the end of the file regardless of the current seek position).
    In text mode, if encoding is not specified the encoding used is platform
    dependent: locale.getencoding() is called to get the current locale encoding.
    (For reading and writing raw bytes use binary mode and leave encoding
    unspecified.) The available modes are:

    ========= ===============================================================
    Character Meaning
    --------- ---------------------------------------------------------------
    'r'       open for reading (default)
    'w'       open for writing, truncating the file first
    'x'       create a new file and open it for writing
    'a'       open for writing, appending to the end of the file if it exists
    'b'       binary mode
    't'       text mode (default)
    '+'       open a disk file for updating (reading and writing)
    ========= ===============================================================

    The default mode is 'rt' (open for reading text). For binary random
    access, the mode 'w+b' opens and truncates the file to 0 bytes, while
    'r+b' opens the file without truncation. The 'x' mode implies 'w' and
    raises an `FileExistsError` if the file already exists.

    Python distinguishes between files opened in binary and text modes,
    even when the underlying operating system doesn't. Files opened in
    binary mode (appending 'b' to the mode argument) return contents as
    bytes objects without any decoding. In text mode (the default, or when
    't' is appended to the mode argument), the contents of the file are
    returned as strings, the bytes having been first decoded using a
    platform-dependent encoding or using the specified encoding if given.

    buffering is an optional integer used to set the buffering policy.
    Pass 0 to switch buffering off (only allowed in binary mode), 1 to select
    line buffering (only usable in text mode), and an integer > 1 to indicate
    the size of a fixed-size chunk buffer.  When no buffering argument is
    given, the default buffering policy works as follows:

    * Binary files are buffered in fixed-size chunks; the size of the buffer
      is chosen using a heuristic trying to determine the underlying device's
      "block size" and falling back on `io.DEFAULT_BUFFER_SIZE`.
      On many systems, the buffer will typically be 4096 or 8192 bytes long.

    * "Interactive" text files (files for which isatty() returns True)
      use line buffering.  Other text files use the policy described above
      for binary files.

    encoding is the name of the encoding used to decode or encode the
    file. This should only be used in text mode. The default encoding is
    platform dependent, but any encoding supported by Python can be
    passed.  See the codecs module for the list of supported encodings.

    errors is an optional string that specifies how encoding errors are to
    be handled---this argument should not be used in binary mode. Pass
    'strict' to raise a ValueError exception if there is an encoding error
    (the default of None has the same effect), or pass 'ignore' to ignore
    errors. (Note that ignoring encoding errors can lead to data loss.)
    See the documentation for codecs.register or run 'help(codecs.Codec)'
    for a list of the permitted encoding error strings.

    newline controls how universal newlines works (it only applies to text
    mode). It can be None, '', '\n', '\r', and '\r\n'.  It works as
    follows:

    * On input, if newline is None, universal newlines mode is
      enabled. Lines in the input can end in '\n', '\r', or '\r\n', and
      these are translated into '\n' before being returned to the
      caller. If it is '', universal newline mode is enabled, but line
      endings are returned to the caller untranslated. If it has any of
      the other legal values, input lines are only terminated by the given
      string, and the line ending is returned to the caller untranslated.

    * On output, if newline is None, any '\n' characters written are
      translated to the system default line separator, os.linesep. If
      newline is '' or '\n', no translation takes place. If newline is any
      of the other legal values, any '\n' characters written are translated
      to the given string.

    If closefd is False, the underlying file descriptor will be kept open
    when the file is closed. This does not work when a file name is given
    and must be True in that case.

    A custom opener can be used by passing a callable as *opener*. The
    underlying file descriptor for the file object is then obtained by
    calling *opener* with (*file*, *flags*). *opener* must return an open
    file descriptor (passing os.open as *opener* results in functionality
    similar to passing None).

    open() returns a file object whose type depends on the mode, and
    through which the standard file operations such as reading and writing
    are performed. When open() is used to open a file in a text mode ('w',
    'r', 'wt', 'rt', etc.), it returns a TextIOWrapper. When used to open
    a file in a binary mode, the returned class varies: in read binary
    mode, it returns a BufferedReader; in write binary and append binary
    modes, it returns a BufferedWriter, and in read/write mode, it returns
    a BufferedRandom.

    It is also possible to use a string or bytearray as a file for both
    reading and writing. For strings StringIO can be used like a file
    opened in a text mode, and for bytes a BytesIO can be used like a file
    opened in a binary mode.
    """
    ...

# Fallback if mode is not specified
@overload
def open(
    file: FileDescriptorOrPath,
    mode: str,
    buffering: int = -1,
    encoding: str | None = None,
    errors: str | None = None,
    newline: str | None = None,
    closefd: bool = True,
    opener: _Opener | None = None,
) -> IO[Any]:
    r"""
    Open file and return a stream.  Raise OSError upon failure.

    file is either a text or byte string giving the name (and the path
    if the file isn't in the current working directory) of the file to
    be opened or an integer file descriptor of the file to be
    wrapped. (If a file descriptor is given, it is closed when the
    returned I/O object is closed, unless closefd is set to False.)

    mode is an optional string that specifies the mode in which the file
    is opened. It defaults to 'r' which means open for reading in text
    mode.  Other common values are 'w' for writing (truncating the file if
    it already exists), 'x' for creating and writing to a new file, and
    'a' for appending (which on some Unix systems, means that all writes
    append to the end of the file regardless of the current seek position).
    In text mode, if encoding is not specified the encoding used is platform
    dependent: locale.getencoding() is called to get the current locale encoding.
    (For reading and writing raw bytes use binary mode and leave encoding
    unspecified.) The available modes are:

    ========= ===============================================================
    Character Meaning
    --------- ---------------------------------------------------------------
    'r'       open for reading (default)
    'w'       open for writing, truncating the file first
    'x'       create a new file and open it for writing
    'a'       open for writing, appending to the end of the file if it exists
    'b'       binary mode
    't'       text mode (default)
    '+'       open a disk file for updating (reading and writing)
    ========= ===============================================================

    The default mode is 'rt' (open for reading text). For binary random
    access, the mode 'w+b' opens and truncates the file to 0 bytes, while
    'r+b' opens the file without truncation. The 'x' mode implies 'w' and
    raises an `FileExistsError` if the file already exists.

    Python distinguishes between files opened in binary and text modes,
    even when the underlying operating system doesn't. Files opened in
    binary mode (appending 'b' to the mode argument) return contents as
    bytes objects without any decoding. In text mode (the default, or when
    't' is appended to the mode argument), the contents of the file are
    returned as strings, the bytes having been first decoded using a
    platform-dependent encoding or using the specified encoding if given.

    buffering is an optional integer used to set the buffering policy.
    Pass 0 to switch buffering off (only allowed in binary mode), 1 to select
    line buffering (only usable in text mode), and an integer > 1 to indicate
    the size of a fixed-size chunk buffer.  When no buffering argument is
    given, the default buffering policy works as follows:

    * Binary files are buffered in fixed-size chunks; the size of the buffer
      is chosen using a heuristic trying to determine the underlying device's
      "block size" and falling back on `io.DEFAULT_BUFFER_SIZE`.
      On many systems, the buffer will typically be 4096 or 8192 bytes long.

    * "Interactive" text files (files for which isatty() returns True)
      use line buffering.  Other text files use the policy described above
      for binary files.

    encoding is the name of the encoding used to decode or encode the
    file. This should only be used in text mode. The default encoding is
    platform dependent, but any encoding supported by Python can be
    passed.  See the codecs module for the list of supported encodings.

    errors is an optional string that specifies how encoding errors are to
    be handled---this argument should not be used in binary mode. Pass
    'strict' to raise a ValueError exception if there is an encoding error
    (the default of None has the same effect), or pass 'ignore' to ignore
    errors. (Note that ignoring encoding errors can lead to data loss.)
    See the documentation for codecs.register or run 'help(codecs.Codec)'
    for a list of the permitted encoding error strings.

    newline controls how universal newlines works (it only applies to text
    mode). It can be None, '', '\n', '\r', and '\r\n'.  It works as
    follows:

    * On input, if newline is None, universal newlines mode is
      enabled. Lines in the input can end in '\n', '\r', or '\r\n', and
      these are translated into '\n' before being returned to the
      caller. If it is '', universal newline mode is enabled, but line
      endings are returned to the caller untranslated. If it has any of
      the other legal values, input lines are only terminated by the given
      string, and the line ending is returned to the caller untranslated.

    * On output, if newline is None, any '\n' characters written are
      translated to the system default line separator, os.linesep. If
      newline is '' or '\n', no translation takes place. If newline is any
      of the other legal values, any '\n' characters written are translated
      to the given string.

    If closefd is False, the underlying file descriptor will be kept open
    when the file is closed. This does not work when a file name is given
    and must be True in that case.

    A custom opener can be used by passing a callable as *opener*. The
    underlying file descriptor for the file object is then obtained by
    calling *opener* with (*file*, *flags*). *opener* must return an open
    file descriptor (passing os.open as *opener* results in functionality
    similar to passing None).

    open() returns a file object whose type depends on the mode, and
    through which the standard file operations such as reading and writing
    are performed. When open() is used to open a file in a text mode ('w',
    'r', 'wt', 'rt', etc.), it returns a TextIOWrapper. When used to open
    a file in a binary mode, the returned class varies: in read binary
    mode, it returns a BufferedReader; in write binary and append binary
    modes, it returns a BufferedWriter, and in read/write mode, it returns
    a BufferedRandom.

    It is also possible to use a string or bytearray as a file for both
    reading and writing. For strings StringIO can be used like a file
    opened in a text mode, and for bytes a BytesIO can be used like a file
    opened in a binary mode.
    """
    ...
def ord(c: str | bytes | bytearray, /) -> int:
    """Return the Unicode code point for a one-character string."""
    ...

class _SupportsWriteAndFlush(SupportsWrite[_T_contra], SupportsFlush, Protocol[_T_contra]): ...

@overload
def print(
    *values: object,
    sep: str | None = " ",
    end: str | None = "\n",
    file: SupportsWrite[str] | None = None,
    flush: Literal[False] = False,
) -> None:
    """
    Prints the values to a stream, or to sys.stdout by default.

    sep
      string inserted between values, default a space.
    end
      string appended after the last value, default a newline.
    file
      a file-like object (stream); defaults to the current sys.stdout.
    flush
      whether to forcibly flush the stream.
    """
    ...
@overload
def print(
    *values: object, sep: str | None = " ", end: str | None = "\n", file: _SupportsWriteAndFlush[str] | None = None, flush: bool
) -> None:
    """
    Prints the values to a stream, or to sys.stdout by default.

    sep
      string inserted between values, default a space.
    end
      string appended after the last value, default a newline.
    file
      a file-like object (stream); defaults to the current sys.stdout.
    flush
      whether to forcibly flush the stream.
    """
    ...

_E = TypeVar("_E", contravariant=True)
_M = TypeVar("_M", contravariant=True)

class _SupportsPow2(Protocol[_E, _T_co]):
    def __pow__(self, other: _E, /) -> _T_co: ...

class _SupportsPow3NoneOnly(Protocol[_E, _T_co]):
    def __pow__(self, other: _E, modulo: None = None, /) -> _T_co: ...

class _SupportsPow3(Protocol[_E, _M, _T_co]):
    def __pow__(self, other: _E, modulo: _M, /) -> _T_co: ...

_SupportsSomeKindOfPow = (  # noqa: Y026  # TODO: Use TypeAlias once mypy bugs are fixed
    _SupportsPow2[Any, Any] | _SupportsPow3NoneOnly[Any, Any] | _SupportsPow3[Any, Any, Any]
)

# TODO: `pow(int, int, Literal[0])` fails at runtime,
# but adding a `NoReturn` overload isn't a good solution for expressing that (see #8566).
@overload
def pow(base: int, exp: int, mod: int) -> int:
    """
    Equivalent to base**exp with 2 arguments or base**exp % mod with 3 arguments

    Some types, such as ints, are able to use a more efficient algorithm when
    invoked using the three argument form.
    """
    ...
@overload
def pow(base: int, exp: Literal[0], mod: None = None) -> Literal[1]:
    """
    Equivalent to base**exp with 2 arguments or base**exp % mod with 3 arguments

    Some types, such as ints, are able to use a more efficient algorithm when
    invoked using the three argument form.
    """
    ...
@overload
def pow(base: int, exp: _PositiveInteger, mod: None = None) -> int:
    """
    Equivalent to base**exp with 2 arguments or base**exp % mod with 3 arguments

    Some types, such as ints, are able to use a more efficient algorithm when
    invoked using the three argument form.
    """
    ...
@overload
def pow(base: int, exp: _NegativeInteger, mod: None = None) -> float:
    """
    Equivalent to base**exp with 2 arguments or base**exp % mod with 3 arguments

    Some types, such as ints, are able to use a more efficient algorithm when
    invoked using the three argument form.
    """
    ...

# int base & positive-int exp -> int; int base & negative-int exp -> float
# return type must be Any as `int | float` causes too many false-positive errors
@overload
def pow(base: int, exp: int, mod: None = None) -> Any:
    """
    Equivalent to base**exp with 2 arguments or base**exp % mod with 3 arguments

    Some types, such as ints, are able to use a more efficient algorithm when
    invoked using the three argument form.
    """
    ...
@overload
def pow(base: _PositiveInteger, exp: float, mod: None = None) -> float:
    """
    Equivalent to base**exp with 2 arguments or base**exp % mod with 3 arguments

    Some types, such as ints, are able to use a more efficient algorithm when
    invoked using the three argument form.
    """
    ...
@overload
def pow(base: _NegativeInteger, exp: float, mod: None = None) -> complex:
    """
    Equivalent to base**exp with 2 arguments or base**exp % mod with 3 arguments

    Some types, such as ints, are able to use a more efficient algorithm when
    invoked using the three argument form.
    """
    ...
@overload
def pow(base: float, exp: int, mod: None = None) -> float:
    """
    Equivalent to base**exp with 2 arguments or base**exp % mod with 3 arguments

    Some types, such as ints, are able to use a more efficient algorithm when
    invoked using the three argument form.
    """
    ...

# float base & float exp could return float or complex
# return type must be Any (same as complex base, complex exp),
# as `float | complex` causes too many false-positive errors
@overload
def pow(base: float, exp: complex | _SupportsSomeKindOfPow, mod: None = None) -> Any:
    """
    Equivalent to base**exp with 2 arguments or base**exp % mod with 3 arguments

    Some types, such as ints, are able to use a more efficient algorithm when
    invoked using the three argument form.
    """
    ...
@overload
def pow(base: complex, exp: complex | _SupportsSomeKindOfPow, mod: None = None) -> complex:
    """
    Equivalent to base**exp with 2 arguments or base**exp % mod with 3 arguments

    Some types, such as ints, are able to use a more efficient algorithm when
    invoked using the three argument form.
    """
    ...
@overload
def pow(base: _SupportsPow2[_E, _T_co], exp: _E, mod: None = None) -> _T_co:
    """
    Equivalent to base**exp with 2 arguments or base**exp % mod with 3 arguments

    Some types, such as ints, are able to use a more efficient algorithm when
    invoked using the three argument form.
    """
    ...
@overload
def pow(base: _SupportsPow3NoneOnly[_E, _T_co], exp: _E, mod: None = None) -> _T_co:
    """
    Equivalent to base**exp with 2 arguments or base**exp % mod with 3 arguments

    Some types, such as ints, are able to use a more efficient algorithm when
    invoked using the three argument form.
    """
    ...
@overload
def pow(base: _SupportsPow3[_E, _M, _T_co], exp: _E, mod: _M) -> _T_co:
    """
    Equivalent to base**exp with 2 arguments or base**exp % mod with 3 arguments

    Some types, such as ints, are able to use a more efficient algorithm when
    invoked using the three argument form.
    """
    ...
@overload
def pow(base: _SupportsSomeKindOfPow, exp: float, mod: None = None) -> Any:
    """
    Equivalent to base**exp with 2 arguments or base**exp % mod with 3 arguments

    Some types, such as ints, are able to use a more efficient algorithm when
    invoked using the three argument form.
    """
    ...
@overload
def pow(base: _SupportsSomeKindOfPow, exp: complex, mod: None = None) -> complex:
    """
    Equivalent to base**exp with 2 arguments or base**exp % mod with 3 arguments

    Some types, such as ints, are able to use a more efficient algorithm when
    invoked using the three argument form.
    """
    ...

quit: _sitebuiltins.Quitter

class reversed(Generic[_T]):
    """Return a reverse iterator over the values of the given sequence."""
    @overload
    def __new__(cls, sequence: Reversible[_T], /) -> Iterator[_T]: ...  # type: ignore[misc]
    @overload
    def __new__(cls, sequence: SupportsLenAndGetItem[_T], /) -> Iterator[_T]: ...  # type: ignore[misc]
    def __iter__(self) -> Self:
        """Implement iter(self)."""
        ...
    def __next__(self) -> _T:
        """Implement next(self)."""
        ...
    def __length_hint__(self) -> int:
        """Private method returning an estimate of len(list(it))."""
        ...

def repr(obj: object, /) -> str:
    """
    Return the canonical string representation of the object.

    For many object types, including most builtins, eval(repr(obj)) == obj.
    """
    ...

# See https://github.com/python/typeshed/pull/9141
# and https://github.com/python/typeshed/pull/9151
# on why we don't use `SupportsRound` from `typing.pyi`

class _SupportsRound1(Protocol[_T_co]):
    def __round__(self) -> _T_co: ...

class _SupportsRound2(Protocol[_T_co]):
    def __round__(self, ndigits: int, /) -> _T_co: ...

@overload
def round(number: _SupportsRound1[_T], ndigits: None = None) -> _T:
    """
    Round a number to a given precision in decimal digits.

    The return value is an integer if ndigits is omitted or None.  Otherwise
    the return value has the same type as the number.  ndigits may be negative.
    """
    ...
@overload
def round(number: _SupportsRound2[_T], ndigits: SupportsIndex) -> _T:
    """
    Round a number to a given precision in decimal digits.

    The return value is an integer if ndigits is omitted or None.  Otherwise
    the return value has the same type as the number.  ndigits may be negative.
    """
    ...

# See https://github.com/python/typeshed/pull/6292#discussion_r748875189
# for why arg 3 of `setattr` should be annotated with `Any` and not `object`
def setattr(obj: object, name: str, value: Any, /) -> None:
    """
    Sets the named attribute on the given object to the specified value.

    setattr(x, 'y', v) is equivalent to ``x.y = v``
    """
    ...
@overload
def sorted(
    iterable: Iterable[SupportsRichComparisonT], /, *, key: None = None, reverse: bool = False
) -> list[SupportsRichComparisonT]:
    """
    Return a new list containing all items from the iterable in ascending order.

    A custom key function can be supplied to customize the sort order, and the
    reverse flag can be set to request the result in descending order.
    """
    ...
@overload
def sorted(iterable: Iterable[_T], /, *, key: Callable[[_T], SupportsRichComparison], reverse: bool = False) -> list[_T]:
    """
    Return a new list containing all items from the iterable in ascending order.

    A custom key function can be supplied to customize the sort order, and the
    reverse flag can be set to request the result in descending order.
    """
    ...

_AddableT1 = TypeVar("_AddableT1", bound=SupportsAdd[Any, Any])
_AddableT2 = TypeVar("_AddableT2", bound=SupportsAdd[Any, Any])

class _SupportsSumWithNoDefaultGiven(SupportsAdd[Any, Any], SupportsRAdd[int, Any], Protocol): ...

_SupportsSumNoDefaultT = TypeVar("_SupportsSumNoDefaultT", bound=_SupportsSumWithNoDefaultGiven)

# In general, the return type of `x + x` is *not* guaranteed to be the same type as x.
# However, we can't express that in the stub for `sum()`
# without creating many false-positive errors (see #7578).
# Instead, we special-case the most common examples of this: bool and literal integers.
@overload
def sum(iterable: Iterable[bool | _LiteralInteger], /, start: int = 0) -> int:
    """
    Return the sum of a 'start' value (default: 0) plus an iterable of numbers

    When the iterable is empty, return the start value.
    This function is intended specifically for use with numeric values and may
    reject non-numeric types.
    """
    ...
@overload
def sum(iterable: Iterable[_SupportsSumNoDefaultT], /) -> _SupportsSumNoDefaultT | Literal[0]:
    """
    Return the sum of a 'start' value (default: 0) plus an iterable of numbers

    When the iterable is empty, return the start value.
    This function is intended specifically for use with numeric values and may
    reject non-numeric types.
    """
    ...
@overload
def sum(iterable: Iterable[_AddableT1], /, start: _AddableT2) -> _AddableT1 | _AddableT2:
    """
    Return the sum of a 'start' value (default: 0) plus an iterable of numbers

    When the iterable is empty, return the start value.
    This function is intended specifically for use with numeric values and may
    reject non-numeric types.
    """
    ...

# The argument to `vars()` has to have a `__dict__` attribute, so the second overload can't be annotated with `object`
# (A "SupportsDunderDict" protocol doesn't work)
@overload
def vars(object: type, /) -> types.MappingProxyType[str, Any]:
    """
    vars([object]) -> dictionary

    Without arguments, equivalent to locals().
    With an argument, equivalent to object.__dict__.
    """
    ...
@overload
def vars(object: Any = ..., /) -> dict[str, Any]:
    """
    vars([object]) -> dictionary

    Without arguments, equivalent to locals().
    With an argument, equivalent to object.__dict__.
    """
    ...

class zip(Generic[_T_co]):
    """
    The zip object yields n-length tuples, where n is the number of iterables
    passed as positional arguments to zip().  The i-th element in every tuple
    comes from the i-th iterable argument to zip().  This continues until the
    shortest argument is exhausted.

    If strict is true and one of the arguments is exhausted before the others,
    raise a ValueError.

       >>> list(zip('abcdefg', range(3), range(4)))
       [('a', 0, 0), ('b', 1, 1), ('c', 2, 2)]
    """
    if sys.version_info >= (3, 10):
        @overload
        def __new__(cls, *, strict: bool = ...) -> zip[Any]: ...
        @overload
        def __new__(cls, iter1: Iterable[_T1], /, *, strict: bool = ...) -> zip[tuple[_T1]]: ...
        @overload
        def __new__(cls, iter1: Iterable[_T1], iter2: Iterable[_T2], /, *, strict: bool = ...) -> zip[tuple[_T1, _T2]]: ...
        @overload
        def __new__(
            cls, iter1: Iterable[_T1], iter2: Iterable[_T2], iter3: Iterable[_T3], /, *, strict: bool = ...
        ) -> zip[tuple[_T1, _T2, _T3]]: ...
        @overload
        def __new__(
            cls, iter1: Iterable[_T1], iter2: Iterable[_T2], iter3: Iterable[_T3], iter4: Iterable[_T4], /, *, strict: bool = ...
        ) -> zip[tuple[_T1, _T2, _T3, _T4]]: ...
        @overload
        def __new__(
            cls,
            iter1: Iterable[_T1],
            iter2: Iterable[_T2],
            iter3: Iterable[_T3],
            iter4: Iterable[_T4],
            iter5: Iterable[_T5],
            /,
            *,
            strict: bool = ...,
        ) -> zip[tuple[_T1, _T2, _T3, _T4, _T5]]: ...
        @overload
        def __new__(
            cls,
            iter1: Iterable[Any],
            iter2: Iterable[Any],
            iter3: Iterable[Any],
            iter4: Iterable[Any],
            iter5: Iterable[Any],
            iter6: Iterable[Any],
            /,
            *iterables: Iterable[Any],
            strict: bool = ...,
        ) -> zip[tuple[Any, ...]]: ...
    else:
        @overload
        def __new__(cls) -> zip[Any]: ...
        @overload
        def __new__(cls, iter1: Iterable[_T1], /) -> zip[tuple[_T1]]: ...
        @overload
        def __new__(cls, iter1: Iterable[_T1], iter2: Iterable[_T2], /) -> zip[tuple[_T1, _T2]]: ...
        @overload
        def __new__(cls, iter1: Iterable[_T1], iter2: Iterable[_T2], iter3: Iterable[_T3], /) -> zip[tuple[_T1, _T2, _T3]]: ...
        @overload
        def __new__(
            cls, iter1: Iterable[_T1], iter2: Iterable[_T2], iter3: Iterable[_T3], iter4: Iterable[_T4], /
        ) -> zip[tuple[_T1, _T2, _T3, _T4]]: ...
        @overload
        def __new__(
            cls, iter1: Iterable[_T1], iter2: Iterable[_T2], iter3: Iterable[_T3], iter4: Iterable[_T4], iter5: Iterable[_T5], /
        ) -> zip[tuple[_T1, _T2, _T3, _T4, _T5]]: ...
        @overload
        def __new__(
            cls,
            iter1: Iterable[Any],
            iter2: Iterable[Any],
            iter3: Iterable[Any],
            iter4: Iterable[Any],
            iter5: Iterable[Any],
            iter6: Iterable[Any],
            /,
            *iterables: Iterable[Any],
        ) -> zip[tuple[Any, ...]]: ...

    def __iter__(self) -> Self:
        """Implement iter(self)."""
        ...
    def __next__(self) -> _T_co:
        """Implement next(self)."""
        ...

# Signature of `builtins.__import__` should be kept identical to `importlib.__import__`
# Return type of `__import__` should be kept the same as return type of `importlib.import_module`
def __import__(
    name: str,
    globals: Mapping[str, object] | None = None,
    locals: Mapping[str, object] | None = None,
    fromlist: Sequence[str] = (),
    level: int = 0,
) -> types.ModuleType:
    """
    Import a module.

    Because this function is meant for use by the Python
    interpreter and not for general use, it is better to use
    importlib.import_module() to programmatically import a module.

    The globals argument is only used to determine the context;
    they are not modified.  The locals argument is unused.  The fromlist
    should be a list of names to emulate ``from name import ...``, or an
    empty list to emulate ``import name``.
    When importing a module from a package, note that __import__('A.B', ...)
    returns package A when fromlist is empty, but its submodule B when
    fromlist is not empty.  The level argument is used to determine whether to
    perform absolute or relative imports: 0 is absolute, while a positive number
    is the number of parent directories to search relative to the current module.
    """
    ...
def __build_class__(func: Callable[[], CellType | Any], name: str, /, *bases: Any, metaclass: Any = ..., **kwds: Any) -> Any:
    """
    __build_class__(func, name, /, *bases, [metaclass], **kwds) -> class

    Internal helper function used by the class statement.
    """
    ...

if sys.version_info >= (3, 10):
    from types import EllipsisType

    # Backwards compatibility hack for folks who relied on the ellipsis type
    # existing in typeshed in Python 3.9 and earlier.
    ellipsis = EllipsisType

    Ellipsis: EllipsisType

else:
    # Actually the type of Ellipsis is <type 'ellipsis'>, but since it's
    # not exposed anywhere under that name, we make it private here.
    @final
    @type_check_only
    class ellipsis: ...

    Ellipsis: ellipsis

class BaseException:
    """Common base class for all exceptions"""
    args: tuple[Any, ...]
    __cause__: BaseException | None
    __context__: BaseException | None
    __suppress_context__: bool
    __traceback__: TracebackType | None
    def __init__(self, *args: object) -> None: ...
    def __new__(cls, *args: Any, **kwds: Any) -> Self: ...
    def __setstate__(self, state: dict[str, Any] | None, /) -> None: ...
    def with_traceback(self, tb: TracebackType | None, /) -> Self:
        """
        Exception.with_traceback(tb) --
        set self.__traceback__ to tb and return self.
        """
        ...
    if sys.version_info >= (3, 11):
        # only present after add_note() is called
        __notes__: list[str]
        def add_note(self, note: str, /) -> None:
            """
            Exception.add_note(note) --
            add a note to the exception
            """
            ...

class GeneratorExit(BaseException):
    """Request that a generator exit."""
    ...
class KeyboardInterrupt(BaseException):
    """Program interrupted by user."""
    ...

class SystemExit(BaseException):
    """Request to exit from the interpreter."""
    code: sys._ExitCode

class Exception(BaseException):
    """Common base class for all non-exit exceptions."""
    ...

class StopIteration(Exception):
    """Signal the end from iterator.__next__()."""
    value: Any

class OSError(Exception):
    """Base class for I/O related errors."""
    errno: int | None
    strerror: str | None
    # filename, filename2 are actually str | bytes | None
    filename: Any
    filename2: Any
    if sys.platform == "win32":
        winerror: int

EnvironmentError = OSError
IOError = OSError
if sys.platform == "win32":
    WindowsError = OSError

class ArithmeticError(Exception):
    """Base class for arithmetic errors."""
    ...
class AssertionError(Exception):
    """Assertion failed."""
    ...

class AttributeError(Exception):
    """Attribute not found."""
    if sys.version_info >= (3, 10):
        def __init__(self, *args: object, name: str | None = ..., obj: object = ...) -> None: ...
        name: str
        obj: object

class BufferError(Exception):
    """Buffer error."""
    ...
class EOFError(Exception):
    """Read beyond end of file."""
    ...

class ImportError(Exception):
    """Import can't find module, or can't find name in module."""
    def __init__(self, *args: object, name: str | None = ..., path: str | None = ...) -> None: ...
    name: str | None
    path: str | None
    msg: str  # undocumented
    if sys.version_info >= (3, 12):
        name_from: str | None  # undocumented

class LookupError(Exception):
    """Base class for lookup errors."""
    ...
class MemoryError(Exception):
    """Out of memory."""
    ...

class NameError(Exception):
    """Name not found globally."""
    if sys.version_info >= (3, 10):
        def __init__(self, *args: object, name: str | None = ...) -> None: ...
        name: str

class ReferenceError(Exception):
    """Weak ref proxy used after referent went away."""
    ...
class RuntimeError(Exception):
    """Unspecified run-time error."""
    ...
class StopAsyncIteration(Exception):
    """Signal the end from iterator.__anext__()."""
    ...

class SyntaxError(Exception):
    """Invalid syntax."""
    msg: str
    filename: str | None
    lineno: int | None
    offset: int | None
    text: str | None
    # Errors are displayed differently if this attribute exists on the exception.
    # The value is always None.
    print_file_and_line: None
    if sys.version_info >= (3, 10):
        end_lineno: int | None
        end_offset: int | None

    @overload
    def __init__(self) -> None: ...
    @overload
    def __init__(self, msg: object, /) -> None: ...
    # Second argument is the tuple (filename, lineno, offset, text)
    @overload
    def __init__(self, msg: str, info: tuple[str | None, int | None, int | None, str | None], /) -> None: ...
    if sys.version_info >= (3, 10):
        # end_lineno and end_offset must both be provided if one is.
        @overload
        def __init__(
            self, msg: str, info: tuple[str | None, int | None, int | None, str | None, int | None, int | None], /
        ) -> None: ...
    # If you provide more than two arguments, it still creates the SyntaxError, but
    # the arguments from the info tuple are not parsed. This form is omitted.

class SystemError(Exception):
    """
    Internal error in the Python interpreter.

    Please report this to the Python maintainer, along with the traceback,
    the Python version, and the hardware/OS platform and version.
    """
    ...
class TypeError(Exception):
    """Inappropriate argument type."""
    ...
class ValueError(Exception):
    """Inappropriate argument value (of correct type)."""
    ...
class FloatingPointError(ArithmeticError):
    """Floating-point operation failed."""
    ...
class OverflowError(ArithmeticError):
    """Result too large to be represented."""
    ...
class ZeroDivisionError(ArithmeticError):
    """Second argument to a division or modulo operation was zero."""
    ...
class ModuleNotFoundError(ImportError):
    """Module not found."""
    ...
class IndexError(LookupError):
    """Sequence index out of range."""
    ...
class KeyError(LookupError):
    """Mapping key not found."""
    ...
class UnboundLocalError(NameError):
    """Local name referenced but not bound to a value."""
    ...

class BlockingIOError(OSError):
    """I/O operation would block."""
    characters_written: int

class ChildProcessError(OSError):
    """Child process error."""
    ...
class ConnectionError(OSError):
    """Connection error."""
    ...
class BrokenPipeError(ConnectionError):
    """Broken pipe."""
    ...
class ConnectionAbortedError(ConnectionError):
    """Connection aborted."""
    ...
class ConnectionRefusedError(ConnectionError):
    """Connection refused."""
    ...
class ConnectionResetError(ConnectionError):
    """Connection reset."""
    ...
class FileExistsError(OSError):
    """File already exists."""
    ...
class FileNotFoundError(OSError):
    """File not found."""
    ...
class InterruptedError(OSError):
    """Interrupted by signal."""
    ...
class IsADirectoryError(OSError):
    """Operation doesn't work on directories."""
    ...
class NotADirectoryError(OSError):
    """Operation only works on directories."""
    ...
class PermissionError(OSError):
    """Not enough permissions."""
    ...
class ProcessLookupError(OSError):
    """Process not found."""
    ...
class TimeoutError(OSError):
    """Timeout expired."""
    ...
class NotImplementedError(RuntimeError):
    """Method or function hasn't been implemented yet."""
    ...
class RecursionError(RuntimeError):
    """Recursion limit exceeded."""
    ...
class IndentationError(SyntaxError):
    """Improper indentation."""
    ...
class TabError(IndentationError):
    """Improper mixture of spaces and tabs."""
    ...
class UnicodeError(ValueError):
    """Unicode related error."""
    ...

class UnicodeDecodeError(UnicodeError):
    """Unicode decoding error."""
    encoding: str
    object: bytes
    start: int
    end: int
    reason: str
    def __init__(self, encoding: str, object: ReadableBuffer, start: int, end: int, reason: str, /) -> None: ...

class UnicodeEncodeError(UnicodeError):
    """Unicode encoding error."""
    encoding: str
    object: str
    start: int
    end: int
    reason: str
    def __init__(self, encoding: str, object: str, start: int, end: int, reason: str, /) -> None: ...

class UnicodeTranslateError(UnicodeError):
    """Unicode translation error."""
    encoding: None
    object: str
    start: int
    end: int
    reason: str
    def __init__(self, object: str, start: int, end: int, reason: str, /) -> None: ...

class Warning(Exception):
    """Base class for warning categories."""
    ...
class UserWarning(Warning):
    """Base class for warnings generated by user code."""
    ...
class DeprecationWarning(Warning):
    """Base class for warnings about deprecated features."""
    ...
class SyntaxWarning(Warning):
    """Base class for warnings about dubious syntax."""
    ...
class RuntimeWarning(Warning):
    """Base class for warnings about dubious runtime behavior."""
    ...
class FutureWarning(Warning):
    """
    Base class for warnings about constructs that will change semantically
    in the future.
    """
    ...
class PendingDeprecationWarning(Warning):
    """
    Base class for warnings about features which will be deprecated
    in the future.
    """
    ...
class ImportWarning(Warning):
    """Base class for warnings about probable mistakes in module imports"""
    ...
class UnicodeWarning(Warning):
    """
    Base class for warnings about Unicode related problems, mostly
    related to conversion problems.
    """
    ...
class BytesWarning(Warning):
    """
    Base class for warnings about bytes and buffer related problems, mostly
    related to conversion from str or comparing to str.
    """
    ...
class ResourceWarning(Warning):
    """Base class for warnings about resource usage."""
    ...

if sys.version_info >= (3, 10):
    class EncodingWarning(Warning):
        """Base class for warnings about encodings."""
        ...

if sys.version_info >= (3, 11):
    _BaseExceptionT_co = TypeVar("_BaseExceptionT_co", bound=BaseException, covariant=True, default=BaseException)
    _BaseExceptionT = TypeVar("_BaseExceptionT", bound=BaseException)
    _ExceptionT_co = TypeVar("_ExceptionT_co", bound=Exception, covariant=True, default=Exception)
    _ExceptionT = TypeVar("_ExceptionT", bound=Exception)

    # See `check_exception_group.py` for use-cases and comments.
    class BaseExceptionGroup(BaseException, Generic[_BaseExceptionT_co]):
        """A combination of multiple unrelated exceptions."""
        def __new__(cls, message: str, exceptions: Sequence[_BaseExceptionT_co], /) -> Self: ...
        def __init__(self, message: str, exceptions: Sequence[_BaseExceptionT_co], /) -> None: ...
        @property
        def message(self) -> str:
            """exception message"""
            ...
        @property
        def exceptions(self) -> tuple[_BaseExceptionT_co | BaseExceptionGroup[_BaseExceptionT_co], ...]:
            """nested exceptions"""
            ...
        @overload
        def subgroup(
            self, condition: type[_ExceptionT] | tuple[type[_ExceptionT], ...], /
        ) -> ExceptionGroup[_ExceptionT] | None: ...
        @overload
        def subgroup(
            self, condition: type[_BaseExceptionT] | tuple[type[_BaseExceptionT], ...], /
        ) -> BaseExceptionGroup[_BaseExceptionT] | None: ...
        @overload
        def subgroup(
            self, condition: Callable[[_BaseExceptionT_co | Self], bool], /
        ) -> BaseExceptionGroup[_BaseExceptionT_co] | None: ...
        @overload
        def split(
            self, condition: type[_ExceptionT] | tuple[type[_ExceptionT], ...], /
        ) -> tuple[ExceptionGroup[_ExceptionT] | None, BaseExceptionGroup[_BaseExceptionT_co] | None]: ...
        @overload
        def split(
            self, condition: type[_BaseExceptionT] | tuple[type[_BaseExceptionT], ...], /
        ) -> tuple[BaseExceptionGroup[_BaseExceptionT] | None, BaseExceptionGroup[_BaseExceptionT_co] | None]: ...
        @overload
        def split(
            self, condition: Callable[[_BaseExceptionT_co | Self], bool], /
        ) -> tuple[BaseExceptionGroup[_BaseExceptionT_co] | None, BaseExceptionGroup[_BaseExceptionT_co] | None]: ...
        # In reality it is `NonEmptySequence`:
        @overload
        def derive(self, excs: Sequence[_ExceptionT], /) -> ExceptionGroup[_ExceptionT]: ...
        @overload
        def derive(self, excs: Sequence[_BaseExceptionT], /) -> BaseExceptionGroup[_BaseExceptionT]: ...
        def __class_getitem__(cls, item: Any, /) -> GenericAlias:
            """See PEP 585"""
            ...

    class ExceptionGroup(BaseExceptionGroup[_ExceptionT_co], Exception):
        def __new__(cls, message: str, exceptions: Sequence[_ExceptionT_co], /) -> Self: ...
        def __init__(self, message: str, exceptions: Sequence[_ExceptionT_co], /) -> None: ...
        @property
        def exceptions(self) -> tuple[_ExceptionT_co | ExceptionGroup[_ExceptionT_co], ...]:
            """nested exceptions"""
            ...
        # We accept a narrower type, but that's OK.
        @overload  # type: ignore[override]
        def subgroup(
            self, condition: type[_ExceptionT] | tuple[type[_ExceptionT], ...], /
        ) -> ExceptionGroup[_ExceptionT] | None: ...
        @overload
        def subgroup(self, condition: Callable[[_ExceptionT_co | Self], bool], /) -> ExceptionGroup[_ExceptionT_co] | None: ...
        @overload  # type: ignore[override]
        def split(
            self, condition: type[_ExceptionT] | tuple[type[_ExceptionT], ...], /
        ) -> tuple[ExceptionGroup[_ExceptionT] | None, ExceptionGroup[_ExceptionT_co] | None]: ...
        @overload
        def split(
            self, condition: Callable[[_ExceptionT_co | Self], bool], /
        ) -> tuple[ExceptionGroup[_ExceptionT_co] | None, ExceptionGroup[_ExceptionT_co] | None]: ...

if sys.version_info >= (3, 13):
    class PythonFinalizationError(RuntimeError):
        """Operation blocked during Python finalization."""
        ...<|MERGE_RESOLUTION|>--- conflicted
+++ resolved
@@ -3177,17 +3177,7 @@
         ...
 
 @final
-<<<<<<< HEAD
-class slice(Generic[_StartT, _StopT, _StepT]):
-    """
-    slice(stop)
-    slice(start, stop[, step])
-
-    Create a slice object.  This is used for extended slicing (e.g. a[0:10:2]).
-    """
-=======
 class slice(Generic[_StartT_co, _StopT_co, _StepT_co]):
->>>>>>> e6165ead
     @property
     def start(self) -> _StartT_co: ...
     @property
