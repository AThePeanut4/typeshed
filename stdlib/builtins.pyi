--- conflicted
+++ resolved
@@ -2242,77 +2242,6 @@
         start: SupportsIndex | None = None,
         end: SupportsIndex | None = None,
         /,
-<<<<<<< HEAD
-    ) -> bool:
-        """
-        Return True if the bytes starts with the specified prefix, False otherwise.
-
-        prefix
-          A bytes or a tuple of bytes to try.
-        start
-          Optional start position. Default: start of the bytes.
-        end
-          Optional stop position. Default: end of the bytes.
-        """
-        ...
-    def strip(self, bytes: ReadableBuffer | None = None, /) -> bytes:
-        """
-        Strip leading and trailing bytes contained in the argument.
-
-        If the argument is omitted or None, strip leading and trailing ASCII whitespace.
-        """
-        ...
-    def swapcase(self) -> bytes:
-        """
-        B.swapcase() -> copy of B
-
-        Return a copy of B with uppercase ASCII characters converted
-        to lowercase ASCII and vice versa.
-        """
-        ...
-    def title(self) -> bytes:
-        """
-        B.title() -> copy of B
-
-        Return a titlecased version of B, i.e. ASCII words start with uppercase
-        characters, all remaining cased characters have lowercase.
-        """
-        ...
-    def translate(self, table: ReadableBuffer | None, /, delete: ReadableBuffer = b"") -> bytes:
-        """
-        Return a copy with each character mapped by the given translation table.
-
-          table
-            Translation table, which must be a bytes object of length 256.
-
-        All characters occurring in the optional argument delete are removed.
-        The remaining characters are mapped through the given translation table.
-        """
-        ...
-    def upper(self) -> bytes:
-        """
-        B.upper() -> copy of B
-
-        Return a copy of B with all ASCII characters converted to uppercase.
-        """
-        ...
-    def zfill(self, width: SupportsIndex, /) -> bytes:
-        """
-        Pad a numeric string with zeros on the left, to fill a field of the given width.
-
-        The original string is never truncated.
-        """
-        ...
-    @classmethod
-    def fromhex(cls, string: str, /) -> Self:
-        r"""
-        Create a bytes object from a string of hexadecimal numbers.
-
-        Spaces between two numbers are accepted.
-        Example: bytes.fromhex('B9 01EF') -> b'\\xb9\\x01\\xef'.
-        """
-        ...
-=======
     ) -> bool: ...
     def strip(self, bytes: ReadableBuffer | None = None, /) -> bytes: ...
     def swapcase(self) -> bytes: ...
@@ -2327,7 +2256,6 @@
         @classmethod
         def fromhex(cls, string: str, /) -> Self: ...
 
->>>>>>> a06e16ea
     @staticmethod
     def maketrans(frm: ReadableBuffer, to: ReadableBuffer, /) -> bytes:
         """
@@ -2821,77 +2749,6 @@
         start: SupportsIndex | None = None,
         end: SupportsIndex | None = None,
         /,
-<<<<<<< HEAD
-    ) -> bool:
-        """
-        Return True if the bytearray starts with the specified prefix, False otherwise.
-
-        prefix
-          A bytes or a tuple of bytes to try.
-        start
-          Optional start position. Default: start of the bytearray.
-        end
-          Optional stop position. Default: end of the bytearray.
-        """
-        ...
-    def strip(self, bytes: ReadableBuffer | None = None, /) -> bytearray:
-        """
-        Strip leading and trailing bytes contained in the argument.
-
-        If the argument is omitted or None, strip leading and trailing ASCII whitespace.
-        """
-        ...
-    def swapcase(self) -> bytearray:
-        """
-        B.swapcase() -> copy of B
-
-        Return a copy of B with uppercase ASCII characters converted
-        to lowercase ASCII and vice versa.
-        """
-        ...
-    def title(self) -> bytearray:
-        """
-        B.title() -> copy of B
-
-        Return a titlecased version of B, i.e. ASCII words start with uppercase
-        characters, all remaining cased characters have lowercase.
-        """
-        ...
-    def translate(self, table: ReadableBuffer | None, /, delete: bytes = b"") -> bytearray:
-        """
-        Return a copy with each character mapped by the given translation table.
-
-          table
-            Translation table, which must be a bytes object of length 256.
-
-        All characters occurring in the optional argument delete are removed.
-        The remaining characters are mapped through the given translation table.
-        """
-        ...
-    def upper(self) -> bytearray:
-        """
-        B.upper() -> copy of B
-
-        Return a copy of B with all ASCII characters converted to uppercase.
-        """
-        ...
-    def zfill(self, width: SupportsIndex, /) -> bytearray:
-        """
-        Pad a numeric string with zeros on the left, to fill a field of the given width.
-
-        The original string is never truncated.
-        """
-        ...
-    @classmethod
-    def fromhex(cls, string: str, /) -> Self:
-        r"""
-        Create a bytearray object from a string of hexadecimal numbers.
-
-        Spaces between two numbers are accepted.
-        Example: bytearray.fromhex('B9 01EF') -> bytearray(b'\\xb9\\x01\\xef')
-        """
-        ...
-=======
     ) -> bool: ...
     def strip(self, bytes: ReadableBuffer | None = None, /) -> bytearray: ...
     def swapcase(self) -> bytearray: ...
@@ -2906,7 +2763,6 @@
         @classmethod
         def fromhex(cls, string: str, /) -> Self: ...
 
->>>>>>> a06e16ea
     @staticmethod
     def maketrans(frm: ReadableBuffer, to: ReadableBuffer, /) -> bytes:
         """
