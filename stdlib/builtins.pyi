--- conflicted
+++ resolved
@@ -709,44 +709,6 @@
             ...
 
     def __getnewargs__(self) -> tuple[int]: ...
-<<<<<<< HEAD
-    def __eq__(self, value: object, /) -> bool:
-        """Return self==value."""
-        ...
-    def __ne__(self, value: object, /) -> bool:
-        """Return self!=value."""
-        ...
-    def __lt__(self, value: int, /) -> bool:
-        """Return self<value."""
-        ...
-    def __le__(self, value: int, /) -> bool:
-        """Return self<=value."""
-        ...
-    def __gt__(self, value: int, /) -> bool:
-        """Return self>value."""
-        ...
-    def __ge__(self, value: int, /) -> bool:
-        """Return self>=value."""
-        ...
-    def __float__(self) -> float:
-        """float(self)"""
-        ...
-    def __int__(self) -> int:
-        """int(self)"""
-        ...
-    def __abs__(self) -> int:
-        """abs(self)"""
-        ...
-    def __hash__(self) -> int:
-        """Return hash(self)."""
-        ...
-    def __bool__(self) -> bool:
-        """True if self else False"""
-        ...
-    def __index__(self) -> int:
-        """Return self converted to an integer, if self is suitable for use as an index into a list."""
-        ...
-=======
     def __eq__(self, value: object, /) -> bool: ...
     def __ne__(self, value: object, /) -> bool: ...
     def __lt__(self, value: int, /) -> bool: ...
@@ -760,7 +722,6 @@
     def __bool__(self) -> bool: ...
     def __index__(self) -> int: ...
     def __format__(self, format_spec: str, /) -> str: ...
->>>>>>> d01dc82b
 
 class float:
     """Convert a string or number to a floating-point number, if possible."""
@@ -881,7 +842,6 @@
         """Return pow(value, self, mod)."""
         ...
     def __getnewargs__(self) -> tuple[float]: ...
-<<<<<<< HEAD
     def __trunc__(self) -> int:
         """Return the Integral closest to x between 0 and x."""
         ...
@@ -899,59 +859,6 @@
         When an argument is passed, work like built-in round(x, ndigits).
         """
         ...
-    @overload
-    def __round__(self, ndigits: SupportsIndex, /) -> float:
-        """
-        Return the Integral closest to x, rounding half toward even.
-
-        When an argument is passed, work like built-in round(x, ndigits).
-        """
-        ...
-    def __eq__(self, value: object, /) -> bool:
-        """Return self==value."""
-        ...
-    def __ne__(self, value: object, /) -> bool:
-        """Return self!=value."""
-        ...
-    def __lt__(self, value: float, /) -> bool:
-        """Return self<value."""
-        ...
-    def __le__(self, value: float, /) -> bool:
-        """Return self<=value."""
-        ...
-    def __gt__(self, value: float, /) -> bool:
-        """Return self>value."""
-        ...
-    def __ge__(self, value: float, /) -> bool:
-        """Return self>=value."""
-        ...
-    def __neg__(self) -> float:
-        """-self"""
-        ...
-    def __pos__(self) -> float:
-        """+self"""
-        ...
-    def __int__(self) -> int:
-        """int(self)"""
-        ...
-    def __float__(self) -> float:
-        """float(self)"""
-        ...
-    def __abs__(self) -> float:
-        """abs(self)"""
-        ...
-    def __hash__(self) -> int:
-        """Return hash(self)."""
-        ...
-    def __bool__(self) -> bool:
-        """True if self else False"""
-        ...
-=======
-    def __trunc__(self) -> int: ...
-    def __ceil__(self) -> int: ...
-    def __floor__(self) -> int: ...
-    @overload
-    def __round__(self, ndigits: None = None, /) -> int: ...
     @overload
     def __round__(self, ndigits: SupportsIndex, /) -> float: ...
     def __eq__(self, value: object, /) -> bool: ...
@@ -968,7 +875,6 @@
     def __hash__(self) -> int: ...
     def __bool__(self) -> bool: ...
     def __format__(self, format_spec: str, /) -> str: ...
->>>>>>> d01dc82b
     if sys.version_info >= (3, 14):
         @classmethod
         def from_number(cls, number: float | SupportsIndex | SupportsFloat, /) -> Self: ...
@@ -996,65 +902,6 @@
         """the real part of a complex number"""
         ...
     @property
-<<<<<<< HEAD
-    def imag(self) -> float:
-        """the imaginary part of a complex number"""
-        ...
-    def conjugate(self) -> complex:
-        """Return the complex conjugate of its argument. (3-4j).conjugate() == 3+4j."""
-        ...
-    def __add__(self, value: complex, /) -> complex:
-        """Return self+value."""
-        ...
-    def __sub__(self, value: complex, /) -> complex:
-        """Return self-value."""
-        ...
-    def __mul__(self, value: complex, /) -> complex:
-        """Return self*value."""
-        ...
-    def __pow__(self, value: complex, mod: None = None, /) -> complex:
-        """Return pow(self, value, mod)."""
-        ...
-    def __truediv__(self, value: complex, /) -> complex:
-        """Return self/value."""
-        ...
-    def __radd__(self, value: complex, /) -> complex:
-        """Return value+self."""
-        ...
-    def __rsub__(self, value: complex, /) -> complex:
-        """Return value-self."""
-        ...
-    def __rmul__(self, value: complex, /) -> complex:
-        """Return value*self."""
-        ...
-    def __rpow__(self, value: complex, mod: None = None, /) -> complex:
-        """Return pow(value, self, mod)."""
-        ...
-    def __rtruediv__(self, value: complex, /) -> complex:
-        """Return value/self."""
-        ...
-    def __eq__(self, value: object, /) -> bool:
-        """Return self==value."""
-        ...
-    def __ne__(self, value: object, /) -> bool:
-        """Return self!=value."""
-        ...
-    def __neg__(self) -> complex:
-        """-self"""
-        ...
-    def __pos__(self) -> complex:
-        """+self"""
-        ...
-    def __abs__(self) -> float:
-        """abs(self)"""
-        ...
-    def __hash__(self) -> int:
-        """Return hash(self)."""
-        ...
-    def __bool__(self) -> bool:
-        """True if self else False"""
-        ...
-=======
     def imag(self) -> float: ...
     def conjugate(self) -> complex: ...
     def __add__(self, value: complex, /) -> complex: ...
@@ -1075,7 +922,6 @@
     def __hash__(self) -> int: ...
     def __bool__(self) -> bool: ...
     def __format__(self, format_spec: str, /) -> str: ...
->>>>>>> d01dc82b
     if sys.version_info >= (3, 11):
         def __complex__(self) -> complex:
             """Convert this value to exact type complex."""
