"""
Built-in functions, types, exceptions, and other objects.

This module provides direct access to all 'built-in'
identifiers of Python; for example, builtins.len is
the full name for the built-in function len().

This module is not normally accessed explicitly by most
applications, but can be useful in modules that provide
objects with the same name as a built-in value, but in
which the built-in of that name is also needed.
"""

import _ast
import _sitebuiltins
import _typeshed
import sys
import types
from _collections_abc import dict_items, dict_keys, dict_values
from _typeshed import (
    AnnotationForm,
    ConvertibleToFloat,
    ConvertibleToInt,
    FileDescriptorOrPath,
    OpenBinaryMode,
    OpenBinaryModeReading,
    OpenBinaryModeUpdating,
    OpenBinaryModeWriting,
    OpenTextMode,
    ReadableBuffer,
    SupportsAdd,
    SupportsAiter,
    SupportsAnext,
    SupportsDivMod,
    SupportsFlush,
    SupportsIter,
    SupportsKeysAndGetItem,
    SupportsLenAndGetItem,
    SupportsNext,
    SupportsRAdd,
    SupportsRDivMod,
    SupportsRichComparison,
    SupportsRichComparisonT,
    SupportsWrite,
)
from collections.abc import Awaitable, Callable, Iterable, Iterator, MutableSet, Reversible, Set as AbstractSet, Sized
from io import BufferedRandom, BufferedReader, BufferedWriter, FileIO, TextIOWrapper
from os import PathLike
from types import CellType, CodeType, GenericAlias, TracebackType

# mypy crashes if any of {ByteString, Sequence, MutableSequence, Mapping, MutableMapping}
# are imported from collections.abc in builtins.pyi
from typing import (  # noqa: Y022,UP035
    IO,
    Any,
    BinaryIO,
    ClassVar,
    Final,
    Generic,
    Mapping,
    MutableMapping,
    MutableSequence,
    Protocol,
    Sequence,
    SupportsAbs,
    SupportsBytes,
    SupportsComplex,
    SupportsFloat,
    SupportsIndex,
    TypeVar,
    final,
    overload,
    type_check_only,
)

# we can't import `Literal` from typing or mypy crashes: see #11247
from typing_extensions import (  # noqa: Y023
    Concatenate,
    Literal,
    LiteralString,
    ParamSpec,
    Self,
    TypeAlias,
    TypeGuard,
    TypeIs,
    TypeVarTuple,
    deprecated,
    disjoint_base,
)

if sys.version_info >= (3, 14):
    from _typeshed import AnnotateFunc

_T = TypeVar("_T")
_I = TypeVar("_I", default=int)
_T_co = TypeVar("_T_co", covariant=True)
_T_contra = TypeVar("_T_contra", contravariant=True)
_R_co = TypeVar("_R_co", covariant=True)
_KT = TypeVar("_KT")
_VT = TypeVar("_VT")
_S = TypeVar("_S")
_T1 = TypeVar("_T1")
_T2 = TypeVar("_T2")
_T3 = TypeVar("_T3")
_T4 = TypeVar("_T4")
_T5 = TypeVar("_T5")
_SupportsNextT_co = TypeVar("_SupportsNextT_co", bound=SupportsNext[Any], covariant=True)
_SupportsAnextT_co = TypeVar("_SupportsAnextT_co", bound=SupportsAnext[Any], covariant=True)
_AwaitableT = TypeVar("_AwaitableT", bound=Awaitable[Any])
_AwaitableT_co = TypeVar("_AwaitableT_co", bound=Awaitable[Any], covariant=True)
_P = ParamSpec("_P")

# Type variables for slice
_StartT_co = TypeVar("_StartT_co", covariant=True, default=Any)  # slice -> slice[Any, Any, Any]
_StopT_co = TypeVar("_StopT_co", covariant=True, default=_StartT_co)  #  slice[A] -> slice[A, A, A]
# NOTE: step could differ from start and stop, (e.g. datetime/timedelta)l
#   the default (start|stop) is chosen to cater to the most common case of int/index slices.
# FIXME: https://github.com/python/typing/issues/213 (replace step=start|stop with step=start&stop)
_StepT_co = TypeVar("_StepT_co", covariant=True, default=_StartT_co | _StopT_co)  #  slice[A,B] -> slice[A, B, A|B]

@disjoint_base
class object:
    """
    The base class of the class hierarchy.

    When called, it accepts no arguments and returns a new featureless
    instance that has no instance attributes and cannot be given any.
    """
    __doc__: str | None
    __dict__: dict[str, Any]
    __module__: str
    __annotations__: dict[str, Any]
    @property
    def __class__(self) -> type[Self]:
        """the object's class"""
        ...
    @__class__.setter
    def __class__(self, type: type[Self], /) -> None:
        """the object's class"""
        ...
    def __init__(self) -> None:
        """Initialize self.  See help(type(self)) for accurate signature."""
        ...
    def __new__(cls) -> Self:
        """Create and return a new object.  See help(type) for accurate signature."""
        ...
    # N.B. `object.__setattr__` and `object.__delattr__` are heavily special-cased by type checkers.
    # Overriding them in subclasses has different semantics, even if the override has an identical signature.
    def __setattr__(self, name: str, value: Any, /) -> None:
        """Implement setattr(self, name, value)."""
        ...
    def __delattr__(self, name: str, /) -> None:
        """Implement delattr(self, name)."""
        ...
    def __eq__(self, value: object, /) -> bool:
        """Return self==value."""
        ...
    def __ne__(self, value: object, /) -> bool:
        """Return self!=value."""
        ...
    def __str__(self) -> str:
        """Return str(self)."""
        ...
    def __repr__(self) -> str:
        """Return repr(self)."""
        ...
    def __hash__(self) -> int:
        """Return hash(self)."""
        ...
    def __format__(self, format_spec: str, /) -> str:
        """
        Default object formatter.

        Return str(self) if format_spec is empty. Raise TypeError otherwise.
        """
        ...
    def __getattribute__(self, name: str, /) -> Any:
        """Return getattr(self, name)."""
        ...
    def __sizeof__(self) -> int:
        """Size of object in memory, in bytes."""
        ...
    # return type of pickle methods is rather hard to express in the current type system
    # see #6661 and https://docs.python.org/3/library/pickle.html#object.__reduce__
    def __reduce__(self) -> str | tuple[Any, ...]:
        """Helper for pickle."""
        ...
    def __reduce_ex__(self, protocol: SupportsIndex, /) -> str | tuple[Any, ...]:
        """Helper for pickle."""
        ...
    if sys.version_info >= (3, 11):
        def __getstate__(self) -> object:
            """Helper for pickle."""
            ...

    def __dir__(self) -> Iterable[str]:
        """Default dir() implementation."""
        ...
    def __init_subclass__(cls) -> None:
        """
        This method is called when a class is subclassed.

        The default implementation does nothing. It may be
        overridden to extend subclasses.
        """
        ...
    @classmethod
    def __subclasshook__(cls, subclass: type, /) -> bool:
        """
        Abstract classes can override this to customize issubclass().

        This is invoked early on by abc.ABCMeta.__subclasscheck__().
        It should return True, False or NotImplemented.  If it returns
        NotImplemented, the normal algorithm is used.  Otherwise, it
        overrides the normal algorithm (and the outcome is cached).
        """
        ...

@disjoint_base
class staticmethod(Generic[_P, _R_co]):
    """
    Convert a function to be a static method.

    A static method does not receive an implicit first argument.
    To declare a static method, use this idiom:

         class C:
             @staticmethod
             def f(arg1, arg2, argN):
                 ...

    It can be called either on the class (e.g. C.f()) or on an instance
    (e.g. C().f()). Both the class and the instance are ignored, and
    neither is passed implicitly as the first argument to the method.

    Static methods in Python are similar to those found in Java or C++.
    For a more advanced concept, see the classmethod builtin.
    """
    @property
    def __func__(self) -> Callable[_P, _R_co]: ...
    @property
    def __isabstractmethod__(self) -> bool: ...
    def __init__(self, f: Callable[_P, _R_co], /) -> None: ...
    @overload
    def __get__(self, instance: None, owner: type, /) -> Callable[_P, _R_co]:
        """Return an attribute of instance, which is of type owner."""
        ...
    @overload
    def __get__(self, instance: _T, owner: type[_T] | None = None, /) -> Callable[_P, _R_co]:
        """Return an attribute of instance, which is of type owner."""
        ...
    if sys.version_info >= (3, 10):
        __name__: str
        __qualname__: str
        @property
        def __wrapped__(self) -> Callable[_P, _R_co]: ...
        def __call__(self, *args: _P.args, **kwargs: _P.kwargs) -> _R_co:
            """Call self as a function."""
            ...
    if sys.version_info >= (3, 14):
        def __class_getitem__(cls, item: Any, /) -> GenericAlias: ...
        __annotate__: AnnotateFunc | None

@disjoint_base
class classmethod(Generic[_T, _P, _R_co]):
    """
    Convert a function to be a class method.

    A class method receives the class as implicit first argument,
    just like an instance method receives the instance.
    To declare a class method, use this idiom:

      class C:
          @classmethod
          def f(cls, arg1, arg2, argN):
              ...

    It can be called either on the class (e.g. C.f()) or on an instance
    (e.g. C().f()).  The instance is ignored except for its class.
    If a class method is called for a derived class, the derived class
    object is passed as the implied first argument.

    Class methods are different than C++ or Java static methods.
    If you want those, see the staticmethod builtin.
    """
    @property
    def __func__(self) -> Callable[Concatenate[type[_T], _P], _R_co]: ...
    @property
    def __isabstractmethod__(self) -> bool: ...
    def __init__(self, f: Callable[Concatenate[type[_T], _P], _R_co], /) -> None: ...
    @overload
    def __get__(self, instance: _T, owner: type[_T] | None = None, /) -> Callable[_P, _R_co]:
        """Return an attribute of instance, which is of type owner."""
        ...
    @overload
    def __get__(self, instance: None, owner: type[_T], /) -> Callable[_P, _R_co]:
        """Return an attribute of instance, which is of type owner."""
        ...
    if sys.version_info >= (3, 10):
        __name__: str
        __qualname__: str
        @property
        def __wrapped__(self) -> Callable[Concatenate[type[_T], _P], _R_co]: ...
    if sys.version_info >= (3, 14):
        def __class_getitem__(cls, item: Any, /) -> GenericAlias: ...
        __annotate__: AnnotateFunc | None

@disjoint_base
class type:
    """
    type(object) -> the object's type
    type(name, bases, dict, **kwds) -> a new type
    """
    # object.__base__ is None. Otherwise, it would be a type.
    @property
    def __base__(self) -> type | None: ...
    __bases__: tuple[type, ...]
    @property
    def __basicsize__(self) -> int: ...
    # type.__dict__ is read-only at runtime, but that can't be expressed currently.
    # See https://github.com/python/typeshed/issues/11033 for a discussion.
    __dict__: Final[types.MappingProxyType[str, Any]]  # type: ignore[assignment]
    @property
    def __dictoffset__(self) -> int: ...
    @property
    def __flags__(self) -> int: ...
    @property
    def __itemsize__(self) -> int: ...
    __module__: str
    @property
    def __mro__(self) -> tuple[type, ...]: ...
    __name__: str
    __qualname__: str
    @property
    def __text_signature__(self) -> str | None: ...
    @property
    def __weakrefoffset__(self) -> int: ...
    @overload
    def __init__(self, o: object, /) -> None: ...
    @overload
    def __init__(self, name: str, bases: tuple[type, ...], dict: dict[str, Any], /, **kwds: Any) -> None: ...
    @overload
    def __new__(cls, o: object, /) -> type: ...
    @overload
    def __new__(
        cls: type[_typeshed.Self], name: str, bases: tuple[type, ...], namespace: dict[str, Any], /, **kwds: Any
    ) -> _typeshed.Self: ...
    def __call__(self, *args: Any, **kwds: Any) -> Any:
        """Call self as a function."""
        ...
    def __subclasses__(self: _typeshed.Self) -> list[_typeshed.Self]:
        """Return a list of immediate subclasses."""
        ...
    # Note: the documentation doesn't specify what the return type is, the standard
    # implementation seems to be returning a list.
    def mro(self) -> list[type]:
        """Return a type's method resolution order."""
        ...
    def __instancecheck__(self, instance: Any, /) -> bool:
        """Check if an object is an instance."""
        ...
    def __subclasscheck__(self, subclass: type, /) -> bool:
        """Check if a class is a subclass."""
        ...
    @classmethod
    def __prepare__(metacls, name: str, bases: tuple[type, ...], /, **kwds: Any) -> MutableMapping[str, object]:
        """Create the namespace for the class statement"""
        ...
    if sys.version_info >= (3, 10):
        # `int | str` produces an instance of `UnionType`, but `int | int` produces an instance of `type`,
        # and `abc.ABC | abc.ABC` produces an instance of `abc.ABCMeta`.
        def __or__(self: _typeshed.Self, value: Any, /) -> types.UnionType | _typeshed.Self:
            """Return self|value."""
            ...
        def __ror__(self: _typeshed.Self, value: Any, /) -> types.UnionType | _typeshed.Self:
            """Return value|self."""
            ...
    if sys.version_info >= (3, 12):
        __type_params__: tuple[TypeVar | ParamSpec | TypeVarTuple, ...]
    __annotations__: dict[str, AnnotationForm]
    if sys.version_info >= (3, 14):
        __annotate__: AnnotateFunc | None

@disjoint_base
class super:
    """
    super() -> same as super(__class__, <first argument>)
    super(type) -> unbound super object
    super(type, obj) -> bound super object; requires isinstance(obj, type)
    super(type, type2) -> bound super object; requires issubclass(type2, type)
    Typical use to call a cooperative superclass method:
    class C(B):
        def meth(self, arg):
            super().meth(arg)
    This works for class methods too:
    class C(B):
        @classmethod
        def cmeth(cls, arg):
            super().cmeth(arg)
    """
    @overload
    def __init__(self, t: Any, obj: Any, /) -> None: ...
    @overload
    def __init__(self, t: Any, /) -> None: ...
    @overload
    def __init__(self) -> None: ...

_PositiveInteger: TypeAlias = Literal[1, 2, 3, 4, 5, 6, 7, 8, 9, 10, 11, 12, 13, 14, 15, 16, 17, 18, 19, 20, 21, 22, 23, 24, 25]
_NegativeInteger: TypeAlias = Literal[-1, -2, -3, -4, -5, -6, -7, -8, -9, -10, -11, -12, -13, -14, -15, -16, -17, -18, -19, -20]
_LiteralInteger = _PositiveInteger | _NegativeInteger | Literal[0]  # noqa: Y026  # TODO: Use TypeAlias once mypy bugs are fixed

@disjoint_base
class int:
    """
    int([x]) -> integer
    int(x, base=10) -> integer

    Convert a number or string to an integer, or return 0 if no arguments
    are given.  If x is a number, return x.__int__().  For floating-point
    numbers, this truncates towards zero.

    If x is not a number or if base is given, then x must be a string,
    bytes, or bytearray instance representing an integer literal in the
    given base.  The literal can be preceded by '+' or '-' and be surrounded
    by whitespace.  The base defaults to 10.  Valid bases are 0 and 2-36.
    Base 0 means to interpret the base from the string as an integer literal.
    >>> int('0b100', base=0)
    4
    """
    @overload
    def __new__(cls, x: ConvertibleToInt = 0, /) -> Self: ...
    @overload
    def __new__(cls, x: str | bytes | bytearray, /, base: SupportsIndex) -> Self: ...
    def as_integer_ratio(self) -> tuple[int, Literal[1]]:
        """
        Return a pair of integers, whose ratio is equal to the original int.

        The ratio is in lowest terms and has a positive denominator.

        >>> (10).as_integer_ratio()
        (10, 1)
        >>> (-10).as_integer_ratio()
        (-10, 1)
        >>> (0).as_integer_ratio()
        (0, 1)
        """
        ...
    @property
    def real(self) -> int:
        """the real part of a complex number"""
        ...
    @property
    def imag(self) -> Literal[0]:
        """the imaginary part of a complex number"""
        ...
    @property
    def numerator(self) -> int:
        """the numerator of a rational number in lowest terms"""
        ...
    @property
    def denominator(self) -> Literal[1]:
        """the denominator of a rational number in lowest terms"""
        ...
    def conjugate(self) -> int:
        """Returns self, the complex conjugate of any int."""
        ...
    def bit_length(self) -> int:
        """
        Number of bits necessary to represent self in binary.

        >>> bin(37)
        '0b100101'
        >>> (37).bit_length()
        6
        """
        ...
    if sys.version_info >= (3, 10):
        def bit_count(self) -> int:
            """
            Number of ones in the binary representation of the absolute value of self.

            Also known as the population count.

            >>> bin(13)
            '0b1101'
            >>> (13).bit_count()
            3
            """
            ...

    if sys.version_info >= (3, 11):
        def to_bytes(
            self, length: SupportsIndex = 1, byteorder: Literal["little", "big"] = "big", *, signed: bool = False
        ) -> bytes:
            """
            Return an array of bytes representing an integer.

            length
              Length of bytes object to use.  An OverflowError is raised if the
              integer is not representable with the given number of bytes.  Default
              is length 1.
            byteorder
              The byte order used to represent the integer.  If byteorder is 'big',
              the most significant byte is at the beginning of the byte array.  If
              byteorder is 'little', the most significant byte is at the end of the
              byte array.  To request the native byte order of the host system, use
              sys.byteorder as the byte order value.  Default is to use 'big'.
            signed
              Determines whether two's complement is used to represent the integer.
              If signed is False and a negative integer is given, an OverflowError
              is raised.
            """
            ...
        @classmethod
        def from_bytes(
            cls,
            bytes: Iterable[SupportsIndex] | SupportsBytes | ReadableBuffer,
            byteorder: Literal["little", "big"] = "big",
            *,
            signed: bool = False,
        ) -> Self:
            """
            Return the integer represented by the given array of bytes.

            bytes
              Holds the array of bytes to convert.  The argument must either
              support the buffer protocol or be an iterable object producing bytes.
              Bytes and bytearray are examples of built-in objects that support the
              buffer protocol.
            byteorder
              The byte order used to represent the integer.  If byteorder is 'big',
              the most significant byte is at the beginning of the byte array.  If
              byteorder is 'little', the most significant byte is at the end of the
              byte array.  To request the native byte order of the host system, use
              sys.byteorder as the byte order value.  Default is to use 'big'.
            signed
              Indicates whether two's complement is used to represent the integer.
            """
            ...
    else:
        def to_bytes(self, length: SupportsIndex, byteorder: Literal["little", "big"], *, signed: bool = False) -> bytes:
            """
            Return an array of bytes representing an integer.

            length
              Length of bytes object to use.  An OverflowError is raised if the
              integer is not representable with the given number of bytes.
            byteorder
              The byte order used to represent the integer.  If byteorder is 'big',
              the most significant byte is at the beginning of the byte array.  If
              byteorder is 'little', the most significant byte is at the end of the
              byte array.  To request the native byte order of the host system, use
              `sys.byteorder' as the byte order value.
            signed
              Determines whether two's complement is used to represent the integer.
              If signed is False and a negative integer is given, an OverflowError
              is raised.
            """
            ...
        @classmethod
        def from_bytes(
            cls,
            bytes: Iterable[SupportsIndex] | SupportsBytes | ReadableBuffer,
            byteorder: Literal["little", "big"],
            *,
            signed: bool = False,
        ) -> Self:
            """
            Return the integer represented by the given array of bytes.

            bytes
              Holds the array of bytes to convert.  The argument must either
              support the buffer protocol or be an iterable object producing bytes.
              Bytes and bytearray are examples of built-in objects that support the
              buffer protocol.
            byteorder
              The byte order used to represent the integer.  If byteorder is 'big',
              the most significant byte is at the beginning of the byte array.  If
              byteorder is 'little', the most significant byte is at the end of the
              byte array.  To request the native byte order of the host system, use
              `sys.byteorder' as the byte order value.
            signed
              Indicates whether two's complement is used to represent the integer.
            """
            ...

    if sys.version_info >= (3, 12):
        def is_integer(self) -> Literal[True]:
            """Returns True. Exists for duck type compatibility with float.is_integer."""
            ...

    def __add__(self, value: int, /) -> int:
        """Return self+value."""
        ...
    def __sub__(self, value: int, /) -> int:
        """Return self-value."""
        ...
    def __mul__(self, value: int, /) -> int:
        """Return self*value."""
        ...
    def __floordiv__(self, value: int, /) -> int:
        """Return self//value."""
        ...
    def __truediv__(self, value: int, /) -> float:
        """Return self/value."""
        ...
    def __mod__(self, value: int, /) -> int:
        """Return self%value."""
        ...
    def __divmod__(self, value: int, /) -> tuple[int, int]:
        """Return divmod(self, value)."""
        ...
    def __radd__(self, value: int, /) -> int:
        """Return value+self."""
        ...
    def __rsub__(self, value: int, /) -> int:
        """Return value-self."""
        ...
    def __rmul__(self, value: int, /) -> int:
        """Return value*self."""
        ...
    def __rfloordiv__(self, value: int, /) -> int:
        """Return value//self."""
        ...
    def __rtruediv__(self, value: int, /) -> float:
        """Return value/self."""
        ...
    def __rmod__(self, value: int, /) -> int:
        """Return value%self."""
        ...
    def __rdivmod__(self, value: int, /) -> tuple[int, int]:
        """Return divmod(value, self)."""
        ...
    @overload
    def __pow__(self, x: Literal[0], /) -> Literal[1]:
        """Return pow(self, value, mod)."""
        ...
    @overload
    def __pow__(self, value: Literal[0], mod: None, /) -> Literal[1]:
        """Return pow(self, value, mod)."""
        ...
    @overload
    def __pow__(self, value: _PositiveInteger, mod: None = None, /) -> int:
        """Return pow(self, value, mod)."""
        ...
    @overload
    def __pow__(self, value: _NegativeInteger, mod: None = None, /) -> float:
        """Return pow(self, value, mod)."""
        ...
    # positive __value -> int; negative __value -> float
    # return type must be Any as `int | float` causes too many false-positive errors
    @overload
    def __pow__(self, value: int, mod: None = None, /) -> Any:
        """Return pow(self, value, mod)."""
        ...
    @overload
    def __pow__(self, value: int, mod: int, /) -> int:
        """Return pow(self, value, mod)."""
        ...
    def __rpow__(self, value: int, mod: int | None = None, /) -> Any:
        """Return pow(value, self, mod)."""
        ...
    def __and__(self, value: int, /) -> int:
        """Return self&value."""
        ...
    def __or__(self, value: int, /) -> int:
        """Return self|value."""
        ...
    def __xor__(self, value: int, /) -> int:
        """Return self^value."""
        ...
    def __lshift__(self, value: int, /) -> int:
        """Return self<<value."""
        ...
    def __rshift__(self, value: int, /) -> int:
        """Return self>>value."""
        ...
    def __rand__(self, value: int, /) -> int:
        """Return value&self."""
        ...
    def __ror__(self, value: int, /) -> int:
        """Return value|self."""
        ...
    def __rxor__(self, value: int, /) -> int:
        """Return value^self."""
        ...
    def __rlshift__(self, value: int, /) -> int:
        """Return value<<self."""
        ...
    def __rrshift__(self, value: int, /) -> int:
        """Return value>>self."""
        ...
    def __neg__(self) -> int:
        """-self"""
        ...
    def __pos__(self) -> int:
        """+self"""
        ...
    def __invert__(self) -> int:
        """~self"""
        ...
    def __trunc__(self) -> int:
        """Truncating an Integral returns itself."""
        ...
    def __ceil__(self) -> int:
        """Ceiling of an Integral returns itself."""
        ...
    def __floor__(self) -> int:
        """Flooring an Integral returns itself."""
        ...
    if sys.version_info >= (3, 14):
        def __round__(self, ndigits: SupportsIndex | None = None, /) -> int: ...
    else:
        def __round__(self, ndigits: SupportsIndex = ..., /) -> int:
            """
            Rounding an Integral returns itself.

            Rounding with an ndigits argument also returns an integer.
            """
            ...

    def __getnewargs__(self) -> tuple[int]: ...
    def __eq__(self, value: object, /) -> bool:
        """Return self==value."""
        ...
    def __ne__(self, value: object, /) -> bool:
        """Return self!=value."""
        ...
    def __lt__(self, value: int, /) -> bool:
        """Return self<value."""
        ...
    def __le__(self, value: int, /) -> bool:
        """Return self<=value."""
        ...
    def __gt__(self, value: int, /) -> bool:
        """Return self>value."""
        ...
    def __ge__(self, value: int, /) -> bool:
        """Return self>=value."""
        ...
    def __float__(self) -> float:
        """float(self)"""
        ...
    def __int__(self) -> int:
        """int(self)"""
        ...
    def __abs__(self) -> int:
        """abs(self)"""
        ...
    def __hash__(self) -> int:
        """Return hash(self)."""
        ...
    def __bool__(self) -> bool:
        """True if self else False"""
        ...
    def __index__(self) -> int:
        """Return self converted to an integer, if self is suitable for use as an index into a list."""
        ...
    def __format__(self, format_spec: str, /) -> str:
        """Convert to a string according to format_spec."""
        ...

@disjoint_base
class float:
    """Convert a string or number to a floating-point number, if possible."""
    def __new__(cls, x: ConvertibleToFloat = 0, /) -> Self: ...
    def as_integer_ratio(self) -> tuple[int, int]:
        """
        Return a pair of integers, whose ratio is exactly equal to the original float.

        The ratio is in lowest terms and has a positive denominator.  Raise
        OverflowError on infinities and a ValueError on NaNs.

        >>> (10.0).as_integer_ratio()
        (10, 1)
        >>> (0.0).as_integer_ratio()
        (0, 1)
        >>> (-.25).as_integer_ratio()
        (-1, 4)
        """
        ...
    def hex(self) -> str:
        """
        Return a hexadecimal representation of a floating-point number.

        >>> (-0.1).hex()
        '-0x1.999999999999ap-4'
        >>> 3.14159.hex()
        '0x1.921f9f01b866ep+1'
        """
        ...
    def is_integer(self) -> bool:
        """Return True if the float is an integer."""
        ...
    @classmethod
    def fromhex(cls, string: str, /) -> Self:
        """
        Create a floating-point number from a hexadecimal string.

        >>> float.fromhex('0x1.ffffp10')
        2047.984375
        >>> float.fromhex('-0x1p-1074')
        -5e-324
        """
        ...
    @property
    def real(self) -> float:
        """the real part of a complex number"""
        ...
    @property
    def imag(self) -> float:
        """the imaginary part of a complex number"""
        ...
    def conjugate(self) -> float:
        """Return self, the complex conjugate of any float."""
        ...
    def __add__(self, value: float, /) -> float:
        """Return self+value."""
        ...
    def __sub__(self, value: float, /) -> float:
        """Return self-value."""
        ...
    def __mul__(self, value: float, /) -> float:
        """Return self*value."""
        ...
    def __floordiv__(self, value: float, /) -> float:
        """Return self//value."""
        ...
    def __truediv__(self, value: float, /) -> float:
        """Return self/value."""
        ...
    def __mod__(self, value: float, /) -> float:
        """Return self%value."""
        ...
    def __divmod__(self, value: float, /) -> tuple[float, float]:
        """Return divmod(self, value)."""
        ...
    @overload
    def __pow__(self, value: int, mod: None = None, /) -> float:
        """Return pow(self, value, mod)."""
        ...
    # positive __value -> float; negative __value -> complex
    # return type must be Any as `float | complex` causes too many false-positive errors
    @overload
    def __pow__(self, value: float, mod: None = None, /) -> Any:
        """Return pow(self, value, mod)."""
        ...
    def __radd__(self, value: float, /) -> float:
        """Return value+self."""
        ...
    def __rsub__(self, value: float, /) -> float:
        """Return value-self."""
        ...
    def __rmul__(self, value: float, /) -> float:
        """Return value*self."""
        ...
    def __rfloordiv__(self, value: float, /) -> float:
        """Return value//self."""
        ...
    def __rtruediv__(self, value: float, /) -> float:
        """Return value/self."""
        ...
    def __rmod__(self, value: float, /) -> float:
        """Return value%self."""
        ...
    def __rdivmod__(self, value: float, /) -> tuple[float, float]:
        """Return divmod(value, self)."""
        ...
    @overload
    def __rpow__(self, value: _PositiveInteger, mod: None = None, /) -> float:
        """Return pow(value, self, mod)."""
        ...
    @overload
    def __rpow__(self, value: _NegativeInteger, mod: None = None, /) -> complex:
        """Return pow(value, self, mod)."""
        ...
    # Returning `complex` for the general case gives too many false-positive errors.
    @overload
    def __rpow__(self, value: float, mod: None = None, /) -> Any:
        """Return pow(value, self, mod)."""
        ...
    def __getnewargs__(self) -> tuple[float]: ...
    def __trunc__(self) -> int:
        """Return the Integral closest to x between 0 and x."""
        ...
    def __ceil__(self) -> int:
        """Return the ceiling as an Integral."""
        ...
    def __floor__(self) -> int:
        """Return the floor as an Integral."""
        ...
    @overload
    def __round__(self, ndigits: None = None, /) -> int:
        """
        Return the Integral closest to x, rounding half toward even.

        When an argument is passed, work like built-in round(x, ndigits).
        """
        ...
    @overload
    def __round__(self, ndigits: SupportsIndex, /) -> float:
        """
        Return the Integral closest to x, rounding half toward even.

        When an argument is passed, work like built-in round(x, ndigits).
        """
        ...
    def __eq__(self, value: object, /) -> bool:
        """Return self==value."""
        ...
    def __ne__(self, value: object, /) -> bool:
        """Return self!=value."""
        ...
    def __lt__(self, value: float, /) -> bool:
        """Return self<value."""
        ...
    def __le__(self, value: float, /) -> bool:
        """Return self<=value."""
        ...
    def __gt__(self, value: float, /) -> bool:
        """Return self>value."""
        ...
    def __ge__(self, value: float, /) -> bool:
        """Return self>=value."""
        ...
    def __neg__(self) -> float:
        """-self"""
        ...
    def __pos__(self) -> float:
        """+self"""
        ...
    def __int__(self) -> int:
        """int(self)"""
        ...
    def __float__(self) -> float:
        """float(self)"""
        ...
    def __abs__(self) -> float:
        """abs(self)"""
        ...
    def __hash__(self) -> int:
        """Return hash(self)."""
        ...
    def __bool__(self) -> bool:
        """True if self else False"""
        ...
    def __format__(self, format_spec: str, /) -> str:
        """Formats the float according to format_spec."""
        ...
    if sys.version_info >= (3, 14):
        @classmethod
        def from_number(cls, number: float | SupportsIndex | SupportsFloat, /) -> Self: ...

@disjoint_base
class complex:
    """
    Create a complex number from a string or numbers.

    If a string is given, parse it as a complex number.
    If a single number is given, convert it to a complex number.
    If the 'real' or 'imag' arguments are given, create a complex number
    with the specified real and imaginary components.
    """
    # Python doesn't currently accept SupportsComplex for the second argument
    @overload
    def __new__(
        cls,
        real: complex | SupportsComplex | SupportsFloat | SupportsIndex = 0,
        imag: complex | SupportsFloat | SupportsIndex = 0,
    ) -> Self: ...
    @overload
    def __new__(cls, real: str | SupportsComplex | SupportsFloat | SupportsIndex | complex) -> Self: ...
    @property
    def real(self) -> float:
        """the real part of a complex number"""
        ...
    @property
    def imag(self) -> float:
        """the imaginary part of a complex number"""
        ...
    def conjugate(self) -> complex:
        """Return the complex conjugate of its argument. (3-4j).conjugate() == 3+4j."""
        ...
    def __add__(self, value: complex, /) -> complex:
        """Return self+value."""
        ...
    def __sub__(self, value: complex, /) -> complex:
        """Return self-value."""
        ...
    def __mul__(self, value: complex, /) -> complex:
        """Return self*value."""
        ...
    def __pow__(self, value: complex, mod: None = None, /) -> complex:
        """Return pow(self, value, mod)."""
        ...
    def __truediv__(self, value: complex, /) -> complex:
        """Return self/value."""
        ...
    def __radd__(self, value: complex, /) -> complex:
        """Return value+self."""
        ...
    def __rsub__(self, value: complex, /) -> complex:
        """Return value-self."""
        ...
    def __rmul__(self, value: complex, /) -> complex:
        """Return value*self."""
        ...
    def __rpow__(self, value: complex, mod: None = None, /) -> complex:
        """Return pow(value, self, mod)."""
        ...
    def __rtruediv__(self, value: complex, /) -> complex:
        """Return value/self."""
        ...
    def __eq__(self, value: object, /) -> bool:
        """Return self==value."""
        ...
    def __ne__(self, value: object, /) -> bool:
        """Return self!=value."""
        ...
    def __neg__(self) -> complex:
        """-self"""
        ...
    def __pos__(self) -> complex:
        """+self"""
        ...
    def __abs__(self) -> float:
        """abs(self)"""
        ...
    def __hash__(self) -> int:
        """Return hash(self)."""
        ...
    def __bool__(self) -> bool:
        """True if self else False"""
        ...
    def __format__(self, format_spec: str, /) -> str:
        """Convert to a string according to format_spec."""
        ...
    if sys.version_info >= (3, 11):
        def __complex__(self) -> complex:
            """Convert this value to exact type complex."""
            ...
    if sys.version_info >= (3, 14):
        @classmethod
        def from_number(cls, number: complex | SupportsComplex | SupportsFloat | SupportsIndex, /) -> Self: ...

@type_check_only
class _FormatMapMapping(Protocol):
    def __getitem__(self, key: str, /) -> Any: ...

@type_check_only
class _TranslateTable(Protocol):
    def __getitem__(self, key: int, /) -> str | int | None: ...

@disjoint_base
class str(Sequence[str]):
    """
    str(object='') -> str
    str(bytes_or_buffer[, encoding[, errors]]) -> str

    Create a new string object from the given object. If encoding or
    errors is specified, then the object must expose a data buffer
    that will be decoded using the given encoding and error handler.
    Otherwise, returns the result of object.__str__() (if defined)
    or repr(object).
    encoding defaults to 'utf-8'.
    errors defaults to 'strict'.
    """
    @overload
    def __new__(cls, object: object = "") -> Self: ...
    @overload
    def __new__(cls, object: ReadableBuffer, encoding: str = "utf-8", errors: str = "strict") -> Self: ...
    @overload
    def capitalize(self: LiteralString) -> LiteralString:
        """
        Return a capitalized version of the string.

        More specifically, make the first character have upper case and the rest lower
        case.
        """
        ...
    @overload
    def capitalize(self) -> str:
        """
        Return a capitalized version of the string.

        More specifically, make the first character have upper case and the rest lower
        case.
        """
        ...
    @overload
    def casefold(self: LiteralString) -> LiteralString:
        """Return a version of the string suitable for caseless comparisons."""
        ...
    @overload
    def casefold(self) -> str:
        """Return a version of the string suitable for caseless comparisons."""
        ...
    @overload
    def center(self: LiteralString, width: SupportsIndex, fillchar: LiteralString = " ", /) -> LiteralString:
        """
        Return a centered string of length width.

        Padding is done using the specified fill character (default is a space).
        """
        ...
    @overload
    def center(self, width: SupportsIndex, fillchar: str = " ", /) -> str:
        """
        Return a centered string of length width.

        Padding is done using the specified fill character (default is a space).
        """
        ...
    def count(self, sub: str, start: SupportsIndex | None = None, end: SupportsIndex | None = None, /) -> int:
        """
        Return the number of non-overlapping occurrences of substring sub in string S[start:end].

        Optional arguments start and end are interpreted as in slice notation.
        """
        ...
    def encode(self, encoding: str = "utf-8", errors: str = "strict") -> bytes:
        """
        Encode the string using the codec registered for encoding.

        encoding
          The encoding in which to encode the string.
        errors
          The error handling scheme to use for encoding errors.
          The default is 'strict' meaning that encoding errors raise a
          UnicodeEncodeError.  Other possible values are 'ignore', 'replace' and
          'xmlcharrefreplace' as well as any other name registered with
          codecs.register_error that can handle UnicodeEncodeErrors.
        """
        ...
    def endswith(
        self, suffix: str | tuple[str, ...], start: SupportsIndex | None = None, end: SupportsIndex | None = None, /
    ) -> bool:
        """
        Return True if the string ends with the specified suffix, False otherwise.

        suffix
          A string or a tuple of strings to try.
        start
          Optional start position. Default: start of the string.
        end
          Optional stop position. Default: end of the string.
        """
        ...
    @overload
    def expandtabs(self: LiteralString, tabsize: SupportsIndex = 8) -> LiteralString:
        """
        Return a copy where all tab characters are expanded using spaces.

        If tabsize is not given, a tab size of 8 characters is assumed.
        """
        ...
    @overload
    def expandtabs(self, tabsize: SupportsIndex = 8) -> str:
        """
        Return a copy where all tab characters are expanded using spaces.

        If tabsize is not given, a tab size of 8 characters is assumed.
        """
        ...
    def find(self, sub: str, start: SupportsIndex | None = None, end: SupportsIndex | None = None, /) -> int:
        """
        Return the lowest index in S where substring sub is found, such that sub is contained within S[start:end].

        Optional arguments start and end are interpreted as in slice notation.
        Return -1 on failure.
        """
        ...
    @overload
    def format(self: LiteralString, *args: LiteralString, **kwargs: LiteralString) -> LiteralString:
        """
        Return a formatted version of the string, using substitutions from args and kwargs.
        The substitutions are identified by braces ('{' and '}').
        """
        ...
    @overload
    def format(self, *args: object, **kwargs: object) -> str:
        """
        Return a formatted version of the string, using substitutions from args and kwargs.
        The substitutions are identified by braces ('{' and '}').
        """
        ...
    def format_map(self, mapping: _FormatMapMapping, /) -> str:
        """
        Return a formatted version of the string, using substitutions from mapping.
        The substitutions are identified by braces ('{' and '}').
        """
        ...
    def index(self, sub: str, start: SupportsIndex | None = None, end: SupportsIndex | None = None, /) -> int:
        """
        Return the lowest index in S where substring sub is found, such that sub is contained within S[start:end].

        Optional arguments start and end are interpreted as in slice notation.
        Raises ValueError when the substring is not found.
        """
        ...
    def isalnum(self) -> bool:
        """
        Return True if the string is an alpha-numeric string, False otherwise.

        A string is alpha-numeric if all characters in the string are alpha-numeric and
        there is at least one character in the string.
        """
        ...
    def isalpha(self) -> bool:
        """
        Return True if the string is an alphabetic string, False otherwise.

        A string is alphabetic if all characters in the string are alphabetic and there
        is at least one character in the string.
        """
        ...
    def isascii(self) -> bool:
        """
        Return True if all characters in the string are ASCII, False otherwise.

        ASCII characters have code points in the range U+0000-U+007F.
        Empty string is ASCII too.
        """
        ...
    def isdecimal(self) -> bool:
        """
        Return True if the string is a decimal string, False otherwise.

        A string is a decimal string if all characters in the string are decimal and
        there is at least one character in the string.
        """
        ...
    def isdigit(self) -> bool:
        """
        Return True if the string is a digit string, False otherwise.

        A string is a digit string if all characters in the string are digits and there
        is at least one character in the string.
        """
        ...
    def isidentifier(self) -> bool:
        """
        Return True if the string is a valid Python identifier, False otherwise.

        Call keyword.iskeyword(s) to test whether string s is a reserved identifier,
        such as "def" or "class".
        """
        ...
    def islower(self) -> bool:
        """
        Return True if the string is a lowercase string, False otherwise.

        A string is lowercase if all cased characters in the string are lowercase and
        there is at least one cased character in the string.
        """
        ...
    def isnumeric(self) -> bool:
        """
        Return True if the string is a numeric string, False otherwise.

        A string is numeric if all characters in the string are numeric and there is at
        least one character in the string.
        """
        ...
    def isprintable(self) -> bool:
        """
        Return True if the string is printable, False otherwise.

        A string is printable if all of its characters are considered printable in
        repr() or if it is empty.
        """
        ...
    def isspace(self) -> bool:
        """
        Return True if the string is a whitespace string, False otherwise.

        A string is whitespace if all characters in the string are whitespace and there
        is at least one character in the string.
        """
        ...
    def istitle(self) -> bool:
        """
        Return True if the string is a title-cased string, False otherwise.

        In a title-cased string, upper- and title-case characters may only
        follow uncased characters and lowercase characters only cased ones.
        """
        ...
    def isupper(self) -> bool:
        """
        Return True if the string is an uppercase string, False otherwise.

        A string is uppercase if all cased characters in the string are uppercase and
        there is at least one cased character in the string.
        """
        ...
    @overload
    def join(self: LiteralString, iterable: Iterable[LiteralString], /) -> LiteralString:
        """
        Concatenate any number of strings.

        The string whose method is called is inserted in between each given string.
        The result is returned as a new string.

        Example: '.'.join(['ab', 'pq', 'rs']) -> 'ab.pq.rs'
        """
        ...
    @overload
    def join(self, iterable: Iterable[str], /) -> str:
        """
        Concatenate any number of strings.

        The string whose method is called is inserted in between each given string.
        The result is returned as a new string.

        Example: '.'.join(['ab', 'pq', 'rs']) -> 'ab.pq.rs'
        """
        ...
    @overload
    def ljust(self: LiteralString, width: SupportsIndex, fillchar: LiteralString = " ", /) -> LiteralString:
        """
        Return a left-justified string of length width.

        Padding is done using the specified fill character (default is a space).
        """
        ...
    @overload
    def ljust(self, width: SupportsIndex, fillchar: str = " ", /) -> str:
        """
        Return a left-justified string of length width.

        Padding is done using the specified fill character (default is a space).
        """
        ...
    @overload
    def lower(self: LiteralString) -> LiteralString:
        """Return a copy of the string converted to lowercase."""
        ...
    @overload
    def lower(self) -> str:
        """Return a copy of the string converted to lowercase."""
        ...
    @overload
    def lstrip(self: LiteralString, chars: LiteralString | None = None, /) -> LiteralString:
        """
        Return a copy of the string with leading whitespace removed.

        If chars is given and not None, remove characters in chars instead.
        """
        ...
    @overload
    def lstrip(self, chars: str | None = None, /) -> str:
        """
        Return a copy of the string with leading whitespace removed.

        If chars is given and not None, remove characters in chars instead.
        """
        ...
    @overload
    def partition(self: LiteralString, sep: LiteralString, /) -> tuple[LiteralString, LiteralString, LiteralString]:
        """
        Partition the string into three parts using the given separator.

        This will search for the separator in the string.  If the separator is found,
        returns a 3-tuple containing the part before the separator, the separator
        itself, and the part after it.

        If the separator is not found, returns a 3-tuple containing the original string
        and two empty strings.
        """
        ...
    @overload
    def partition(self, sep: str, /) -> tuple[str, str, str]:
        """
        Partition the string into three parts using the given separator.

        This will search for the separator in the string.  If the separator is found,
        returns a 3-tuple containing the part before the separator, the separator
        itself, and the part after it.

        If the separator is not found, returns a 3-tuple containing the original string
        and two empty strings.
        """
        ...
    if sys.version_info >= (3, 13):
        @overload
        def replace(
            self: LiteralString, old: LiteralString, new: LiteralString, /, count: SupportsIndex = -1
        ) -> LiteralString:
            """
            Return a copy with all occurrences of substring old replaced by new.

              count
                Maximum number of occurrences to replace.
                -1 (the default value) means replace all occurrences.

            If the optional argument count is given, only the first count occurrences are
            replaced.
            """
            ...
        @overload
        def replace(self, old: str, new: str, /, count: SupportsIndex = -1) -> str:
            """
            Return a copy with all occurrences of substring old replaced by new.

              count
                Maximum number of occurrences to replace.
                -1 (the default value) means replace all occurrences.

            If the optional argument count is given, only the first count occurrences are
            replaced.
            """
            ...
    else:
        @overload
        def replace(
            self: LiteralString, old: LiteralString, new: LiteralString, count: SupportsIndex = -1, /
        ) -> LiteralString:
            """
            Return a copy with all occurrences of substring old replaced by new.

              count
                Maximum number of occurrences to replace.
                -1 (the default value) means replace all occurrences.

            If the optional argument count is given, only the first count occurrences are
            replaced.
            """
            ...
        @overload
        def replace(self, old: str, new: str, count: SupportsIndex = -1, /) -> str:
            """
            Return a copy with all occurrences of substring old replaced by new.

              count
                Maximum number of occurrences to replace.
                -1 (the default value) means replace all occurrences.

            If the optional argument count is given, only the first count occurrences are
            replaced.
            """
            ...

    @overload
    def removeprefix(self: LiteralString, prefix: LiteralString, /) -> LiteralString:
        """
        Return a str with the given prefix string removed if present.

        If the string starts with the prefix string, return string[len(prefix):].
        Otherwise, return a copy of the original string.
        """
        ...
    @overload
    def removeprefix(self, prefix: str, /) -> str:
        """
        Return a str with the given prefix string removed if present.

        If the string starts with the prefix string, return string[len(prefix):].
        Otherwise, return a copy of the original string.
        """
        ...
    @overload
    def removesuffix(self: LiteralString, suffix: LiteralString, /) -> LiteralString:
        """
        Return a str with the given suffix string removed if present.

        If the string ends with the suffix string and that suffix is not empty,
        return string[:-len(suffix)]. Otherwise, return a copy of the original
        string.
        """
        ...
    @overload
    def removesuffix(self, suffix: str, /) -> str:
        """
        Return a str with the given suffix string removed if present.

        If the string ends with the suffix string and that suffix is not empty,
        return string[:-len(suffix)]. Otherwise, return a copy of the original
        string.
        """
        ...
    def rfind(self, sub: str, start: SupportsIndex | None = None, end: SupportsIndex | None = None, /) -> int:
        """
        Return the highest index in S where substring sub is found, such that sub is contained within S[start:end].

        Optional arguments start and end are interpreted as in slice notation.
        Return -1 on failure.
        """
        ...
    def rindex(self, sub: str, start: SupportsIndex | None = None, end: SupportsIndex | None = None, /) -> int:
        """
        Return the highest index in S where substring sub is found, such that sub is contained within S[start:end].

        Optional arguments start and end are interpreted as in slice notation.
        Raises ValueError when the substring is not found.
        """
        ...
    @overload
    def rjust(self: LiteralString, width: SupportsIndex, fillchar: LiteralString = " ", /) -> LiteralString:
        """
        Return a right-justified string of length width.

        Padding is done using the specified fill character (default is a space).
        """
        ...
    @overload
    def rjust(self, width: SupportsIndex, fillchar: str = " ", /) -> str:
        """
        Return a right-justified string of length width.

        Padding is done using the specified fill character (default is a space).
        """
        ...
    @overload
    def rpartition(self: LiteralString, sep: LiteralString, /) -> tuple[LiteralString, LiteralString, LiteralString]:
        """
        Partition the string into three parts using the given separator.

        This will search for the separator in the string, starting at the end. If
        the separator is found, returns a 3-tuple containing the part before the
        separator, the separator itself, and the part after it.

        If the separator is not found, returns a 3-tuple containing two empty strings
        and the original string.
        """
        ...
    @overload
    def rpartition(self, sep: str, /) -> tuple[str, str, str]:
        """
        Partition the string into three parts using the given separator.

        This will search for the separator in the string, starting at the end. If
        the separator is found, returns a 3-tuple containing the part before the
        separator, the separator itself, and the part after it.

        If the separator is not found, returns a 3-tuple containing two empty strings
        and the original string.
        """
        ...
    @overload
    def rsplit(self: LiteralString, sep: LiteralString | None = None, maxsplit: SupportsIndex = -1) -> list[LiteralString]:
        r"""
        Return a list of the substrings in the string, using sep as the separator string.

          sep
            The separator used to split the string.

            When set to None (the default value), will split on any whitespace
            character (including \n \r \t \f and spaces) and will discard
            empty strings from the result.
          maxsplit
            Maximum number of splits.
            -1 (the default value) means no limit.

        Splitting starts at the end of the string and works to the front.
        """
        ...
    @overload
    def rsplit(self, sep: str | None = None, maxsplit: SupportsIndex = -1) -> list[str]:
        r"""
        Return a list of the substrings in the string, using sep as the separator string.

          sep
            The separator used to split the string.

            When set to None (the default value), will split on any whitespace
            character (including \n \r \t \f and spaces) and will discard
            empty strings from the result.
          maxsplit
            Maximum number of splits.
            -1 (the default value) means no limit.

        Splitting starts at the end of the string and works to the front.
        """
        ...
    @overload
    def rstrip(self: LiteralString, chars: LiteralString | None = None, /) -> LiteralString:
        """
        Return a copy of the string with trailing whitespace removed.

        If chars is given and not None, remove characters in chars instead.
        """
        ...
    @overload
    def rstrip(self, chars: str | None = None, /) -> str:
        """
        Return a copy of the string with trailing whitespace removed.

        If chars is given and not None, remove characters in chars instead.
        """
        ...
    @overload
    def split(self: LiteralString, sep: LiteralString | None = None, maxsplit: SupportsIndex = -1) -> list[LiteralString]:
        r"""
        Return a list of the substrings in the string, using sep as the separator string.

          sep
            The separator used to split the string.

            When set to None (the default value), will split on any whitespace
            character (including \n \r \t \f and spaces) and will discard
            empty strings from the result.
          maxsplit
            Maximum number of splits.
            -1 (the default value) means no limit.

        Splitting starts at the front of the string and works to the end.

        Note, str.split() is mainly useful for data that has been intentionally
        delimited.  With natural text that includes punctuation, consider using
        the regular expression module.
        """
        ...
    @overload
    def split(self, sep: str | None = None, maxsplit: SupportsIndex = -1) -> list[str]:
        r"""
        Return a list of the substrings in the string, using sep as the separator string.

          sep
            The separator used to split the string.

            When set to None (the default value), will split on any whitespace
            character (including \n \r \t \f and spaces) and will discard
            empty strings from the result.
          maxsplit
            Maximum number of splits.
            -1 (the default value) means no limit.

        Splitting starts at the front of the string and works to the end.

        Note, str.split() is mainly useful for data that has been intentionally
        delimited.  With natural text that includes punctuation, consider using
        the regular expression module.
        """
        ...
    @overload
    def splitlines(self: LiteralString, keepends: bool = False) -> list[LiteralString]:
        """
        Return a list of the lines in the string, breaking at line boundaries.

        Line breaks are not included in the resulting list unless keepends is given and
        true.
        """
        ...
    @overload
    def splitlines(self, keepends: bool = False) -> list[str]:
        """
        Return a list of the lines in the string, breaking at line boundaries.

        Line breaks are not included in the resulting list unless keepends is given and
        true.
        """
        ...
    def startswith(
        self, prefix: str | tuple[str, ...], start: SupportsIndex | None = None, end: SupportsIndex | None = None, /
    ) -> bool:
        """
        Return True if the string starts with the specified prefix, False otherwise.

        prefix
          A string or a tuple of strings to try.
        start
          Optional start position. Default: start of the string.
        end
          Optional stop position. Default: end of the string.
        """
        ...
    @overload
    def strip(self: LiteralString, chars: LiteralString | None = None, /) -> LiteralString:
        """
        Return a copy of the string with leading and trailing whitespace removed.

        If chars is given and not None, remove characters in chars instead.
        """
        ...
    @overload
    def strip(self, chars: str | None = None, /) -> str:
        """
        Return a copy of the string with leading and trailing whitespace removed.

        If chars is given and not None, remove characters in chars instead.
        """
        ...
    @overload
    def swapcase(self: LiteralString) -> LiteralString:
        """Convert uppercase characters to lowercase and lowercase characters to uppercase."""
        ...
    @overload
    def swapcase(self) -> str:
        """Convert uppercase characters to lowercase and lowercase characters to uppercase."""
        ...
    @overload
    def title(self: LiteralString) -> LiteralString:
        """
        Return a version of the string where each word is titlecased.

        More specifically, words start with uppercased characters and all remaining
        cased characters have lower case.
        """
        ...
    @overload
    def title(self) -> str:
        """
        Return a version of the string where each word is titlecased.

        More specifically, words start with uppercased characters and all remaining
        cased characters have lower case.
        """
        ...
    def translate(self, table: _TranslateTable, /) -> str:
        """
        Replace each character in the string using the given translation table.

          table
            Translation table, which must be a mapping of Unicode ordinals to
            Unicode ordinals, strings, or None.

        The table must implement lookup/indexing via __getitem__, for instance a
        dictionary or list.  If this operation raises LookupError, the character is
        left untouched.  Characters mapped to None are deleted.
        """
        ...
    @overload
    def upper(self: LiteralString) -> LiteralString:
        """Return a copy of the string converted to uppercase."""
        ...
    @overload
    def upper(self) -> str:
        """Return a copy of the string converted to uppercase."""
        ...
    @overload
    def zfill(self: LiteralString, width: SupportsIndex, /) -> LiteralString:
        """
        Pad a numeric string with zeros on the left, to fill a field of the given width.

        The string is never truncated.
        """
        ...
    @overload
    def zfill(self, width: SupportsIndex, /) -> str:
        """
        Pad a numeric string with zeros on the left, to fill a field of the given width.

        The string is never truncated.
        """
        ...
    @staticmethod
    @overload
    def maketrans(x: dict[int, _T] | dict[str, _T] | dict[str | int, _T], /) -> dict[int, _T]:
        """
        Return a translation table usable for str.translate().

        If there is only one argument, it must be a dictionary mapping Unicode
        ordinals (integers) or characters to Unicode ordinals, strings or None.
        Character keys will be then converted to ordinals.
        If there are two arguments, they must be strings of equal length, and
        in the resulting dictionary, each character in x will be mapped to the
        character at the same position in y. If there is a third argument, it
        must be a string, whose characters will be mapped to None in the result.
        """
        ...
    @staticmethod
    @overload
    def maketrans(x: str, y: str, /) -> dict[int, int]:
        """
        Return a translation table usable for str.translate().

        If there is only one argument, it must be a dictionary mapping Unicode
        ordinals (integers) or characters to Unicode ordinals, strings or None.
        Character keys will be then converted to ordinals.
        If there are two arguments, they must be strings of equal length, and
        in the resulting dictionary, each character in x will be mapped to the
        character at the same position in y. If there is a third argument, it
        must be a string, whose characters will be mapped to None in the result.
        """
        ...
    @staticmethod
    @overload
    def maketrans(x: str, y: str, z: str, /) -> dict[int, int | None]:
        """
        Return a translation table usable for str.translate().

        If there is only one argument, it must be a dictionary mapping Unicode
        ordinals (integers) or characters to Unicode ordinals, strings or None.
        Character keys will be then converted to ordinals.
        If there are two arguments, they must be strings of equal length, and
        in the resulting dictionary, each character in x will be mapped to the
        character at the same position in y. If there is a third argument, it
        must be a string, whose characters will be mapped to None in the result.
        """
        ...
    @overload
    def __add__(self: LiteralString, value: LiteralString, /) -> LiteralString:
        """Return self+value."""
        ...
    @overload
    def __add__(self, value: str, /) -> str:
        """Return self+value."""
        ...
    # Incompatible with Sequence.__contains__
    def __contains__(self, key: str, /) -> bool:
        """Return bool(key in self)."""
        ...
    def __eq__(self, value: object, /) -> bool:
        """Return self==value."""
        ...
    def __ge__(self, value: str, /) -> bool:
        """Return self>=value."""
        ...
    @overload
    def __getitem__(self: LiteralString, key: SupportsIndex | slice, /) -> LiteralString:
        """Return self[key]."""
        ...
    @overload
    def __getitem__(self, key: SupportsIndex | slice, /) -> str:
        """Return self[key]."""
        ...
    def __gt__(self, value: str, /) -> bool:
        """Return self>value."""
        ...
    def __hash__(self) -> int:
        """Return hash(self)."""
        ...
    @overload
    def __iter__(self: LiteralString) -> Iterator[LiteralString]:
        """Implement iter(self)."""
        ...
    @overload
    def __iter__(self) -> Iterator[str]:
        """Implement iter(self)."""
        ...
    def __le__(self, value: str, /) -> bool:
        """Return self<=value."""
        ...
    def __len__(self) -> int:
        """Return len(self)."""
        ...
    def __lt__(self, value: str, /) -> bool:
        """Return self<value."""
        ...
    @overload
    def __mod__(self: LiteralString, value: LiteralString | tuple[LiteralString, ...], /) -> LiteralString:
        """Return self%value."""
        ...
    @overload
    def __mod__(self, value: Any, /) -> str:
        """Return self%value."""
        ...
    @overload
    def __mul__(self: LiteralString, value: SupportsIndex, /) -> LiteralString:
        """Return self*value."""
        ...
    @overload
    def __mul__(self, value: SupportsIndex, /) -> str:
        """Return self*value."""
        ...
    def __ne__(self, value: object, /) -> bool:
        """Return self!=value."""
        ...
    @overload
    def __rmul__(self: LiteralString, value: SupportsIndex, /) -> LiteralString:
        """Return value*self."""
        ...
    @overload
    def __rmul__(self, value: SupportsIndex, /) -> str:
        """Return value*self."""
        ...
    def __getnewargs__(self) -> tuple[str]: ...
    def __format__(self, format_spec: str, /) -> str:
        """Return a formatted version of the string as described by format_spec."""
        ...

@disjoint_base
class bytes(Sequence[int]):
    """
    bytes(iterable_of_ints) -> bytes
    bytes(string, encoding[, errors]) -> bytes
    bytes(bytes_or_buffer) -> immutable copy of bytes_or_buffer
    bytes(int) -> bytes object of size given by the parameter initialized with null bytes
    bytes() -> empty bytes object

    Construct an immutable array of bytes from:
      - an iterable yielding integers in range(256)
      - a text string encoded using the specified encoding
      - any object implementing the buffer API.
      - an integer
    """
    @overload
    def __new__(cls, o: Iterable[SupportsIndex] | SupportsIndex | SupportsBytes | ReadableBuffer, /) -> Self: ...
    @overload
    def __new__(cls, string: str, /, encoding: str, errors: str = "strict") -> Self: ...
    @overload
    def __new__(cls) -> Self: ...
    def capitalize(self) -> bytes:
        """
        B.capitalize() -> copy of B

        Return a copy of B with only its first character capitalized (ASCII)
        and the rest lower-cased.
        """
        ...
    def center(self, width: SupportsIndex, fillchar: bytes = b" ", /) -> bytes:
        """
        Return a centered string of length width.

        Padding is done using the specified fill character.
        """
        ...
    def count(
        self, sub: ReadableBuffer | SupportsIndex, start: SupportsIndex | None = None, end: SupportsIndex | None = None, /
    ) -> int:
        """
        Return the number of non-overlapping occurrences of subsection 'sub' in bytes B[start:end].

        start
          Optional start position. Default: start of the bytes.
        end
          Optional stop position. Default: end of the bytes.
        """
        ...
    def decode(self, encoding: str = "utf-8", errors: str = "strict") -> str:
        """
        Decode the bytes using the codec registered for encoding.

        encoding
          The encoding with which to decode the bytes.
        errors
          The error handling scheme to use for the handling of decoding errors.
          The default is 'strict' meaning that decoding errors raise a
          UnicodeDecodeError. Other possible values are 'ignore' and 'replace'
          as well as any other name registered with codecs.register_error that
          can handle UnicodeDecodeErrors.
        """
        ...
    def endswith(
        self,
        suffix: ReadableBuffer | tuple[ReadableBuffer, ...],
        start: SupportsIndex | None = None,
        end: SupportsIndex | None = None,
        /,
    ) -> bool:
        """
        Return True if the bytes ends with the specified suffix, False otherwise.

        suffix
          A bytes or a tuple of bytes to try.
        start
          Optional start position. Default: start of the bytes.
        end
          Optional stop position. Default: end of the bytes.
        """
        ...
    def expandtabs(self, tabsize: SupportsIndex = 8) -> bytes:
        """
        Return a copy where all tab characters are expanded using spaces.

        If tabsize is not given, a tab size of 8 characters is assumed.
        """
        ...
    def find(
        self, sub: ReadableBuffer | SupportsIndex, start: SupportsIndex | None = None, end: SupportsIndex | None = None, /
    ) -> int:
        """
        Return the lowest index in B where subsection 'sub' is found, such that 'sub' is contained within B[start,end].

          start
            Optional start position. Default: start of the bytes.
          end
            Optional stop position. Default: end of the bytes.

        Return -1 on failure.
        """
        ...
    def hex(self, sep: str | bytes = ..., bytes_per_sep: SupportsIndex = 1) -> str:
        r"""
        Create a string of hexadecimal numbers from a bytes object.

          sep
            An optional single character or byte to separate hex bytes.
          bytes_per_sep
            How many bytes between separators.  Positive values count from the
            right, negative values count from the left.

        Example:
        >>> value = b'\xb9\x01\xef'
        >>> value.hex()
        'b901ef'
        >>> value.hex(':')
        'b9:01:ef'
        >>> value.hex(':', 2)
        'b9:01ef'
        >>> value.hex(':', -2)
        'b901:ef'
        """
        ...
    def index(
        self, sub: ReadableBuffer | SupportsIndex, start: SupportsIndex | None = None, end: SupportsIndex | None = None, /
    ) -> int:
        """
        Return the lowest index in B where subsection 'sub' is found, such that 'sub' is contained within B[start,end].

          start
            Optional start position. Default: start of the bytes.
          end
            Optional stop position. Default: end of the bytes.

        Raise ValueError if the subsection is not found.
        """
        ...
    def isalnum(self) -> bool:
        """
        B.isalnum() -> bool

        Return True if all characters in B are alphanumeric
        and there is at least one character in B, False otherwise.
        """
        ...
    def isalpha(self) -> bool:
        """
        B.isalpha() -> bool

        Return True if all characters in B are alphabetic
        and there is at least one character in B, False otherwise.
        """
        ...
    def isascii(self) -> bool:
        """
        B.isascii() -> bool

        Return True if B is empty or all characters in B are ASCII,
        False otherwise.
        """
        ...
    def isdigit(self) -> bool:
        """
        B.isdigit() -> bool

        Return True if all characters in B are digits
        and there is at least one character in B, False otherwise.
        """
        ...
    def islower(self) -> bool:
        """
        B.islower() -> bool

        Return True if all cased characters in B are lowercase and there is
        at least one cased character in B, False otherwise.
        """
        ...
    def isspace(self) -> bool:
        """
        B.isspace() -> bool

        Return True if all characters in B are whitespace
        and there is at least one character in B, False otherwise.
        """
        ...
    def istitle(self) -> bool:
        """
        B.istitle() -> bool

        Return True if B is a titlecased string and there is at least one
        character in B, i.e. uppercase characters may only follow uncased
        characters and lowercase characters only cased ones. Return False
        otherwise.
        """
        ...
    def isupper(self) -> bool:
        """
        B.isupper() -> bool

        Return True if all cased characters in B are uppercase and there is
        at least one cased character in B, False otherwise.
        """
        ...
    def join(self, iterable_of_bytes: Iterable[ReadableBuffer], /) -> bytes:
        """
        Concatenate any number of bytes objects.

        The bytes whose method is called is inserted in between each pair.

        The result is returned as a new bytes object.

        Example: b'.'.join([b'ab', b'pq', b'rs']) -> b'ab.pq.rs'.
        """
        ...
    def ljust(self, width: SupportsIndex, fillchar: bytes | bytearray = b" ", /) -> bytes:
        """
        Return a left-justified string of length width.

        Padding is done using the specified fill character.
        """
        ...
    def lower(self) -> bytes:
        """
        B.lower() -> copy of B

        Return a copy of B with all ASCII characters converted to lowercase.
        """
        ...
    def lstrip(self, bytes: ReadableBuffer | None = None, /) -> bytes:
        """
        Strip leading bytes contained in the argument.

        If the argument is omitted or None, strip leading  ASCII whitespace.
        """
        ...
    def partition(self, sep: ReadableBuffer, /) -> tuple[bytes, bytes, bytes]:
        """
        Partition the bytes into three parts using the given separator.

        This will search for the separator sep in the bytes. If the separator is found,
        returns a 3-tuple containing the part before the separator, the separator
        itself, and the part after it.

        If the separator is not found, returns a 3-tuple containing the original bytes
        object and two empty bytes objects.
        """
        ...
    def replace(self, old: ReadableBuffer, new: ReadableBuffer, count: SupportsIndex = -1, /) -> bytes:
        """
        Return a copy with all occurrences of substring old replaced by new.

          count
            Maximum number of occurrences to replace.
            -1 (the default value) means replace all occurrences.

        If the optional argument count is given, only the first count occurrences are
        replaced.
        """
        ...
    def removeprefix(self, prefix: ReadableBuffer, /) -> bytes:
        """
        Return a bytes object with the given prefix string removed if present.

        If the bytes starts with the prefix string, return bytes[len(prefix):].
        Otherwise, return a copy of the original bytes.
        """
        ...
    def removesuffix(self, suffix: ReadableBuffer, /) -> bytes:
        """
        Return a bytes object with the given suffix string removed if present.

        If the bytes ends with the suffix string and that suffix is not empty,
        return bytes[:-len(prefix)].  Otherwise, return a copy of the original
        bytes.
        """
        ...
    def rfind(
        self, sub: ReadableBuffer | SupportsIndex, start: SupportsIndex | None = None, end: SupportsIndex | None = None, /
    ) -> int:
        """
        Return the highest index in B where subsection 'sub' is found, such that 'sub' is contained within B[start,end].

          start
            Optional start position. Default: start of the bytes.
          end
            Optional stop position. Default: end of the bytes.

        Return -1 on failure.
        """
        ...
    def rindex(
        self, sub: ReadableBuffer | SupportsIndex, start: SupportsIndex | None = None, end: SupportsIndex | None = None, /
    ) -> int:
        """
        Return the highest index in B where subsection 'sub' is found, such that 'sub' is contained within B[start,end].

          start
            Optional start position. Default: start of the bytes.
          end
            Optional stop position. Default: end of the bytes.

        Raise ValueError if the subsection is not found.
        """
        ...
    def rjust(self, width: SupportsIndex, fillchar: bytes | bytearray = b" ", /) -> bytes:
        """
        Return a right-justified string of length width.

        Padding is done using the specified fill character.
        """
        ...
    def rpartition(self, sep: ReadableBuffer, /) -> tuple[bytes, bytes, bytes]:
        """
        Partition the bytes into three parts using the given separator.

        This will search for the separator sep in the bytes, starting at the end. If
        the separator is found, returns a 3-tuple containing the part before the
        separator, the separator itself, and the part after it.

        If the separator is not found, returns a 3-tuple containing two empty bytes
        objects and the original bytes object.
        """
        ...
    def rsplit(self, sep: ReadableBuffer | None = None, maxsplit: SupportsIndex = -1) -> list[bytes]:
        """
        Return a list of the sections in the bytes, using sep as the delimiter.

          sep
            The delimiter according which to split the bytes.
            None (the default value) means split on ASCII whitespace characters
            (space, tab, return, newline, formfeed, vertical tab).
          maxsplit
            Maximum number of splits to do.
            -1 (the default value) means no limit.

        Splitting is done starting at the end of the bytes and working to the front.
        """
        ...
    def rstrip(self, bytes: ReadableBuffer | None = None, /) -> bytes:
        """
        Strip trailing bytes contained in the argument.

        If the argument is omitted or None, strip trailing ASCII whitespace.
        """
        ...
    def split(self, sep: ReadableBuffer | None = None, maxsplit: SupportsIndex = -1) -> list[bytes]:
        """
        Return a list of the sections in the bytes, using sep as the delimiter.

        sep
          The delimiter according which to split the bytes.
          None (the default value) means split on ASCII whitespace characters
          (space, tab, return, newline, formfeed, vertical tab).
        maxsplit
          Maximum number of splits to do.
          -1 (the default value) means no limit.
        """
        ...
    def splitlines(self, keepends: bool = False) -> list[bytes]:
        """
        Return a list of the lines in the bytes, breaking at line boundaries.

        Line breaks are not included in the resulting list unless keepends is given and
        true.
        """
        ...
    def startswith(
        self,
        prefix: ReadableBuffer | tuple[ReadableBuffer, ...],
        start: SupportsIndex | None = None,
        end: SupportsIndex | None = None,
        /,
    ) -> bool:
        """
        Return True if the bytes starts with the specified prefix, False otherwise.

        prefix
          A bytes or a tuple of bytes to try.
        start
          Optional start position. Default: start of the bytes.
        end
          Optional stop position. Default: end of the bytes.
        """
        ...
    def strip(self, bytes: ReadableBuffer | None = None, /) -> bytes:
        """
        Strip leading and trailing bytes contained in the argument.

        If the argument is omitted or None, strip leading and trailing ASCII whitespace.
        """
        ...
    def swapcase(self) -> bytes:
        """
        B.swapcase() -> copy of B

        Return a copy of B with uppercase ASCII characters converted
        to lowercase ASCII and vice versa.
        """
        ...
    def title(self) -> bytes:
        """
        B.title() -> copy of B

        Return a titlecased version of B, i.e. ASCII words start with uppercase
        characters, all remaining cased characters have lowercase.
        """
        ...
    def translate(self, table: ReadableBuffer | None, /, delete: ReadableBuffer = b"") -> bytes:
        """
        Return a copy with each character mapped by the given translation table.

          table
            Translation table, which must be a bytes object of length 256.

        All characters occurring in the optional argument delete are removed.
        The remaining characters are mapped through the given translation table.
        """
        ...
    def upper(self) -> bytes:
        """
        B.upper() -> copy of B

        Return a copy of B with all ASCII characters converted to uppercase.
        """
        ...
    def zfill(self, width: SupportsIndex, /) -> bytes:
        """
        Pad a numeric string with zeros on the left, to fill a field of the given width.

        The original string is never truncated.
        """
        ...
    if sys.version_info >= (3, 14):
        @classmethod
        def fromhex(cls, string: str | ReadableBuffer, /) -> Self: ...
    else:
        @classmethod
        def fromhex(cls, string: str, /) -> Self:
            r"""
            Create a bytes object from a string of hexadecimal numbers.

            Spaces between two numbers are accepted.
            Example: bytes.fromhex('B9 01EF') -> b'\\xb9\\x01\\xef'.
            """
            ...

    @staticmethod
    def maketrans(frm: ReadableBuffer, to: ReadableBuffer, /) -> bytes:
        """
        Return a translation table usable for the bytes or bytearray translate method.

        The returned table will be one where each byte in frm is mapped to the byte at
        the same position in to.

        The bytes objects frm and to must be of the same length.
        """
        ...
    def __len__(self) -> int:
        """Return len(self)."""
        ...
    def __iter__(self) -> Iterator[int]:
        """Implement iter(self)."""
        ...
    def __hash__(self) -> int:
        """Return hash(self)."""
        ...
    @overload
    def __getitem__(self, key: SupportsIndex, /) -> int:
        """Return self[key]."""
        ...
    @overload
    def __getitem__(self, key: slice, /) -> bytes:
        """Return self[key]."""
        ...
    def __add__(self, value: ReadableBuffer, /) -> bytes:
        """Return self+value."""
        ...
    def __mul__(self, value: SupportsIndex, /) -> bytes:
        """Return self*value."""
        ...
    def __rmul__(self, value: SupportsIndex, /) -> bytes:
        """Return value*self."""
        ...
    def __mod__(self, value: Any, /) -> bytes:
        """Return self%value."""
        ...
    # Incompatible with Sequence.__contains__
    def __contains__(self, key: SupportsIndex | ReadableBuffer, /) -> bool:
        """Return bool(key in self)."""
        ...
    def __eq__(self, value: object, /) -> bool:
        """Return self==value."""
        ...
    def __ne__(self, value: object, /) -> bool:
        """Return self!=value."""
        ...
    def __lt__(self, value: bytes, /) -> bool:
        """Return self<value."""
        ...
    def __le__(self, value: bytes, /) -> bool:
        """Return self<=value."""
        ...
    def __gt__(self, value: bytes, /) -> bool:
        """Return self>value."""
        ...
    def __ge__(self, value: bytes, /) -> bool:
        """Return self>=value."""
        ...
    def __getnewargs__(self) -> tuple[bytes]: ...
    if sys.version_info >= (3, 11):
        def __bytes__(self) -> bytes:
            """Convert this value to exact type bytes."""
            ...

    def __buffer__(self, flags: int, /) -> memoryview:
        """Return a buffer object that exposes the underlying memory of the object."""
        ...

@disjoint_base
class bytearray(MutableSequence[int]):
    """
    bytearray(iterable_of_ints) -> bytearray
    bytearray(string, encoding[, errors]) -> bytearray
    bytearray(bytes_or_buffer) -> mutable copy of bytes_or_buffer
    bytearray(int) -> bytes array of size given by the parameter initialized with null bytes
    bytearray() -> empty bytes array

    Construct a mutable bytearray object from:
      - an iterable yielding integers in range(256)
      - a text string encoded using the specified encoding
      - a bytes or a buffer object
      - any object implementing the buffer API.
      - an integer
    """
    @overload
    def __init__(self) -> None: ...
    @overload
    def __init__(self, ints: Iterable[SupportsIndex] | SupportsIndex | ReadableBuffer, /) -> None: ...
    @overload
    def __init__(self, string: str, /, encoding: str, errors: str = "strict") -> None: ...
    def append(self, item: SupportsIndex, /) -> None:
        """
        Append a single item to the end of the bytearray.

        item
          The item to be appended.
        """
        ...
    def capitalize(self) -> bytearray:
        """
        B.capitalize() -> copy of B

        Return a copy of B with only its first character capitalized (ASCII)
        and the rest lower-cased.
        """
        ...
    def center(self, width: SupportsIndex, fillchar: bytes = b" ", /) -> bytearray:
        """
        Return a centered string of length width.

        Padding is done using the specified fill character.
        """
        ...
    def count(
        self, sub: ReadableBuffer | SupportsIndex, start: SupportsIndex | None = None, end: SupportsIndex | None = None, /
    ) -> int:
        """
        Return the number of non-overlapping occurrences of subsection 'sub' in bytes B[start:end].

        start
          Optional start position. Default: start of the bytes.
        end
          Optional stop position. Default: end of the bytes.
        """
        ...
    def copy(self) -> bytearray:
        """Return a copy of B."""
        ...
    def decode(self, encoding: str = "utf-8", errors: str = "strict") -> str:
        """
        Decode the bytearray using the codec registered for encoding.

        encoding
          The encoding with which to decode the bytearray.
        errors
          The error handling scheme to use for the handling of decoding errors.
          The default is 'strict' meaning that decoding errors raise a
          UnicodeDecodeError. Other possible values are 'ignore' and 'replace'
          as well as any other name registered with codecs.register_error that
          can handle UnicodeDecodeErrors.
        """
        ...
    def endswith(
        self,
        suffix: ReadableBuffer | tuple[ReadableBuffer, ...],
        start: SupportsIndex | None = None,
        end: SupportsIndex | None = None,
        /,
    ) -> bool:
        """
        Return True if the bytearray ends with the specified suffix, False otherwise.

        suffix
          A bytes or a tuple of bytes to try.
        start
          Optional start position. Default: start of the bytearray.
        end
          Optional stop position. Default: end of the bytearray.
        """
        ...
    def expandtabs(self, tabsize: SupportsIndex = 8) -> bytearray:
        """
        Return a copy where all tab characters are expanded using spaces.

        If tabsize is not given, a tab size of 8 characters is assumed.
        """
        ...
    def extend(self, iterable_of_ints: Iterable[SupportsIndex], /) -> None:
        """
        Append all the items from the iterator or sequence to the end of the bytearray.

        iterable_of_ints
          The iterable of items to append.
        """
        ...
    def find(
        self, sub: ReadableBuffer | SupportsIndex, start: SupportsIndex | None = None, end: SupportsIndex | None = None, /
    ) -> int:
        """
        Return the lowest index in B where subsection 'sub' is found, such that 'sub' is contained within B[start:end].

          start
            Optional start position. Default: start of the bytes.
          end
            Optional stop position. Default: end of the bytes.

        Return -1 on failure.
        """
        ...
    def hex(self, sep: str | bytes = ..., bytes_per_sep: SupportsIndex = 1) -> str:
        """
        Create a string of hexadecimal numbers from a bytearray object.

          sep
            An optional single character or byte to separate hex bytes.
          bytes_per_sep
            How many bytes between separators.  Positive values count from the
            right, negative values count from the left.

        Example:
        >>> value = bytearray([0xb9, 0x01, 0xef])
        >>> value.hex()
        'b901ef'
        >>> value.hex(':')
        'b9:01:ef'
        >>> value.hex(':', 2)
        'b9:01ef'
        >>> value.hex(':', -2)
        'b901:ef'
        """
        ...
    def index(
        self, sub: ReadableBuffer | SupportsIndex, start: SupportsIndex | None = None, end: SupportsIndex | None = None, /
    ) -> int:
        """
        Return the lowest index in B where subsection 'sub' is found, such that 'sub' is contained within B[start:end].

          start
            Optional start position. Default: start of the bytes.
          end
            Optional stop position. Default: end of the bytes.

        Raise ValueError if the subsection is not found.
        """
        ...
    def insert(self, index: SupportsIndex, item: SupportsIndex, /) -> None:
        """
        Insert a single item into the bytearray before the given index.

        index
          The index where the value is to be inserted.
        item
          The item to be inserted.
        """
        ...
    def isalnum(self) -> bool:
        """
        B.isalnum() -> bool

        Return True if all characters in B are alphanumeric
        and there is at least one character in B, False otherwise.
        """
        ...
    def isalpha(self) -> bool:
        """
        B.isalpha() -> bool

        Return True if all characters in B are alphabetic
        and there is at least one character in B, False otherwise.
        """
        ...
    def isascii(self) -> bool:
        """
        B.isascii() -> bool

        Return True if B is empty or all characters in B are ASCII,
        False otherwise.
        """
        ...
    def isdigit(self) -> bool:
        """
        B.isdigit() -> bool

        Return True if all characters in B are digits
        and there is at least one character in B, False otherwise.
        """
        ...
    def islower(self) -> bool:
        """
        B.islower() -> bool

        Return True if all cased characters in B are lowercase and there is
        at least one cased character in B, False otherwise.
        """
        ...
    def isspace(self) -> bool:
        """
        B.isspace() -> bool

        Return True if all characters in B are whitespace
        and there is at least one character in B, False otherwise.
        """
        ...
    def istitle(self) -> bool:
        """
        B.istitle() -> bool

        Return True if B is a titlecased string and there is at least one
        character in B, i.e. uppercase characters may only follow uncased
        characters and lowercase characters only cased ones. Return False
        otherwise.
        """
        ...
    def isupper(self) -> bool:
        """
        B.isupper() -> bool

        Return True if all cased characters in B are uppercase and there is
        at least one cased character in B, False otherwise.
        """
        ...
    def join(self, iterable_of_bytes: Iterable[ReadableBuffer], /) -> bytearray:
        """
        Concatenate any number of bytes/bytearray objects.

        The bytearray whose method is called is inserted in between each pair.

        The result is returned as a new bytearray object.
        """
        ...
    def ljust(self, width: SupportsIndex, fillchar: bytes | bytearray = b" ", /) -> bytearray:
        """
        Return a left-justified string of length width.

        Padding is done using the specified fill character.
        """
        ...
    def lower(self) -> bytearray:
        """
        B.lower() -> copy of B

        Return a copy of B with all ASCII characters converted to lowercase.
        """
        ...
    def lstrip(self, bytes: ReadableBuffer | None = None, /) -> bytearray:
        """
        Strip leading bytes contained in the argument.

        If the argument is omitted or None, strip leading ASCII whitespace.
        """
        ...
    def partition(self, sep: ReadableBuffer, /) -> tuple[bytearray, bytearray, bytearray]:
        """
        Partition the bytearray into three parts using the given separator.

        This will search for the separator sep in the bytearray. If the separator is
        found, returns a 3-tuple containing the part before the separator, the
        separator itself, and the part after it as new bytearray objects.

        If the separator is not found, returns a 3-tuple containing the copy of the
        original bytearray object and two empty bytearray objects.
        """
        ...
    def pop(self, index: int = -1, /) -> int:
        """
        Remove and return a single item from B.

          index
            The index from where to remove the item.
            -1 (the default value) means remove the last item.

        If no index argument is given, will pop the last item.
        """
        ...
    def remove(self, value: int, /) -> None:
        """
        Remove the first occurrence of a value in the bytearray.

        value
          The value to remove.
        """
        ...
    def removeprefix(self, prefix: ReadableBuffer, /) -> bytearray:
        """
        Return a bytearray with the given prefix string removed if present.

        If the bytearray starts with the prefix string, return
        bytearray[len(prefix):].  Otherwise, return a copy of the original
        bytearray.
        """
        ...
    def removesuffix(self, suffix: ReadableBuffer, /) -> bytearray:
        """
        Return a bytearray with the given suffix string removed if present.

        If the bytearray ends with the suffix string and that suffix is not
        empty, return bytearray[:-len(suffix)].  Otherwise, return a copy of
        the original bytearray.
        """
        ...
    def replace(self, old: ReadableBuffer, new: ReadableBuffer, count: SupportsIndex = -1, /) -> bytearray:
        """
        Return a copy with all occurrences of substring old replaced by new.

          count
            Maximum number of occurrences to replace.
            -1 (the default value) means replace all occurrences.

        If the optional argument count is given, only the first count occurrences are
        replaced.
        """
        ...
    def rfind(
        self, sub: ReadableBuffer | SupportsIndex, start: SupportsIndex | None = None, end: SupportsIndex | None = None, /
    ) -> int:
        """
        Return the highest index in B where subsection 'sub' is found, such that 'sub' is contained within B[start:end].

          start
            Optional start position. Default: start of the bytes.
          end
            Optional stop position. Default: end of the bytes.

        Return -1 on failure.
        """
        ...
    def rindex(
        self, sub: ReadableBuffer | SupportsIndex, start: SupportsIndex | None = None, end: SupportsIndex | None = None, /
    ) -> int:
        """
        Return the highest index in B where subsection 'sub' is found, such that 'sub' is contained within B[start:end].

          start
            Optional start position. Default: start of the bytes.
          end
            Optional stop position. Default: end of the bytes.

        Raise ValueError if the subsection is not found.
        """
        ...
    def rjust(self, width: SupportsIndex, fillchar: bytes | bytearray = b" ", /) -> bytearray:
        """
        Return a right-justified string of length width.

        Padding is done using the specified fill character.
        """
        ...
    def rpartition(self, sep: ReadableBuffer, /) -> tuple[bytearray, bytearray, bytearray]:
        """
        Partition the bytearray into three parts using the given separator.

        This will search for the separator sep in the bytearray, starting at the end.
        If the separator is found, returns a 3-tuple containing the part before the
        separator, the separator itself, and the part after it as new bytearray
        objects.

        If the separator is not found, returns a 3-tuple containing two empty bytearray
        objects and the copy of the original bytearray object.
        """
        ...
    def rsplit(self, sep: ReadableBuffer | None = None, maxsplit: SupportsIndex = -1) -> list[bytearray]:
        """
        Return a list of the sections in the bytearray, using sep as the delimiter.

          sep
            The delimiter according which to split the bytearray.
            None (the default value) means split on ASCII whitespace characters
            (space, tab, return, newline, formfeed, vertical tab).
          maxsplit
            Maximum number of splits to do.
            -1 (the default value) means no limit.

        Splitting is done starting at the end of the bytearray and working to the front.
        """
        ...
    def rstrip(self, bytes: ReadableBuffer | None = None, /) -> bytearray:
        """
        Strip trailing bytes contained in the argument.

        If the argument is omitted or None, strip trailing ASCII whitespace.
        """
        ...
    def split(self, sep: ReadableBuffer | None = None, maxsplit: SupportsIndex = -1) -> list[bytearray]:
        """
        Return a list of the sections in the bytearray, using sep as the delimiter.

        sep
          The delimiter according which to split the bytearray.
          None (the default value) means split on ASCII whitespace characters
          (space, tab, return, newline, formfeed, vertical tab).
        maxsplit
          Maximum number of splits to do.
          -1 (the default value) means no limit.
        """
        ...
    def splitlines(self, keepends: bool = False) -> list[bytearray]:
        """
        Return a list of the lines in the bytearray, breaking at line boundaries.

        Line breaks are not included in the resulting list unless keepends is given and
        true.
        """
        ...
    def startswith(
        self,
        prefix: ReadableBuffer | tuple[ReadableBuffer, ...],
        start: SupportsIndex | None = None,
        end: SupportsIndex | None = None,
        /,
    ) -> bool:
        """
        Return True if the bytearray starts with the specified prefix, False otherwise.

        prefix
          A bytes or a tuple of bytes to try.
        start
          Optional start position. Default: start of the bytearray.
        end
          Optional stop position. Default: end of the bytearray.
        """
        ...
    def strip(self, bytes: ReadableBuffer | None = None, /) -> bytearray:
        """
        Strip leading and trailing bytes contained in the argument.

        If the argument is omitted or None, strip leading and trailing ASCII whitespace.
        """
        ...
    def swapcase(self) -> bytearray:
        """
        B.swapcase() -> copy of B

        Return a copy of B with uppercase ASCII characters converted
        to lowercase ASCII and vice versa.
        """
        ...
    def title(self) -> bytearray:
        """
        B.title() -> copy of B

        Return a titlecased version of B, i.e. ASCII words start with uppercase
        characters, all remaining cased characters have lowercase.
        """
        ...
    def translate(self, table: ReadableBuffer | None, /, delete: bytes = b"") -> bytearray:
        """
        Return a copy with each character mapped by the given translation table.

          table
            Translation table, which must be a bytes object of length 256.

        All characters occurring in the optional argument delete are removed.
        The remaining characters are mapped through the given translation table.
        """
        ...
    def upper(self) -> bytearray:
        """
        B.upper() -> copy of B

        Return a copy of B with all ASCII characters converted to uppercase.
        """
        ...
    def zfill(self, width: SupportsIndex, /) -> bytearray:
        """
        Pad a numeric string with zeros on the left, to fill a field of the given width.

        The original string is never truncated.
        """
        ...
    if sys.version_info >= (3, 14):
        @classmethod
        def fromhex(cls, string: str | ReadableBuffer, /) -> Self: ...
    else:
        @classmethod
        def fromhex(cls, string: str, /) -> Self:
            r"""
            Create a bytearray object from a string of hexadecimal numbers.

            Spaces between two numbers are accepted.
            Example: bytearray.fromhex('B9 01EF') -> bytearray(b'\\xb9\\x01\\xef')
            """
            ...

    @staticmethod
    def maketrans(frm: ReadableBuffer, to: ReadableBuffer, /) -> bytes:
        """
        Return a translation table usable for the bytes or bytearray translate method.

        The returned table will be one where each byte in frm is mapped to the byte at
        the same position in to.

        The bytes objects frm and to must be of the same length.
        """
        ...
    def __len__(self) -> int:
        """Return len(self)."""
        ...
    def __iter__(self) -> Iterator[int]:
        """Implement iter(self)."""
        ...
    __hash__: ClassVar[None]  # type: ignore[assignment]
    @overload
    def __getitem__(self, key: SupportsIndex, /) -> int:
        """Return self[key]."""
        ...
    @overload
    def __getitem__(self, key: slice, /) -> bytearray:
        """Return self[key]."""
        ...
    @overload
    def __setitem__(self, key: SupportsIndex, value: SupportsIndex, /) -> None:
        """Set self[key] to value."""
        ...
    @overload
    def __setitem__(self, key: slice, value: Iterable[SupportsIndex] | bytes, /) -> None:
        """Set self[key] to value."""
        ...
    def __delitem__(self, key: SupportsIndex | slice, /) -> None:
        """Delete self[key]."""
        ...
    def __add__(self, value: ReadableBuffer, /) -> bytearray:
        """Return self+value."""
        ...
    # The superclass wants us to accept Iterable[int], but that fails at runtime.
    def __iadd__(self, value: ReadableBuffer, /) -> Self:
        """Implement self+=value."""
        ...
    def __mul__(self, value: SupportsIndex, /) -> bytearray:
        """Return self*value."""
        ...
    def __rmul__(self, value: SupportsIndex, /) -> bytearray:
        """Return value*self."""
        ...
    def __imul__(self, value: SupportsIndex, /) -> Self:
        """Implement self*=value."""
        ...
    def __mod__(self, value: Any, /) -> bytes:
        """Return self%value."""
        ...
    # Incompatible with Sequence.__contains__
    def __contains__(self, key: SupportsIndex | ReadableBuffer, /) -> bool:
        """Return bool(key in self)."""
        ...
    def __eq__(self, value: object, /) -> bool:
        """Return self==value."""
        ...
    def __ne__(self, value: object, /) -> bool:
        """Return self!=value."""
        ...
    def __lt__(self, value: ReadableBuffer, /) -> bool:
        """Return self<value."""
        ...
    def __le__(self, value: ReadableBuffer, /) -> bool:
        """Return self<=value."""
        ...
    def __gt__(self, value: ReadableBuffer, /) -> bool:
        """Return self>value."""
        ...
    def __ge__(self, value: ReadableBuffer, /) -> bool:
        """Return self>=value."""
        ...
    def __alloc__(self) -> int:
        """
        B.__alloc__() -> int

        Return the number of bytes actually allocated.
        """
        ...
    def __buffer__(self, flags: int, /) -> memoryview:
        """Return a buffer object that exposes the underlying memory of the object."""
        ...
    def __release_buffer__(self, buffer: memoryview, /) -> None:
        """Release the buffer object that exposes the underlying memory of the object."""
        ...
    if sys.version_info >= (3, 14):
        def resize(self, size: int, /) -> None: ...

_IntegerFormats: TypeAlias = Literal[
    "b", "B", "@b", "@B", "h", "H", "@h", "@H", "i", "I", "@i", "@I", "l", "L", "@l", "@L", "q", "Q", "@q", "@Q", "P", "@P"
]

@final
class memoryview(Sequence[_I]):
    """Create a new memoryview object which references the given object."""
    @property
    def format(self) -> str:
        """
        A string containing the format (in struct module style)
        for each element in the view.
        """
        ...
    @property
    def itemsize(self) -> int:
        """The size in bytes of each element of the memoryview."""
        ...
    @property
    def shape(self) -> tuple[int, ...] | None:
        """
        A tuple of ndim integers giving the shape of the memory
        as an N-dimensional array.
        """
        ...
    @property
    def strides(self) -> tuple[int, ...] | None:
        """
        A tuple of ndim integers giving the size in bytes to access
        each element for each dimension of the array.
        """
        ...
    @property
    def suboffsets(self) -> tuple[int, ...] | None:
        """A tuple of integers used internally for PIL-style arrays."""
        ...
    @property
    def readonly(self) -> bool:
        """A bool indicating whether the memory is read only."""
        ...
    @property
    def ndim(self) -> int:
        """
        An integer indicating how many dimensions of a multi-dimensional
        array the memory represents.
        """
        ...
    @property
    def obj(self) -> ReadableBuffer:
        """The underlying object of the memoryview."""
        ...
    @property
    def c_contiguous(self) -> bool:
        """A bool indicating whether the memory is C contiguous."""
        ...
    @property
    def f_contiguous(self) -> bool:
        """A bool indicating whether the memory is Fortran contiguous."""
        ...
    @property
    def contiguous(self) -> bool:
        """A bool indicating whether the memory is contiguous."""
        ...
    @property
    def nbytes(self) -> int:
        """
        The amount of space in bytes that the array would use in
        a contiguous representation.
        """
        ...
    def __new__(cls, obj: ReadableBuffer) -> Self: ...
    def __enter__(self) -> Self: ...
    def __exit__(
        self,
        exc_type: type[BaseException] | None,  # noqa: PYI036 # This is the module declaring BaseException
        exc_val: BaseException | None,
        exc_tb: TracebackType | None,
        /,
    ) -> None:
        """Release the underlying buffer exposed by the memoryview object."""
        ...
    @overload
    def cast(self, format: Literal["c", "@c"], shape: list[int] | tuple[int, ...] = ...) -> memoryview[bytes]:
        """Cast a memoryview to a new format or shape."""
        ...
    @overload
    def cast(self, format: Literal["f", "@f", "d", "@d"], shape: list[int] | tuple[int, ...] = ...) -> memoryview[float]:
        """Cast a memoryview to a new format or shape."""
        ...
    @overload
    def cast(self, format: Literal["?"], shape: list[int] | tuple[int, ...] = ...) -> memoryview[bool]:
        """Cast a memoryview to a new format or shape."""
        ...
    @overload
    def cast(self, format: _IntegerFormats, shape: list[int] | tuple[int, ...] = ...) -> memoryview:
        """Cast a memoryview to a new format or shape."""
        ...
    @overload
    def __getitem__(self, key: SupportsIndex | tuple[SupportsIndex, ...], /) -> _I:
        """Return self[key]."""
        ...
    @overload
    def __getitem__(self, key: slice, /) -> memoryview[_I]:
        """Return self[key]."""
        ...
    def __contains__(self, x: object, /) -> bool: ...
    def __iter__(self) -> Iterator[_I]:
        """Implement iter(self)."""
        ...
    def __len__(self) -> int:
        """Return len(self)."""
        ...
    def __eq__(self, value: object, /) -> bool:
        """Return self==value."""
        ...
    def __hash__(self) -> int:
        """Return hash(self)."""
        ...
    @overload
    def __setitem__(self, key: slice, value: ReadableBuffer, /) -> None:
        """Set self[key] to value."""
        ...
    @overload
    def __setitem__(self, key: SupportsIndex | tuple[SupportsIndex, ...], value: _I, /) -> None:
        """Set self[key] to value."""
        ...
    if sys.version_info >= (3, 10):
        def tobytes(self, order: Literal["C", "F", "A"] | None = "C") -> bytes:
            """
            Return the data in the buffer as a byte string.

            Order can be {'C', 'F', 'A'}. When order is 'C' or 'F', the data of the
            original array is converted to C or Fortran order. For contiguous views,
            'A' returns an exact copy of the physical memory. In particular, in-memory
            Fortran order is preserved. For non-contiguous views, the data is converted
            to C first. order=None is the same as order='C'.
            """
            ...
    else:
<<<<<<< HEAD
        def tobytes(self, order: Literal["C", "F", "A"] | None = None) -> bytes:
            """
            Return the data in the buffer as a byte string. Order can be {'C', 'F', 'A'}.
            When order is 'C' or 'F', the data of the original array is converted to C or
            Fortran order. For contiguous views, 'A' returns an exact copy of the physical
            memory. In particular, in-memory Fortran order is preserved. For non-contiguous
            views, the data is converted to C first. order=None is the same as order='C'.
            """
            ...

    def tolist(self) -> list[int]:
        """Return the data in the buffer as a list of elements."""
        ...
    def toreadonly(self) -> memoryview:
        """Return a readonly version of the memoryview."""
        ...
    def release(self) -> None:
        """Release the underlying buffer exposed by the memoryview object."""
        ...
    def hex(self, sep: str | bytes = ..., bytes_per_sep: SupportsIndex = 1) -> str:
        r"""
        Return the data in the buffer as a str of hexadecimal numbers.

          sep
            An optional single character or byte to separate hex bytes.
          bytes_per_sep
            How many bytes between separators.  Positive values count from the
            right, negative values count from the left.

        Example:
        >>> value = memoryview(b'\xb9\x01\xef')
        >>> value.hex()
        'b901ef'
        >>> value.hex(':')
        'b9:01:ef'
        >>> value.hex(':', 2)
        'b9:01ef'
        >>> value.hex(':', -2)
        'b901:ef'
        """
        ...
    def __buffer__(self, flags: int, /) -> memoryview:
        """Return a buffer object that exposes the underlying memory of the object."""
        ...
    def __release_buffer__(self, buffer: memoryview, /) -> None:
        """Release the buffer object that exposes the underlying memory of the object."""
        ...
=======
        def tobytes(self, order: Literal["C", "F", "A"] | None = None) -> bytes: ...

    def tolist(self) -> list[int]: ...
    def toreadonly(self) -> memoryview: ...
    def release(self) -> None: ...
    def hex(self, sep: str | bytes = ..., bytes_per_sep: SupportsIndex = 1) -> str: ...
    def __buffer__(self, flags: int, /) -> memoryview: ...
    def __release_buffer__(self, buffer: memoryview, /) -> None: ...
    if sys.version_info >= (3, 14):
        def index(self, value: object, start: SupportsIndex = 0, stop: SupportsIndex = sys.maxsize, /) -> int: ...
        def count(self, value: object, /) -> int: ...
    else:
        # These are inherited from the Sequence ABC, but don't actually exist on memoryview.
        # See https://github.com/python/cpython/issues/125420
        index: ClassVar[None]  # type: ignore[assignment]
        count: ClassVar[None]  # type: ignore[assignment]
>>>>>>> 2712bc5d

    if sys.version_info >= (3, 14):
        def __class_getitem__(cls, item: Any, /) -> GenericAlias: ...

@final
class bool(int):
    """
    Returns True when the argument is true, False otherwise.
    The builtins True and False are the only two instances of the class bool.
    The class bool is a subclass of the class int, and cannot be subclassed.
    """
    def __new__(cls, o: object = False, /) -> Self: ...
    # The following overloads could be represented more elegantly with a TypeVar("_B", bool, int),
    # however mypy has a bug regarding TypeVar constraints (https://github.com/python/mypy/issues/11880).
    @overload
    def __and__(self, value: bool, /) -> bool:
        """Return self&value."""
        ...
    @overload
    def __and__(self, value: int, /) -> int:
        """Return self&value."""
        ...
    @overload
    def __or__(self, value: bool, /) -> bool:
        """Return self|value."""
        ...
    @overload
    def __or__(self, value: int, /) -> int:
        """Return self|value."""
        ...
    @overload
    def __xor__(self, value: bool, /) -> bool:
        """Return self^value."""
        ...
    @overload
    def __xor__(self, value: int, /) -> int:
        """Return self^value."""
        ...
    @overload
    def __rand__(self, value: bool, /) -> bool:
        """Return value&self."""
        ...
    @overload
    def __rand__(self, value: int, /) -> int:
        """Return value&self."""
        ...
    @overload
    def __ror__(self, value: bool, /) -> bool:
        """Return value|self."""
        ...
    @overload
    def __ror__(self, value: int, /) -> int:
        """Return value|self."""
        ...
    @overload
    def __rxor__(self, value: bool, /) -> bool:
        """Return value^self."""
        ...
    @overload
    def __rxor__(self, value: int, /) -> int:
        """Return value^self."""
        ...
    def __getnewargs__(self) -> tuple[int]: ...
    @deprecated("Will throw an error in Python 3.16. Use `not` for logical negation of bools instead.")
    def __invert__(self) -> int:
        """~self"""
        ...

@final
class slice(Generic[_StartT_co, _StopT_co, _StepT_co]):
    """
    slice(stop)
    slice(start, stop[, step])

    Create a slice object.  This is used for extended slicing (e.g. a[0:10:2]).
    """
    @property
    def start(self) -> _StartT_co: ...
    @property
    def step(self) -> _StepT_co: ...
    @property
    def stop(self) -> _StopT_co: ...
    # Note: __new__ overloads map `None` to `Any`, since users expect slice(x, None)
    #  to be compatible with slice(None, x).
    # generic slice --------------------------------------------------------------------
    @overload
    def __new__(cls, start: None, stop: None = None, step: None = None, /) -> slice[Any, Any, Any]: ...
    # unary overloads ------------------------------------------------------------------
    @overload
    def __new__(cls, stop: _T2, /) -> slice[Any, _T2, Any]: ...
    # binary overloads -----------------------------------------------------------------
    @overload
    def __new__(cls, start: _T1, stop: None, step: None = None, /) -> slice[_T1, Any, Any]: ...
    @overload
    def __new__(cls, start: None, stop: _T2, step: None = None, /) -> slice[Any, _T2, Any]: ...
    @overload
    def __new__(cls, start: _T1, stop: _T2, step: None = None, /) -> slice[_T1, _T2, Any]: ...
    # ternary overloads ----------------------------------------------------------------
    @overload
    def __new__(cls, start: None, stop: None, step: _T3, /) -> slice[Any, Any, _T3]: ...
    @overload
    def __new__(cls, start: _T1, stop: None, step: _T3, /) -> slice[_T1, Any, _T3]: ...
    @overload
    def __new__(cls, start: None, stop: _T2, step: _T3, /) -> slice[Any, _T2, _T3]: ...
    @overload
    def __new__(cls, start: _T1, stop: _T2, step: _T3, /) -> slice[_T1, _T2, _T3]: ...
    def __eq__(self, value: object, /) -> bool:
        """Return self==value."""
        ...
    if sys.version_info >= (3, 12):
        def __hash__(self) -> int:
            """Return hash(self)."""
            ...
    else:
        __hash__: ClassVar[None]  # type: ignore[assignment]

    def indices(self, len: SupportsIndex, /) -> tuple[int, int, int]:
        """
        S.indices(len) -> (start, stop, stride)

        Assuming a sequence of length len, calculate the start and stop
        indices, and the stride length of the extended slice described by
        S. Out of bounds indices are clipped in a manner consistent with the
        handling of normal slices.
        """
        ...

@disjoint_base
class tuple(Sequence[_T_co]):
    """
    Built-in immutable sequence.

    If no argument is given, the constructor returns an empty tuple.
    If iterable is specified the tuple is initialized from iterable's items.

    If the argument is a tuple, the return value is the same object.
    """
    def __new__(cls, iterable: Iterable[_T_co] = (), /) -> Self: ...
    def __len__(self) -> int:
        """Return len(self)."""
        ...
    def __contains__(self, key: object, /) -> bool:
        """Return bool(key in self)."""
        ...
    @overload
    def __getitem__(self, key: SupportsIndex, /) -> _T_co:
        """Return self[key]."""
        ...
    @overload
    def __getitem__(self, key: slice, /) -> tuple[_T_co, ...]:
        """Return self[key]."""
        ...
    def __iter__(self) -> Iterator[_T_co]:
        """Implement iter(self)."""
        ...
    def __lt__(self, value: tuple[_T_co, ...], /) -> bool:
        """Return self<value."""
        ...
    def __le__(self, value: tuple[_T_co, ...], /) -> bool:
        """Return self<=value."""
        ...
    def __gt__(self, value: tuple[_T_co, ...], /) -> bool:
        """Return self>value."""
        ...
    def __ge__(self, value: tuple[_T_co, ...], /) -> bool:
        """Return self>=value."""
        ...
    def __eq__(self, value: object, /) -> bool:
        """Return self==value."""
        ...
    def __hash__(self) -> int:
        """Return hash(self)."""
        ...
    @overload
    def __add__(self, value: tuple[_T_co, ...], /) -> tuple[_T_co, ...]:
        """Return self+value."""
        ...
    @overload
    def __add__(self, value: tuple[_T, ...], /) -> tuple[_T_co | _T, ...]:
        """Return self+value."""
        ...
    def __mul__(self, value: SupportsIndex, /) -> tuple[_T_co, ...]:
        """Return self*value."""
        ...
    def __rmul__(self, value: SupportsIndex, /) -> tuple[_T_co, ...]:
        """Return value*self."""
        ...
    def count(self, value: Any, /) -> int:
        """Return number of occurrences of value."""
        ...
    def index(self, value: Any, start: SupportsIndex = 0, stop: SupportsIndex = sys.maxsize, /) -> int:
        """
        Return first index of value.

        Raises ValueError if the value is not present.
        """
        ...
    def __class_getitem__(cls, item: Any, /) -> GenericAlias:
        """See PEP 585"""
        ...

# Doesn't exist at runtime, but deleting this breaks mypy and pyright. See:
# https://github.com/python/typeshed/issues/7580
# https://github.com/python/mypy/issues/8240
# Obsolete, use types.FunctionType instead.
@final
@type_check_only
class function:
    # Make sure this class definition stays roughly in line with `types.FunctionType`
    @property
    def __closure__(self) -> tuple[CellType, ...] | None: ...
    __code__: CodeType
    __defaults__: tuple[Any, ...] | None
    __dict__: dict[str, Any]
    @property
    def __globals__(self) -> dict[str, Any]: ...
    __name__: str
    __qualname__: str
    __annotations__: dict[str, AnnotationForm]
    if sys.version_info >= (3, 14):
        __annotate__: AnnotateFunc | None
    __kwdefaults__: dict[str, Any] | None
    if sys.version_info >= (3, 10):
        @property
        def __builtins__(self) -> dict[str, Any]: ...
    if sys.version_info >= (3, 12):
        __type_params__: tuple[TypeVar | ParamSpec | TypeVarTuple, ...]

    __module__: str
    if sys.version_info >= (3, 13):
        def __new__(
            cls,
            code: CodeType,
            globals: dict[str, Any],
            name: str | None = None,
            argdefs: tuple[object, ...] | None = None,
            closure: tuple[CellType, ...] | None = None,
            kwdefaults: dict[str, object] | None = None,
        ) -> Self: ...
    else:
        def __new__(
            cls,
            code: CodeType,
            globals: dict[str, Any],
            name: str | None = None,
            argdefs: tuple[object, ...] | None = None,
            closure: tuple[CellType, ...] | None = None,
        ) -> Self: ...

    # mypy uses `builtins.function.__get__` to represent methods, properties, and getset_descriptors so we type the return as Any.
    def __get__(self, instance: object, owner: type | None = None, /) -> Any: ...

@disjoint_base
class list(MutableSequence[_T]):
    """
    Built-in mutable sequence.

    If no argument is given, the constructor creates a new empty list.
    The argument must be an iterable if specified.
    """
    @overload
    def __init__(self) -> None: ...
    @overload
    def __init__(self, iterable: Iterable[_T], /) -> None: ...
    def copy(self) -> list[_T]:
        """Return a shallow copy of the list."""
        ...
    def append(self, object: _T, /) -> None:
        """Append object to the end of the list."""
        ...
    def extend(self, iterable: Iterable[_T], /) -> None:
        """Extend list by appending elements from the iterable."""
        ...
    def pop(self, index: SupportsIndex = -1, /) -> _T:
        """
        Remove and return item at index (default last).

        Raises IndexError if list is empty or index is out of range.
        """
        ...
    # Signature of `list.index` should be kept in line with `collections.UserList.index()`
    # and multiprocessing.managers.ListProxy.index()
    def index(self, value: _T, start: SupportsIndex = 0, stop: SupportsIndex = sys.maxsize, /) -> int:
        """
        Return first index of value.

        Raises ValueError if the value is not present.
        """
        ...
    def count(self, value: _T, /) -> int:
        """Return number of occurrences of value."""
        ...
    def insert(self, index: SupportsIndex, object: _T, /) -> None:
        """Insert object before index."""
        ...
    def remove(self, value: _T, /) -> None:
        """
        Remove first occurrence of value.

        Raises ValueError if the value is not present.
        """
        ...
    # Signature of `list.sort` should be kept inline with `collections.UserList.sort()`
    # and multiprocessing.managers.ListProxy.sort()
    #
    # Use list[SupportsRichComparisonT] for the first overload rather than [SupportsRichComparison]
    # to work around invariance
    @overload
    def sort(self: list[SupportsRichComparisonT], *, key: None = None, reverse: bool = False) -> None:
        """
        Sort the list in ascending order and return None.

        The sort is in-place (i.e. the list itself is modified) and stable (i.e. the
        order of two equal elements is maintained).

        If a key function is given, apply it once to each list item and sort them,
        ascending or descending, according to their function values.

        The reverse flag can be set to sort in descending order.
        """
        ...
    @overload
    def sort(self, *, key: Callable[[_T], SupportsRichComparison], reverse: bool = False) -> None:
        """
        Sort the list in ascending order and return None.

        The sort is in-place (i.e. the list itself is modified) and stable (i.e. the
        order of two equal elements is maintained).

        If a key function is given, apply it once to each list item and sort them,
        ascending or descending, according to their function values.

        The reverse flag can be set to sort in descending order.
        """
        ...
    def __len__(self) -> int:
        """Return len(self)."""
        ...
    def __iter__(self) -> Iterator[_T]:
        """Implement iter(self)."""
        ...
    __hash__: ClassVar[None]  # type: ignore[assignment]
    @overload
    def __getitem__(self, i: SupportsIndex, /) -> _T:
        """Return self[index]."""
        ...
    @overload
    def __getitem__(self, s: slice, /) -> list[_T]:
        """Return self[index]."""
        ...
    @overload
    def __setitem__(self, key: SupportsIndex, value: _T, /) -> None:
        """Set self[key] to value."""
        ...
    @overload
    def __setitem__(self, key: slice, value: Iterable[_T], /) -> None:
        """Set self[key] to value."""
        ...
    def __delitem__(self, key: SupportsIndex | slice, /) -> None:
        """Delete self[key]."""
        ...
    # Overloading looks unnecessary, but is needed to work around complex mypy problems
    @overload
    def __add__(self, value: list[_T], /) -> list[_T]:
        """Return self+value."""
        ...
    @overload
    def __add__(self, value: list[_S], /) -> list[_S | _T]:
        """Return self+value."""
        ...
    def __iadd__(self, value: Iterable[_T], /) -> Self:
        """Implement self+=value."""
        ...
    def __mul__(self, value: SupportsIndex, /) -> list[_T]:
        """Return self*value."""
        ...
    def __rmul__(self, value: SupportsIndex, /) -> list[_T]:
        """Return value*self."""
        ...
    def __imul__(self, value: SupportsIndex, /) -> Self:
        """Implement self*=value."""
        ...
    def __contains__(self, key: object, /) -> bool:
        """Return bool(key in self)."""
        ...
    def __reversed__(self) -> Iterator[_T]:
        """Return a reverse iterator over the list."""
        ...
    def __gt__(self, value: list[_T], /) -> bool:
        """Return self>value."""
        ...
    def __ge__(self, value: list[_T], /) -> bool:
        """Return self>=value."""
        ...
    def __lt__(self, value: list[_T], /) -> bool:
        """Return self<value."""
        ...
    def __le__(self, value: list[_T], /) -> bool:
        """Return self<=value."""
        ...
    def __eq__(self, value: object, /) -> bool:
        """Return self==value."""
        ...
    def __class_getitem__(cls, item: Any, /) -> GenericAlias:
        """See PEP 585"""
        ...

@disjoint_base
class dict(MutableMapping[_KT, _VT]):
    """
    dict() -> new empty dictionary
    dict(mapping) -> new dictionary initialized from a mapping object's
        (key, value) pairs
    dict(iterable) -> new dictionary initialized as if via:
        d = {}
        for k, v in iterable:
            d[k] = v
    dict(**kwargs) -> new dictionary initialized with the name=value pairs
        in the keyword argument list.  For example:  dict(one=1, two=2)
    """
    # __init__ should be kept roughly in line with `collections.UserDict.__init__`, which has similar semantics
    # Also multiprocessing.managers.SyncManager.dict()
    @overload
    def __init__(self) -> None: ...
    @overload
    def __init__(self: dict[str, _VT], **kwargs: _VT) -> None: ...  # pyright: ignore[reportInvalidTypeVarUse]  #11780
    @overload
    def __init__(self, map: SupportsKeysAndGetItem[_KT, _VT], /) -> None: ...
    @overload
    def __init__(
        self: dict[str, _VT],  # pyright: ignore[reportInvalidTypeVarUse]  #11780
        map: SupportsKeysAndGetItem[str, _VT],
        /,
        **kwargs: _VT,
    ) -> None: ...
    @overload
    def __init__(self, iterable: Iterable[tuple[_KT, _VT]], /) -> None: ...
    @overload
    def __init__(
        self: dict[str, _VT],  # pyright: ignore[reportInvalidTypeVarUse]  #11780
        iterable: Iterable[tuple[str, _VT]],
        /,
        **kwargs: _VT,
    ) -> None: ...
    # Next two overloads are for dict(string.split(sep) for string in iterable)
    # Cannot be Iterable[Sequence[_T]] or otherwise dict(["foo", "bar", "baz"]) is not an error
    @overload
    def __init__(self: dict[str, str], iterable: Iterable[list[str]], /) -> None: ...
    @overload
    def __init__(self: dict[bytes, bytes], iterable: Iterable[list[bytes]], /) -> None: ...
    def __new__(cls, *args: Any, **kwargs: Any) -> Self: ...
    def copy(self) -> dict[_KT, _VT]:
        """Return a shallow copy of the dict."""
        ...
    def keys(self) -> dict_keys[_KT, _VT]:
        """Return a set-like object providing a view on the dict's keys."""
        ...
    def values(self) -> dict_values[_KT, _VT]:
        """Return an object providing a view on the dict's values."""
        ...
    def items(self) -> dict_items[_KT, _VT]:
        """Return a set-like object providing a view on the dict's items."""
        ...
    # Signature of `dict.fromkeys` should be kept identical to
    # `fromkeys` methods of `OrderedDict`/`ChainMap`/`UserDict` in `collections`
    # TODO: the true signature of `dict.fromkeys` is not expressible in the current type system.
    # See #3800 & https://github.com/python/typing/issues/548#issuecomment-683336963.
    @classmethod
    @overload
    def fromkeys(cls, iterable: Iterable[_T], value: None = None, /) -> dict[_T, Any | None]:
        """Create a new dictionary with keys from iterable and values set to value."""
        ...
    @classmethod
    @overload
    def fromkeys(cls, iterable: Iterable[_T], value: _S, /) -> dict[_T, _S]:
        """Create a new dictionary with keys from iterable and values set to value."""
        ...
    # Positional-only in dict, but not in MutableMapping
    @overload  # type: ignore[override]
    def get(self, key: _KT, default: None = None, /) -> _VT | None:
        """Return the value for key if key is in the dictionary, else default."""
        ...
    @overload
    def get(self, key: _KT, default: _VT, /) -> _VT:
        """Return the value for key if key is in the dictionary, else default."""
        ...
    @overload
    def get(self, key: _KT, default: _T, /) -> _VT | _T:
        """Return the value for key if key is in the dictionary, else default."""
        ...
    @overload
    def pop(self, key: _KT, /) -> _VT:
        """
        D.pop(k[,d]) -> v, remove specified key and return the corresponding value.

        If the key is not found, return the default if given; otherwise,
        raise a KeyError.
        """
        ...
    @overload
    def pop(self, key: _KT, default: _VT, /) -> _VT:
        """
        D.pop(k[,d]) -> v, remove specified key and return the corresponding value.

        If the key is not found, return the default if given; otherwise,
        raise a KeyError.
        """
        ...
    @overload
    def pop(self, key: _KT, default: _T, /) -> _VT | _T:
        """
        D.pop(k[,d]) -> v, remove specified key and return the corresponding value.

        If the key is not found, return the default if given; otherwise,
        raise a KeyError.
        """
        ...
    def __len__(self) -> int:
        """Return len(self)."""
        ...
    def __getitem__(self, key: _KT, /) -> _VT:
        """Return self[key]."""
        ...
    def __setitem__(self, key: _KT, value: _VT, /) -> None:
        """Set self[key] to value."""
        ...
    def __delitem__(self, key: _KT, /) -> None:
        """Delete self[key]."""
        ...
    def __iter__(self) -> Iterator[_KT]:
        """Implement iter(self)."""
        ...
    def __eq__(self, value: object, /) -> bool:
        """Return self==value."""
        ...
    def __reversed__(self) -> Iterator[_KT]:
        """Return a reverse iterator over the dict keys."""
        ...
    __hash__: ClassVar[None]  # type: ignore[assignment]
    def __class_getitem__(cls, item: Any, /) -> GenericAlias:
        """See PEP 585"""
        ...
    @overload
    def __or__(self, value: dict[_KT, _VT], /) -> dict[_KT, _VT]:
        """Return self|value."""
        ...
    @overload
    def __or__(self, value: dict[_T1, _T2], /) -> dict[_KT | _T1, _VT | _T2]:
        """Return self|value."""
        ...
    @overload
    def __ror__(self, value: dict[_KT, _VT], /) -> dict[_KT, _VT]:
        """Return value|self."""
        ...
    @overload
    def __ror__(self, value: dict[_T1, _T2], /) -> dict[_KT | _T1, _VT | _T2]:
        """Return value|self."""
        ...
    # dict.__ior__ should be kept roughly in line with MutableMapping.update()
    @overload  # type: ignore[misc]
    def __ior__(self, value: SupportsKeysAndGetItem[_KT, _VT], /) -> Self:
        """Return self|=value."""
        ...
    @overload
    def __ior__(self, value: Iterable[tuple[_KT, _VT]], /) -> Self:
        """Return self|=value."""
        ...

@disjoint_base
class set(MutableSet[_T]):
    """Build an unordered collection of unique elements."""
    @overload
    def __init__(self) -> None: ...
    @overload
    def __init__(self, iterable: Iterable[_T], /) -> None: ...
    def add(self, element: _T, /) -> None:
        """
        Add an element to a set.

        This has no effect if the element is already present.
        """
        ...
    def copy(self) -> set[_T]:
        """Return a shallow copy of a set."""
        ...
    def difference(self, *s: Iterable[Any]) -> set[_T]:
        """Return a new set with elements in the set that are not in the others."""
        ...
    def difference_update(self, *s: Iterable[Any]) -> None:
        """Update the set, removing elements found in others."""
        ...
    def discard(self, element: _T, /) -> None:
        """
        Remove an element from a set if it is a member.

        Unlike set.remove(), the discard() method does not raise
        an exception when an element is missing from the set.
        """
        ...
    def intersection(self, *s: Iterable[Any]) -> set[_T]:
        """Return a new set with elements common to the set and all others."""
        ...
    def intersection_update(self, *s: Iterable[Any]) -> None:
        """Update the set, keeping only elements found in it and all others."""
        ...
    def isdisjoint(self, s: Iterable[Any], /) -> bool:
        """Return True if two sets have a null intersection."""
        ...
    def issubset(self, s: Iterable[Any], /) -> bool:
        """Report whether another set contains this set."""
        ...
    def issuperset(self, s: Iterable[Any], /) -> bool:
        """Report whether this set contains another set."""
        ...
    def remove(self, element: _T, /) -> None:
        """
        Remove an element from a set; it must be a member.

        If the element is not a member, raise a KeyError.
        """
        ...
    def symmetric_difference(self, s: Iterable[_T], /) -> set[_T]:
        """Return a new set with elements in either the set or other but not both."""
        ...
    def symmetric_difference_update(self, s: Iterable[_T], /) -> None:
        """Update the set, keeping only elements found in either set, but not in both."""
        ...
    def union(self, *s: Iterable[_S]) -> set[_T | _S]:
        """Return a new set with elements from the set and all others."""
        ...
    def update(self, *s: Iterable[_T]) -> None:
        """Update the set, adding elements from all others."""
        ...
    def __len__(self) -> int:
        """Return len(self)."""
        ...
    def __contains__(self, o: object, /) -> bool:
        """x.__contains__(y) <==> y in x."""
        ...
    def __iter__(self) -> Iterator[_T]:
        """Implement iter(self)."""
        ...
    def __and__(self, value: AbstractSet[object], /) -> set[_T]:
        """Return self&value."""
        ...
    def __iand__(self, value: AbstractSet[object], /) -> Self:
        """Return self&=value."""
        ...
    def __or__(self, value: AbstractSet[_S], /) -> set[_T | _S]:
        """Return self|value."""
        ...
    def __ior__(self, value: AbstractSet[_T], /) -> Self:
        """Return self|=value."""
        ...
    def __sub__(self, value: AbstractSet[_T | None], /) -> set[_T]:
        """Return self-value."""
        ...
    def __isub__(self, value: AbstractSet[object], /) -> Self:
        """Return self-=value."""
        ...
    def __xor__(self, value: AbstractSet[_S], /) -> set[_T | _S]:
        """Return self^value."""
        ...
    def __ixor__(self, value: AbstractSet[_T], /) -> Self:
        """Return self^=value."""
        ...
    def __le__(self, value: AbstractSet[object], /) -> bool:
        """Return self<=value."""
        ...
    def __lt__(self, value: AbstractSet[object], /) -> bool:
        """Return self<value."""
        ...
    def __ge__(self, value: AbstractSet[object], /) -> bool:
        """Return self>=value."""
        ...
    def __gt__(self, value: AbstractSet[object], /) -> bool:
        """Return self>value."""
        ...
    def __eq__(self, value: object, /) -> bool:
        """Return self==value."""
        ...
    __hash__: ClassVar[None]  # type: ignore[assignment]
    def __class_getitem__(cls, item: Any, /) -> GenericAlias:
        """See PEP 585"""
        ...

@disjoint_base
class frozenset(AbstractSet[_T_co]):
    """Build an immutable unordered collection of unique elements."""
    @overload
    def __new__(cls) -> Self: ...
    @overload
    def __new__(cls, iterable: Iterable[_T_co], /) -> Self: ...
    def copy(self) -> frozenset[_T_co]:
        """Return a shallow copy of a set."""
        ...
    def difference(self, *s: Iterable[object]) -> frozenset[_T_co]:
        """Return a new set with elements in the set that are not in the others."""
        ...
    def intersection(self, *s: Iterable[object]) -> frozenset[_T_co]:
        """Return a new set with elements common to the set and all others."""
        ...
    def isdisjoint(self, s: Iterable[_T_co], /) -> bool:
        """Return True if two sets have a null intersection."""
        ...
    def issubset(self, s: Iterable[object], /) -> bool:
        """Report whether another set contains this set."""
        ...
    def issuperset(self, s: Iterable[object], /) -> bool:
        """Report whether this set contains another set."""
        ...
    def symmetric_difference(self, s: Iterable[_T_co], /) -> frozenset[_T_co]:
        """Return a new set with elements in either the set or other but not both."""
        ...
    def union(self, *s: Iterable[_S]) -> frozenset[_T_co | _S]:
        """Return a new set with elements from the set and all others."""
        ...
    def __len__(self) -> int:
        """Return len(self)."""
        ...
    def __contains__(self, o: object, /) -> bool:
        """x.__contains__(y) <==> y in x."""
        ...
    def __iter__(self) -> Iterator[_T_co]:
        """Implement iter(self)."""
        ...
    def __and__(self, value: AbstractSet[_T_co], /) -> frozenset[_T_co]:
        """Return self&value."""
        ...
    def __or__(self, value: AbstractSet[_S], /) -> frozenset[_T_co | _S]:
        """Return self|value."""
        ...
    def __sub__(self, value: AbstractSet[_T_co], /) -> frozenset[_T_co]:
        """Return self-value."""
        ...
    def __xor__(self, value: AbstractSet[_S], /) -> frozenset[_T_co | _S]:
        """Return self^value."""
        ...
    def __le__(self, value: AbstractSet[object], /) -> bool:
        """Return self<=value."""
        ...
    def __lt__(self, value: AbstractSet[object], /) -> bool:
        """Return self<value."""
        ...
    def __ge__(self, value: AbstractSet[object], /) -> bool:
        """Return self>=value."""
        ...
    def __gt__(self, value: AbstractSet[object], /) -> bool:
        """Return self>value."""
        ...
    def __eq__(self, value: object, /) -> bool:
        """Return self==value."""
        ...
    def __hash__(self) -> int:
        """Return hash(self)."""
        ...
    def __class_getitem__(cls, item: Any, /) -> GenericAlias:
        """See PEP 585"""
        ...

@disjoint_base
class enumerate(Generic[_T]):
    """
    Return an enumerate object.

      iterable
        an object supporting iteration

    The enumerate object yields pairs containing a count (from start, which
    defaults to zero) and a value yielded by the iterable argument.

    enumerate is useful for obtaining an indexed list:
        (0, seq[0]), (1, seq[1]), (2, seq[2]), ...
    """
    def __new__(cls, iterable: Iterable[_T], start: int = 0) -> Self: ...
    def __iter__(self) -> Self:
        """Implement iter(self)."""
        ...
    def __next__(self) -> tuple[int, _T]:
        """Implement next(self)."""
        ...
    def __class_getitem__(cls, item: Any, /) -> GenericAlias:
        """See PEP 585"""
        ...

@final
class range(Sequence[int]):
    """
    range(stop) -> range object
    range(start, stop[, step]) -> range object

    Return an object that produces a sequence of integers from start (inclusive)
    to stop (exclusive) by step.  range(i, j) produces i, i+1, i+2, ..., j-1.
    start defaults to 0, and stop is omitted!  range(4) produces 0, 1, 2, 3.
    These are exactly the valid indices for a list of 4 elements.
    When step is given, it specifies the increment (or decrement).
    """
    @property
    def start(self) -> int: ...
    @property
    def stop(self) -> int: ...
    @property
    def step(self) -> int: ...
    @overload
    def __new__(cls, stop: SupportsIndex, /) -> Self: ...
    @overload
    def __new__(cls, start: SupportsIndex, stop: SupportsIndex, step: SupportsIndex = 1, /) -> Self: ...
    def count(self, value: int, /) -> int:
        """rangeobject.count(value) -> integer -- return number of occurrences of value"""
        ...
    def index(self, value: int, /) -> int:
        """
        rangeobject.index(value) -> integer -- return index of value.
        Raise ValueError if the value is not present.
        """
        ...
    def __len__(self) -> int:
        """Return len(self)."""
        ...
    def __eq__(self, value: object, /) -> bool:
        """Return self==value."""
        ...
    def __hash__(self) -> int:
        """Return hash(self)."""
        ...
    def __contains__(self, key: object, /) -> bool:
        """Return bool(key in self)."""
        ...
    def __iter__(self) -> Iterator[int]:
        """Implement iter(self)."""
        ...
    @overload
    def __getitem__(self, key: SupportsIndex, /) -> int:
        """Return self[key]."""
        ...
    @overload
    def __getitem__(self, key: slice, /) -> range:
        """Return self[key]."""
        ...
    def __reversed__(self) -> Iterator[int]:
        """Return a reverse iterator."""
        ...

@disjoint_base
class property:
    """
    Property attribute.

      fget
        function to be used for getting an attribute value
      fset
        function to be used for setting an attribute value
      fdel
        function to be used for del'ing an attribute
      doc
        docstring

    Typical use is to define a managed attribute x:

    class C(object):
        def getx(self): return self._x
        def setx(self, value): self._x = value
        def delx(self): del self._x
        x = property(getx, setx, delx, "I'm the 'x' property.")

    Decorators make defining new properties or modifying existing ones easy:

    class C(object):
        @property
        def x(self):
            "I am the 'x' property."
            return self._x
        @x.setter
        def x(self, value):
            self._x = value
        @x.deleter
        def x(self):
            del self._x
    """
    fget: Callable[[Any], Any] | None
    fset: Callable[[Any, Any], None] | None
    fdel: Callable[[Any], None] | None
    __isabstractmethod__: bool
    if sys.version_info >= (3, 13):
        __name__: str

    def __init__(
        self,
        fget: Callable[[Any], Any] | None = None,
        fset: Callable[[Any, Any], None] | None = None,
        fdel: Callable[[Any], None] | None = None,
        doc: str | None = None,
    ) -> None: ...
    def getter(self, fget: Callable[[Any], Any], /) -> property:
        """Descriptor to obtain a copy of the property with a different getter."""
        ...
    def setter(self, fset: Callable[[Any, Any], None], /) -> property:
        """Descriptor to obtain a copy of the property with a different setter."""
        ...
    def deleter(self, fdel: Callable[[Any], None], /) -> property:
        """Descriptor to obtain a copy of the property with a different deleter."""
        ...
    @overload
    def __get__(self, instance: None, owner: type, /) -> Self:
        """Return an attribute of instance, which is of type owner."""
        ...
    @overload
    def __get__(self, instance: Any, owner: type | None = None, /) -> Any:
        """Return an attribute of instance, which is of type owner."""
        ...
    def __set__(self, instance: Any, value: Any, /) -> None:
        """Set an attribute of instance to value."""
        ...
    def __delete__(self, instance: Any, /) -> None:
        """Delete an attribute of instance."""
        ...

def abs(x: SupportsAbs[_T], /) -> _T:
    """Return the absolute value of the argument."""
    ...
def all(iterable: Iterable[object], /) -> bool:
    """
    Return True if bool(x) is True for all values x in the iterable.

    If the iterable is empty, return True.
    """
    ...
def any(iterable: Iterable[object], /) -> bool:
    """
    Return True if bool(x) is True for any x in the iterable.

    If the iterable is empty, return False.
    """
    ...
def ascii(obj: object, /) -> str:
    r"""
    Return an ASCII-only representation of an object.

    As repr(), return a string containing a printable representation of an
    object, but escape the non-ASCII characters in the string returned by
    repr() using \\x, \\u or \\U escapes. This generates a string similar
    to that returned by repr() in Python 2.
    """
    ...
def bin(number: int | SupportsIndex, /) -> str:
    """
    Return the binary representation of an integer.

    >>> bin(2796202)
    '0b1010101010101010101010'
    """
    ...
def breakpoint(*args: Any, **kws: Any) -> None:
    """
    Call sys.breakpointhook(*args, **kws).  sys.breakpointhook() must accept
    whatever arguments are passed.

    By default, this drops you into the pdb debugger.
    """
    ...
def callable(obj: object, /) -> TypeIs[Callable[..., object]]:
    """
    Return whether the object is callable (i.e., some kind of function).

    Note that classes are callable, as are instances of classes with a
    __call__() method.
    """
    ...
def chr(i: int | SupportsIndex, /) -> str:
    """Return a Unicode string of one character with ordinal i; 0 <= i <= 0x10ffff."""
    ...

if sys.version_info >= (3, 10):
    def aiter(async_iterable: SupportsAiter[_SupportsAnextT_co], /) -> _SupportsAnextT_co:
        """Return an AsyncIterator for an AsyncIterable object."""
        ...
    @type_check_only
    class _SupportsSynchronousAnext(Protocol[_AwaitableT_co]):
        def __anext__(self) -> _AwaitableT_co: ...

    @overload
    # `anext` is not, in fact, an async function. When default is not provided
    # `anext` is just a passthrough for `obj.__anext__`
    # See discussion in #7491 and pure-Python implementation of `anext` at https://github.com/python/cpython/blob/ea786a882b9ed4261eafabad6011bc7ef3b5bf94/Lib/test/test_asyncgen.py#L52-L80
    def anext(i: _SupportsSynchronousAnext[_AwaitableT], /) -> _AwaitableT:
        """
        Return the next item from the async iterator.

        If default is given and the async iterator is exhausted,
        it is returned instead of raising StopAsyncIteration.
        """
        ...
    @overload
    async def anext(i: SupportsAnext[_T], default: _VT, /) -> _T | _VT:
        """
        Return the next item from the async iterator.

        If default is given and the async iterator is exhausted,
        it is returned instead of raising StopAsyncIteration.
        """
        ...

# compile() returns a CodeType, unless the flags argument includes PyCF_ONLY_AST (=1024),
# in which case it returns ast.AST. We have overloads for flag 0 (the default) and for
# explicitly passing PyCF_ONLY_AST. We fall back to Any for other values of flags.
@overload
def compile(
    source: str | ReadableBuffer | _ast.Module | _ast.Expression | _ast.Interactive,
    filename: str | bytes | PathLike[Any],
    mode: str,
    flags: Literal[0],
    dont_inherit: bool = False,
    optimize: int = -1,
    *,
    _feature_version: int = -1,
) -> CodeType:
    """
    Compile source into a code object that can be executed by exec() or eval().

    The source code may represent a Python module, statement or expression.
    The filename will be used for run-time error messages.
    The mode must be 'exec' to compile a module, 'single' to compile a
    single (interactive) statement, or 'eval' to compile an expression.
    The flags argument, if present, controls which future statements influence
    the compilation of the code.
    The dont_inherit argument, if true, stops the compilation inheriting
    the effects of any future statements in effect in the code calling
    compile; if absent or false these statements do influence the compilation,
    in addition to any features explicitly specified.
    """
    ...
@overload
def compile(
    source: str | ReadableBuffer | _ast.Module | _ast.Expression | _ast.Interactive,
    filename: str | bytes | PathLike[Any],
    mode: str,
    *,
    dont_inherit: bool = False,
    optimize: int = -1,
    _feature_version: int = -1,
) -> CodeType:
    """
    Compile source into a code object that can be executed by exec() or eval().

    The source code may represent a Python module, statement or expression.
    The filename will be used for run-time error messages.
    The mode must be 'exec' to compile a module, 'single' to compile a
    single (interactive) statement, or 'eval' to compile an expression.
    The flags argument, if present, controls which future statements influence
    the compilation of the code.
    The dont_inherit argument, if true, stops the compilation inheriting
    the effects of any future statements in effect in the code calling
    compile; if absent or false these statements do influence the compilation,
    in addition to any features explicitly specified.
    """
    ...
@overload
def compile(
    source: str | ReadableBuffer | _ast.Module | _ast.Expression | _ast.Interactive,
    filename: str | bytes | PathLike[Any],
    mode: str,
    flags: Literal[1024],
    dont_inherit: bool = False,
    optimize: int = -1,
    *,
    _feature_version: int = -1,
) -> _ast.AST:
    """
    Compile source into a code object that can be executed by exec() or eval().

    The source code may represent a Python module, statement or expression.
    The filename will be used for run-time error messages.
    The mode must be 'exec' to compile a module, 'single' to compile a
    single (interactive) statement, or 'eval' to compile an expression.
    The flags argument, if present, controls which future statements influence
    the compilation of the code.
    The dont_inherit argument, if true, stops the compilation inheriting
    the effects of any future statements in effect in the code calling
    compile; if absent or false these statements do influence the compilation,
    in addition to any features explicitly specified.
    """
    ...
@overload
def compile(
    source: str | ReadableBuffer | _ast.Module | _ast.Expression | _ast.Interactive,
    filename: str | bytes | PathLike[Any],
    mode: str,
    flags: int,
    dont_inherit: bool = False,
    optimize: int = -1,
    *,
    _feature_version: int = -1,
) -> Any:
    """
    Compile source into a code object that can be executed by exec() or eval().

    The source code may represent a Python module, statement or expression.
    The filename will be used for run-time error messages.
    The mode must be 'exec' to compile a module, 'single' to compile a
    single (interactive) statement, or 'eval' to compile an expression.
    The flags argument, if present, controls which future statements influence
    the compilation of the code.
    The dont_inherit argument, if true, stops the compilation inheriting
    the effects of any future statements in effect in the code calling
    compile; if absent or false these statements do influence the compilation,
    in addition to any features explicitly specified.
    """
    ...

copyright: _sitebuiltins._Printer
credits: _sitebuiltins._Printer

def delattr(obj: object, name: str, /) -> None:
    """
    Deletes the named attribute from the given object.

    delattr(x, 'y') is equivalent to ``del x.y``
    """
    ...
def dir(o: object = ..., /) -> list[str]:
    """
    dir([object]) -> list of strings

    If called without an argument, return the names in the current scope.
    Else, return an alphabetized list of names comprising (some of) the attributes
    of the given object, and of attributes reachable from it.
    If the object supplies a method named __dir__, it will be used; otherwise
    the default dir() logic is used and returns:
      for a module object: the module's attributes.
      for a class object:  its attributes, and recursively the attributes
        of its bases.
      for any other object: its attributes, its class's attributes, and
        recursively the attributes of its class's base classes.
    """
    ...
@overload
def divmod(x: SupportsDivMod[_T_contra, _T_co], y: _T_contra, /) -> _T_co:
    """Return the tuple (x//y, x%y).  Invariant: div*y + mod == x."""
    ...
@overload
def divmod(x: _T_contra, y: SupportsRDivMod[_T_contra, _T_co], /) -> _T_co:
    """Return the tuple (x//y, x%y).  Invariant: div*y + mod == x."""
    ...

# The `globals` argument to `eval` has to be `dict[str, Any]` rather than `dict[str, object]` due to invariance.
# (The `globals` argument has to be a "real dict", rather than any old mapping, unlike the `locals` argument.)
if sys.version_info >= (3, 13):
    def eval(
        source: str | ReadableBuffer | CodeType,
        /,
        globals: dict[str, Any] | None = None,
        locals: Mapping[str, object] | None = None,
    ) -> Any:
        """
        Evaluate the given source in the context of globals and locals.

        The source may be a string representing a Python expression
        or a code object as returned by compile().
        The globals must be a dictionary and locals can be any mapping,
        defaulting to the current globals and locals.
        If only globals is given, locals defaults to it.
        """
        ...

else:
    def eval(
        source: str | ReadableBuffer | CodeType,
        globals: dict[str, Any] | None = None,
        locals: Mapping[str, object] | None = None,
        /,
    ) -> Any:
        """
        Evaluate the given source in the context of globals and locals.

        The source may be a string representing a Python expression
        or a code object as returned by compile().
        The globals must be a dictionary and locals can be any mapping,
        defaulting to the current globals and locals.
        If only globals is given, locals defaults to it.
        """
        ...

# Comment above regarding `eval` applies to `exec` as well
if sys.version_info >= (3, 13):
    def exec(
        source: str | ReadableBuffer | CodeType,
        /,
        globals: dict[str, Any] | None = None,
        locals: Mapping[str, object] | None = None,
        *,
        closure: tuple[CellType, ...] | None = None,
    ) -> None:
        """
        Execute the given source in the context of globals and locals.

        The source may be a string representing one or more Python statements
        or a code object as returned by compile().
        The globals must be a dictionary and locals can be any mapping,
        defaulting to the current globals and locals.
        If only globals is given, locals defaults to it.
        The closure must be a tuple of cellvars, and can only be used
        when source is a code object requiring exactly that many cellvars.
        """
        ...

elif sys.version_info >= (3, 11):
    def exec(
        source: str | ReadableBuffer | CodeType,
        globals: dict[str, Any] | None = None,
        locals: Mapping[str, object] | None = None,
        /,
        *,
        closure: tuple[CellType, ...] | None = None,
    ) -> None:
        """
        Execute the given source in the context of globals and locals.

        The source may be a string representing one or more Python statements
        or a code object as returned by compile().
        The globals must be a dictionary and locals can be any mapping,
        defaulting to the current globals and locals.
        If only globals is given, locals defaults to it.
        The closure must be a tuple of cellvars, and can only be used
        when source is a code object requiring exactly that many cellvars.
        """
        ...

else:
    def exec(
        source: str | ReadableBuffer | CodeType,
        globals: dict[str, Any] | None = None,
        locals: Mapping[str, object] | None = None,
        /,
    ) -> None:
        """
        Execute the given source in the context of globals and locals.

        The source may be a string representing one or more Python statements
        or a code object as returned by compile().
        The globals must be a dictionary and locals can be any mapping,
        defaulting to the current globals and locals.
        If only globals is given, locals defaults to it.
        """
        ...

exit: _sitebuiltins.Quitter

@disjoint_base
class filter(Generic[_T]):
    """
    Return an iterator yielding those items of iterable for which function(item)
    is true. If function is None, return the items that are true.
    """
    @overload
    def __new__(cls, function: None, iterable: Iterable[_T | None], /) -> Self: ...
    @overload
    def __new__(cls, function: Callable[[_S], TypeGuard[_T]], iterable: Iterable[_S], /) -> Self: ...
    @overload
    def __new__(cls, function: Callable[[_S], TypeIs[_T]], iterable: Iterable[_S], /) -> Self: ...
    @overload
    def __new__(cls, function: Callable[[_T], Any], iterable: Iterable[_T], /) -> Self: ...
    def __iter__(self) -> Self:
        """Implement iter(self)."""
        ...
    def __next__(self) -> _T:
        """Implement next(self)."""
        ...

def format(value: object, format_spec: str = "", /) -> str:
    """
    Return type(value).__format__(value, format_spec)

    Many built-in types implement format_spec according to the
    Format Specification Mini-language. See help('FORMATTING').

    If type(value) does not supply a method named __format__
    and format_spec is empty, then str(value) is returned.
    See also help('SPECIALMETHODS').
    """
    ...
@overload
def getattr(o: object, name: str, /) -> Any:
    """
    getattr(object, name[, default]) -> value

    Get a named attribute from an object; getattr(x, 'y') is equivalent to x.y.
    When a default argument is given, it is returned when the attribute doesn't
    exist; without it, an exception is raised in that case.
    """
    ...

# While technically covered by the last overload, spelling out the types for None, bool
# and basic containers help mypy out in some tricky situations involving type context
# (aka bidirectional inference)
@overload
def getattr(o: object, name: str, default: None, /) -> Any | None:
    """
    getattr(object, name[, default]) -> value

    Get a named attribute from an object; getattr(x, 'y') is equivalent to x.y.
    When a default argument is given, it is returned when the attribute doesn't
    exist; without it, an exception is raised in that case.
    """
    ...
@overload
def getattr(o: object, name: str, default: bool, /) -> Any | bool:
    """
    getattr(object, name[, default]) -> value

    Get a named attribute from an object; getattr(x, 'y') is equivalent to x.y.
    When a default argument is given, it is returned when the attribute doesn't
    exist; without it, an exception is raised in that case.
    """
    ...
@overload
def getattr(o: object, name: str, default: list[Any], /) -> Any | list[Any]:
    """
    getattr(object, name[, default]) -> value

    Get a named attribute from an object; getattr(x, 'y') is equivalent to x.y.
    When a default argument is given, it is returned when the attribute doesn't
    exist; without it, an exception is raised in that case.
    """
    ...
@overload
def getattr(o: object, name: str, default: dict[Any, Any], /) -> Any | dict[Any, Any]:
    """
    getattr(object, name[, default]) -> value

    Get a named attribute from an object; getattr(x, 'y') is equivalent to x.y.
    When a default argument is given, it is returned when the attribute doesn't
    exist; without it, an exception is raised in that case.
    """
    ...
@overload
def getattr(o: object, name: str, default: _T, /) -> Any | _T:
    """
    getattr(object, name[, default]) -> value

    Get a named attribute from an object; getattr(x, 'y') is equivalent to x.y.
    When a default argument is given, it is returned when the attribute doesn't
    exist; without it, an exception is raised in that case.
    """
    ...
def globals() -> dict[str, Any]:
    """
    Return the dictionary containing the current scope's global variables.

    NOTE: Updates to this dictionary *will* affect name lookups in the current
    global scope and vice-versa.
    """
    ...
def hasattr(obj: object, name: str, /) -> bool:
    """
    Return whether the object has an attribute with the given name.

    This is done by calling getattr(obj, name) and catching AttributeError.
    """
    ...
def hash(obj: object, /) -> int:
    """
    Return the hash value for the given object.

    Two objects that compare equal must also have the same hash value, but the
    reverse is not necessarily true.
    """
    ...

help: _sitebuiltins._Helper

def hex(number: int | SupportsIndex, /) -> str:
    """
    Return the hexadecimal representation of an integer.

    >>> hex(12648430)
    '0xc0ffee'
    """
    ...
def id(obj: object, /) -> int:
    """
    Return the identity of an object.

    This is guaranteed to be unique among simultaneously existing objects.
    (CPython uses the object's memory address.)
    """
    ...
def input(prompt: object = "", /) -> str:
    """
    Read a string from standard input.  The trailing newline is stripped.

    The prompt string, if given, is printed to standard output without a
    trailing newline before reading input.

    If the user hits EOF (*nix: Ctrl-D, Windows: Ctrl-Z+Return), raise EOFError.
    On *nix systems, readline is used if available.
    """
    ...
@type_check_only
class _GetItemIterable(Protocol[_T_co]):
    def __getitem__(self, i: int, /) -> _T_co: ...

@overload
def iter(object: SupportsIter[_SupportsNextT_co], /) -> _SupportsNextT_co:
    """
    iter(iterable) -> iterator
    iter(callable, sentinel) -> iterator

    Get an iterator from an object.  In the first form, the argument must
    supply its own iterator, or be a sequence.
    In the second form, the callable is called until it returns the sentinel.
    """
    ...
@overload
def iter(object: _GetItemIterable[_T], /) -> Iterator[_T]:
    """
    iter(iterable) -> iterator
    iter(callable, sentinel) -> iterator

    Get an iterator from an object.  In the first form, the argument must
    supply its own iterator, or be a sequence.
    In the second form, the callable is called until it returns the sentinel.
    """
    ...
@overload
def iter(object: Callable[[], _T | None], sentinel: None, /) -> Iterator[_T]:
    """
    iter(iterable) -> iterator
    iter(callable, sentinel) -> iterator

    Get an iterator from an object.  In the first form, the argument must
    supply its own iterator, or be a sequence.
    In the second form, the callable is called until it returns the sentinel.
    """
    ...
@overload
def iter(object: Callable[[], _T], sentinel: object, /) -> Iterator[_T]:
    """
    iter(iterable) -> iterator
    iter(callable, sentinel) -> iterator

    Get an iterator from an object.  In the first form, the argument must
    supply its own iterator, or be a sequence.
    In the second form, the callable is called until it returns the sentinel.
    """
    ...

if sys.version_info >= (3, 10):
    _ClassInfo: TypeAlias = type | types.UnionType | tuple[_ClassInfo, ...]
else:
    _ClassInfo: TypeAlias = type | tuple[_ClassInfo, ...]

def isinstance(obj: object, class_or_tuple: _ClassInfo, /) -> bool:
    """
    Return whether an object is an instance of a class or of a subclass thereof.

    A tuple, as in ``isinstance(x, (A, B, ...))``, may be given as the target to
    check against. This is equivalent to ``isinstance(x, A) or isinstance(x, B)
    or ...`` etc.
    """
    ...
def issubclass(cls: type, class_or_tuple: _ClassInfo, /) -> bool:
    """
    Return whether 'cls' is derived from another class or is the same class.

    A tuple, as in ``issubclass(x, (A, B, ...))``, may be given as the target to
    check against. This is equivalent to ``issubclass(x, A) or issubclass(x, B)
    or ...``.
    """
    ...
def len(obj: Sized, /) -> int:
    """Return the number of items in a container."""
    ...

license: _sitebuiltins._Printer

def locals() -> dict[str, Any]:
    """
    Return a dictionary containing the current scope's local variables.

    NOTE: Whether or not updates to this dictionary will affect name lookups in
    the local scope and vice-versa is *implementation dependent* and not
    covered by any backwards compatibility guarantees.
    """
    ...
@disjoint_base
class map(Generic[_S]):
    """
    Make an iterator that computes the function using arguments from
    each of the iterables.  Stops when the shortest iterable is exhausted.
    """
    # 3.14 adds `strict` argument.
    if sys.version_info >= (3, 14):
        @overload
        def __new__(cls, func: Callable[[_T1], _S], iterable: Iterable[_T1], /, *, strict: bool = False) -> Self: ...
        @overload
        def __new__(
            cls, func: Callable[[_T1, _T2], _S], iterable: Iterable[_T1], iter2: Iterable[_T2], /, *, strict: bool = False
        ) -> Self: ...
        @overload
        def __new__(
            cls,
            func: Callable[[_T1, _T2, _T3], _S],
            iterable: Iterable[_T1],
            iter2: Iterable[_T2],
            iter3: Iterable[_T3],
            /,
            *,
            strict: bool = False,
        ) -> Self: ...
        @overload
        def __new__(
            cls,
            func: Callable[[_T1, _T2, _T3, _T4], _S],
            iterable: Iterable[_T1],
            iter2: Iterable[_T2],
            iter3: Iterable[_T3],
            iter4: Iterable[_T4],
            /,
            *,
            strict: bool = False,
        ) -> Self: ...
        @overload
        def __new__(
            cls,
            func: Callable[[_T1, _T2, _T3, _T4, _T5], _S],
            iterable: Iterable[_T1],
            iter2: Iterable[_T2],
            iter3: Iterable[_T3],
            iter4: Iterable[_T4],
            iter5: Iterable[_T5],
            /,
            *,
            strict: bool = False,
        ) -> Self: ...
        @overload
        def __new__(
            cls,
            func: Callable[..., _S],
            iterable: Iterable[Any],
            iter2: Iterable[Any],
            iter3: Iterable[Any],
            iter4: Iterable[Any],
            iter5: Iterable[Any],
            iter6: Iterable[Any],
            /,
            *iterables: Iterable[Any],
            strict: bool = False,
        ) -> Self: ...
    else:
        @overload
        def __new__(cls, func: Callable[[_T1], _S], iterable: Iterable[_T1], /) -> Self: ...
        @overload
        def __new__(cls, func: Callable[[_T1, _T2], _S], iterable: Iterable[_T1], iter2: Iterable[_T2], /) -> Self: ...
        @overload
        def __new__(
            cls, func: Callable[[_T1, _T2, _T3], _S], iterable: Iterable[_T1], iter2: Iterable[_T2], iter3: Iterable[_T3], /
        ) -> Self: ...
        @overload
        def __new__(
            cls,
            func: Callable[[_T1, _T2, _T3, _T4], _S],
            iterable: Iterable[_T1],
            iter2: Iterable[_T2],
            iter3: Iterable[_T3],
            iter4: Iterable[_T4],
            /,
        ) -> Self: ...
        @overload
        def __new__(
            cls,
            func: Callable[[_T1, _T2, _T3, _T4, _T5], _S],
            iterable: Iterable[_T1],
            iter2: Iterable[_T2],
            iter3: Iterable[_T3],
            iter4: Iterable[_T4],
            iter5: Iterable[_T5],
            /,
        ) -> Self: ...
        @overload
        def __new__(
            cls,
            func: Callable[..., _S],
            iterable: Iterable[Any],
            iter2: Iterable[Any],
            iter3: Iterable[Any],
            iter4: Iterable[Any],
            iter5: Iterable[Any],
            iter6: Iterable[Any],
            /,
            *iterables: Iterable[Any],
        ) -> Self: ...

    def __iter__(self) -> Self:
        """Implement iter(self)."""
        ...
    def __next__(self) -> _S:
        """Implement next(self)."""
        ...

@overload
def max(
    arg1: SupportsRichComparisonT, arg2: SupportsRichComparisonT, /, *_args: SupportsRichComparisonT, key: None = None
) -> SupportsRichComparisonT:
    """
    max(iterable, *[, default=obj, key=func]) -> value
    max(arg1, arg2, *args, *[, key=func]) -> value

    With a single iterable argument, return its biggest item. The
    default keyword-only argument specifies an object to return if
    the provided iterable is empty.
    With two or more positional arguments, return the largest argument.
    """
    ...
@overload
def max(arg1: _T, arg2: _T, /, *_args: _T, key: Callable[[_T], SupportsRichComparison]) -> _T:
    """
    max(iterable, *[, default=obj, key=func]) -> value
    max(arg1, arg2, *args, *[, key=func]) -> value

    With a single iterable argument, return its biggest item. The
    default keyword-only argument specifies an object to return if
    the provided iterable is empty.
    With two or more positional arguments, return the largest argument.
    """
    ...
@overload
def max(iterable: Iterable[SupportsRichComparisonT], /, *, key: None = None) -> SupportsRichComparisonT:
    """
    max(iterable, *[, default=obj, key=func]) -> value
    max(arg1, arg2, *args, *[, key=func]) -> value

    With a single iterable argument, return its biggest item. The
    default keyword-only argument specifies an object to return if
    the provided iterable is empty.
    With two or more positional arguments, return the largest argument.
    """
    ...
@overload
def max(iterable: Iterable[_T], /, *, key: Callable[[_T], SupportsRichComparison]) -> _T:
    """
    max(iterable, *[, default=obj, key=func]) -> value
    max(arg1, arg2, *args, *[, key=func]) -> value

    With a single iterable argument, return its biggest item. The
    default keyword-only argument specifies an object to return if
    the provided iterable is empty.
    With two or more positional arguments, return the largest argument.
    """
    ...
@overload
def max(iterable: Iterable[SupportsRichComparisonT], /, *, key: None = None, default: _T) -> SupportsRichComparisonT | _T:
    """
    max(iterable, *[, default=obj, key=func]) -> value
    max(arg1, arg2, *args, *[, key=func]) -> value

    With a single iterable argument, return its biggest item. The
    default keyword-only argument specifies an object to return if
    the provided iterable is empty.
    With two or more positional arguments, return the largest argument.
    """
    ...
@overload
def max(iterable: Iterable[_T1], /, *, key: Callable[[_T1], SupportsRichComparison], default: _T2) -> _T1 | _T2:
    """
    max(iterable, *[, default=obj, key=func]) -> value
    max(arg1, arg2, *args, *[, key=func]) -> value

    With a single iterable argument, return its biggest item. The
    default keyword-only argument specifies an object to return if
    the provided iterable is empty.
    With two or more positional arguments, return the largest argument.
    """
    ...
@overload
def min(
    arg1: SupportsRichComparisonT, arg2: SupportsRichComparisonT, /, *_args: SupportsRichComparisonT, key: None = None
) -> SupportsRichComparisonT:
    """
    min(iterable, *[, default=obj, key=func]) -> value
    min(arg1, arg2, *args, *[, key=func]) -> value

    With a single iterable argument, return its smallest item. The
    default keyword-only argument specifies an object to return if
    the provided iterable is empty.
    With two or more positional arguments, return the smallest argument.
    """
    ...
@overload
def min(arg1: _T, arg2: _T, /, *_args: _T, key: Callable[[_T], SupportsRichComparison]) -> _T:
    """
    min(iterable, *[, default=obj, key=func]) -> value
    min(arg1, arg2, *args, *[, key=func]) -> value

    With a single iterable argument, return its smallest item. The
    default keyword-only argument specifies an object to return if
    the provided iterable is empty.
    With two or more positional arguments, return the smallest argument.
    """
    ...
@overload
def min(iterable: Iterable[SupportsRichComparisonT], /, *, key: None = None) -> SupportsRichComparisonT:
    """
    min(iterable, *[, default=obj, key=func]) -> value
    min(arg1, arg2, *args, *[, key=func]) -> value

    With a single iterable argument, return its smallest item. The
    default keyword-only argument specifies an object to return if
    the provided iterable is empty.
    With two or more positional arguments, return the smallest argument.
    """
    ...
@overload
def min(iterable: Iterable[_T], /, *, key: Callable[[_T], SupportsRichComparison]) -> _T:
    """
    min(iterable, *[, default=obj, key=func]) -> value
    min(arg1, arg2, *args, *[, key=func]) -> value

    With a single iterable argument, return its smallest item. The
    default keyword-only argument specifies an object to return if
    the provided iterable is empty.
    With two or more positional arguments, return the smallest argument.
    """
    ...
@overload
def min(iterable: Iterable[SupportsRichComparisonT], /, *, key: None = None, default: _T) -> SupportsRichComparisonT | _T:
    """
    min(iterable, *[, default=obj, key=func]) -> value
    min(arg1, arg2, *args, *[, key=func]) -> value

    With a single iterable argument, return its smallest item. The
    default keyword-only argument specifies an object to return if
    the provided iterable is empty.
    With two or more positional arguments, return the smallest argument.
    """
    ...
@overload
def min(iterable: Iterable[_T1], /, *, key: Callable[[_T1], SupportsRichComparison], default: _T2) -> _T1 | _T2:
    """
    min(iterable, *[, default=obj, key=func]) -> value
    min(arg1, arg2, *args, *[, key=func]) -> value

    With a single iterable argument, return its smallest item. The
    default keyword-only argument specifies an object to return if
    the provided iterable is empty.
    With two or more positional arguments, return the smallest argument.
    """
    ...
@overload
def next(i: SupportsNext[_T], /) -> _T:
    """
    next(iterator[, default])

    Return the next item from the iterator. If default is given and the iterator
    is exhausted, it is returned instead of raising StopIteration.
    """
    ...
@overload
def next(i: SupportsNext[_T], default: _VT, /) -> _T | _VT:
    """
    next(iterator[, default])

    Return the next item from the iterator. If default is given and the iterator
    is exhausted, it is returned instead of raising StopIteration.
    """
    ...
def oct(number: int | SupportsIndex, /) -> str:
    """
    Return the octal representation of an integer.

    >>> oct(342391)
    '0o1234567'
    """
    ...

_Opener: TypeAlias = Callable[[str, int], int]

# Text mode: always returns a TextIOWrapper
@overload
def open(
    file: FileDescriptorOrPath,
    mode: OpenTextMode = "r",
    buffering: int = -1,
    encoding: str | None = None,
    errors: str | None = None,
    newline: str | None = None,
    closefd: bool = True,
    opener: _Opener | None = None,
) -> TextIOWrapper:
    r"""
    Open file and return a stream.  Raise OSError upon failure.

    file is either a text or byte string giving the name (and the path
    if the file isn't in the current working directory) of the file to
    be opened or an integer file descriptor of the file to be
    wrapped. (If a file descriptor is given, it is closed when the
    returned I/O object is closed, unless closefd is set to False.)

    mode is an optional string that specifies the mode in which the file
    is opened. It defaults to 'r' which means open for reading in text
    mode.  Other common values are 'w' for writing (truncating the file if
    it already exists), 'x' for creating and writing to a new file, and
    'a' for appending (which on some Unix systems, means that all writes
    append to the end of the file regardless of the current seek position).
    In text mode, if encoding is not specified the encoding used is platform
    dependent: locale.getencoding() is called to get the current locale encoding.
    (For reading and writing raw bytes use binary mode and leave encoding
    unspecified.) The available modes are:

    ========= ===============================================================
    Character Meaning
    --------- ---------------------------------------------------------------
    'r'       open for reading (default)
    'w'       open for writing, truncating the file first
    'x'       create a new file and open it for writing
    'a'       open for writing, appending to the end of the file if it exists
    'b'       binary mode
    't'       text mode (default)
    '+'       open a disk file for updating (reading and writing)
    ========= ===============================================================

    The default mode is 'rt' (open for reading text). For binary random
    access, the mode 'w+b' opens and truncates the file to 0 bytes, while
    'r+b' opens the file without truncation. The 'x' mode implies 'w' and
    raises an `FileExistsError` if the file already exists.

    Python distinguishes between files opened in binary and text modes,
    even when the underlying operating system doesn't. Files opened in
    binary mode (appending 'b' to the mode argument) return contents as
    bytes objects without any decoding. In text mode (the default, or when
    't' is appended to the mode argument), the contents of the file are
    returned as strings, the bytes having been first decoded using a
    platform-dependent encoding or using the specified encoding if given.

    buffering is an optional integer used to set the buffering policy.
    Pass 0 to switch buffering off (only allowed in binary mode), 1 to select
    line buffering (only usable in text mode), and an integer > 1 to indicate
    the size of a fixed-size chunk buffer.  When no buffering argument is
    given, the default buffering policy works as follows:

    * Binary files are buffered in fixed-size chunks; the size of the buffer
      is chosen using a heuristic trying to determine the underlying device's
      "block size" and falling back on `io.DEFAULT_BUFFER_SIZE`.
      On many systems, the buffer will typically be 4096 or 8192 bytes long.

    * "Interactive" text files (files for which isatty() returns True)
      use line buffering.  Other text files use the policy described above
      for binary files.

    encoding is the name of the encoding used to decode or encode the
    file. This should only be used in text mode. The default encoding is
    platform dependent, but any encoding supported by Python can be
    passed.  See the codecs module for the list of supported encodings.

    errors is an optional string that specifies how encoding errors are to
    be handled---this argument should not be used in binary mode. Pass
    'strict' to raise a ValueError exception if there is an encoding error
    (the default of None has the same effect), or pass 'ignore' to ignore
    errors. (Note that ignoring encoding errors can lead to data loss.)
    See the documentation for codecs.register or run 'help(codecs.Codec)'
    for a list of the permitted encoding error strings.

    newline controls how universal newlines works (it only applies to text
    mode). It can be None, '', '\n', '\r', and '\r\n'.  It works as
    follows:

    * On input, if newline is None, universal newlines mode is
      enabled. Lines in the input can end in '\n', '\r', or '\r\n', and
      these are translated into '\n' before being returned to the
      caller. If it is '', universal newline mode is enabled, but line
      endings are returned to the caller untranslated. If it has any of
      the other legal values, input lines are only terminated by the given
      string, and the line ending is returned to the caller untranslated.

    * On output, if newline is None, any '\n' characters written are
      translated to the system default line separator, os.linesep. If
      newline is '' or '\n', no translation takes place. If newline is any
      of the other legal values, any '\n' characters written are translated
      to the given string.

    If closefd is False, the underlying file descriptor will be kept open
    when the file is closed. This does not work when a file name is given
    and must be True in that case.

    A custom opener can be used by passing a callable as *opener*. The
    underlying file descriptor for the file object is then obtained by
    calling *opener* with (*file*, *flags*). *opener* must return an open
    file descriptor (passing os.open as *opener* results in functionality
    similar to passing None).

    open() returns a file object whose type depends on the mode, and
    through which the standard file operations such as reading and writing
    are performed. When open() is used to open a file in a text mode ('w',
    'r', 'wt', 'rt', etc.), it returns a TextIOWrapper. When used to open
    a file in a binary mode, the returned class varies: in read binary
    mode, it returns a BufferedReader; in write binary and append binary
    modes, it returns a BufferedWriter, and in read/write mode, it returns
    a BufferedRandom.

    It is also possible to use a string or bytearray as a file for both
    reading and writing. For strings StringIO can be used like a file
    opened in a text mode, and for bytes a BytesIO can be used like a file
    opened in a binary mode.
    """
    ...

# Unbuffered binary mode: returns a FileIO
@overload
def open(
    file: FileDescriptorOrPath,
    mode: OpenBinaryMode,
    buffering: Literal[0],
    encoding: None = None,
    errors: None = None,
    newline: None = None,
    closefd: bool = True,
    opener: _Opener | None = None,
) -> FileIO:
    r"""
    Open file and return a stream.  Raise OSError upon failure.

    file is either a text or byte string giving the name (and the path
    if the file isn't in the current working directory) of the file to
    be opened or an integer file descriptor of the file to be
    wrapped. (If a file descriptor is given, it is closed when the
    returned I/O object is closed, unless closefd is set to False.)

    mode is an optional string that specifies the mode in which the file
    is opened. It defaults to 'r' which means open for reading in text
    mode.  Other common values are 'w' for writing (truncating the file if
    it already exists), 'x' for creating and writing to a new file, and
    'a' for appending (which on some Unix systems, means that all writes
    append to the end of the file regardless of the current seek position).
    In text mode, if encoding is not specified the encoding used is platform
    dependent: locale.getencoding() is called to get the current locale encoding.
    (For reading and writing raw bytes use binary mode and leave encoding
    unspecified.) The available modes are:

    ========= ===============================================================
    Character Meaning
    --------- ---------------------------------------------------------------
    'r'       open for reading (default)
    'w'       open for writing, truncating the file first
    'x'       create a new file and open it for writing
    'a'       open for writing, appending to the end of the file if it exists
    'b'       binary mode
    't'       text mode (default)
    '+'       open a disk file for updating (reading and writing)
    ========= ===============================================================

    The default mode is 'rt' (open for reading text). For binary random
    access, the mode 'w+b' opens and truncates the file to 0 bytes, while
    'r+b' opens the file without truncation. The 'x' mode implies 'w' and
    raises an `FileExistsError` if the file already exists.

    Python distinguishes between files opened in binary and text modes,
    even when the underlying operating system doesn't. Files opened in
    binary mode (appending 'b' to the mode argument) return contents as
    bytes objects without any decoding. In text mode (the default, or when
    't' is appended to the mode argument), the contents of the file are
    returned as strings, the bytes having been first decoded using a
    platform-dependent encoding or using the specified encoding if given.

    buffering is an optional integer used to set the buffering policy.
    Pass 0 to switch buffering off (only allowed in binary mode), 1 to select
    line buffering (only usable in text mode), and an integer > 1 to indicate
    the size of a fixed-size chunk buffer.  When no buffering argument is
    given, the default buffering policy works as follows:

    * Binary files are buffered in fixed-size chunks; the size of the buffer
      is chosen using a heuristic trying to determine the underlying device's
      "block size" and falling back on `io.DEFAULT_BUFFER_SIZE`.
      On many systems, the buffer will typically be 4096 or 8192 bytes long.

    * "Interactive" text files (files for which isatty() returns True)
      use line buffering.  Other text files use the policy described above
      for binary files.

    encoding is the name of the encoding used to decode or encode the
    file. This should only be used in text mode. The default encoding is
    platform dependent, but any encoding supported by Python can be
    passed.  See the codecs module for the list of supported encodings.

    errors is an optional string that specifies how encoding errors are to
    be handled---this argument should not be used in binary mode. Pass
    'strict' to raise a ValueError exception if there is an encoding error
    (the default of None has the same effect), or pass 'ignore' to ignore
    errors. (Note that ignoring encoding errors can lead to data loss.)
    See the documentation for codecs.register or run 'help(codecs.Codec)'
    for a list of the permitted encoding error strings.

    newline controls how universal newlines works (it only applies to text
    mode). It can be None, '', '\n', '\r', and '\r\n'.  It works as
    follows:

    * On input, if newline is None, universal newlines mode is
      enabled. Lines in the input can end in '\n', '\r', or '\r\n', and
      these are translated into '\n' before being returned to the
      caller. If it is '', universal newline mode is enabled, but line
      endings are returned to the caller untranslated. If it has any of
      the other legal values, input lines are only terminated by the given
      string, and the line ending is returned to the caller untranslated.

    * On output, if newline is None, any '\n' characters written are
      translated to the system default line separator, os.linesep. If
      newline is '' or '\n', no translation takes place. If newline is any
      of the other legal values, any '\n' characters written are translated
      to the given string.

    If closefd is False, the underlying file descriptor will be kept open
    when the file is closed. This does not work when a file name is given
    and must be True in that case.

    A custom opener can be used by passing a callable as *opener*. The
    underlying file descriptor for the file object is then obtained by
    calling *opener* with (*file*, *flags*). *opener* must return an open
    file descriptor (passing os.open as *opener* results in functionality
    similar to passing None).

    open() returns a file object whose type depends on the mode, and
    through which the standard file operations such as reading and writing
    are performed. When open() is used to open a file in a text mode ('w',
    'r', 'wt', 'rt', etc.), it returns a TextIOWrapper. When used to open
    a file in a binary mode, the returned class varies: in read binary
    mode, it returns a BufferedReader; in write binary and append binary
    modes, it returns a BufferedWriter, and in read/write mode, it returns
    a BufferedRandom.

    It is also possible to use a string or bytearray as a file for both
    reading and writing. For strings StringIO can be used like a file
    opened in a text mode, and for bytes a BytesIO can be used like a file
    opened in a binary mode.
    """
    ...

# Buffering is on: return BufferedRandom, BufferedReader, or BufferedWriter
@overload
def open(
    file: FileDescriptorOrPath,
    mode: OpenBinaryModeUpdating,
    buffering: Literal[-1, 1] = -1,
    encoding: None = None,
    errors: None = None,
    newline: None = None,
    closefd: bool = True,
    opener: _Opener | None = None,
) -> BufferedRandom:
    r"""
    Open file and return a stream.  Raise OSError upon failure.

    file is either a text or byte string giving the name (and the path
    if the file isn't in the current working directory) of the file to
    be opened or an integer file descriptor of the file to be
    wrapped. (If a file descriptor is given, it is closed when the
    returned I/O object is closed, unless closefd is set to False.)

    mode is an optional string that specifies the mode in which the file
    is opened. It defaults to 'r' which means open for reading in text
    mode.  Other common values are 'w' for writing (truncating the file if
    it already exists), 'x' for creating and writing to a new file, and
    'a' for appending (which on some Unix systems, means that all writes
    append to the end of the file regardless of the current seek position).
    In text mode, if encoding is not specified the encoding used is platform
    dependent: locale.getencoding() is called to get the current locale encoding.
    (For reading and writing raw bytes use binary mode and leave encoding
    unspecified.) The available modes are:

    ========= ===============================================================
    Character Meaning
    --------- ---------------------------------------------------------------
    'r'       open for reading (default)
    'w'       open for writing, truncating the file first
    'x'       create a new file and open it for writing
    'a'       open for writing, appending to the end of the file if it exists
    'b'       binary mode
    't'       text mode (default)
    '+'       open a disk file for updating (reading and writing)
    ========= ===============================================================

    The default mode is 'rt' (open for reading text). For binary random
    access, the mode 'w+b' opens and truncates the file to 0 bytes, while
    'r+b' opens the file without truncation. The 'x' mode implies 'w' and
    raises an `FileExistsError` if the file already exists.

    Python distinguishes between files opened in binary and text modes,
    even when the underlying operating system doesn't. Files opened in
    binary mode (appending 'b' to the mode argument) return contents as
    bytes objects without any decoding. In text mode (the default, or when
    't' is appended to the mode argument), the contents of the file are
    returned as strings, the bytes having been first decoded using a
    platform-dependent encoding or using the specified encoding if given.

    buffering is an optional integer used to set the buffering policy.
    Pass 0 to switch buffering off (only allowed in binary mode), 1 to select
    line buffering (only usable in text mode), and an integer > 1 to indicate
    the size of a fixed-size chunk buffer.  When no buffering argument is
    given, the default buffering policy works as follows:

    * Binary files are buffered in fixed-size chunks; the size of the buffer
      is chosen using a heuristic trying to determine the underlying device's
      "block size" and falling back on `io.DEFAULT_BUFFER_SIZE`.
      On many systems, the buffer will typically be 4096 or 8192 bytes long.

    * "Interactive" text files (files for which isatty() returns True)
      use line buffering.  Other text files use the policy described above
      for binary files.

    encoding is the name of the encoding used to decode or encode the
    file. This should only be used in text mode. The default encoding is
    platform dependent, but any encoding supported by Python can be
    passed.  See the codecs module for the list of supported encodings.

    errors is an optional string that specifies how encoding errors are to
    be handled---this argument should not be used in binary mode. Pass
    'strict' to raise a ValueError exception if there is an encoding error
    (the default of None has the same effect), or pass 'ignore' to ignore
    errors. (Note that ignoring encoding errors can lead to data loss.)
    See the documentation for codecs.register or run 'help(codecs.Codec)'
    for a list of the permitted encoding error strings.

    newline controls how universal newlines works (it only applies to text
    mode). It can be None, '', '\n', '\r', and '\r\n'.  It works as
    follows:

    * On input, if newline is None, universal newlines mode is
      enabled. Lines in the input can end in '\n', '\r', or '\r\n', and
      these are translated into '\n' before being returned to the
      caller. If it is '', universal newline mode is enabled, but line
      endings are returned to the caller untranslated. If it has any of
      the other legal values, input lines are only terminated by the given
      string, and the line ending is returned to the caller untranslated.

    * On output, if newline is None, any '\n' characters written are
      translated to the system default line separator, os.linesep. If
      newline is '' or '\n', no translation takes place. If newline is any
      of the other legal values, any '\n' characters written are translated
      to the given string.

    If closefd is False, the underlying file descriptor will be kept open
    when the file is closed. This does not work when a file name is given
    and must be True in that case.

    A custom opener can be used by passing a callable as *opener*. The
    underlying file descriptor for the file object is then obtained by
    calling *opener* with (*file*, *flags*). *opener* must return an open
    file descriptor (passing os.open as *opener* results in functionality
    similar to passing None).

    open() returns a file object whose type depends on the mode, and
    through which the standard file operations such as reading and writing
    are performed. When open() is used to open a file in a text mode ('w',
    'r', 'wt', 'rt', etc.), it returns a TextIOWrapper. When used to open
    a file in a binary mode, the returned class varies: in read binary
    mode, it returns a BufferedReader; in write binary and append binary
    modes, it returns a BufferedWriter, and in read/write mode, it returns
    a BufferedRandom.

    It is also possible to use a string or bytearray as a file for both
    reading and writing. For strings StringIO can be used like a file
    opened in a text mode, and for bytes a BytesIO can be used like a file
    opened in a binary mode.
    """
    ...
@overload
def open(
    file: FileDescriptorOrPath,
    mode: OpenBinaryModeWriting,
    buffering: Literal[-1, 1] = -1,
    encoding: None = None,
    errors: None = None,
    newline: None = None,
    closefd: bool = True,
    opener: _Opener | None = None,
) -> BufferedWriter:
    r"""
    Open file and return a stream.  Raise OSError upon failure.

    file is either a text or byte string giving the name (and the path
    if the file isn't in the current working directory) of the file to
    be opened or an integer file descriptor of the file to be
    wrapped. (If a file descriptor is given, it is closed when the
    returned I/O object is closed, unless closefd is set to False.)

    mode is an optional string that specifies the mode in which the file
    is opened. It defaults to 'r' which means open for reading in text
    mode.  Other common values are 'w' for writing (truncating the file if
    it already exists), 'x' for creating and writing to a new file, and
    'a' for appending (which on some Unix systems, means that all writes
    append to the end of the file regardless of the current seek position).
    In text mode, if encoding is not specified the encoding used is platform
    dependent: locale.getencoding() is called to get the current locale encoding.
    (For reading and writing raw bytes use binary mode and leave encoding
    unspecified.) The available modes are:

    ========= ===============================================================
    Character Meaning
    --------- ---------------------------------------------------------------
    'r'       open for reading (default)
    'w'       open for writing, truncating the file first
    'x'       create a new file and open it for writing
    'a'       open for writing, appending to the end of the file if it exists
    'b'       binary mode
    't'       text mode (default)
    '+'       open a disk file for updating (reading and writing)
    ========= ===============================================================

    The default mode is 'rt' (open for reading text). For binary random
    access, the mode 'w+b' opens and truncates the file to 0 bytes, while
    'r+b' opens the file without truncation. The 'x' mode implies 'w' and
    raises an `FileExistsError` if the file already exists.

    Python distinguishes between files opened in binary and text modes,
    even when the underlying operating system doesn't. Files opened in
    binary mode (appending 'b' to the mode argument) return contents as
    bytes objects without any decoding. In text mode (the default, or when
    't' is appended to the mode argument), the contents of the file are
    returned as strings, the bytes having been first decoded using a
    platform-dependent encoding or using the specified encoding if given.

    buffering is an optional integer used to set the buffering policy.
    Pass 0 to switch buffering off (only allowed in binary mode), 1 to select
    line buffering (only usable in text mode), and an integer > 1 to indicate
    the size of a fixed-size chunk buffer.  When no buffering argument is
    given, the default buffering policy works as follows:

    * Binary files are buffered in fixed-size chunks; the size of the buffer
      is chosen using a heuristic trying to determine the underlying device's
      "block size" and falling back on `io.DEFAULT_BUFFER_SIZE`.
      On many systems, the buffer will typically be 4096 or 8192 bytes long.

    * "Interactive" text files (files for which isatty() returns True)
      use line buffering.  Other text files use the policy described above
      for binary files.

    encoding is the name of the encoding used to decode or encode the
    file. This should only be used in text mode. The default encoding is
    platform dependent, but any encoding supported by Python can be
    passed.  See the codecs module for the list of supported encodings.

    errors is an optional string that specifies how encoding errors are to
    be handled---this argument should not be used in binary mode. Pass
    'strict' to raise a ValueError exception if there is an encoding error
    (the default of None has the same effect), or pass 'ignore' to ignore
    errors. (Note that ignoring encoding errors can lead to data loss.)
    See the documentation for codecs.register or run 'help(codecs.Codec)'
    for a list of the permitted encoding error strings.

    newline controls how universal newlines works (it only applies to text
    mode). It can be None, '', '\n', '\r', and '\r\n'.  It works as
    follows:

    * On input, if newline is None, universal newlines mode is
      enabled. Lines in the input can end in '\n', '\r', or '\r\n', and
      these are translated into '\n' before being returned to the
      caller. If it is '', universal newline mode is enabled, but line
      endings are returned to the caller untranslated. If it has any of
      the other legal values, input lines are only terminated by the given
      string, and the line ending is returned to the caller untranslated.

    * On output, if newline is None, any '\n' characters written are
      translated to the system default line separator, os.linesep. If
      newline is '' or '\n', no translation takes place. If newline is any
      of the other legal values, any '\n' characters written are translated
      to the given string.

    If closefd is False, the underlying file descriptor will be kept open
    when the file is closed. This does not work when a file name is given
    and must be True in that case.

    A custom opener can be used by passing a callable as *opener*. The
    underlying file descriptor for the file object is then obtained by
    calling *opener* with (*file*, *flags*). *opener* must return an open
    file descriptor (passing os.open as *opener* results in functionality
    similar to passing None).

    open() returns a file object whose type depends on the mode, and
    through which the standard file operations such as reading and writing
    are performed. When open() is used to open a file in a text mode ('w',
    'r', 'wt', 'rt', etc.), it returns a TextIOWrapper. When used to open
    a file in a binary mode, the returned class varies: in read binary
    mode, it returns a BufferedReader; in write binary and append binary
    modes, it returns a BufferedWriter, and in read/write mode, it returns
    a BufferedRandom.

    It is also possible to use a string or bytearray as a file for both
    reading and writing. For strings StringIO can be used like a file
    opened in a text mode, and for bytes a BytesIO can be used like a file
    opened in a binary mode.
    """
    ...
@overload
def open(
    file: FileDescriptorOrPath,
    mode: OpenBinaryModeReading,
    buffering: Literal[-1, 1] = -1,
    encoding: None = None,
    errors: None = None,
    newline: None = None,
    closefd: bool = True,
    opener: _Opener | None = None,
) -> BufferedReader:
    r"""
    Open file and return a stream.  Raise OSError upon failure.

    file is either a text or byte string giving the name (and the path
    if the file isn't in the current working directory) of the file to
    be opened or an integer file descriptor of the file to be
    wrapped. (If a file descriptor is given, it is closed when the
    returned I/O object is closed, unless closefd is set to False.)

    mode is an optional string that specifies the mode in which the file
    is opened. It defaults to 'r' which means open for reading in text
    mode.  Other common values are 'w' for writing (truncating the file if
    it already exists), 'x' for creating and writing to a new file, and
    'a' for appending (which on some Unix systems, means that all writes
    append to the end of the file regardless of the current seek position).
    In text mode, if encoding is not specified the encoding used is platform
    dependent: locale.getencoding() is called to get the current locale encoding.
    (For reading and writing raw bytes use binary mode and leave encoding
    unspecified.) The available modes are:

    ========= ===============================================================
    Character Meaning
    --------- ---------------------------------------------------------------
    'r'       open for reading (default)
    'w'       open for writing, truncating the file first
    'x'       create a new file and open it for writing
    'a'       open for writing, appending to the end of the file if it exists
    'b'       binary mode
    't'       text mode (default)
    '+'       open a disk file for updating (reading and writing)
    ========= ===============================================================

    The default mode is 'rt' (open for reading text). For binary random
    access, the mode 'w+b' opens and truncates the file to 0 bytes, while
    'r+b' opens the file without truncation. The 'x' mode implies 'w' and
    raises an `FileExistsError` if the file already exists.

    Python distinguishes between files opened in binary and text modes,
    even when the underlying operating system doesn't. Files opened in
    binary mode (appending 'b' to the mode argument) return contents as
    bytes objects without any decoding. In text mode (the default, or when
    't' is appended to the mode argument), the contents of the file are
    returned as strings, the bytes having been first decoded using a
    platform-dependent encoding or using the specified encoding if given.

    buffering is an optional integer used to set the buffering policy.
    Pass 0 to switch buffering off (only allowed in binary mode), 1 to select
    line buffering (only usable in text mode), and an integer > 1 to indicate
    the size of a fixed-size chunk buffer.  When no buffering argument is
    given, the default buffering policy works as follows:

    * Binary files are buffered in fixed-size chunks; the size of the buffer
      is chosen using a heuristic trying to determine the underlying device's
      "block size" and falling back on `io.DEFAULT_BUFFER_SIZE`.
      On many systems, the buffer will typically be 4096 or 8192 bytes long.

    * "Interactive" text files (files for which isatty() returns True)
      use line buffering.  Other text files use the policy described above
      for binary files.

    encoding is the name of the encoding used to decode or encode the
    file. This should only be used in text mode. The default encoding is
    platform dependent, but any encoding supported by Python can be
    passed.  See the codecs module for the list of supported encodings.

    errors is an optional string that specifies how encoding errors are to
    be handled---this argument should not be used in binary mode. Pass
    'strict' to raise a ValueError exception if there is an encoding error
    (the default of None has the same effect), or pass 'ignore' to ignore
    errors. (Note that ignoring encoding errors can lead to data loss.)
    See the documentation for codecs.register or run 'help(codecs.Codec)'
    for a list of the permitted encoding error strings.

    newline controls how universal newlines works (it only applies to text
    mode). It can be None, '', '\n', '\r', and '\r\n'.  It works as
    follows:

    * On input, if newline is None, universal newlines mode is
      enabled. Lines in the input can end in '\n', '\r', or '\r\n', and
      these are translated into '\n' before being returned to the
      caller. If it is '', universal newline mode is enabled, but line
      endings are returned to the caller untranslated. If it has any of
      the other legal values, input lines are only terminated by the given
      string, and the line ending is returned to the caller untranslated.

    * On output, if newline is None, any '\n' characters written are
      translated to the system default line separator, os.linesep. If
      newline is '' or '\n', no translation takes place. If newline is any
      of the other legal values, any '\n' characters written are translated
      to the given string.

    If closefd is False, the underlying file descriptor will be kept open
    when the file is closed. This does not work when a file name is given
    and must be True in that case.

    A custom opener can be used by passing a callable as *opener*. The
    underlying file descriptor for the file object is then obtained by
    calling *opener* with (*file*, *flags*). *opener* must return an open
    file descriptor (passing os.open as *opener* results in functionality
    similar to passing None).

    open() returns a file object whose type depends on the mode, and
    through which the standard file operations such as reading and writing
    are performed. When open() is used to open a file in a text mode ('w',
    'r', 'wt', 'rt', etc.), it returns a TextIOWrapper. When used to open
    a file in a binary mode, the returned class varies: in read binary
    mode, it returns a BufferedReader; in write binary and append binary
    modes, it returns a BufferedWriter, and in read/write mode, it returns
    a BufferedRandom.

    It is also possible to use a string or bytearray as a file for both
    reading and writing. For strings StringIO can be used like a file
    opened in a text mode, and for bytes a BytesIO can be used like a file
    opened in a binary mode.
    """
    ...

# Buffering cannot be determined: fall back to BinaryIO
@overload
def open(
    file: FileDescriptorOrPath,
    mode: OpenBinaryMode,
    buffering: int = -1,
    encoding: None = None,
    errors: None = None,
    newline: None = None,
    closefd: bool = True,
    opener: _Opener | None = None,
) -> BinaryIO:
    r"""
    Open file and return a stream.  Raise OSError upon failure.

    file is either a text or byte string giving the name (and the path
    if the file isn't in the current working directory) of the file to
    be opened or an integer file descriptor of the file to be
    wrapped. (If a file descriptor is given, it is closed when the
    returned I/O object is closed, unless closefd is set to False.)

    mode is an optional string that specifies the mode in which the file
    is opened. It defaults to 'r' which means open for reading in text
    mode.  Other common values are 'w' for writing (truncating the file if
    it already exists), 'x' for creating and writing to a new file, and
    'a' for appending (which on some Unix systems, means that all writes
    append to the end of the file regardless of the current seek position).
    In text mode, if encoding is not specified the encoding used is platform
    dependent: locale.getencoding() is called to get the current locale encoding.
    (For reading and writing raw bytes use binary mode and leave encoding
    unspecified.) The available modes are:

    ========= ===============================================================
    Character Meaning
    --------- ---------------------------------------------------------------
    'r'       open for reading (default)
    'w'       open for writing, truncating the file first
    'x'       create a new file and open it for writing
    'a'       open for writing, appending to the end of the file if it exists
    'b'       binary mode
    't'       text mode (default)
    '+'       open a disk file for updating (reading and writing)
    ========= ===============================================================

    The default mode is 'rt' (open for reading text). For binary random
    access, the mode 'w+b' opens and truncates the file to 0 bytes, while
    'r+b' opens the file without truncation. The 'x' mode implies 'w' and
    raises an `FileExistsError` if the file already exists.

    Python distinguishes between files opened in binary and text modes,
    even when the underlying operating system doesn't. Files opened in
    binary mode (appending 'b' to the mode argument) return contents as
    bytes objects without any decoding. In text mode (the default, or when
    't' is appended to the mode argument), the contents of the file are
    returned as strings, the bytes having been first decoded using a
    platform-dependent encoding or using the specified encoding if given.

    buffering is an optional integer used to set the buffering policy.
    Pass 0 to switch buffering off (only allowed in binary mode), 1 to select
    line buffering (only usable in text mode), and an integer > 1 to indicate
    the size of a fixed-size chunk buffer.  When no buffering argument is
    given, the default buffering policy works as follows:

    * Binary files are buffered in fixed-size chunks; the size of the buffer
      is chosen using a heuristic trying to determine the underlying device's
      "block size" and falling back on `io.DEFAULT_BUFFER_SIZE`.
      On many systems, the buffer will typically be 4096 or 8192 bytes long.

    * "Interactive" text files (files for which isatty() returns True)
      use line buffering.  Other text files use the policy described above
      for binary files.

    encoding is the name of the encoding used to decode or encode the
    file. This should only be used in text mode. The default encoding is
    platform dependent, but any encoding supported by Python can be
    passed.  See the codecs module for the list of supported encodings.

    errors is an optional string that specifies how encoding errors are to
    be handled---this argument should not be used in binary mode. Pass
    'strict' to raise a ValueError exception if there is an encoding error
    (the default of None has the same effect), or pass 'ignore' to ignore
    errors. (Note that ignoring encoding errors can lead to data loss.)
    See the documentation for codecs.register or run 'help(codecs.Codec)'
    for a list of the permitted encoding error strings.

    newline controls how universal newlines works (it only applies to text
    mode). It can be None, '', '\n', '\r', and '\r\n'.  It works as
    follows:

    * On input, if newline is None, universal newlines mode is
      enabled. Lines in the input can end in '\n', '\r', or '\r\n', and
      these are translated into '\n' before being returned to the
      caller. If it is '', universal newline mode is enabled, but line
      endings are returned to the caller untranslated. If it has any of
      the other legal values, input lines are only terminated by the given
      string, and the line ending is returned to the caller untranslated.

    * On output, if newline is None, any '\n' characters written are
      translated to the system default line separator, os.linesep. If
      newline is '' or '\n', no translation takes place. If newline is any
      of the other legal values, any '\n' characters written are translated
      to the given string.

    If closefd is False, the underlying file descriptor will be kept open
    when the file is closed. This does not work when a file name is given
    and must be True in that case.

    A custom opener can be used by passing a callable as *opener*. The
    underlying file descriptor for the file object is then obtained by
    calling *opener* with (*file*, *flags*). *opener* must return an open
    file descriptor (passing os.open as *opener* results in functionality
    similar to passing None).

    open() returns a file object whose type depends on the mode, and
    through which the standard file operations such as reading and writing
    are performed. When open() is used to open a file in a text mode ('w',
    'r', 'wt', 'rt', etc.), it returns a TextIOWrapper. When used to open
    a file in a binary mode, the returned class varies: in read binary
    mode, it returns a BufferedReader; in write binary and append binary
    modes, it returns a BufferedWriter, and in read/write mode, it returns
    a BufferedRandom.

    It is also possible to use a string or bytearray as a file for both
    reading and writing. For strings StringIO can be used like a file
    opened in a text mode, and for bytes a BytesIO can be used like a file
    opened in a binary mode.
    """
    ...

# Fallback if mode is not specified
@overload
def open(
    file: FileDescriptorOrPath,
    mode: str,
    buffering: int = -1,
    encoding: str | None = None,
    errors: str | None = None,
    newline: str | None = None,
    closefd: bool = True,
    opener: _Opener | None = None,
) -> IO[Any]:
    r"""
    Open file and return a stream.  Raise OSError upon failure.

    file is either a text or byte string giving the name (and the path
    if the file isn't in the current working directory) of the file to
    be opened or an integer file descriptor of the file to be
    wrapped. (If a file descriptor is given, it is closed when the
    returned I/O object is closed, unless closefd is set to False.)

    mode is an optional string that specifies the mode in which the file
    is opened. It defaults to 'r' which means open for reading in text
    mode.  Other common values are 'w' for writing (truncating the file if
    it already exists), 'x' for creating and writing to a new file, and
    'a' for appending (which on some Unix systems, means that all writes
    append to the end of the file regardless of the current seek position).
    In text mode, if encoding is not specified the encoding used is platform
    dependent: locale.getencoding() is called to get the current locale encoding.
    (For reading and writing raw bytes use binary mode and leave encoding
    unspecified.) The available modes are:

    ========= ===============================================================
    Character Meaning
    --------- ---------------------------------------------------------------
    'r'       open for reading (default)
    'w'       open for writing, truncating the file first
    'x'       create a new file and open it for writing
    'a'       open for writing, appending to the end of the file if it exists
    'b'       binary mode
    't'       text mode (default)
    '+'       open a disk file for updating (reading and writing)
    ========= ===============================================================

    The default mode is 'rt' (open for reading text). For binary random
    access, the mode 'w+b' opens and truncates the file to 0 bytes, while
    'r+b' opens the file without truncation. The 'x' mode implies 'w' and
    raises an `FileExistsError` if the file already exists.

    Python distinguishes between files opened in binary and text modes,
    even when the underlying operating system doesn't. Files opened in
    binary mode (appending 'b' to the mode argument) return contents as
    bytes objects without any decoding. In text mode (the default, or when
    't' is appended to the mode argument), the contents of the file are
    returned as strings, the bytes having been first decoded using a
    platform-dependent encoding or using the specified encoding if given.

    buffering is an optional integer used to set the buffering policy.
    Pass 0 to switch buffering off (only allowed in binary mode), 1 to select
    line buffering (only usable in text mode), and an integer > 1 to indicate
    the size of a fixed-size chunk buffer.  When no buffering argument is
    given, the default buffering policy works as follows:

    * Binary files are buffered in fixed-size chunks; the size of the buffer
      is chosen using a heuristic trying to determine the underlying device's
      "block size" and falling back on `io.DEFAULT_BUFFER_SIZE`.
      On many systems, the buffer will typically be 4096 or 8192 bytes long.

    * "Interactive" text files (files for which isatty() returns True)
      use line buffering.  Other text files use the policy described above
      for binary files.

    encoding is the name of the encoding used to decode or encode the
    file. This should only be used in text mode. The default encoding is
    platform dependent, but any encoding supported by Python can be
    passed.  See the codecs module for the list of supported encodings.

    errors is an optional string that specifies how encoding errors are to
    be handled---this argument should not be used in binary mode. Pass
    'strict' to raise a ValueError exception if there is an encoding error
    (the default of None has the same effect), or pass 'ignore' to ignore
    errors. (Note that ignoring encoding errors can lead to data loss.)
    See the documentation for codecs.register or run 'help(codecs.Codec)'
    for a list of the permitted encoding error strings.

    newline controls how universal newlines works (it only applies to text
    mode). It can be None, '', '\n', '\r', and '\r\n'.  It works as
    follows:

    * On input, if newline is None, universal newlines mode is
      enabled. Lines in the input can end in '\n', '\r', or '\r\n', and
      these are translated into '\n' before being returned to the
      caller. If it is '', universal newline mode is enabled, but line
      endings are returned to the caller untranslated. If it has any of
      the other legal values, input lines are only terminated by the given
      string, and the line ending is returned to the caller untranslated.

    * On output, if newline is None, any '\n' characters written are
      translated to the system default line separator, os.linesep. If
      newline is '' or '\n', no translation takes place. If newline is any
      of the other legal values, any '\n' characters written are translated
      to the given string.

    If closefd is False, the underlying file descriptor will be kept open
    when the file is closed. This does not work when a file name is given
    and must be True in that case.

    A custom opener can be used by passing a callable as *opener*. The
    underlying file descriptor for the file object is then obtained by
    calling *opener* with (*file*, *flags*). *opener* must return an open
    file descriptor (passing os.open as *opener* results in functionality
    similar to passing None).

    open() returns a file object whose type depends on the mode, and
    through which the standard file operations such as reading and writing
    are performed. When open() is used to open a file in a text mode ('w',
    'r', 'wt', 'rt', etc.), it returns a TextIOWrapper. When used to open
    a file in a binary mode, the returned class varies: in read binary
    mode, it returns a BufferedReader; in write binary and append binary
    modes, it returns a BufferedWriter, and in read/write mode, it returns
    a BufferedRandom.

    It is also possible to use a string or bytearray as a file for both
    reading and writing. For strings StringIO can be used like a file
    opened in a text mode, and for bytes a BytesIO can be used like a file
    opened in a binary mode.
    """
    ...
def ord(c: str | bytes | bytearray, /) -> int:
    """Return the Unicode code point for a one-character string."""
    ...
@type_check_only
class _SupportsWriteAndFlush(SupportsWrite[_T_contra], SupportsFlush, Protocol[_T_contra]): ...

@overload
def print(
    *values: object,
    sep: str | None = " ",
    end: str | None = "\n",
    file: SupportsWrite[str] | None = None,
    flush: Literal[False] = False,
) -> None:
    """
    Prints the values to a stream, or to sys.stdout by default.

    sep
      string inserted between values, default a space.
    end
      string appended after the last value, default a newline.
    file
      a file-like object (stream); defaults to the current sys.stdout.
    flush
      whether to forcibly flush the stream.
    """
    ...
@overload
def print(
    *values: object, sep: str | None = " ", end: str | None = "\n", file: _SupportsWriteAndFlush[str] | None = None, flush: bool
) -> None:
    """
    Prints the values to a stream, or to sys.stdout by default.

    sep
      string inserted between values, default a space.
    end
      string appended after the last value, default a newline.
    file
      a file-like object (stream); defaults to the current sys.stdout.
    flush
      whether to forcibly flush the stream.
    """
    ...

_E_contra = TypeVar("_E_contra", contravariant=True)
_M_contra = TypeVar("_M_contra", contravariant=True)

@type_check_only
class _SupportsPow2(Protocol[_E_contra, _T_co]):
    def __pow__(self, other: _E_contra, /) -> _T_co: ...

@type_check_only
class _SupportsPow3NoneOnly(Protocol[_E_contra, _T_co]):
    def __pow__(self, other: _E_contra, modulo: None = None, /) -> _T_co: ...

@type_check_only
class _SupportsPow3(Protocol[_E_contra, _M_contra, _T_co]):
    def __pow__(self, other: _E_contra, modulo: _M_contra, /) -> _T_co: ...

_SupportsSomeKindOfPow = (  # noqa: Y026  # TODO: Use TypeAlias once mypy bugs are fixed
    _SupportsPow2[Any, Any] | _SupportsPow3NoneOnly[Any, Any] | _SupportsPow3[Any, Any, Any]
)

# TODO: `pow(int, int, Literal[0])` fails at runtime,
# but adding a `NoReturn` overload isn't a good solution for expressing that (see #8566).
@overload
def pow(base: int, exp: int, mod: int) -> int:
    """
    Equivalent to base**exp with 2 arguments or base**exp % mod with 3 arguments

    Some types, such as ints, are able to use a more efficient algorithm when
    invoked using the three argument form.
    """
    ...
@overload
def pow(base: int, exp: Literal[0], mod: None = None) -> Literal[1]:
    """
    Equivalent to base**exp with 2 arguments or base**exp % mod with 3 arguments

    Some types, such as ints, are able to use a more efficient algorithm when
    invoked using the three argument form.
    """
    ...
@overload
def pow(base: int, exp: _PositiveInteger, mod: None = None) -> int:
    """
    Equivalent to base**exp with 2 arguments or base**exp % mod with 3 arguments

    Some types, such as ints, are able to use a more efficient algorithm when
    invoked using the three argument form.
    """
    ...
@overload
def pow(base: int, exp: _NegativeInteger, mod: None = None) -> float:
    """
    Equivalent to base**exp with 2 arguments or base**exp % mod with 3 arguments

    Some types, such as ints, are able to use a more efficient algorithm when
    invoked using the three argument form.
    """
    ...

# int base & positive-int exp -> int; int base & negative-int exp -> float
# return type must be Any as `int | float` causes too many false-positive errors
@overload
def pow(base: int, exp: int, mod: None = None) -> Any:
    """
    Equivalent to base**exp with 2 arguments or base**exp % mod with 3 arguments

    Some types, such as ints, are able to use a more efficient algorithm when
    invoked using the three argument form.
    """
    ...
@overload
def pow(base: _PositiveInteger, exp: float, mod: None = None) -> float:
    """
    Equivalent to base**exp with 2 arguments or base**exp % mod with 3 arguments

    Some types, such as ints, are able to use a more efficient algorithm when
    invoked using the three argument form.
    """
    ...
@overload
def pow(base: _NegativeInteger, exp: float, mod: None = None) -> complex:
    """
    Equivalent to base**exp with 2 arguments or base**exp % mod with 3 arguments

    Some types, such as ints, are able to use a more efficient algorithm when
    invoked using the three argument form.
    """
    ...
@overload
def pow(base: float, exp: int, mod: None = None) -> float:
    """
    Equivalent to base**exp with 2 arguments or base**exp % mod with 3 arguments

    Some types, such as ints, are able to use a more efficient algorithm when
    invoked using the three argument form.
    """
    ...

# float base & float exp could return float or complex
# return type must be Any (same as complex base, complex exp),
# as `float | complex` causes too many false-positive errors
@overload
def pow(base: float, exp: complex | _SupportsSomeKindOfPow, mod: None = None) -> Any:
    """
    Equivalent to base**exp with 2 arguments or base**exp % mod with 3 arguments

    Some types, such as ints, are able to use a more efficient algorithm when
    invoked using the three argument form.
    """
    ...
@overload
def pow(base: complex, exp: complex | _SupportsSomeKindOfPow, mod: None = None) -> complex:
    """
    Equivalent to base**exp with 2 arguments or base**exp % mod with 3 arguments

    Some types, such as ints, are able to use a more efficient algorithm when
    invoked using the three argument form.
    """
    ...
@overload
def pow(base: _SupportsPow2[_E_contra, _T_co], exp: _E_contra, mod: None = None) -> _T_co:
    """
    Equivalent to base**exp with 2 arguments or base**exp % mod with 3 arguments

    Some types, such as ints, are able to use a more efficient algorithm when
    invoked using the three argument form.
    """
    ...
@overload
def pow(base: _SupportsPow3NoneOnly[_E_contra, _T_co], exp: _E_contra, mod: None = None) -> _T_co:
    """
    Equivalent to base**exp with 2 arguments or base**exp % mod with 3 arguments

    Some types, such as ints, are able to use a more efficient algorithm when
    invoked using the three argument form.
    """
    ...
@overload
def pow(base: _SupportsPow3[_E_contra, _M_contra, _T_co], exp: _E_contra, mod: _M_contra) -> _T_co:
    """
    Equivalent to base**exp with 2 arguments or base**exp % mod with 3 arguments

    Some types, such as ints, are able to use a more efficient algorithm when
    invoked using the three argument form.
    """
    ...
@overload
def pow(base: _SupportsSomeKindOfPow, exp: float, mod: None = None) -> Any:
    """
    Equivalent to base**exp with 2 arguments or base**exp % mod with 3 arguments

    Some types, such as ints, are able to use a more efficient algorithm when
    invoked using the three argument form.
    """
    ...
@overload
def pow(base: _SupportsSomeKindOfPow, exp: complex, mod: None = None) -> complex:
    """
    Equivalent to base**exp with 2 arguments or base**exp % mod with 3 arguments

    Some types, such as ints, are able to use a more efficient algorithm when
    invoked using the three argument form.
    """
    ...

quit: _sitebuiltins.Quitter

@disjoint_base
class reversed(Generic[_T]):
    """Return a reverse iterator over the values of the given sequence."""
    @overload
    def __new__(cls, sequence: Reversible[_T], /) -> Iterator[_T]: ...  # type: ignore[misc]
    @overload
    def __new__(cls, sequence: SupportsLenAndGetItem[_T], /) -> Iterator[_T]: ...  # type: ignore[misc]
    def __iter__(self) -> Self:
        """Implement iter(self)."""
        ...
    def __next__(self) -> _T:
        """Implement next(self)."""
        ...
    def __length_hint__(self) -> int:
        """Private method returning an estimate of len(list(it))."""
        ...

def repr(obj: object, /) -> str:
    """
    Return the canonical string representation of the object.

    For many object types, including most builtins, eval(repr(obj)) == obj.
    """
    ...

# See https://github.com/python/typeshed/pull/9141
# and https://github.com/python/typeshed/pull/9151
# on why we don't use `SupportsRound` from `typing.pyi`

@type_check_only
class _SupportsRound1(Protocol[_T_co]):
    def __round__(self) -> _T_co: ...

@type_check_only
class _SupportsRound2(Protocol[_T_co]):
    def __round__(self, ndigits: int, /) -> _T_co: ...

@overload
def round(number: _SupportsRound1[_T], ndigits: None = None) -> _T:
    """
    Round a number to a given precision in decimal digits.

    The return value is an integer if ndigits is omitted or None.  Otherwise
    the return value has the same type as the number.  ndigits may be negative.
    """
    ...
@overload
def round(number: _SupportsRound2[_T], ndigits: SupportsIndex) -> _T:
    """
    Round a number to a given precision in decimal digits.

    The return value is an integer if ndigits is omitted or None.  Otherwise
    the return value has the same type as the number.  ndigits may be negative.
    """
    ...

# See https://github.com/python/typeshed/pull/6292#discussion_r748875189
# for why arg 3 of `setattr` should be annotated with `Any` and not `object`
def setattr(obj: object, name: str, value: Any, /) -> None:
    """
    Sets the named attribute on the given object to the specified value.

    setattr(x, 'y', v) is equivalent to ``x.y = v``
    """
    ...
@overload
def sorted(
    iterable: Iterable[SupportsRichComparisonT], /, *, key: None = None, reverse: bool = False
) -> list[SupportsRichComparisonT]:
    """
    Return a new list containing all items from the iterable in ascending order.

    A custom key function can be supplied to customize the sort order, and the
    reverse flag can be set to request the result in descending order.
    """
    ...
@overload
def sorted(iterable: Iterable[_T], /, *, key: Callable[[_T], SupportsRichComparison], reverse: bool = False) -> list[_T]:
    """
    Return a new list containing all items from the iterable in ascending order.

    A custom key function can be supplied to customize the sort order, and the
    reverse flag can be set to request the result in descending order.
    """
    ...

_AddableT1 = TypeVar("_AddableT1", bound=SupportsAdd[Any, Any])
_AddableT2 = TypeVar("_AddableT2", bound=SupportsAdd[Any, Any])

@type_check_only
class _SupportsSumWithNoDefaultGiven(SupportsAdd[Any, Any], SupportsRAdd[int, Any], Protocol): ...

_SupportsSumNoDefaultT = TypeVar("_SupportsSumNoDefaultT", bound=_SupportsSumWithNoDefaultGiven)

# In general, the return type of `x + x` is *not* guaranteed to be the same type as x.
# However, we can't express that in the stub for `sum()`
# without creating many false-positive errors (see #7578).
# Instead, we special-case the most common examples of this: bool and literal integers.
@overload
def sum(iterable: Iterable[bool | _LiteralInteger], /, start: int = 0) -> int:
    """
    Return the sum of a 'start' value (default: 0) plus an iterable of numbers

    When the iterable is empty, return the start value.
    This function is intended specifically for use with numeric values and may
    reject non-numeric types.
    """
    ...
@overload
def sum(iterable: Iterable[_SupportsSumNoDefaultT], /) -> _SupportsSumNoDefaultT | Literal[0]:
    """
    Return the sum of a 'start' value (default: 0) plus an iterable of numbers

    When the iterable is empty, return the start value.
    This function is intended specifically for use with numeric values and may
    reject non-numeric types.
    """
    ...
@overload
def sum(iterable: Iterable[_AddableT1], /, start: _AddableT2) -> _AddableT1 | _AddableT2:
    """
    Return the sum of a 'start' value (default: 0) plus an iterable of numbers

    When the iterable is empty, return the start value.
    This function is intended specifically for use with numeric values and may
    reject non-numeric types.
    """
    ...

# The argument to `vars()` has to have a `__dict__` attribute, so the second overload can't be annotated with `object`
# (A "SupportsDunderDict" protocol doesn't work)
@overload
def vars(object: type, /) -> types.MappingProxyType[str, Any]:
    """
    vars([object]) -> dictionary

    Without arguments, equivalent to locals().
    With an argument, equivalent to object.__dict__.
    """
    ...
@overload
def vars(object: Any = ..., /) -> dict[str, Any]:
    """
    vars([object]) -> dictionary

    Without arguments, equivalent to locals().
    With an argument, equivalent to object.__dict__.
    """
    ...
@disjoint_base
class zip(Generic[_T_co]):
    """
    The zip object yields n-length tuples, where n is the number of iterables
    passed as positional arguments to zip().  The i-th element in every tuple
    comes from the i-th iterable argument to zip().  This continues until the
    shortest argument is exhausted.

    If strict is true and one of the arguments is exhausted before the others,
    raise a ValueError.

       >>> list(zip('abcdefg', range(3), range(4)))
       [('a', 0, 0), ('b', 1, 1), ('c', 2, 2)]
    """
    if sys.version_info >= (3, 10):
        @overload
        def __new__(cls, *, strict: bool = False) -> zip[Any]: ...
        @overload
        def __new__(cls, iter1: Iterable[_T1], /, *, strict: bool = False) -> zip[tuple[_T1]]: ...
        @overload
        def __new__(cls, iter1: Iterable[_T1], iter2: Iterable[_T2], /, *, strict: bool = False) -> zip[tuple[_T1, _T2]]: ...
        @overload
        def __new__(
            cls, iter1: Iterable[_T1], iter2: Iterable[_T2], iter3: Iterable[_T3], /, *, strict: bool = False
        ) -> zip[tuple[_T1, _T2, _T3]]: ...
        @overload
        def __new__(
            cls,
            iter1: Iterable[_T1],
            iter2: Iterable[_T2],
            iter3: Iterable[_T3],
            iter4: Iterable[_T4],
            /,
            *,
            strict: bool = False,
        ) -> zip[tuple[_T1, _T2, _T3, _T4]]: ...
        @overload
        def __new__(
            cls,
            iter1: Iterable[_T1],
            iter2: Iterable[_T2],
            iter3: Iterable[_T3],
            iter4: Iterable[_T4],
            iter5: Iterable[_T5],
            /,
            *,
            strict: bool = False,
        ) -> zip[tuple[_T1, _T2, _T3, _T4, _T5]]: ...
        @overload
        def __new__(
            cls,
            iter1: Iterable[Any],
            iter2: Iterable[Any],
            iter3: Iterable[Any],
            iter4: Iterable[Any],
            iter5: Iterable[Any],
            iter6: Iterable[Any],
            /,
            *iterables: Iterable[Any],
            strict: bool = False,
        ) -> zip[tuple[Any, ...]]: ...
    else:
        @overload
        def __new__(cls) -> zip[Any]: ...
        @overload
        def __new__(cls, iter1: Iterable[_T1], /) -> zip[tuple[_T1]]: ...
        @overload
        def __new__(cls, iter1: Iterable[_T1], iter2: Iterable[_T2], /) -> zip[tuple[_T1, _T2]]: ...
        @overload
        def __new__(cls, iter1: Iterable[_T1], iter2: Iterable[_T2], iter3: Iterable[_T3], /) -> zip[tuple[_T1, _T2, _T3]]: ...
        @overload
        def __new__(
            cls, iter1: Iterable[_T1], iter2: Iterable[_T2], iter3: Iterable[_T3], iter4: Iterable[_T4], /
        ) -> zip[tuple[_T1, _T2, _T3, _T4]]: ...
        @overload
        def __new__(
            cls, iter1: Iterable[_T1], iter2: Iterable[_T2], iter3: Iterable[_T3], iter4: Iterable[_T4], iter5: Iterable[_T5], /
        ) -> zip[tuple[_T1, _T2, _T3, _T4, _T5]]: ...
        @overload
        def __new__(
            cls,
            iter1: Iterable[Any],
            iter2: Iterable[Any],
            iter3: Iterable[Any],
            iter4: Iterable[Any],
            iter5: Iterable[Any],
            iter6: Iterable[Any],
            /,
            *iterables: Iterable[Any],
        ) -> zip[tuple[Any, ...]]: ...

    def __iter__(self) -> Self:
        """Implement iter(self)."""
        ...
    def __next__(self) -> _T_co:
        """Implement next(self)."""
        ...

# Signature of `builtins.__import__` should be kept identical to `importlib.__import__`
# Return type of `__import__` should be kept the same as return type of `importlib.import_module`
def __import__(
    name: str,
    globals: Mapping[str, object] | None = None,
    locals: Mapping[str, object] | None = None,
    fromlist: Sequence[str] | None = (),
    level: int = 0,
) -> types.ModuleType:
    """
    Import a module.

    Because this function is meant for use by the Python
    interpreter and not for general use, it is better to use
    importlib.import_module() to programmatically import a module.

    The globals argument is only used to determine the context;
    they are not modified.  The locals argument is unused.  The fromlist
    should be a list of names to emulate ``from name import ...``, or an
    empty list to emulate ``import name``.
    When importing a module from a package, note that __import__('A.B', ...)
    returns package A when fromlist is empty, but its submodule B when
    fromlist is not empty.  The level argument is used to determine whether to
    perform absolute or relative imports: 0 is absolute, while a positive number
    is the number of parent directories to search relative to the current module.
    """
    ...
def __build_class__(func: Callable[[], CellType | Any], name: str, /, *bases: Any, metaclass: Any = ..., **kwds: Any) -> Any:
    """
    __build_class__(func, name, /, *bases, [metaclass], **kwds) -> class

    Internal helper function used by the class statement.
    """
    ...

if sys.version_info >= (3, 10):
    from types import EllipsisType, NotImplementedType

    # Backwards compatibility hack for folks who relied on the ellipsis type
    # existing in typeshed in Python 3.9 and earlier.
    ellipsis = EllipsisType

    Ellipsis: EllipsisType
    NotImplemented: NotImplementedType
else:
    # Actually the type of Ellipsis is <type 'ellipsis'>, but since it's
    # not exposed anywhere under that name, we make it private here.
    @final
    @type_check_only
    class ellipsis: ...

    Ellipsis: ellipsis

    @final
    @type_check_only
    class _NotImplementedType(Any): ...

    NotImplemented: _NotImplementedType

@disjoint_base
class BaseException:
    """Common base class for all exceptions"""
    args: tuple[Any, ...]
    __cause__: BaseException | None
    __context__: BaseException | None
    __suppress_context__: bool
    __traceback__: TracebackType | None
    def __init__(self, *args: object) -> None: ...
    def __new__(cls, *args: Any, **kwds: Any) -> Self: ...
    def __setstate__(self, state: dict[str, Any] | None, /) -> None: ...
    def with_traceback(self, tb: TracebackType | None, /) -> Self:
        """
        Exception.with_traceback(tb) --
        set self.__traceback__ to tb and return self.
        """
        ...
    # Necessary for security-focused static analyzers (e.g, pysa)
    # See https://github.com/python/typeshed/pull/14900
    def __str__(self) -> str:
        """Return str(self)."""
        ...
    def __repr__(self) -> str:
        """Return repr(self)."""
        ...
    if sys.version_info >= (3, 11):
        # only present after add_note() is called
        __notes__: list[str]
        def add_note(self, note: str, /) -> None:
            """
            Exception.add_note(note) --
            add a note to the exception
            """
            ...

class GeneratorExit(BaseException):
    """Request that a generator exit."""
    ...
class KeyboardInterrupt(BaseException):
    """Program interrupted by user."""
    ...

@disjoint_base
class SystemExit(BaseException):
    """Request to exit from the interpreter."""
    code: sys._ExitCode

class Exception(BaseException):
    """Common base class for all non-exit exceptions."""
    ...

@disjoint_base
class StopIteration(Exception):
    """Signal the end from iterator.__next__()."""
    value: Any

@disjoint_base
class OSError(Exception):
    """Base class for I/O related errors."""
    errno: int | None
    strerror: str | None
    # filename, filename2 are actually str | bytes | None
    filename: Any
    filename2: Any
    if sys.platform == "win32":
        winerror: int

EnvironmentError = OSError
IOError = OSError
if sys.platform == "win32":
    WindowsError = OSError

class ArithmeticError(Exception):
    """Base class for arithmetic errors."""
    ...
class AssertionError(Exception):
    """Assertion failed."""
    ...

if sys.version_info >= (3, 10):
    @disjoint_base
    class AttributeError(Exception):
        """Attribute not found."""
        def __init__(self, *args: object, name: str | None = None, obj: object = None) -> None: ...
        name: str | None
        obj: object

else:
    class AttributeError(Exception):
        """Attribute not found."""
        ...

class BufferError(Exception):
    """Buffer error."""
    ...
class EOFError(Exception):
    """Read beyond end of file."""
    ...

@disjoint_base
class ImportError(Exception):
    """Import can't find module, or can't find name in module."""
    def __init__(self, *args: object, name: str | None = None, path: str | None = None) -> None: ...
    name: str | None
    path: str | None
    msg: str  # undocumented
    if sys.version_info >= (3, 12):
        name_from: str | None  # undocumented

class LookupError(Exception):
    """Base class for lookup errors."""
    ...
class MemoryError(Exception):
    """Out of memory."""
    ...

if sys.version_info >= (3, 10):
    @disjoint_base
    class NameError(Exception):
        """Name not found globally."""
        def __init__(self, *args: object, name: str | None = None) -> None: ...
        name: str | None

else:
    class NameError(Exception):
        """Name not found globally."""
        ...

class ReferenceError(Exception):
    """Weak ref proxy used after referent went away."""
    ...
class RuntimeError(Exception):
    """Unspecified run-time error."""
    ...
class StopAsyncIteration(Exception):
    """Signal the end from iterator.__anext__()."""
    ...

@disjoint_base
class SyntaxError(Exception):
    """Invalid syntax."""
    msg: str
    filename: str | None
    lineno: int | None
    offset: int | None
    text: str | None
    # Errors are displayed differently if this attribute exists on the exception.
    # The value is always None.
    print_file_and_line: None
    if sys.version_info >= (3, 10):
        end_lineno: int | None
        end_offset: int | None

    @overload
    def __init__(self) -> None: ...
    @overload
    def __init__(self, msg: object, /) -> None: ...
    # Second argument is the tuple (filename, lineno, offset, text)
    @overload
    def __init__(self, msg: str, info: tuple[str | None, int | None, int | None, str | None], /) -> None: ...
    if sys.version_info >= (3, 10):
        # end_lineno and end_offset must both be provided if one is.
        @overload
        def __init__(
            self, msg: str, info: tuple[str | None, int | None, int | None, str | None, int | None, int | None], /
        ) -> None: ...
    # If you provide more than two arguments, it still creates the SyntaxError, but
    # the arguments from the info tuple are not parsed. This form is omitted.

class SystemError(Exception):
    """
    Internal error in the Python interpreter.

    Please report this to the Python maintainer, along with the traceback,
    the Python version, and the hardware/OS platform and version.
    """
    ...
class TypeError(Exception):
    """Inappropriate argument type."""
    ...
class ValueError(Exception):
    """Inappropriate argument value (of correct type)."""
    ...
class FloatingPointError(ArithmeticError):
    """Floating-point operation failed."""
    ...
class OverflowError(ArithmeticError):
    """Result too large to be represented."""
    ...
class ZeroDivisionError(ArithmeticError):
    """Second argument to a division or modulo operation was zero."""
    ...
class ModuleNotFoundError(ImportError):
    """Module not found."""
    ...
class IndexError(LookupError):
    """Sequence index out of range."""
    ...
class KeyError(LookupError):
    """Mapping key not found."""
    ...
class UnboundLocalError(NameError):
    """Local name referenced but not bound to a value."""
    ...

class BlockingIOError(OSError):
    """I/O operation would block."""
    characters_written: int

class ChildProcessError(OSError):
    """Child process error."""
    ...
class ConnectionError(OSError):
    """Connection error."""
    ...
class BrokenPipeError(ConnectionError):
    """Broken pipe."""
    ...
class ConnectionAbortedError(ConnectionError):
    """Connection aborted."""
    ...
class ConnectionRefusedError(ConnectionError):
    """Connection refused."""
    ...
class ConnectionResetError(ConnectionError):
    """Connection reset."""
    ...
class FileExistsError(OSError):
    """File already exists."""
    ...
class FileNotFoundError(OSError):
    """File not found."""
    ...
class InterruptedError(OSError):
    """Interrupted by signal."""
    ...
class IsADirectoryError(OSError):
    """Operation doesn't work on directories."""
    ...
class NotADirectoryError(OSError):
    """Operation only works on directories."""
    ...
class PermissionError(OSError):
    """Not enough permissions."""
    ...
class ProcessLookupError(OSError):
    """Process not found."""
    ...
class TimeoutError(OSError):
    """Timeout expired."""
    ...
class NotImplementedError(RuntimeError):
    """Method or function hasn't been implemented yet."""
    ...
class RecursionError(RuntimeError):
    """Recursion limit exceeded."""
    ...
class IndentationError(SyntaxError):
    """Improper indentation."""
    ...
class TabError(IndentationError):
    """Improper mixture of spaces and tabs."""
    ...
class UnicodeError(ValueError):
    """Unicode related error."""
    ...

@disjoint_base
class UnicodeDecodeError(UnicodeError):
    """Unicode decoding error."""
    encoding: str
    object: bytes
    start: int
    end: int
    reason: str
    def __init__(self, encoding: str, object: ReadableBuffer, start: int, end: int, reason: str, /) -> None: ...

@disjoint_base
class UnicodeEncodeError(UnicodeError):
    """Unicode encoding error."""
    encoding: str
    object: str
    start: int
    end: int
    reason: str
    def __init__(self, encoding: str, object: str, start: int, end: int, reason: str, /) -> None: ...

@disjoint_base
class UnicodeTranslateError(UnicodeError):
    """Unicode translation error."""
    encoding: None
    object: str
    start: int
    end: int
    reason: str
    def __init__(self, object: str, start: int, end: int, reason: str, /) -> None: ...

class Warning(Exception):
    """Base class for warning categories."""
    ...
class UserWarning(Warning):
    """Base class for warnings generated by user code."""
    ...
class DeprecationWarning(Warning):
    """Base class for warnings about deprecated features."""
    ...
class SyntaxWarning(Warning):
    """Base class for warnings about dubious syntax."""
    ...
class RuntimeWarning(Warning):
    """Base class for warnings about dubious runtime behavior."""
    ...
class FutureWarning(Warning):
    """
    Base class for warnings about constructs that will change semantically
    in the future.
    """
    ...
class PendingDeprecationWarning(Warning):
    """
    Base class for warnings about features which will be deprecated
    in the future.
    """
    ...
class ImportWarning(Warning):
    """Base class for warnings about probable mistakes in module imports"""
    ...
class UnicodeWarning(Warning):
    """
    Base class for warnings about Unicode related problems, mostly
    related to conversion problems.
    """
    ...
class BytesWarning(Warning):
    """
    Base class for warnings about bytes and buffer related problems, mostly
    related to conversion from str or comparing to str.
    """
    ...
class ResourceWarning(Warning):
    """Base class for warnings about resource usage."""
    ...

if sys.version_info >= (3, 10):
    class EncodingWarning(Warning):
        """Base class for warnings about encodings."""
        ...

if sys.version_info >= (3, 11):
    _BaseExceptionT_co = TypeVar("_BaseExceptionT_co", bound=BaseException, covariant=True, default=BaseException)
    _BaseExceptionT = TypeVar("_BaseExceptionT", bound=BaseException)
    _ExceptionT_co = TypeVar("_ExceptionT_co", bound=Exception, covariant=True, default=Exception)
    _ExceptionT = TypeVar("_ExceptionT", bound=Exception)

    # See `check_exception_group.py` for use-cases and comments.
    @disjoint_base
    class BaseExceptionGroup(BaseException, Generic[_BaseExceptionT_co]):
        """A combination of multiple unrelated exceptions."""
        def __new__(cls, message: str, exceptions: Sequence[_BaseExceptionT_co], /) -> Self: ...
        def __init__(self, message: str, exceptions: Sequence[_BaseExceptionT_co], /) -> None: ...
        @property
        def message(self) -> str:
            """exception message"""
            ...
        @property
        def exceptions(self) -> tuple[_BaseExceptionT_co | BaseExceptionGroup[_BaseExceptionT_co], ...]:
            """nested exceptions"""
            ...
        @overload
        def subgroup(
            self, matcher_value: type[_ExceptionT] | tuple[type[_ExceptionT], ...], /
        ) -> ExceptionGroup[_ExceptionT] | None: ...
        @overload
        def subgroup(
            self, matcher_value: type[_BaseExceptionT] | tuple[type[_BaseExceptionT], ...], /
        ) -> BaseExceptionGroup[_BaseExceptionT] | None: ...
        @overload
        def subgroup(
            self, matcher_value: Callable[[_BaseExceptionT_co | Self], bool], /
        ) -> BaseExceptionGroup[_BaseExceptionT_co] | None: ...
        @overload
        def split(
            self, matcher_value: type[_ExceptionT] | tuple[type[_ExceptionT], ...], /
        ) -> tuple[ExceptionGroup[_ExceptionT] | None, BaseExceptionGroup[_BaseExceptionT_co] | None]: ...
        @overload
        def split(
            self, matcher_value: type[_BaseExceptionT] | tuple[type[_BaseExceptionT], ...], /
        ) -> tuple[BaseExceptionGroup[_BaseExceptionT] | None, BaseExceptionGroup[_BaseExceptionT_co] | None]: ...
        @overload
        def split(
            self, matcher_value: Callable[[_BaseExceptionT_co | Self], bool], /
        ) -> tuple[BaseExceptionGroup[_BaseExceptionT_co] | None, BaseExceptionGroup[_BaseExceptionT_co] | None]: ...
        # In reality it is `NonEmptySequence`:
        @overload
        def derive(self, excs: Sequence[_ExceptionT], /) -> ExceptionGroup[_ExceptionT]: ...
        @overload
        def derive(self, excs: Sequence[_BaseExceptionT], /) -> BaseExceptionGroup[_BaseExceptionT]: ...
        def __class_getitem__(cls, item: Any, /) -> GenericAlias:
            """See PEP 585"""
            ...

    class ExceptionGroup(BaseExceptionGroup[_ExceptionT_co], Exception):
        def __new__(cls, message: str, exceptions: Sequence[_ExceptionT_co], /) -> Self: ...
        def __init__(self, message: str, exceptions: Sequence[_ExceptionT_co], /) -> None: ...
        @property
        def exceptions(self) -> tuple[_ExceptionT_co | ExceptionGroup[_ExceptionT_co], ...]:
            """nested exceptions"""
            ...
        # We accept a narrower type, but that's OK.
        @overload  # type: ignore[override]
        def subgroup(
            self, matcher_value: type[_ExceptionT] | tuple[type[_ExceptionT], ...], /
        ) -> ExceptionGroup[_ExceptionT] | None: ...
        @overload
        def subgroup(
            self, matcher_value: Callable[[_ExceptionT_co | Self], bool], /
        ) -> ExceptionGroup[_ExceptionT_co] | None: ...
        @overload  # type: ignore[override]
        def split(
            self, matcher_value: type[_ExceptionT] | tuple[type[_ExceptionT], ...], /
        ) -> tuple[ExceptionGroup[_ExceptionT] | None, ExceptionGroup[_ExceptionT_co] | None]: ...
        @overload
        def split(
            self, matcher_value: Callable[[_ExceptionT_co | Self], bool], /
        ) -> tuple[ExceptionGroup[_ExceptionT_co] | None, ExceptionGroup[_ExceptionT_co] | None]: ...

if sys.version_info >= (3, 13):
    class PythonFinalizationError(RuntimeError):
        """Operation blocked during Python finalization."""
        ...<|MERGE_RESOLUTION|>--- conflicted
+++ resolved
@@ -3108,65 +3108,6 @@
             """
             Return the data in the buffer as a byte string.
 
-            Order can be {'C', 'F', 'A'}. When order is 'C' or 'F', the data of the
-            original array is converted to C or Fortran order. For contiguous views,
-            'A' returns an exact copy of the physical memory. In particular, in-memory
-            Fortran order is preserved. For non-contiguous views, the data is converted
-            to C first. order=None is the same as order='C'.
-            """
-            ...
-    else:
-<<<<<<< HEAD
-        def tobytes(self, order: Literal["C", "F", "A"] | None = None) -> bytes:
-            """
-            Return the data in the buffer as a byte string. Order can be {'C', 'F', 'A'}.
-            When order is 'C' or 'F', the data of the original array is converted to C or
-            Fortran order. For contiguous views, 'A' returns an exact copy of the physical
-            memory. In particular, in-memory Fortran order is preserved. For non-contiguous
-            views, the data is converted to C first. order=None is the same as order='C'.
-            """
-            ...
-
-    def tolist(self) -> list[int]:
-        """Return the data in the buffer as a list of elements."""
-        ...
-    def toreadonly(self) -> memoryview:
-        """Return a readonly version of the memoryview."""
-        ...
-    def release(self) -> None:
-        """Release the underlying buffer exposed by the memoryview object."""
-        ...
-    def hex(self, sep: str | bytes = ..., bytes_per_sep: SupportsIndex = 1) -> str:
-        r"""
-        Return the data in the buffer as a str of hexadecimal numbers.
-
-          sep
-            An optional single character or byte to separate hex bytes.
-          bytes_per_sep
-            How many bytes between separators.  Positive values count from the
-            right, negative values count from the left.
-
-        Example:
-        >>> value = memoryview(b'\xb9\x01\xef')
-        >>> value.hex()
-        'b901ef'
-        >>> value.hex(':')
-        'b9:01:ef'
-        >>> value.hex(':', 2)
-        'b9:01ef'
-        >>> value.hex(':', -2)
-        'b901:ef'
-        """
-        ...
-    def __buffer__(self, flags: int, /) -> memoryview:
-        """Return a buffer object that exposes the underlying memory of the object."""
-        ...
-    def __release_buffer__(self, buffer: memoryview, /) -> None:
-        """Release the buffer object that exposes the underlying memory of the object."""
-        ...
-=======
-        def tobytes(self, order: Literal["C", "F", "A"] | None = None) -> bytes: ...
-
     def tolist(self) -> list[int]: ...
     def toreadonly(self) -> memoryview: ...
     def release(self) -> None: ...
@@ -3181,7 +3122,6 @@
         # See https://github.com/python/cpython/issues/125420
         index: ClassVar[None]  # type: ignore[assignment]
         count: ClassVar[None]  # type: ignore[assignment]
->>>>>>> 2712bc5d
 
     if sys.version_info >= (3, 14):
         def __class_getitem__(cls, item: Any, /) -> GenericAlias: ...
