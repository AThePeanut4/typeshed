--- conflicted
+++ resolved
@@ -484,53 +484,11 @@
     @overload
     def add_option_group(self, opt_group: OptionGroup, /) -> OptionGroup: ...
     @overload
-<<<<<<< HEAD
-    def add_option_group(self, *args, **kwargs) -> OptionGroup: ...
-    def check_values(self, values: Values, args: list[str]) -> tuple[Values, list[str]]:
-        """
-        check_values(values : Values, args : [string])
-        -> (values : Values, args : [string])
-
-        Check that the supplied option values and leftover arguments are
-        valid.  Returns the option values and leftover arguments
-        (possibly adjusted, possibly completely new -- whatever you
-        like).  Default implementation just returns the passed-in
-        values; subclasses may override as desired.
-        """
-        ...
-    def disable_interspersed_args(self) -> None:
-        """
-        Set parsing to stop on the first non-option. Use this if
-        you have a command processor which runs another command that
-        has options of its own and you want to make sure these options
-        don't get confused.
-        """
-        ...
-    def enable_interspersed_args(self) -> None:
-        """
-        Set parsing to not stop on the first non-option, allowing
-        interspersing switches with command arguments. This is the
-        default behavior. See also disable_interspersed_args() and the
-        class documentation description of the attribute
-        allow_interspersed_args.
-        """
-        ...
-    def error(self, msg: str) -> NoReturn:
-        """
-        error(msg : string)
-
-        Print a usage message incorporating 'msg' to stderr and exit.
-        If you override this in a subclass, it should not return -- it
-        should either exit or raise an exception.
-        """
-        ...
-=======
     def add_option_group(self, title: str, /, description: str | None = None) -> OptionGroup: ...
     def check_values(self, values: Values, args: list[str]) -> tuple[Values, list[str]]: ...
     def disable_interspersed_args(self) -> None: ...
     def enable_interspersed_args(self) -> None: ...
     def error(self, msg: str) -> NoReturn: ...
->>>>>>> ea91db23
     def exit(self, status: int = 0, msg: str | None = None) -> NoReturn: ...
     def expand_prog_name(self, s: str) -> str: ...
     def format_epilog(self, formatter: HelpFormatter) -> str: ...
