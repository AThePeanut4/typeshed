"""
A powerful, extensible, and easy-to-use option parser.

By Greg Ward <gward@python.net>

Originally distributed as Optik.

For support, use the optik-users@lists.sourceforge.net mailing list
(http://lists.sourceforge.net/lists/listinfo/optik-users).

Simple usage example:

   from optparse import OptionParser

   parser = OptionParser()
   parser.add_option("-f", "--file", dest="filename",
                     help="write report to FILE", metavar="FILE")
   parser.add_option("-q", "--quiet",
                     action="store_false", dest="verbose", default=True,
                     help="don't print status messages to stdout")

   (options, args) = parser.parse_args()
"""

import builtins
from _typeshed import MaybeNone, SupportsWrite
from abc import abstractmethod
from collections.abc import Callable, Iterable, Mapping, Sequence
from typing import Any, ClassVar, Literal, NoReturn, overload
from typing_extensions import Self

__all__ = [
    "Option",
    "make_option",
    "SUPPRESS_HELP",
    "SUPPRESS_USAGE",
    "Values",
    "OptionContainer",
    "OptionGroup",
    "OptionParser",
    "HelpFormatter",
    "IndentedHelpFormatter",
    "TitledHelpFormatter",
    "OptParseError",
    "OptionError",
    "OptionConflictError",
    "OptionValueError",
    "BadOptionError",
    "check_choice",
]

NO_DEFAULT: tuple[str, ...]
SUPPRESS_HELP: str
SUPPRESS_USAGE: str

# Can return complex, float, or int depending on the option's type
def check_builtin(option: Option, opt: str, value: str) -> complex: ...
def check_choice(option: Option, opt: str, value: str) -> str: ...

class OptParseError(Exception):
    msg: str
    def __init__(self, msg: str) -> None: ...

class BadOptionError(OptParseError):
    """Raised if an invalid option is seen on the command line."""
    opt_str: str
    def __init__(self, opt_str: str) -> None: ...

class AmbiguousOptionError(BadOptionError):
    """Raised if an ambiguous option is seen on the command line."""
    possibilities: Iterable[str]
    def __init__(self, opt_str: str, possibilities: Sequence[str]) -> None: ...

class OptionError(OptParseError):
    """
    Raised if an Option instance is created with invalid or
    inconsistent arguments.
    """
    option_id: str
    def __init__(self, msg: str, option: Option) -> None: ...

class OptionConflictError(OptionError):
    """Raised if conflicting options are added to an OptionParser."""
    ...
class OptionValueError(OptParseError):
    """
    Raised if an invalid option value is encountered on the command
    line.
    """
    ...

class HelpFormatter:
    """
    Abstract base class for formatting option help.  OptionParser
    instances should use one of the HelpFormatter subclasses for
    formatting help; by default IndentedHelpFormatter is used.

    Instance attributes:
      parser : OptionParser
        the controlling OptionParser instance
      indent_increment : int
        the number of columns to indent per nesting level
      max_help_position : int
        the maximum starting column for option help text
      help_position : int
        the calculated starting column for option help text;
        initially the same as the maximum
      width : int
        total number of columns for output (pass None to constructor for
        this value to be taken from the $COLUMNS environment variable)
      level : int
        current indentation level
      current_indent : int
        current indentation level (in columns)
      help_width : int
        number of columns available for option help text (calculated)
      default_tag : str
        text to replace with each option's default value, "%default"
        by default.  Set to false value to disable default value expansion.
      option_strings : { Option : str }
        maps Option instances to the snippet of help text explaining
        the syntax of that option, e.g. "-h, --help" or
        "-fFILE, --file=FILE"
      _short_opt_fmt : str
        format string controlling how short options with values are
        printed in help text.  Must be either "%s%s" ("-fFILE") or
        "%s %s" ("-f FILE"), because those are the two syntaxes that
        Optik supports.
      _long_opt_fmt : str
        similar but for long options; must be either "%s %s" ("--file FILE")
        or "%s=%s" ("--file=FILE").
    """
    NO_DEFAULT_VALUE: str
    _long_opt_fmt: str
    _short_opt_fmt: str
    current_indent: int
    default_tag: str
    help_position: int
    help_width: int | MaybeNone  # initialized as None and computed later as int when storing option strings
    indent_increment: int
    level: int
    max_help_position: int
    option_strings: dict[Option, str]
    parser: OptionParser
    short_first: bool | Literal[0, 1]
    width: int
    def __init__(
        self, indent_increment: int, max_help_position: int, width: int | None, short_first: bool | Literal[0, 1]
    ) -> None: ...
    def dedent(self) -> None: ...
    def expand_default(self, option: Option) -> str: ...
    def format_description(self, description: str | None) -> str: ...
    def format_epilog(self, epilog: str | None) -> str: ...
    @abstractmethod
    def format_heading(self, heading: str) -> str: ...
    def format_option(self, option: Option) -> str: ...
    def format_option_strings(self, option: Option) -> str:
        """Return a comma-separated list of option strings & metavariables."""
        ...
    @abstractmethod
    def format_usage(self, usage: str) -> str: ...
    def indent(self) -> None: ...
    def set_long_opt_delimiter(self, delim: str) -> None: ...
    def set_parser(self, parser: OptionParser) -> None: ...
    def set_short_opt_delimiter(self, delim: str) -> None: ...
    def store_option_strings(self, parser: OptionParser) -> None: ...

class IndentedHelpFormatter(HelpFormatter):
    """
    Format help with indented section bodies.
    
    """
    def __init__(
        self,
        indent_increment: int = 2,
        max_help_position: int = 24,
        width: int | None = None,
        short_first: bool | Literal[0, 1] = 1,
    ) -> None: ...
    def format_heading(self, heading: str) -> str: ...
    def format_usage(self, usage: str) -> str: ...

class TitledHelpFormatter(HelpFormatter):
    """
    Format help with underlined section headers.
    
    """
    def __init__(
        self,
        indent_increment: int = 0,
        max_help_position: int = 24,
        width: int | None = None,
        short_first: bool | Literal[0, 1] = 0,
    ) -> None: ...
    def format_heading(self, heading: str) -> str: ...
    def format_usage(self, usage: str) -> str: ...

class Option:
    """
    Instance attributes:
      _short_opts : [string]
      _long_opts : [string]

      action : string
      type : string
      dest : string
      default : any
      nargs : int
      const : any
      choices : [string]
      callback : function
      callback_args : (any*)
      callback_kwargs : { string : any }
      help : string
      metavar : string
    """
    ACTIONS: tuple[str, ...]
    ALWAYS_TYPED_ACTIONS: tuple[str, ...]
    ATTRS: list[str]
    CHECK_METHODS: list[Callable[[Self], object]] | None
    CONST_ACTIONS: tuple[str, ...]
    STORE_ACTIONS: tuple[str, ...]
    TYPED_ACTIONS: tuple[str, ...]
    TYPES: tuple[str, ...]
    TYPE_CHECKER: dict[str, Callable[[Option, str, str], object]]
    _long_opts: list[str]
    _short_opts: list[str]
    action: str
    type: str | None
    dest: str | None
    default: Any  # default can be "any" type
    nargs: int
    const: Any | None  # const can be "any" type
    choices: list[str] | tuple[str, ...] | None
    # Callback args and kwargs cannot be expressed in Python's type system.
    # Revisit if ParamSpec is ever changed to work with packed args/kwargs.
    callback: Callable[..., object] | None
    callback_args: tuple[Any, ...] | None
    callback_kwargs: dict[str, Any] | None
    help: str | None
    metavar: str | None
    def __init__(
        self,
        *opts: str | None,
        # The following keywords are handled by the _set_attrs method. All default to
        # `None` except for `default`, which defaults to `NO_DEFAULT`.
        action: str | None = None,
        type: str | builtins.type | None = None,
        dest: str | None = None,
        default: Any = ...,  # = NO_DEFAULT
        nargs: int | None = None,
        const: Any | None = None,
        choices: list[str] | tuple[str, ...] | None = None,
        callback: Callable[..., object] | None = None,
        callback_args: tuple[Any, ...] | None = None,
        callback_kwargs: dict[str, Any] | None = None,
        help: str | None = None,
        metavar: str | None = None,
    ) -> None: ...
    def _check_action(self) -> None: ...
    def _check_callback(self) -> None: ...
    def _check_choice(self) -> None: ...
    def _check_const(self) -> None: ...
    def _check_dest(self) -> None: ...
    def _check_nargs(self) -> None: ...
    def _check_opt_strings(self, opts: Iterable[str | None]) -> list[str]: ...
    def _check_type(self) -> None: ...
    def _set_attrs(self, attrs: dict[str, Any]) -> None: ...  # accepted attrs depend on the ATTRS attribute
    def _set_opt_strings(self, opts: Iterable[str]) -> None: ...
    def check_value(self, opt: str, value: str) -> Any: ...  # return type cannot be known statically
    def convert_value(self, opt: str, value: str | tuple[str, ...] | None) -> Any: ...  # return type cannot be known statically
    def get_opt_string(self) -> str: ...
    def process(self, opt: str, value: str | tuple[str, ...] | None, values: Values, parser: OptionParser) -> int: ...
    # value of take_action can be "any" type
    def take_action(self, action: str, dest: str, opt: str, value: Any, values: Values, parser: OptionParser) -> int: ...
    def takes_value(self) -> bool: ...

make_option = Option

class OptionContainer:
    """
    Abstract base class.

    Class attributes:
      standard_option_list : [Option]
        list of standard options that will be accepted by all instances
        of this parser class (intended to be overridden by subclasses).

    Instance attributes:
      option_list : [Option]
        the list of Option objects contained by this OptionContainer
      _short_opt : { string : Option }
        dictionary mapping short option strings, eg. "-f" or "-X",
        to the Option instances that implement them.  If an Option
        has multiple short option strings, it will appear in this
        dictionary multiple times. [1]
      _long_opt : { string : Option }
        dictionary mapping long option strings, eg. "--file" or
        "--exclude", to the Option instances that implement them.
        Again, a given Option can occur multiple times in this
        dictionary. [1]
      defaults : { string : any }
        dictionary mapping option destination names to default
        values for each destination [1]

    [1] These mappings are common to (shared by) all components of the
        controlling OptionParser, where they are initially created.
    """
    _long_opt: dict[str, Option]
    _short_opt: dict[str, Option]
    conflict_handler: str
    defaults: dict[str, Any]  # default values can be "any" type
    description: str | None
    option_class: type[Option]
    def __init__(
        self, option_class: type[Option], conflict_handler: Literal["error", "resolve"], description: str | None
    ) -> None: ...
    def _check_conflict(self, option: Option) -> None: ...
    def _create_option_mappings(self) -> None: ...
    def _share_option_mappings(self, parser: OptionParser) -> None: ...
    @overload
    def add_option(self, opt: Option, /) -> Option:
        """
        add_option(Option)
        add_option(opt_str, ..., kwarg=val, ...)
        """
        ...
    @overload
    def add_option(
        self,
        opt_str: str,
        /,
        *opts: str | None,
        action: str | None = None,
        type: str | builtins.type | None = None,
        dest: str | None = None,
        default: Any = ...,  # = NO_DEFAULT
        nargs: int | None = None,
        const: Any | None = None,
        choices: list[str] | tuple[str, ...] | None = None,
        callback: Callable[..., object] | None = None,
        callback_args: tuple[Any, ...] | None = None,
        callback_kwargs: dict[str, Any] | None = None,
        help: str | None = None,
        metavar: str | None = None,
        **kwargs,  # Allow arbitrary keyword arguments for user defined option_class
    ) -> Option:
        """
        add_option(Option)
        add_option(opt_str, ..., kwarg=val, ...)
        """
        ...
    def add_options(self, option_list: Iterable[Option]) -> None: ...
    def destroy(self) -> None:
        """see OptionParser.destroy()."""
        ...
    def format_option_help(self, formatter: HelpFormatter) -> str: ...
    def format_description(self, formatter: HelpFormatter) -> str: ...
    def format_help(self, formatter: HelpFormatter) -> str: ...
    def get_description(self) -> str | None: ...
    def get_option(self, opt_str: str) -> Option | None: ...
    def has_option(self, opt_str: str) -> bool: ...
    def remove_option(self, opt_str: str) -> None: ...
    def set_conflict_handler(self, handler: Literal["error", "resolve"]) -> None: ...
    def set_description(self, description: str | None) -> None: ...

class OptionGroup(OptionContainer):
    option_list: list[Option]
    parser: OptionParser
    title: str
    def __init__(self, parser: OptionParser, title: str, description: str | None = None) -> None: ...
    def _create_option_list(self) -> None: ...
    def set_title(self, title: str) -> None: ...

class Values:
    def __init__(self, defaults: Mapping[str, object] | None = None) -> None: ...
    def _update(self, dict: Mapping[str, object], mode: Literal["careful", "loose"]) -> None: ...
    def _update_careful(self, dict: Mapping[str, object]) -> None:
        """
        Update the option values from an arbitrary dictionary, but only
        use keys from dict that already have a corresponding attribute
        in self.  Any keys in dict without a corresponding attribute
        are silently ignored.
        """
        ...
    def _update_loose(self, dict: Mapping[str, object]) -> None:
        """
        Update the option values from an arbitrary dictionary,
        using all keys from the dictionary regardless of whether
        they have a corresponding attribute in self or not.
        """
        ...
    def ensure_value(self, attr: str, value: object) -> Any: ...  # return type cannot be known statically
    def read_file(self, filename: str, mode: Literal["careful", "loose"] = "careful") -> None: ...
    def read_module(self, modname: str, mode: Literal["careful", "loose"] = "careful") -> None: ...
    __hash__: ClassVar[None]  # type: ignore[assignment]
    # __getattr__ doesn't exist, but anything passed as a default to __init__
    # is set on the instance.
    def __getattr__(self, name: str) -> Any: ...
    # TODO mypy infers -> object for __getattr__ if __setattr__ has `value: object`
    def __setattr__(self, name: str, value: Any, /) -> None:
        """Implement setattr(self, name, value)."""
        ...
    def __eq__(self, other: object) -> bool: ...

class OptionParser(OptionContainer):
    """
    Class attributes:
      standard_option_list : [Option]
        list of standard options that will be accepted by all instances
        of this parser class (intended to be overridden by subclasses).

    Instance attributes:
      usage : string
        a usage string for your program.  Before it is displayed
        to the user, "%prog" will be expanded to the name of
        your program (self.prog or os.path.basename(sys.argv[0])).
      prog : string
        the name of the current program (to override
        os.path.basename(sys.argv[0])).
      description : string
        A paragraph of text giving a brief overview of your program.
        optparse reformats this paragraph to fit the current terminal
        width and prints it when the user requests help (after usage,
        but before the list of options).
      epilog : string
        paragraph of help text to print after option help

      option_groups : [OptionGroup]
        list of option groups in this parser (option groups are
        irrelevant for parsing the command-line, but very useful
        for generating help)

      allow_interspersed_args : bool = true
        if true, positional arguments may be interspersed with options.
        Assuming -a and -b each take a single argument, the command-line
          -ablah foo bar -bboo baz
        will be interpreted the same as
          -ablah -bboo -- foo bar baz
        If this flag were false, that command line would be interpreted as
          -ablah -- foo bar -bboo baz
        -- ie. we stop processing options as soon as we see the first
        non-option argument.  (This is the tradition followed by
        Python's getopt module, Perl's Getopt::Std, and other argument-
        parsing libraries, but it is generally annoying to users.)

      process_default_values : bool = true
        if true, option default values are processed similarly to option
        values from the command line: that is, they are passed to the
        type-checking function for the option's type (as long as the
        default value is a string).  (This really only matters if you
        have defined custom types; see SF bug #955889.)  Set it to false
        to restore the behaviour of Optik 1.4.1 and earlier.

      rargs : [string]
        the argument list currently being parsed.  Only set when
        parse_args() is active, and continually trimmed down as
        we consume arguments.  Mainly there for the benefit of
        callback options.
      largs : [string]
        the list of leftover arguments that we have skipped while
        parsing options.  If allow_interspersed_args is false, this
        list is always empty.
      values : Values
        the set of option values currently being accumulated.  Only
        set when parse_args() is active.  Also mainly for callbacks.

    Because of the 'rargs', 'largs', and 'values' attributes,
    OptionParser is not thread-safe.  If, for some perverse reason, you
    need to parse command-line arguments simultaneously in different
    threads, use different OptionParser instances.
    """
    allow_interspersed_args: bool
    epilog: str | None
    formatter: HelpFormatter
    largs: list[str] | None
    option_groups: list[OptionGroup]
    option_list: list[Option]
    process_default_values: bool
    prog: str | None
    rargs: list[str] | None
    standard_option_list: list[Option]
    usage: str | None
    values: Values | None
    version: str
    def __init__(
        self,
        usage: str | None = None,
        option_list: Iterable[Option] | None = None,
        option_class: type[Option] = ...,
        version: str | None = None,
        conflict_handler: str = "error",
        description: str | None = None,
        formatter: HelpFormatter | None = None,
        add_help_option: bool = True,
        prog: str | None = None,
        epilog: str | None = None,
    ) -> None: ...
    def _add_help_option(self) -> None: ...
    def _add_version_option(self) -> None: ...
    def _create_option_list(self) -> None: ...
    def _get_all_options(self) -> list[Option]: ...
    def _get_args(self, args: list[str] | None) -> list[str]: ...
    def _init_parsing_state(self) -> None: ...
<<<<<<< HEAD
    def _match_long_opt(self, opt: str) -> str:
        """
        _match_long_opt(opt : string) -> string

        Determine which long option string 'opt' matches, ie. which one
        it is an unambiguous abbreviation for.  Raises BadOptionError if
        'opt' doesn't unambiguously match any long option string.
        """
        ...
    def _populate_option_list(self, option_list: Iterable[Option], add_help: bool = True) -> None: ...
    def _process_args(self, largs: list[Incomplete], rargs: list[Incomplete], values: Values) -> None:
        """
        _process_args(largs : [string],
                         rargs : [string],
                         values : Values)

        Process command-line arguments and populate 'values', consuming
        options and arguments from 'rargs'.  If 'allow_interspersed_args' is
        false, stop at the first non-option argument.  If true, accumulate any
        interspersed non-option arguments in 'largs'.
        """
        ...
    def _process_long_opt(self, rargs: list[Incomplete], values) -> None: ...
    def _process_short_opts(self, rargs: list[Incomplete], values) -> None: ...
=======
    def _match_long_opt(self, opt: str) -> str: ...
    def _populate_option_list(self, option_list: Iterable[Option] | None, add_help: bool = True) -> None: ...
    def _process_args(self, largs: list[str], rargs: list[str], values: Values) -> None: ...
    def _process_long_opt(self, rargs: list[str], values: Values) -> None: ...
    def _process_short_opts(self, rargs: list[str], values: Values) -> None: ...
>>>>>>> c01e731d
    @overload
    def add_option_group(self, opt_group: OptionGroup, /) -> OptionGroup: ...
    @overload
    def add_option_group(self, title: str, /, description: str | None = None) -> OptionGroup: ...
    def check_values(self, values: Values, args: list[str]) -> tuple[Values, list[str]]:
        """
        check_values(values : Values, args : [string])
        -> (values : Values, args : [string])

        Check that the supplied option values and leftover arguments are
        valid.  Returns the option values and leftover arguments
        (possibly adjusted, possibly completely new -- whatever you
        like).  Default implementation just returns the passed-in
        values; subclasses may override as desired.
        """
        ...
    def disable_interspersed_args(self) -> None:
        """
        Set parsing to stop on the first non-option. Use this if
        you have a command processor which runs another command that
        has options of its own and you want to make sure these options
        don't get confused.
        """
        ...
    def enable_interspersed_args(self) -> None:
        """
        Set parsing to not stop on the first non-option, allowing
        interspersing switches with command arguments. This is the
        default behavior. See also disable_interspersed_args() and the
        class documentation description of the attribute
        allow_interspersed_args.
        """
        ...
    def error(self, msg: str) -> NoReturn:
        """
        error(msg : string)

        Print a usage message incorporating 'msg' to stderr and exit.
        If you override this in a subclass, it should not return -- it
        should either exit or raise an exception.
        """
        ...
    def exit(self, status: int = 0, msg: str | None = None) -> NoReturn: ...
    def expand_prog_name(self, s: str) -> str: ...
    def format_epilog(self, formatter: HelpFormatter) -> str: ...
    def format_help(self, formatter: HelpFormatter | None = None) -> str: ...
    def format_option_help(self, formatter: HelpFormatter | None = None) -> str: ...
    def get_default_values(self) -> Values: ...
    def get_option_group(self, opt_str: str) -> OptionGroup | None: ...
    def get_prog_name(self) -> str: ...
    def get_usage(self) -> str: ...
    def get_version(self) -> str: ...
<<<<<<< HEAD
    @overload
    def parse_args(self, args: None = None, values: Values | None = None) -> tuple[Values, list[str]]:
        """
        parse_args(args : [string] = sys.argv[1:],
                   values : Values = None)
        -> (values : Values, args : [string])

        Parse the command-line options found in 'args' (default:
        sys.argv[1:]).  Any errors result in a call to 'error()', which
        by default prints the usage message to stderr and calls
        sys.exit() with an error message.  On success returns a pair
        (values, args) where 'values' is a Values instance (with all
        your option values) and 'args' is the list of arguments left
        over after parsing options.
        """
        ...
    @overload
    def parse_args(self, args: Sequence[AnyStr], values: Values | None = None) -> tuple[Values, list[AnyStr]]:
        """
        parse_args(args : [string] = sys.argv[1:],
                   values : Values = None)
        -> (values : Values, args : [string])

        Parse the command-line options found in 'args' (default:
        sys.argv[1:]).  Any errors result in a call to 'error()', which
        by default prints the usage message to stderr and calls
        sys.exit() with an error message.  On success returns a pair
        (values, args) where 'values' is a Values instance (with all
        your option values) and 'args' is the list of arguments left
        over after parsing options.
        """
        ...
    def print_usage(self, file: IO[str] | None = None) -> None:
        """
        print_usage(file : file = stdout)

        Print the usage message for the current program (self.usage) to
        'file' (default stdout).  Any occurrence of the string "%prog" in
        self.usage is replaced with the name of the current program
        (basename of sys.argv[0]).  Does nothing if self.usage is empty
        or not defined.
        """
        ...
    def print_help(self, file: IO[str] | None = None) -> None:
        """
        print_help(file : file = stdout)

        Print an extended help message, listing all options and any
        help text provided with them, to 'file' (default stdout).
        """
        ...
    def print_version(self, file: IO[str] | None = None) -> None:
        """
        print_version(file : file = stdout)

        Print the version message for this program (self.version) to
        'file' (default stdout).  As with print_usage(), any occurrence
        of "%prog" in self.version is replaced by the current program's
        name.  Does nothing if self.version is empty or undefined.
        """
        ...
    def set_default(self, dest, value) -> None: ...
    def set_defaults(self, **kwargs) -> None: ...
    def set_process_default_values(self, process) -> None: ...
    def set_usage(self, usage: str) -> None: ...
=======
    def parse_args(self, args: list[str] | None = None, values: Values | None = None) -> tuple[Values, list[str]]: ...
    def print_usage(self, file: SupportsWrite[str] | None = None) -> None: ...
    def print_help(self, file: SupportsWrite[str] | None = None) -> None: ...
    def print_version(self, file: SupportsWrite[str] | None = None) -> None: ...
    def set_default(self, dest: str, value: Any) -> None: ...  # default value can be "any" type
    def set_defaults(self, **kwargs: Any) -> None: ...  # default values can be "any" type
    def set_process_default_values(self, process: bool) -> None: ...
    def set_usage(self, usage: str | None) -> None: ...
>>>>>>> c01e731d
<|MERGE_RESOLUTION|>--- conflicted
+++ resolved
@@ -502,38 +502,11 @@
     def _get_all_options(self) -> list[Option]: ...
     def _get_args(self, args: list[str] | None) -> list[str]: ...
     def _init_parsing_state(self) -> None: ...
-<<<<<<< HEAD
-    def _match_long_opt(self, opt: str) -> str:
-        """
-        _match_long_opt(opt : string) -> string
-
-        Determine which long option string 'opt' matches, ie. which one
-        it is an unambiguous abbreviation for.  Raises BadOptionError if
-        'opt' doesn't unambiguously match any long option string.
-        """
-        ...
-    def _populate_option_list(self, option_list: Iterable[Option], add_help: bool = True) -> None: ...
-    def _process_args(self, largs: list[Incomplete], rargs: list[Incomplete], values: Values) -> None:
-        """
-        _process_args(largs : [string],
-                         rargs : [string],
-                         values : Values)
-
-        Process command-line arguments and populate 'values', consuming
-        options and arguments from 'rargs'.  If 'allow_interspersed_args' is
-        false, stop at the first non-option argument.  If true, accumulate any
-        interspersed non-option arguments in 'largs'.
-        """
-        ...
-    def _process_long_opt(self, rargs: list[Incomplete], values) -> None: ...
-    def _process_short_opts(self, rargs: list[Incomplete], values) -> None: ...
-=======
     def _match_long_opt(self, opt: str) -> str: ...
     def _populate_option_list(self, option_list: Iterable[Option] | None, add_help: bool = True) -> None: ...
     def _process_args(self, largs: list[str], rargs: list[str], values: Values) -> None: ...
     def _process_long_opt(self, rargs: list[str], values: Values) -> None: ...
     def _process_short_opts(self, rargs: list[str], values: Values) -> None: ...
->>>>>>> c01e731d
     @overload
     def add_option_group(self, opt_group: OptionGroup, /) -> OptionGroup: ...
     @overload
@@ -586,73 +559,6 @@
     def get_prog_name(self) -> str: ...
     def get_usage(self) -> str: ...
     def get_version(self) -> str: ...
-<<<<<<< HEAD
-    @overload
-    def parse_args(self, args: None = None, values: Values | None = None) -> tuple[Values, list[str]]:
-        """
-        parse_args(args : [string] = sys.argv[1:],
-                   values : Values = None)
-        -> (values : Values, args : [string])
-
-        Parse the command-line options found in 'args' (default:
-        sys.argv[1:]).  Any errors result in a call to 'error()', which
-        by default prints the usage message to stderr and calls
-        sys.exit() with an error message.  On success returns a pair
-        (values, args) where 'values' is a Values instance (with all
-        your option values) and 'args' is the list of arguments left
-        over after parsing options.
-        """
-        ...
-    @overload
-    def parse_args(self, args: Sequence[AnyStr], values: Values | None = None) -> tuple[Values, list[AnyStr]]:
-        """
-        parse_args(args : [string] = sys.argv[1:],
-                   values : Values = None)
-        -> (values : Values, args : [string])
-
-        Parse the command-line options found in 'args' (default:
-        sys.argv[1:]).  Any errors result in a call to 'error()', which
-        by default prints the usage message to stderr and calls
-        sys.exit() with an error message.  On success returns a pair
-        (values, args) where 'values' is a Values instance (with all
-        your option values) and 'args' is the list of arguments left
-        over after parsing options.
-        """
-        ...
-    def print_usage(self, file: IO[str] | None = None) -> None:
-        """
-        print_usage(file : file = stdout)
-
-        Print the usage message for the current program (self.usage) to
-        'file' (default stdout).  Any occurrence of the string "%prog" in
-        self.usage is replaced with the name of the current program
-        (basename of sys.argv[0]).  Does nothing if self.usage is empty
-        or not defined.
-        """
-        ...
-    def print_help(self, file: IO[str] | None = None) -> None:
-        """
-        print_help(file : file = stdout)
-
-        Print an extended help message, listing all options and any
-        help text provided with them, to 'file' (default stdout).
-        """
-        ...
-    def print_version(self, file: IO[str] | None = None) -> None:
-        """
-        print_version(file : file = stdout)
-
-        Print the version message for this program (self.version) to
-        'file' (default stdout).  As with print_usage(), any occurrence
-        of "%prog" in self.version is replaced by the current program's
-        name.  Does nothing if self.version is empty or undefined.
-        """
-        ...
-    def set_default(self, dest, value) -> None: ...
-    def set_defaults(self, **kwargs) -> None: ...
-    def set_process_default_values(self, process) -> None: ...
-    def set_usage(self, usage: str) -> None: ...
-=======
     def parse_args(self, args: list[str] | None = None, values: Values | None = None) -> tuple[Values, list[str]]: ...
     def print_usage(self, file: SupportsWrite[str] | None = None) -> None: ...
     def print_help(self, file: SupportsWrite[str] | None = None) -> None: ...
@@ -660,5 +566,4 @@
     def set_default(self, dest: str, value: Any) -> None: ...  # default value can be "any" type
     def set_defaults(self, **kwargs: Any) -> None: ...  # default values can be "any" type
     def set_process_default_values(self, process: bool) -> None: ...
-    def set_usage(self, usage: str | None) -> None: ...
->>>>>>> c01e731d
+    def set_usage(self, usage: str | None) -> None: ...