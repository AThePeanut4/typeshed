--- conflicted
+++ resolved
@@ -397,15 +397,8 @@
     # __getattr__ doesn't exist, but anything passed as a default to __init__
     # is set on the instance.
     def __getattr__(self, name: str) -> Any: ...
-<<<<<<< HEAD
-    # TODO mypy infers -> object for __getattr__ if __setattr__ has `value: object`
-    def __setattr__(self, name: str, value: Any, /) -> None:
-        """Implement setattr(self, name, value)."""
-        ...
-=======
     # TODO: mypy infers -> object for __getattr__ if __setattr__ has `value: object`
     def __setattr__(self, name: str, value: Any, /) -> None: ...
->>>>>>> 1c17cd42
     def __eq__(self, other: object) -> bool: ...
 
 class OptionParser(OptionContainer):
