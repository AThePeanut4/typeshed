<<<<<<< HEAD
"""
A powerful, extensible, and easy-to-use option parser.

By Greg Ward <gward@python.net>

Originally distributed as Optik.

For support, use the optik-users@lists.sourceforge.net mailing list
(http://lists.sourceforge.net/lists/listinfo/optik-users).

Simple usage example:

   from optparse import OptionParser

   parser = OptionParser()
   parser.add_option("-f", "--file", dest="filename",
                     help="write report to FILE", metavar="FILE")
   parser.add_option("-q", "--quiet",
                     action="store_false", dest="verbose", default=True,
                     help="don't print status messages to stdout")

   (options, args) = parser.parse_args()
"""

=======
import builtins
>>>>>>> 17408ee5
from _typeshed import Incomplete, MaybeNone
from abc import abstractmethod
from collections.abc import Callable, Iterable, Mapping, Sequence
from typing import IO, Any, AnyStr, Literal, NoReturn, overload
from typing_extensions import Self

__all__ = [
    "Option",
    "make_option",
    "SUPPRESS_HELP",
    "SUPPRESS_USAGE",
    "Values",
    "OptionContainer",
    "OptionGroup",
    "OptionParser",
    "HelpFormatter",
    "IndentedHelpFormatter",
    "TitledHelpFormatter",
    "OptParseError",
    "OptionError",
    "OptionConflictError",
    "OptionValueError",
    "BadOptionError",
    "check_choice",
]

NO_DEFAULT: tuple[str, ...]
SUPPRESS_HELP: str
SUPPRESS_USAGE: str

# Can return complex, float, or int depending on the option's type
def check_builtin(option: Option, opt: str, value: str) -> complex: ...
def check_choice(option: Option, opt: str, value: str) -> str: ...

class OptParseError(Exception):
    msg: str
    def __init__(self, msg: str) -> None: ...

class BadOptionError(OptParseError):
    """Raised if an invalid option is seen on the command line."""
    opt_str: str
    def __init__(self, opt_str: str) -> None: ...

class AmbiguousOptionError(BadOptionError):
    """Raised if an ambiguous option is seen on the command line."""
    possibilities: Iterable[str]
    def __init__(self, opt_str: str, possibilities: Sequence[str]) -> None: ...

class OptionError(OptParseError):
    """
    Raised if an Option instance is created with invalid or
    inconsistent arguments.
    """
    option_id: str
    def __init__(self, msg: str, option: Option) -> None: ...

class OptionConflictError(OptionError):
    """Raised if conflicting options are added to an OptionParser."""
    ...
class OptionValueError(OptParseError):
    """
    Raised if an invalid option value is encountered on the command
    line.
    """
    ...

class HelpFormatter:
    """
    Abstract base class for formatting option help.  OptionParser
    instances should use one of the HelpFormatter subclasses for
    formatting help; by default IndentedHelpFormatter is used.

    Instance attributes:
      parser : OptionParser
        the controlling OptionParser instance
      indent_increment : int
        the number of columns to indent per nesting level
      max_help_position : int
        the maximum starting column for option help text
      help_position : int
        the calculated starting column for option help text;
        initially the same as the maximum
      width : int
        total number of columns for output (pass None to constructor for
        this value to be taken from the $COLUMNS environment variable)
      level : int
        current indentation level
      current_indent : int
        current indentation level (in columns)
      help_width : int
        number of columns available for option help text (calculated)
      default_tag : str
        text to replace with each option's default value, "%default"
        by default.  Set to false value to disable default value expansion.
      option_strings : { Option : str }
        maps Option instances to the snippet of help text explaining
        the syntax of that option, e.g. "-h, --help" or
        "-fFILE, --file=FILE"
      _short_opt_fmt : str
        format string controlling how short options with values are
        printed in help text.  Must be either "%s%s" ("-fFILE") or
        "%s %s" ("-f FILE"), because those are the two syntaxes that
        Optik supports.
      _long_opt_fmt : str
        similar but for long options; must be either "%s %s" ("--file FILE")
        or "%s=%s" ("--file=FILE").
    """
    NO_DEFAULT_VALUE: str
    _long_opt_fmt: str
    _short_opt_fmt: str
    current_indent: int
    default_tag: str
    help_position: int
    help_width: int | MaybeNone  # initialized as None and computed later as int when storing option strings
    indent_increment: int
    level: int
    max_help_position: int
    option_strings: dict[Option, str]
    parser: OptionParser
    short_first: bool | Literal[0, 1]
    width: int
    def __init__(
        self, indent_increment: int, max_help_position: int, width: int | None, short_first: bool | Literal[0, 1]
    ) -> None: ...
    def dedent(self) -> None: ...
    def expand_default(self, option: Option) -> str: ...
    def format_description(self, description: str | None) -> str: ...
    def format_epilog(self, epilog: str | None) -> str: ...
    @abstractmethod
    def format_heading(self, heading: str) -> str: ...
    def format_option(self, option: Option) -> str: ...
    def format_option_strings(self, option: Option) -> str:
        """Return a comma-separated list of option strings & metavariables."""
        ...
    @abstractmethod
    def format_usage(self, usage: str) -> str: ...
    def indent(self) -> None: ...
    def set_long_opt_delimiter(self, delim: str) -> None: ...
    def set_parser(self, parser: OptionParser) -> None: ...
    def set_short_opt_delimiter(self, delim: str) -> None: ...
    def store_option_strings(self, parser: OptionParser) -> None: ...

class IndentedHelpFormatter(HelpFormatter):
    """
    Format help with indented section bodies.
    
    """
    def __init__(
        self,
        indent_increment: int = 2,
        max_help_position: int = 24,
        width: int | None = None,
        short_first: bool | Literal[0, 1] = 1,
    ) -> None: ...
    def format_heading(self, heading: str) -> str: ...
    def format_usage(self, usage: str) -> str: ...

class TitledHelpFormatter(HelpFormatter):
    """
    Format help with underlined section headers.
    
    """
    def __init__(
        self,
        indent_increment: int = 0,
        max_help_position: int = 24,
        width: int | None = None,
        short_first: bool | Literal[0, 1] = 0,
    ) -> None: ...
    def format_heading(self, heading: str) -> str: ...
    def format_usage(self, usage: str) -> str: ...

class Option:
    """
    Instance attributes:
      _short_opts : [string]
      _long_opts : [string]

      action : string
      type : string
      dest : string
      default : any
      nargs : int
      const : any
      choices : [string]
      callback : function
      callback_args : (any*)
      callback_kwargs : { string : any }
      help : string
      metavar : string
    """
    ACTIONS: tuple[str, ...]
    ALWAYS_TYPED_ACTIONS: tuple[str, ...]
    ATTRS: list[str]
    CHECK_METHODS: list[Callable[[Self], object]] | None
    CONST_ACTIONS: tuple[str, ...]
    STORE_ACTIONS: tuple[str, ...]
    TYPED_ACTIONS: tuple[str, ...]
    TYPES: tuple[str, ...]
    TYPE_CHECKER: dict[str, Callable[[Option, str, str], Any]]
    _long_opts: list[str]
    _short_opts: list[str]
    action: str
    type: str | None
    dest: str | None
    default: Any
    nargs: int
    const: Any | None
    choices: list[str] | tuple[str, ...] | None
    callback: Callable[..., Incomplete] | None
    callback_args: tuple[Incomplete, ...] | None
    callback_kwargs: dict[str, Incomplete] | None
    help: str | None
    metavar: str | None
    def __init__(
        self,
        *opts: str | None,
        # The following keywords are handled by the _set_attrs method. All default to
        # `None` except for `default`, which defaults to `NO_DEFAULT`.
        action: str | None = None,
        type: str | builtins.type | None = None,
        dest: str | None = None,
        default: Any = ...,  # = NO_DEFAULT
        nargs: int | None = None,
        const: Any | None = None,
        choices: list[str] | tuple[str, ...] | None = None,
        # TODO: callback, callback_args, callback_kwargs must be all supplied or all omitted. Add overloads.
        # Revisit if ParamSpec is ever changed to support non-unpacked args and kwargs.
        callback: Callable[..., Incomplete] | None = None,
        callback_args: tuple[Incomplete, ...] | None = None,
        callback_kwargs: dict[str, Incomplete] | None = None,
        help: str | None = None,
        metavar: str | None = None,
    ) -> None: ...
    def _check_action(self) -> None: ...
    def _check_callback(self) -> None: ...
    def _check_choice(self) -> None: ...
    def _check_const(self) -> None: ...
    def _check_dest(self) -> None: ...
    def _check_nargs(self) -> None: ...
    def _check_opt_strings(self, opts: Iterable[str | None]) -> list[str]: ...
    def _check_type(self) -> None: ...
    def _set_attrs(self, attrs: dict[str, Incomplete]) -> None: ...
    def _set_opt_strings(self, opts: Iterable[str]) -> None: ...
    def check_value(self, opt: str, value: str) -> Any: ...
    def convert_value(self, opt: str, value: str | tuple[str, ...] | None) -> Any: ...
    def get_opt_string(self) -> str: ...
    def process(self, opt: str, value: str | tuple[str, ...] | None, values: Values, parser: OptionParser) -> int: ...
    def take_action(self, action: str, dest: str, opt: str, value: Any, values: Values, parser: OptionParser) -> int: ...
    def takes_value(self) -> bool: ...

make_option = Option

class OptionContainer:
    """
    Abstract base class.

    Class attributes:
      standard_option_list : [Option]
        list of standard options that will be accepted by all instances
        of this parser class (intended to be overridden by subclasses).

    Instance attributes:
      option_list : [Option]
        the list of Option objects contained by this OptionContainer
      _short_opt : { string : Option }
        dictionary mapping short option strings, eg. "-f" or "-X",
        to the Option instances that implement them.  If an Option
        has multiple short option strings, it will appear in this
        dictionary multiple times. [1]
      _long_opt : { string : Option }
        dictionary mapping long option strings, eg. "--file" or
        "--exclude", to the Option instances that implement them.
        Again, a given Option can occur multiple times in this
        dictionary. [1]
      defaults : { string : any }
        dictionary mapping option destination names to default
        values for each destination [1]

    [1] These mappings are common to (shared by) all components of the
        controlling OptionParser, where they are initially created.
    """
    _long_opt: dict[str, Option]
    _short_opt: dict[str, Option]
    conflict_handler: str
    defaults: dict[str, Incomplete]
    description: str | None
    option_class: type[Option]
    def __init__(
        self, option_class: type[Option], conflict_handler: Literal["error", "resolve"], description: str | None
    ) -> None: ...
    def _check_conflict(self, option: Option) -> None: ...
    def _create_option_mappings(self) -> None: ...
    def _share_option_mappings(self, parser: OptionParser) -> None: ...
    @overload
    def add_option(self, opt: Option, /) -> Option:
        """
        add_option(Option)
        add_option(opt_str, ..., kwarg=val, ...)
        """
        ...
    @overload
    def add_option(self, arg: str, /, *args: str | None, **kwargs) -> Option:
        """
        add_option(Option)
        add_option(opt_str, ..., kwarg=val, ...)
        """
        ...
    def add_options(self, option_list: Iterable[Option]) -> None: ...
    def destroy(self) -> None:
        """see OptionParser.destroy()."""
        ...
    def format_option_help(self, formatter: HelpFormatter) -> str: ...
    def format_description(self, formatter: HelpFormatter) -> str: ...
    def format_help(self, formatter: HelpFormatter) -> str: ...
    def get_description(self) -> str | None: ...
    def get_option(self, opt_str: str) -> Option | None: ...
    def has_option(self, opt_str: str) -> bool: ...
    def remove_option(self, opt_str: str) -> None: ...
    def set_conflict_handler(self, handler: Literal["error", "resolve"]) -> None: ...
    def set_description(self, description: str | None) -> None: ...

class OptionGroup(OptionContainer):
    option_list: list[Option]
    parser: OptionParser
    title: str
    def __init__(self, parser: OptionParser, title: str, description: str | None = None) -> None: ...
    def _create_option_list(self) -> None: ...
    def set_title(self, title: str) -> None: ...

class Values:
    def __init__(self, defaults: Mapping[str, Incomplete] | None = None) -> None: ...
    def _update(self, dict: Mapping[str, Incomplete], mode) -> None: ...
    def _update_careful(self, dict: Mapping[str, Incomplete]) -> None:
        """
        Update the option values from an arbitrary dictionary, but only
        use keys from dict that already have a corresponding attribute
        in self.  Any keys in dict without a corresponding attribute
        are silently ignored.
        """
        ...
    def _update_loose(self, dict: Mapping[str, Incomplete]) -> None:
        """
        Update the option values from an arbitrary dictionary,
        using all keys from the dictionary regardless of whether
        they have a corresponding attribute in self or not.
        """
        ...
    def ensure_value(self, attr: str, value): ...
    def read_file(self, filename: str, mode: str = "careful") -> None: ...
    def read_module(self, modname: str, mode: str = "careful") -> None: ...
    # __getattr__ doesn't exist, but anything passed as a default to __init__
    # is set on the instance.
    def __getattr__(self, name: str): ...
    def __setattr__(self, name: str, value, /) -> None:
        """Implement setattr(self, name, value)."""
        ...
    def __eq__(self, other: object) -> bool: ...

class OptionParser(OptionContainer):
    """
    Class attributes:
      standard_option_list : [Option]
        list of standard options that will be accepted by all instances
        of this parser class (intended to be overridden by subclasses).

    Instance attributes:
      usage : string
        a usage string for your program.  Before it is displayed
        to the user, "%prog" will be expanded to the name of
        your program (self.prog or os.path.basename(sys.argv[0])).
      prog : string
        the name of the current program (to override
        os.path.basename(sys.argv[0])).
      description : string
        A paragraph of text giving a brief overview of your program.
        optparse reformats this paragraph to fit the current terminal
        width and prints it when the user requests help (after usage,
        but before the list of options).
      epilog : string
        paragraph of help text to print after option help

      option_groups : [OptionGroup]
        list of option groups in this parser (option groups are
        irrelevant for parsing the command-line, but very useful
        for generating help)

      allow_interspersed_args : bool = true
        if true, positional arguments may be interspersed with options.
        Assuming -a and -b each take a single argument, the command-line
          -ablah foo bar -bboo baz
        will be interpreted the same as
          -ablah -bboo -- foo bar baz
        If this flag were false, that command line would be interpreted as
          -ablah -- foo bar -bboo baz
        -- ie. we stop processing options as soon as we see the first
        non-option argument.  (This is the tradition followed by
        Python's getopt module, Perl's Getopt::Std, and other argument-
        parsing libraries, but it is generally annoying to users.)

      process_default_values : bool = true
        if true, option default values are processed similarly to option
        values from the command line: that is, they are passed to the
        type-checking function for the option's type (as long as the
        default value is a string).  (This really only matters if you
        have defined custom types; see SF bug #955889.)  Set it to false
        to restore the behaviour of Optik 1.4.1 and earlier.

      rargs : [string]
        the argument list currently being parsed.  Only set when
        parse_args() is active, and continually trimmed down as
        we consume arguments.  Mainly there for the benefit of
        callback options.
      largs : [string]
        the list of leftover arguments that we have skipped while
        parsing options.  If allow_interspersed_args is false, this
        list is always empty.
      values : Values
        the set of option values currently being accumulated.  Only
        set when parse_args() is active.  Also mainly for callbacks.

    Because of the 'rargs', 'largs', and 'values' attributes,
    OptionParser is not thread-safe.  If, for some perverse reason, you
    need to parse command-line arguments simultaneously in different
    threads, use different OptionParser instances.
    """
    allow_interspersed_args: bool
    epilog: str | None
    formatter: HelpFormatter
    largs: list[str] | None
    option_groups: list[OptionGroup]
    option_list: list[Option]
    process_default_values: bool
    prog: str | None
    rargs: list[str] | None
    standard_option_list: list[Option]
    usage: str | None
    values: Values | None
    version: str
    def __init__(
        self,
        usage: str | None = None,
        option_list: Iterable[Option] | None = None,
        option_class: type[Option] = ...,
        version: str | None = None,
        conflict_handler: str = "error",
        description: str | None = None,
        formatter: HelpFormatter | None = None,
        add_help_option: bool = True,
        prog: str | None = None,
        epilog: str | None = None,
    ) -> None: ...
    def _add_help_option(self) -> None: ...
    def _add_version_option(self) -> None: ...
    def _create_option_list(self) -> None: ...
    def _get_all_options(self) -> list[Option]: ...
    def _get_args(self, args: Iterable[Incomplete]) -> list[Incomplete]: ...
    def _init_parsing_state(self) -> None: ...
    def _match_long_opt(self, opt: str) -> str:
        """
        _match_long_opt(opt : string) -> string

        Determine which long option string 'opt' matches, ie. which one
        it is an unambiguous abbreviation for.  Raises BadOptionError if
        'opt' doesn't unambiguously match any long option string.
        """
        ...
    def _populate_option_list(self, option_list: Iterable[Option], add_help: bool = True) -> None: ...
    def _process_args(self, largs: list[Incomplete], rargs: list[Incomplete], values: Values) -> None:
        """
        _process_args(largs : [string],
                         rargs : [string],
                         values : Values)

        Process command-line arguments and populate 'values', consuming
        options and arguments from 'rargs'.  If 'allow_interspersed_args' is
        false, stop at the first non-option argument.  If true, accumulate any
        interspersed non-option arguments in 'largs'.
        """
        ...
    def _process_long_opt(self, rargs: list[Incomplete], values) -> None: ...
    def _process_short_opts(self, rargs: list[Incomplete], values) -> None: ...
    @overload
    def add_option_group(self, opt_group: OptionGroup, /) -> OptionGroup: ...
    @overload
    def add_option_group(self, title: str, /, description: str | None = None) -> OptionGroup: ...
    def check_values(self, values: Values, args: list[str]) -> tuple[Values, list[str]]: ...
    def disable_interspersed_args(self) -> None: ...
    def enable_interspersed_args(self) -> None: ...
    def error(self, msg: str) -> NoReturn: ...
    def exit(self, status: int = 0, msg: str | None = None) -> NoReturn: ...
    def expand_prog_name(self, s: str) -> str: ...
    def format_epilog(self, formatter: HelpFormatter) -> str: ...
    def format_help(self, formatter: HelpFormatter | None = None) -> str: ...
    def format_option_help(self, formatter: HelpFormatter | None = None) -> str: ...
    def get_default_values(self) -> Values: ...
    def get_option_group(self, opt_str: str) -> OptionGroup | None: ...
    def get_prog_name(self) -> str: ...
    def get_usage(self) -> str: ...
    def get_version(self) -> str: ...
    @overload
    def parse_args(self, args: None = None, values: Values | None = None) -> tuple[Values, list[str]]:
        """
        parse_args(args : [string] = sys.argv[1:],
                   values : Values = None)
        -> (values : Values, args : [string])

        Parse the command-line options found in 'args' (default:
        sys.argv[1:]).  Any errors result in a call to 'error()', which
        by default prints the usage message to stderr and calls
        sys.exit() with an error message.  On success returns a pair
        (values, args) where 'values' is a Values instance (with all
        your option values) and 'args' is the list of arguments left
        over after parsing options.
        """
        ...
    @overload
    def parse_args(self, args: Sequence[AnyStr], values: Values | None = None) -> tuple[Values, list[AnyStr]]:
        """
        parse_args(args : [string] = sys.argv[1:],
                   values : Values = None)
        -> (values : Values, args : [string])

        Parse the command-line options found in 'args' (default:
        sys.argv[1:]).  Any errors result in a call to 'error()', which
        by default prints the usage message to stderr and calls
        sys.exit() with an error message.  On success returns a pair
        (values, args) where 'values' is a Values instance (with all
        your option values) and 'args' is the list of arguments left
        over after parsing options.
        """
        ...
    def print_usage(self, file: IO[str] | None = None) -> None:
        """
        print_usage(file : file = stdout)

        Print the usage message for the current program (self.usage) to
        'file' (default stdout).  Any occurrence of the string "%prog" in
        self.usage is replaced with the name of the current program
        (basename of sys.argv[0]).  Does nothing if self.usage is empty
        or not defined.
        """
        ...
    def print_help(self, file: IO[str] | None = None) -> None:
        """
        print_help(file : file = stdout)

        Print an extended help message, listing all options and any
        help text provided with them, to 'file' (default stdout).
        """
        ...
    def print_version(self, file: IO[str] | None = None) -> None:
        """
        print_version(file : file = stdout)

        Print the version message for this program (self.version) to
        'file' (default stdout).  As with print_usage(), any occurrence
        of "%prog" in self.version is replaced by the current program's
        name.  Does nothing if self.version is empty or undefined.
        """
        ...
    def set_default(self, dest, value) -> None: ...
    def set_defaults(self, **kwargs) -> None: ...
    def set_process_default_values(self, process) -> None: ...
    def set_usage(self, usage: str) -> None: ...<|MERGE_RESOLUTION|>--- conflicted
+++ resolved
@@ -1,31 +1,4 @@
-<<<<<<< HEAD
-"""
-A powerful, extensible, and easy-to-use option parser.
-
-By Greg Ward <gward@python.net>
-
-Originally distributed as Optik.
-
-For support, use the optik-users@lists.sourceforge.net mailing list
-(http://lists.sourceforge.net/lists/listinfo/optik-users).
-
-Simple usage example:
-
-   from optparse import OptionParser
-
-   parser = OptionParser()
-   parser.add_option("-f", "--file", dest="filename",
-                     help="write report to FILE", metavar="FILE")
-   parser.add_option("-q", "--quiet",
-                     action="store_false", dest="verbose", default=True,
-                     help="don't print status messages to stdout")
-
-   (options, args) = parser.parse_args()
-"""
-
-=======
 import builtins
->>>>>>> 17408ee5
 from _typeshed import Incomplete, MaybeNone
 from abc import abstractmethod
 from collections.abc import Callable, Iterable, Mapping, Sequence
