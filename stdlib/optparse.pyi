--- conflicted
+++ resolved
@@ -302,14 +302,6 @@
         """
         ...
     @overload
-<<<<<<< HEAD
-    def add_option(self, arg: str, /, *args: str | None, **kwargs) -> Option:
-        """
-        add_option(Option)
-        add_option(opt_str, ..., kwarg=val, ...)
-        """
-        ...
-=======
     def add_option(
         self,
         opt_str: str,
@@ -329,7 +321,6 @@
         metavar: str | None = None,
         **kwargs,  # Allow arbitrary keyword arguments for user defined option_class
     ) -> Option: ...
->>>>>>> 2047b820
     def add_options(self, option_list: Iterable[Option]) -> None: ...
     def destroy(self) -> None:
         """see OptionParser.destroy()."""
@@ -353,35 +344,6 @@
     def set_title(self, title: str) -> None: ...
 
 class Values:
-<<<<<<< HEAD
-    def __init__(self, defaults: Mapping[str, Incomplete] | None = None) -> None: ...
-    def _update(self, dict: Mapping[str, Incomplete], mode) -> None: ...
-    def _update_careful(self, dict: Mapping[str, Incomplete]) -> None:
-        """
-        Update the option values from an arbitrary dictionary, but only
-        use keys from dict that already have a corresponding attribute
-        in self.  Any keys in dict without a corresponding attribute
-        are silently ignored.
-        """
-        ...
-    def _update_loose(self, dict: Mapping[str, Incomplete]) -> None:
-        """
-        Update the option values from an arbitrary dictionary,
-        using all keys from the dictionary regardless of whether
-        they have a corresponding attribute in self or not.
-        """
-        ...
-    def ensure_value(self, attr: str, value): ...
-    def read_file(self, filename: str, mode: str = "careful") -> None: ...
-    def read_module(self, modname: str, mode: str = "careful") -> None: ...
-    __hash__: ClassVar[None]  # type: ignore[assignment]
-    # __getattr__ doesn't exist, but anything passed as a default to __init__
-    # is set on the instance.
-    def __getattr__(self, name: str): ...
-    def __setattr__(self, name: str, value, /) -> None:
-        """Implement setattr(self, name, value)."""
-        ...
-=======
     def __init__(self, defaults: Mapping[str, object] | None = None) -> None: ...
     def _update(self, dict: Mapping[str, object], mode: Literal["careful", "loose"]) -> None: ...
     def _update_careful(self, dict: Mapping[str, object]) -> None: ...
@@ -395,7 +357,6 @@
     def __getattr__(self, name: str) -> Any: ...
     # TODO mypy infers -> object for __getattr__ if __setattr__ has `value: object`
     def __setattr__(self, name: str, value: Any, /) -> None: ...
->>>>>>> 2047b820
     def __eq__(self, other: object) -> bool: ...
 
 class OptionParser(OptionContainer):
