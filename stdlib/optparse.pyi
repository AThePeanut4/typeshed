--- conflicted
+++ resolved
@@ -342,18 +342,8 @@
         callback_kwargs: dict[str, Any] | None = None,
         help: str | None = None,
         metavar: str | None = None,
-<<<<<<< HEAD
-        **kwargs,  # Allow arbitrary keyword arguments for user defined option_class
-    ) -> Option:
-        """
-        add_option(Option)
-        add_option(opt_str, ..., kwarg=val, ...)
-        """
-        ...
-=======
         **kwargs: Any,  # Allow arbitrary keyword arguments for user defined option_class
     ) -> Option: ...
->>>>>>> bbddfee8
     def add_options(self, option_list: Iterable[Option]) -> None: ...
     def destroy(self) -> None:
         """see OptionParser.destroy()."""
