"""Conversion between binary data and ASCII"""

import sys
from _typeshed import ReadableBuffer
from typing_extensions import TypeAlias, deprecated

# Many functions in binascii accept buffer objects
# or ASCII-only strings.
_AsciiBuffer: TypeAlias = str | ReadableBuffer

def a2b_uu(data: _AsciiBuffer, /) -> bytes:
    """Decode a line of uuencoded data."""
    ...
def b2a_uu(data: ReadableBuffer, /, *, backtick: bool = False) -> bytes:
    """Uuencode line of data."""
    ...

if sys.version_info >= (3, 11):
    def a2b_base64(data: _AsciiBuffer, /, *, strict_mode: bool = False) -> bytes:
        """
        Decode a line of base64 data.

        strict_mode
          When set to True, bytes that are not part of the base64 standard are not allowed.
          The same applies to excess data after padding (= / ==).
        """
        ...

else:
    def a2b_base64(data: _AsciiBuffer, /) -> bytes:
        """Decode a line of base64 data."""
        ...

def b2a_base64(data: ReadableBuffer, /, *, newline: bool = True) -> bytes:
    """Base64-code line of data."""
    ...
def a2b_qp(data: _AsciiBuffer, header: bool = False) -> bytes:
    """Decode a string of qp-encoded data."""
    ...
def b2a_qp(data: ReadableBuffer, quotetabs: bool = False, istext: bool = True, header: bool = False) -> bytes:
    r"""
    Encode a string using quoted-printable encoding.

    On encoding, when istext is set, newlines are not encoded, and white
    space at end of lines is.  When istext is not set, \r and \n (CR/LF)
    are both encoded.  When quotetabs is set, space and tabs are encoded.
    """
    ...

if sys.version_info < (3, 11):
    @deprecated("Deprecated since Python 3.9; removed in Python 3.11.")
    def a2b_hqx(data: _AsciiBuffer, /) -> bytes:
        """Decode .hqx coding."""
        ...
    @deprecated("Deprecated since Python 3.9; removed in Python 3.11.")
    def rledecode_hqx(data: ReadableBuffer, /) -> bytes:
        """Decode hexbin RLE-coded string."""
        ...
    @deprecated("Deprecated since Python 3.9; removed in Python 3.11.")
    def rlecode_hqx(data: ReadableBuffer, /) -> bytes:
        """Binhex RLE-code binary data."""
        ...
    @deprecated("Deprecated since Python 3.9; removed in Python 3.11.")
<<<<<<< HEAD
    def b2a_hqx(data: ReadableBuffer, /) -> bytes:
        """Encode .hqx data."""
        ...

def crc_hqx(data: ReadableBuffer, crc: int, /) -> int:
    """Compute CRC-CCITT incrementally."""
    ...
def crc32(data: ReadableBuffer, crc: int = 0, /) -> int:
    """Compute CRC-32 incrementally."""
    ...
def b2a_hex(data: ReadableBuffer, sep: str | bytes = ..., bytes_per_sep: int = ...) -> bytes:
    r"""
    Hexadecimal representation of binary data.

      sep
        An optional single character or byte to separate hex bytes.
      bytes_per_sep
        How many bytes between separators.  Positive values count from the
        right, negative values count from the left.

    The return value is a bytes object.  This function is also
    available as "hexlify()".

    Example:
    >>> binascii.b2a_hex(b'\xb9\x01\xef')
    b'b901ef'
    >>> binascii.hexlify(b'\xb9\x01\xef', ':')
    b'b9:01:ef'
    >>> binascii.b2a_hex(b'\xb9\x01\xef', b'_', 2)
    b'b9_01ef'
    """
    ...
def hexlify(data: ReadableBuffer, sep: str | bytes = ..., bytes_per_sep: int = ...) -> bytes:
    """
    Hexadecimal representation of binary data.

      sep
        An optional single character or byte to separate hex bytes.
      bytes_per_sep
        How many bytes between separators.  Positive values count from the
        right, negative values count from the left.

    The return value is a bytes object.  This function is also
    available as "b2a_hex()".
    """
    ...
def a2b_hex(hexstr: _AsciiBuffer, /) -> bytes:
    """
    Binary data of hexadecimal representation.

    hexstr must contain an even number of hex digits (upper or lower case).
    This function is also available as "unhexlify()".
    """
    ...
def unhexlify(hexstr: _AsciiBuffer, /) -> bytes:
    """
    Binary data of hexadecimal representation.

    hexstr must contain an even number of hex digits (upper or lower case).
    """
    ...
=======
    def b2a_hqx(data: ReadableBuffer, /) -> bytes: ...

def crc_hqx(data: ReadableBuffer, crc: int, /) -> int: ...
def crc32(data: ReadableBuffer, crc: int = 0, /) -> int: ...
def b2a_hex(data: ReadableBuffer, sep: str | bytes = ..., bytes_per_sep: int = 1) -> bytes: ...
def hexlify(data: ReadableBuffer, sep: str | bytes = ..., bytes_per_sep: int = 1) -> bytes: ...
def a2b_hex(hexstr: _AsciiBuffer, /) -> bytes: ...
def unhexlify(hexstr: _AsciiBuffer, /) -> bytes: ...
>>>>>>> 91e2ed09

class Error(ValueError): ...
class Incomplete(Exception): ...<|MERGE_RESOLUTION|>--- conflicted
+++ resolved
@@ -61,70 +61,9 @@
         """Binhex RLE-code binary data."""
         ...
     @deprecated("Deprecated since Python 3.9; removed in Python 3.11.")
-<<<<<<< HEAD
     def b2a_hqx(data: ReadableBuffer, /) -> bytes:
         """Encode .hqx data."""
         ...
-
-def crc_hqx(data: ReadableBuffer, crc: int, /) -> int:
-    """Compute CRC-CCITT incrementally."""
-    ...
-def crc32(data: ReadableBuffer, crc: int = 0, /) -> int:
-    """Compute CRC-32 incrementally."""
-    ...
-def b2a_hex(data: ReadableBuffer, sep: str | bytes = ..., bytes_per_sep: int = ...) -> bytes:
-    r"""
-    Hexadecimal representation of binary data.
-
-      sep
-        An optional single character or byte to separate hex bytes.
-      bytes_per_sep
-        How many bytes between separators.  Positive values count from the
-        right, negative values count from the left.
-
-    The return value is a bytes object.  This function is also
-    available as "hexlify()".
-
-    Example:
-    >>> binascii.b2a_hex(b'\xb9\x01\xef')
-    b'b901ef'
-    >>> binascii.hexlify(b'\xb9\x01\xef', ':')
-    b'b9:01:ef'
-    >>> binascii.b2a_hex(b'\xb9\x01\xef', b'_', 2)
-    b'b9_01ef'
-    """
-    ...
-def hexlify(data: ReadableBuffer, sep: str | bytes = ..., bytes_per_sep: int = ...) -> bytes:
-    """
-    Hexadecimal representation of binary data.
-
-      sep
-        An optional single character or byte to separate hex bytes.
-      bytes_per_sep
-        How many bytes between separators.  Positive values count from the
-        right, negative values count from the left.
-
-    The return value is a bytes object.  This function is also
-    available as "b2a_hex()".
-    """
-    ...
-def a2b_hex(hexstr: _AsciiBuffer, /) -> bytes:
-    """
-    Binary data of hexadecimal representation.
-
-    hexstr must contain an even number of hex digits (upper or lower case).
-    This function is also available as "unhexlify()".
-    """
-    ...
-def unhexlify(hexstr: _AsciiBuffer, /) -> bytes:
-    """
-    Binary data of hexadecimal representation.
-
-    hexstr must contain an even number of hex digits (upper or lower case).
-    """
-    ...
-=======
-    def b2a_hqx(data: ReadableBuffer, /) -> bytes: ...
 
 def crc_hqx(data: ReadableBuffer, crc: int, /) -> int: ...
 def crc32(data: ReadableBuffer, crc: int = 0, /) -> int: ...
@@ -132,7 +71,6 @@
 def hexlify(data: ReadableBuffer, sep: str | bytes = ..., bytes_per_sep: int = 1) -> bytes: ...
 def a2b_hex(hexstr: _AsciiBuffer, /) -> bytes: ...
 def unhexlify(hexstr: _AsciiBuffer, /) -> bytes: ...
->>>>>>> 91e2ed09
 
 class Error(ValueError): ...
 class Incomplete(Exception): ...