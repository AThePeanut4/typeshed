"""Conversion between binary data and ASCII"""

import sys
from _typeshed import ReadableBuffer
from typing_extensions import TypeAlias, deprecated

# Many functions in binascii accept buffer objects
# or ASCII-only strings.
_AsciiBuffer: TypeAlias = str | ReadableBuffer

def a2b_uu(data: _AsciiBuffer, /) -> bytes:
    """Decode a line of uuencoded data."""
    ...
def b2a_uu(data: ReadableBuffer, /, *, backtick: bool = False) -> bytes:
    """Uuencode line of data."""
    ...

if sys.version_info >= (3, 11):
    def a2b_base64(data: _AsciiBuffer, /, *, strict_mode: bool = False) -> bytes:
        """
        Decode a line of base64 data.

        strict_mode
          When set to True, bytes that are not part of the base64 standard are not allowed.
          The same applies to excess data after padding (= / ==).
        """
        ...

else:
    def a2b_base64(data: _AsciiBuffer, /) -> bytes:
        """Decode a line of base64 data."""
        ...

def b2a_base64(data: ReadableBuffer, /, *, newline: bool = True) -> bytes:
    """Base64-code line of data."""
    ...
def a2b_qp(data: _AsciiBuffer, header: bool = False) -> bytes:
    """Decode a string of qp-encoded data."""
    ...
def b2a_qp(data: ReadableBuffer, quotetabs: bool = False, istext: bool = True, header: bool = False) -> bytes:
    r"""
    Encode a string using quoted-printable encoding.

    On encoding, when istext is set, newlines are not encoded, and white
    space at end of lines is.  When istext is not set, \r and \n (CR/LF)
    are both encoded.  When quotetabs is set, space and tabs are encoded.
    """
    ...

if sys.version_info < (3, 11):
<<<<<<< HEAD
    def a2b_hqx(data: _AsciiBuffer, /) -> bytes:
        """Decode .hqx coding."""
        ...
    def rledecode_hqx(data: ReadableBuffer, /) -> bytes:
        """Decode hexbin RLE-coded string."""
        ...
    def rlecode_hqx(data: ReadableBuffer, /) -> bytes:
        """Binhex RLE-code binary data."""
        ...
    def b2a_hqx(data: ReadableBuffer, /) -> bytes:
        """Encode .hqx data."""
        ...

def crc_hqx(data: ReadableBuffer, crc: int, /) -> int:
    """Compute CRC-CCITT incrementally."""
    ...
def crc32(data: ReadableBuffer, crc: int = 0, /) -> int:
    """Compute CRC-32 incrementally."""
    ...
def b2a_hex(data: ReadableBuffer, sep: str | bytes = ..., bytes_per_sep: int = ...) -> bytes:
    r"""
    Hexadecimal representation of binary data.

      sep
        An optional single character or byte to separate hex bytes.
      bytes_per_sep
        How many bytes between separators.  Positive values count from the
        right, negative values count from the left.

    The return value is a bytes object.  This function is also
    available as "hexlify()".

    Example:
    >>> binascii.b2a_hex(b'\xb9\x01\xef')
    b'b901ef'
    >>> binascii.hexlify(b'\xb9\x01\xef', ':')
    b'b9:01:ef'
    >>> binascii.b2a_hex(b'\xb9\x01\xef', b'_', 2)
    b'b9_01ef'
    """
    ...
def hexlify(data: ReadableBuffer, sep: str | bytes = ..., bytes_per_sep: int = ...) -> bytes:
    """
    Hexadecimal representation of binary data.

      sep
        An optional single character or byte to separate hex bytes.
      bytes_per_sep
        How many bytes between separators.  Positive values count from the
        right, negative values count from the left.

    The return value is a bytes object.  This function is also
    available as "b2a_hex()".
    """
    ...
def a2b_hex(hexstr: _AsciiBuffer, /) -> bytes:
    """
    Binary data of hexadecimal representation.

    hexstr must contain an even number of hex digits (upper or lower case).
    This function is also available as "unhexlify()".
    """
    ...
def unhexlify(hexstr: _AsciiBuffer, /) -> bytes:
    """
    Binary data of hexadecimal representation.

    hexstr must contain an even number of hex digits (upper or lower case).
    """
    ...
=======
    @deprecated("Deprecated since Python 3.9; removed in Python 3.11.")
    def a2b_hqx(data: _AsciiBuffer, /) -> bytes: ...
    @deprecated("Deprecated since Python 3.9; removed in Python 3.11.")
    def rledecode_hqx(data: ReadableBuffer, /) -> bytes: ...
    @deprecated("Deprecated since Python 3.9; removed in Python 3.11.")
    def rlecode_hqx(data: ReadableBuffer, /) -> bytes: ...
    @deprecated("Deprecated since Python 3.9; removed in Python 3.11.")
    def b2a_hqx(data: ReadableBuffer, /) -> bytes: ...

def crc_hqx(data: ReadableBuffer, crc: int, /) -> int: ...
def crc32(data: ReadableBuffer, crc: int = 0, /) -> int: ...
def b2a_hex(data: ReadableBuffer, sep: str | bytes = ..., bytes_per_sep: int = ...) -> bytes: ...
def hexlify(data: ReadableBuffer, sep: str | bytes = ..., bytes_per_sep: int = ...) -> bytes: ...
def a2b_hex(hexstr: _AsciiBuffer, /) -> bytes: ...
def unhexlify(hexstr: _AsciiBuffer, /) -> bytes: ...
>>>>>>> fb0940e6

class Error(ValueError): ...
class Incomplete(Exception): ...<|MERGE_RESOLUTION|>--- conflicted
+++ resolved
@@ -48,19 +48,14 @@
     ...
 
 if sys.version_info < (3, 11):
-<<<<<<< HEAD
-    def a2b_hqx(data: _AsciiBuffer, /) -> bytes:
-        """Decode .hqx coding."""
-        ...
-    def rledecode_hqx(data: ReadableBuffer, /) -> bytes:
-        """Decode hexbin RLE-coded string."""
-        ...
-    def rlecode_hqx(data: ReadableBuffer, /) -> bytes:
-        """Binhex RLE-code binary data."""
-        ...
-    def b2a_hqx(data: ReadableBuffer, /) -> bytes:
-        """Encode .hqx data."""
-        ...
+    @deprecated("Deprecated since Python 3.9; removed in Python 3.11.")
+    def a2b_hqx(data: _AsciiBuffer, /) -> bytes: ...
+    @deprecated("Deprecated since Python 3.9; removed in Python 3.11.")
+    def rledecode_hqx(data: ReadableBuffer, /) -> bytes: ...
+    @deprecated("Deprecated since Python 3.9; removed in Python 3.11.")
+    def rlecode_hqx(data: ReadableBuffer, /) -> bytes: ...
+    @deprecated("Deprecated since Python 3.9; removed in Python 3.11.")
+    def b2a_hqx(data: ReadableBuffer, /) -> bytes: ...
 
 def crc_hqx(data: ReadableBuffer, crc: int, /) -> int:
     """Compute CRC-CCITT incrementally."""
@@ -119,23 +114,6 @@
     hexstr must contain an even number of hex digits (upper or lower case).
     """
     ...
-=======
-    @deprecated("Deprecated since Python 3.9; removed in Python 3.11.")
-    def a2b_hqx(data: _AsciiBuffer, /) -> bytes: ...
-    @deprecated("Deprecated since Python 3.9; removed in Python 3.11.")
-    def rledecode_hqx(data: ReadableBuffer, /) -> bytes: ...
-    @deprecated("Deprecated since Python 3.9; removed in Python 3.11.")
-    def rlecode_hqx(data: ReadableBuffer, /) -> bytes: ...
-    @deprecated("Deprecated since Python 3.9; removed in Python 3.11.")
-    def b2a_hqx(data: ReadableBuffer, /) -> bytes: ...
-
-def crc_hqx(data: ReadableBuffer, crc: int, /) -> int: ...
-def crc32(data: ReadableBuffer, crc: int = 0, /) -> int: ...
-def b2a_hex(data: ReadableBuffer, sep: str | bytes = ..., bytes_per_sep: int = ...) -> bytes: ...
-def hexlify(data: ReadableBuffer, sep: str | bytes = ..., bytes_per_sep: int = ...) -> bytes: ...
-def a2b_hex(hexstr: _AsciiBuffer, /) -> bytes: ...
-def unhexlify(hexstr: _AsciiBuffer, /) -> bytes: ...
->>>>>>> fb0940e6
 
 class Error(ValueError): ...
 class Incomplete(Exception): ...