"""
Python parse tree definitions.

This is a very concrete parse tree; we need to keep every token and
even the comments and whitespace between tokens.

There's also a pattern matching implementation here.
"""

from _typeshed import Incomplete, SupportsGetItem, SupportsLenAndGetItem, Unused
from abc import abstractmethod
from collections.abc import Iterable, Iterator, MutableSequence
from typing import ClassVar, Final
from typing_extensions import Self, TypeAlias

from .fixer_base import BaseFix
from .pgen2.grammar import Grammar

_NL: TypeAlias = Node | Leaf
_Context: TypeAlias = tuple[str, int, int]
_Results: TypeAlias = dict[str, _NL]
_RawNode: TypeAlias = tuple[int, str, _Context, list[_NL] | None]

HUGE: Final = 0x7FFFFFFF

def type_repr(type_num: int) -> str | int: ...

class Base:
    """
    Abstract base class for Node and Leaf.

    This provides some default functionality and boilerplate using the
    template pattern.

    A node may be a subnode of at most one parent.
    """
    type: int
    parent: Node | None
    prefix: str
    children: list[_NL]
    was_changed: bool
    was_checked: bool
<<<<<<< HEAD
    def __eq__(self, other: object) -> bool:
        """
        Compare two nodes for equality.

        This calls the method _eq().
        """
        ...
=======
    def __eq__(self, other: object) -> bool: ...
    __hash__: ClassVar[None]  # type: ignore[assignment]
>>>>>>> 0d4dd20b
    @abstractmethod
    def _eq(self, other: Base) -> bool:
        """
        Compare two nodes for equality.

        This is called by __eq__ and __ne__.  It is only called if the two nodes
        have the same type.  This must be implemented by the concrete subclass.
        Nodes should be considered equal if they have the same structure,
        ignoring the prefix string and other context information.
        """
        ...
    @abstractmethod
    def clone(self) -> Self:
        """
        Return a cloned (deep) copy of self.

        This must be implemented by the concrete subclass.
        """
        ...
    @abstractmethod
    def post_order(self) -> Iterator[Self]:
        """
        Return a post-order iterator for the tree.

        This must be implemented by the concrete subclass.
        """
        ...
    @abstractmethod
    def pre_order(self) -> Iterator[Self]:
        """
        Return a pre-order iterator for the tree.

        This must be implemented by the concrete subclass.
        """
        ...
    def replace(self, new: _NL | list[_NL]) -> None:
        """Replace this node with a new one in the parent."""
        ...
    def get_lineno(self) -> int:
        """Return the line number which generated the invocant node."""
        ...
    def changed(self) -> None: ...
    def remove(self) -> int | None:
        """
        Remove the node from the tree. Returns the position of the node in its
        parent's children before it was removed.
        """
        ...
    @property
    def next_sibling(self) -> _NL | None:
        """
        The node immediately following the invocant in their parent's children
        list. If the invocant does not have a next sibling, it is None
        """
        ...
    @property
    def prev_sibling(self) -> _NL | None:
        """
        The node immediately preceding the invocant in their parent's children
        list. If the invocant does not have a previous sibling, it is None.
        """
        ...
    def leaves(self) -> Iterator[Leaf]: ...
    def depth(self) -> int: ...
    def get_suffix(self) -> str:
        """
        Return the string immediately following the invocant node. This is
        effectively equivalent to node.next_sibling.prefix
        """
        ...

class Node(Base):
    """Concrete implementation for interior nodes."""
    fixers_applied: MutableSequence[BaseFix] | None
    # Is Unbound until set in refactor.RefactoringTool
    future_features: frozenset[Incomplete]
    # Is Unbound until set in pgen2.parse.Parser.pop
    used_names: set[str]
    def __init__(
        self,
        type: int,
        children: Iterable[_NL],
        context: Unused = None,
        prefix: str | None = None,
        fixers_applied: MutableSequence[BaseFix] | None = None,
    ) -> None:
        """
        Initializer.

        Takes a type constant (a symbol number >= 256), a sequence of
        child nodes, and an optional context keyword argument.

        As a side effect, the parent pointers of the children are updated.
        """
        ...
    def _eq(self, other: Base) -> bool:
        """Compare two nodes for equality."""
        ...
    def clone(self) -> Node:
        """Return a cloned (deep) copy of self."""
        ...
    def post_order(self) -> Iterator[Self]:
        """Return a post-order iterator for the tree."""
        ...
    def pre_order(self) -> Iterator[Self]:
        """Return a pre-order iterator for the tree."""
        ...
    def set_child(self, i: int, child: _NL) -> None:
        """
        Equivalent to 'node.children[i] = child'. This method also sets the
        child's parent attribute appropriately.
        """
        ...
    def insert_child(self, i: int, child: _NL) -> None:
        """
        Equivalent to 'node.children.insert(i, child)'. This method also sets
        the child's parent attribute appropriately.
        """
        ...
    def append_child(self, child: _NL) -> None:
        """
        Equivalent to 'node.children.append(child)'. This method also sets the
        child's parent attribute appropriately.
        """
        ...
    def __unicode__(self) -> str:
        """
        Return a pretty string representation.

        This reproduces the input source exactly.
        """
        ...

class Leaf(Base):
    """Concrete implementation for leaf nodes."""
    lineno: int
    column: int
    value: str
    fixers_applied: MutableSequence[BaseFix]
    def __init__(
        self,
        type: int,
        value: str,
        context: _Context | None = None,
        prefix: str | None = None,
        fixers_applied: MutableSequence[BaseFix] = [],
    ) -> None:
        """
        Initializer.

        Takes a type constant (a token number < 256), a string value, and an
        optional context keyword argument.
        """
        ...
    def _eq(self, other: Base) -> bool:
        """Compare two nodes for equality."""
        ...
    def clone(self) -> Leaf:
        """Return a cloned (deep) copy of self."""
        ...
    def post_order(self) -> Iterator[Self]:
        """Return a post-order iterator for the tree."""
        ...
    def pre_order(self) -> Iterator[Self]:
        """Return a pre-order iterator for the tree."""
        ...
    def __unicode__(self) -> str:
        """
        Return a pretty string representation.

        This reproduces the input source exactly.
        """
        ...

def convert(gr: Grammar, raw_node: _RawNode) -> _NL:
    """
    Convert raw node information to a Node or Leaf instance.

    This is passed to the parser driver which calls it whenever a reduction of a
    grammar rule produces a new complete node, so that the tree is build
    strictly bottom-up.
    """
    ...

class BasePattern:
    """
    A pattern is a tree matching pattern.

    It looks for a specific node type (token or symbol), and
    optionally for a specific content.

    This is an abstract base class.  There are three concrete
    subclasses:

    - LeafPattern matches a single leaf node;
    - NodePattern matches a single node (usually non-leaf);
    - WildcardPattern matches a sequence of nodes of variable length.
    """
    type: int
    content: str | None
    name: str | None
    def optimize(self) -> BasePattern:
        """
        A subclass can define this as a hook for optimizations.

        Returns either self or another node with the same effect.
        """
        ...
    def match(self, node: _NL, results: _Results | None = None) -> bool:
        """
        Does this pattern exactly match a node?

        Returns True if it matches, False if not.

        If results is not None, it must be a dict which will be
        updated with the nodes matching named subpatterns.

        Default implementation for non-wildcard patterns.
        """
        ...
    def match_seq(self, nodes: SupportsLenAndGetItem[_NL], results: _Results | None = None) -> bool:
        """
        Does this pattern exactly match a sequence of nodes?

        Default implementation for non-wildcard patterns.
        """
        ...
    def generate_matches(self, nodes: SupportsGetItem[int, _NL]) -> Iterator[tuple[int, _Results]]:
        """
        Generator yielding all matches for this pattern.

        Default implementation for non-wildcard patterns.
        """
        ...

class LeafPattern(BasePattern):
    def __init__(self, type: int | None = None, content: str | None = None, name: str | None = None) -> None:
        """
        Initializer.  Takes optional type, content, and name.

        The type, if given must be a token type (< 256).  If not given,
        this matches any *leaf* node; the content may still be required.

        The content, if given, must be a string.

        If a name is given, the matching node is stored in the results
        dict under that key.
        """
        ...

class NodePattern(BasePattern):
    wildcards: bool
    def __init__(self, type: int | None = None, content: str | None = None, name: str | None = None) -> None:
        """
        Initializer.  Takes optional type, content, and name.

        The type, if given, must be a symbol type (>= 256).  If the
        type is None this matches *any* single node (leaf or not),
        except if content is not None, in which it only matches
        non-leaf nodes that also match the content pattern.

        The content, if not None, must be a sequence of Patterns that
        must match the node's children exactly.  If the content is
        given, the type must not be None.

        If a name is given, the matching node is stored in the results
        dict under that key.
        """
        ...

class WildcardPattern(BasePattern):
    """
    A wildcard pattern can match zero or more nodes.

    This has all the flexibility needed to implement patterns like:

    .*      .+      .?      .{m,n}
    (a b c | d e | f)
    (...)*  (...)+  (...)?  (...){m,n}

    except it always uses non-greedy matching.
    """
    min: int
    max: int
    def __init__(self, content: str | None = None, min: int = 0, max: int = 0x7FFFFFFF, name: str | None = None) -> None:
        """
        Initializer.

        Args:
            content: optional sequence of subsequences of patterns;
                     if absent, matches one node;
                     if present, each subsequence is an alternative [*]
            min: optional minimum number of times to match, default 0
            max: optional maximum number of times to match, default HUGE
            name: optional name assigned to this match

        [*] Thus, if content is [[a, b, c], [d, e], [f, g, h]] this is
            equivalent to (a b c | d e | f g h); if content is None,
            this is equivalent to '.' in regular expression terms.
            The min and max parameters work as follows:
                min=0, max=maxint: .*
                min=1, max=maxint: .+
                min=0, max=1: .?
                min=1, max=1: .
            If content is not None, replace the dot with the parenthesized
            list of alternatives, e.g. (a b c | d e | f g h)*
        """
        ...

class NegatedPattern(BasePattern):
    def __init__(self, content: str | None = None) -> None:
        """
        Initializer.

        The argument is either a pattern or None.  If it is None, this
        only matches an empty sequence (effectively '$' in regex
        lingo).  If it is not None, this matches whenever the argument
        pattern doesn't have any matches.
        """
        ...

def generate_matches(
    patterns: SupportsGetItem[int | slice, BasePattern] | None, nodes: SupportsGetItem[int | slice, _NL]
) -> Iterator[tuple[int, _Results]]:
    """
    Generator yielding matches for a sequence of patterns and nodes.

    Args:
        patterns: a sequence of patterns
        nodes: a sequence of nodes

    Yields:
        (count, results) tuples where:
        count: the entire sequence of patterns matches nodes[:count];
        results: dict containing named submatches.
    
    """
    ...<|MERGE_RESOLUTION|>--- conflicted
+++ resolved
@@ -40,18 +40,8 @@
     children: list[_NL]
     was_changed: bool
     was_checked: bool
-<<<<<<< HEAD
-    def __eq__(self, other: object) -> bool:
-        """
-        Compare two nodes for equality.
-
-        This calls the method _eq().
-        """
-        ...
-=======
     def __eq__(self, other: object) -> bool: ...
     __hash__: ClassVar[None]  # type: ignore[assignment]
->>>>>>> 0d4dd20b
     @abstractmethod
     def _eq(self, other: Base) -> bool:
         """
