--- conflicted
+++ resolved
@@ -57,34 +57,8 @@
     """
     ...
 def ip_interface(
-<<<<<<< HEAD
-    address: _RawIPAddress | _RawNetworkPart | tuple[_RawIPAddress] | tuple[_RawIPAddress, int]
-) -> IPv4Interface | IPv6Interface:
-    """
-    Take an IP string/int and return an object of the correct type.
-
-    Args:
-        address: A string or integer, the IP address.  Either IPv4 or
-          IPv6 addresses may be supplied; integers less than 2**32 will
-          be considered to be IPv4 by default.
-
-    Returns:
-        An IPv4Interface or IPv6Interface object.
-
-    Raises:
-        ValueError: if the string passed isn't either a v4 or a v6
-          address.
-
-    Notes:
-        The IPv?Interface classes describe an Address on a particular
-        Network, so they're basically a combination of both the Address
-        and Network classes.
-    """
-    ...
-=======
     address: _RawIPAddress | _RawNetworkPart | tuple[_RawIPAddress] | tuple[_RawIPAddress, int],
 ) -> IPv4Interface | IPv6Interface: ...
->>>>>>> c193cd2a
 
 class _IPAddressBase:
     """The mother class."""
