"""
A fast, lightweight IPv4/IPv6 manipulation library in Python.

This library is used to create/poke/manipulate IPv4 and IPv6 addresses
and networks.
"""

import sys
from collections.abc import Iterable, Iterator
from typing import Any, Final, Generic, Literal, TypeVar, overload
from typing_extensions import Self, TypeAlias

# Undocumented length constants
IPV4LENGTH: Final = 32
IPV6LENGTH: Final = 128

_A = TypeVar("_A", IPv4Address, IPv6Address)
_N = TypeVar("_N", IPv4Network, IPv6Network)

_RawIPAddress: TypeAlias = int | str | bytes | IPv4Address | IPv6Address
_RawNetworkPart: TypeAlias = IPv4Network | IPv6Network | IPv4Interface | IPv6Interface

def ip_address(address: _RawIPAddress) -> IPv4Address | IPv6Address:
    """
    Take an IP string/int and return an object of the correct type.

    Args:
        address: A string or integer, the IP address.  Either IPv4 or
          IPv6 addresses may be supplied; integers less than 2**32 will
          be considered to be IPv4 by default.

    Returns:
        An IPv4Address or IPv6Address object.

    Raises:
        ValueError: if the *address* passed isn't either a v4 or a v6
          address
    """
    ...
def ip_network(
    address: _RawIPAddress | _RawNetworkPart | tuple[_RawIPAddress] | tuple[_RawIPAddress, int], strict: bool = True
) -> IPv4Network | IPv6Network:
    """
    Take an IP string/int and return an object of the correct type.

    Args:
        address: A string or integer, the IP network.  Either IPv4 or
          IPv6 networks may be supplied; integers less than 2**32 will
          be considered to be IPv4 by default.

    Returns:
        An IPv4Network or IPv6Network object.

    Raises:
        ValueError: if the string passed isn't either a v4 or a v6
          address. Or if the network has host bits set.
    """
    ...
def ip_interface(
    address: _RawIPAddress | _RawNetworkPart | tuple[_RawIPAddress] | tuple[_RawIPAddress, int],
) -> IPv4Interface | IPv6Interface:
    """
    Take an IP string/int and return an object of the correct type.

    Args:
        address: A string or integer, the IP address.  Either IPv4 or
          IPv6 addresses may be supplied; integers less than 2**32 will
          be considered to be IPv4 by default.

    Returns:
        An IPv4Interface or IPv6Interface object.

    Raises:
        ValueError: if the string passed isn't either a v4 or a v6
          address.

    Notes:
        The IPv?Interface classes describe an Address on a particular
        Network, so they're basically a combination of both the Address
        and Network classes.
    """
    ...

class _IPAddressBase:
    """The mother class."""
    @property
    def compressed(self) -> str:
        """Return the shorthand version of the IP address as a string."""
        ...
    @property
    def exploded(self) -> str:
        """Return the longhand version of the IP address as a string."""
        ...
    @property
    def reverse_pointer(self) -> str:
        """
        The name of the reverse DNS pointer for the IP address, e.g.:
        >>> ipaddress.ip_address("127.0.0.1").reverse_pointer
        '1.0.0.127.in-addr.arpa'
        >>> ipaddress.ip_address("2001:db8::1").reverse_pointer
        '1.0.0.0.0.0.0.0.0.0.0.0.0.0.0.0.0.0.0.0.0.0.0.0.8.b.d.0.1.0.0.2.ip6.arpa'
        """
        ...
    @property
    def version(self) -> int: ...

class _BaseAddress(_IPAddressBase):
    """
    A generic IP object.

    This IP class contains the version independent methods which are
    used by single IP addresses.
    """
    def __add__(self, other: int) -> Self: ...
    def __hash__(self) -> int: ...
    def __int__(self) -> int: ...
    def __sub__(self, other: int) -> Self: ...
<<<<<<< HEAD
    if sys.version_info >= (3, 9):
        def __format__(self, fmt: str) -> str:
            """
            Returns an IP address as a formatted string.

            Supported presentation types are:
            's': returns the IP address as a string (default)
            'b': converts to binary and returns a zero-padded string
            'X' or 'x': converts to upper- or lower-case hex and returns a zero-padded string
            'n': the same as 'b' for IPv4 and 'x' for IPv6

            For binary and hex presentation types, the alternate form specifier
            '#' and the grouping option '_' are supported.
            """
            ...

=======
    def __format__(self, fmt: str) -> str: ...
>>>>>>> 1c17cd42
    def __eq__(self, other: object) -> bool: ...
    def __lt__(self, other: Self) -> bool: ...
    if sys.version_info >= (3, 11):
        def __ge__(self, other: Self) -> bool:
            """Return a >= b.  Computed by @total_ordering from (not a < b)."""
            ...
        def __gt__(self, other: Self) -> bool:
            """Return a > b.  Computed by @total_ordering from (not a < b) and (a != b)."""
            ...
        def __le__(self, other: Self) -> bool:
            """Return a <= b.  Computed by @total_ordering from (a < b) or (a == b)."""
            ...
    else:
        def __ge__(self, other: Self, NotImplemented: Any = ...) -> bool:
            """Return a >= b.  Computed by @total_ordering from (not a < b)."""
            ...
        def __gt__(self, other: Self, NotImplemented: Any = ...) -> bool:
            """Return a > b.  Computed by @total_ordering from (not a < b) and (a != b)."""
            ...
        def __le__(self, other: Self, NotImplemented: Any = ...) -> bool:
            """Return a <= b.  Computed by @total_ordering from (a < b) or (a == b)."""
            ...

class _BaseNetwork(_IPAddressBase, Generic[_A]):
    """
    A generic IP network object.

    This IP class contains the version independent methods which are
    used by networks.
    """
    network_address: _A
    netmask: _A
    def __contains__(self, other: Any) -> bool: ...
    def __getitem__(self, n: int) -> _A: ...
    def __iter__(self) -> Iterator[_A]: ...
    def __eq__(self, other: object) -> bool: ...
    def __hash__(self) -> int: ...
    def __lt__(self, other: Self) -> bool: ...
    if sys.version_info >= (3, 11):
        def __ge__(self, other: Self) -> bool:
            """Return a >= b.  Computed by @total_ordering from (not a < b)."""
            ...
        def __gt__(self, other: Self) -> bool:
            """Return a > b.  Computed by @total_ordering from (not a < b) and (a != b)."""
            ...
        def __le__(self, other: Self) -> bool:
            """Return a <= b.  Computed by @total_ordering from (a < b) or (a == b)."""
            ...
    else:
        def __ge__(self, other: Self, NotImplemented: Any = ...) -> bool:
            """Return a >= b.  Computed by @total_ordering from (not a < b)."""
            ...
        def __gt__(self, other: Self, NotImplemented: Any = ...) -> bool:
            """Return a > b.  Computed by @total_ordering from (not a < b) and (a != b)."""
            ...
        def __le__(self, other: Self, NotImplemented: Any = ...) -> bool:
            """Return a <= b.  Computed by @total_ordering from (a < b) or (a == b)."""
            ...

    def address_exclude(self, other: Self) -> Iterator[Self]:
        """
        Remove an address from a larger block.

        For example:

            addr1 = ip_network('192.0.2.0/28')
            addr2 = ip_network('192.0.2.1/32')
            list(addr1.address_exclude(addr2)) =
                [IPv4Network('192.0.2.0/32'), IPv4Network('192.0.2.2/31'),
                 IPv4Network('192.0.2.4/30'), IPv4Network('192.0.2.8/29')]

        or IPv6:

            addr1 = ip_network('2001:db8::1/32')
            addr2 = ip_network('2001:db8::1/128')
            list(addr1.address_exclude(addr2)) =
                [ip_network('2001:db8::1/128'),
                 ip_network('2001:db8::2/127'),
                 ip_network('2001:db8::4/126'),
                 ip_network('2001:db8::8/125'),
                 ...
                 ip_network('2001:db8:8000::/33')]

        Args:
            other: An IPv4Network or IPv6Network object of the same type.

        Returns:
            An iterator of the IPv(4|6)Network objects which is self
            minus other.

        Raises:
            TypeError: If self and other are of differing address
              versions, or if other is not a network object.
            ValueError: If other is not completely contained by self.
        """
        ...
    @property
    def broadcast_address(self) -> _A: ...
    def compare_networks(self, other: Self) -> int:
        """
        Compare two IP objects.

        This is only concerned about the comparison of the integer
        representation of the network addresses.  This means that the
        host bits aren't considered at all in this method.  If you want
        to compare host bits, you can easily enough do a
        'HostA._ip < HostB._ip'

        Args:
            other: An IP object.

        Returns:
            If the IP versions of self and other are the same, returns:

            -1 if self < other:
              eg: IPv4Network('192.0.2.0/25') < IPv4Network('192.0.2.128/25')
              IPv6Network('2001:db8::1000/124') <
                  IPv6Network('2001:db8::2000/124')
            0 if self == other
              eg: IPv4Network('192.0.2.0/24') == IPv4Network('192.0.2.0/24')
              IPv6Network('2001:db8::1000/124') ==
                  IPv6Network('2001:db8::1000/124')
            1 if self > other
              eg: IPv4Network('192.0.2.128/25') > IPv4Network('192.0.2.0/25')
                  IPv6Network('2001:db8::2000/124') >
                      IPv6Network('2001:db8::1000/124')

          Raises:
              TypeError if the IP versions are different.
        """
        ...
    def hosts(self) -> Iterator[_A]:
        """
        Generate Iterator over usable hosts in a network.

        This is like __iter__ except it doesn't return the network
        or broadcast addresses.
        """
        ...
    @property
    def is_global(self) -> bool:
        """
        Test if this address is allocated for public networks.

        Returns:
            A boolean, True if the address is not reserved per
            iana-ipv4-special-registry or iana-ipv6-special-registry.
        """
        ...
    @property
    def is_link_local(self) -> bool:
        """
        Test if the address is reserved for link-local.

        Returns:
            A boolean, True if the address is reserved per RFC 4291.
        """
        ...
    @property
    def is_loopback(self) -> bool:
        """
        Test if the address is a loopback address.

        Returns:
            A boolean, True if the address is a loopback address as defined in
            RFC 2373 2.5.3.
        """
        ...
    @property
    def is_multicast(self) -> bool:
        """
        Test if the address is reserved for multicast use.

        Returns:
            A boolean, True if the address is a multicast address.
            See RFC 2373 2.7 for details.
        """
        ...
    @property
    def is_private(self) -> bool:
        """
        Test if this network belongs to a private range.

        Returns:
            A boolean, True if the network is reserved per
            iana-ipv4-special-registry or iana-ipv6-special-registry.
        """
        ...
    @property
    def is_reserved(self) -> bool:
        """
        Test if the address is otherwise IETF reserved.

        Returns:
            A boolean, True if the address is within one of the
            reserved IPv6 Network ranges.
        """
        ...
    @property
    def is_unspecified(self) -> bool:
        """
        Test if the address is unspecified.

        Returns:
            A boolean, True if this is the unspecified address as defined in
            RFC 2373 2.5.2.
        """
        ...
    @property
    def num_addresses(self) -> int:
        """Number of hosts in the current subnet."""
        ...
    def overlaps(self, other: _BaseNetwork[IPv4Address] | _BaseNetwork[IPv6Address]) -> bool:
        """Tell if self is partly contained in other."""
        ...
    @property
    def prefixlen(self) -> int: ...
    def subnet_of(self, other: Self) -> bool:
        """Return True if this network is a subnet of other."""
        ...
    def supernet_of(self, other: Self) -> bool:
        """Return True if this network is a supernet of other."""
        ...
    def subnets(self, prefixlen_diff: int = 1, new_prefix: int | None = None) -> Iterator[Self]:
        """
        The subnets which join to make the current subnet.

        In the case that self contains only one IP
        (self._prefixlen == 32 for IPv4 or self._prefixlen == 128
        for IPv6), yield an iterator with just ourself.

        Args:
            prefixlen_diff: An integer, the amount the prefix length
              should be increased by. This should not be set if
              new_prefix is also set.
            new_prefix: The desired new prefix length. This must be a
              larger number (smaller prefix) than the existing prefix.
              This should not be set if prefixlen_diff is also set.

        Returns:
            An iterator of IPv(4|6) objects.

        Raises:
            ValueError: The prefixlen_diff is too small or too large.
                OR
            prefixlen_diff and new_prefix are both set or new_prefix
              is a smaller number than the current prefix (smaller
              number means a larger network)
        """
        ...
    def supernet(self, prefixlen_diff: int = 1, new_prefix: int | None = None) -> Self:
        """
        The supernet containing the current network.

        Args:
            prefixlen_diff: An integer, the amount the prefix length of
              the network should be decreased by.  For example, given a
              /24 network and a prefixlen_diff of 3, a supernet with a
              /21 netmask is returned.

        Returns:
            An IPv4 network object.

        Raises:
            ValueError: If self.prefixlen - prefixlen_diff < 0. I.e., you have
              a negative prefix length.
                OR
            If prefixlen_diff and new_prefix are both set or new_prefix is a
              larger number than the current prefix (larger number means a
              smaller network)
        """
        ...
    @property
    def with_hostmask(self) -> str: ...
    @property
    def with_netmask(self) -> str: ...
    @property
    def with_prefixlen(self) -> str: ...
    @property
    def hostmask(self) -> _A: ...

class _BaseV4:
    """
    Base IPv4 object.

    The following methods are used by IPv4 objects in both single IP
    addresses and networks.
    """
    @property
    def version(self) -> Literal[4]: ...
    @property
    def max_prefixlen(self) -> Literal[32]: ...

class IPv4Address(_BaseV4, _BaseAddress):
    """Represent and manipulate single IPv4 Addresses."""
    def __init__(self, address: object) -> None:
        """
        Args:
            address: A string or integer representing the IP

              Additionally, an integer can be passed, so
              IPv4Address('192.0.2.1') == IPv4Address(3221225985).
              or, more generally
              IPv4Address(int(IPv4Address('192.0.2.1'))) ==
                IPv4Address('192.0.2.1')

        Raises:
            AddressValueError: If ipaddress isn't a valid IPv4 address.
        """
        ...
    @property
    def is_global(self) -> bool:
        """
        ``True`` if the address is defined as globally reachable by
        iana-ipv4-special-registry_ (for IPv4) or iana-ipv6-special-registry_
        (for IPv6) with the following exception:

        For IPv4-mapped IPv6-addresses the ``is_private`` value is determined by the
        semantics of the underlying IPv4 addresses and the following condition holds
        (see :attr:`IPv6Address.ipv4_mapped`)::

            address.is_global == address.ipv4_mapped.is_global

        ``is_global`` has value opposite to :attr:`is_private`, except for the ``100.64.0.0/10``
        IPv4 range where they are both ``False``.
        """
        ...
    @property
    def is_link_local(self) -> bool:
        """
        Test if the address is reserved for link-local.

        Returns:
            A boolean, True if the address is link-local per RFC 3927.
        """
        ...
    @property
    def is_loopback(self) -> bool:
        """
        Test if the address is a loopback address.

        Returns:
            A boolean, True if the address is a loopback per RFC 3330.
        """
        ...
    @property
    def is_multicast(self) -> bool:
        """
        Test if the address is reserved for multicast use.

        Returns:
            A boolean, True if the address is multicast.
            See RFC 3171 for details.
        """
        ...
    @property
    def is_private(self) -> bool:
        """
        ``True`` if the address is defined as not globally reachable by
        iana-ipv4-special-registry_ (for IPv4) or iana-ipv6-special-registry_
        (for IPv6) with the following exceptions:

        * ``is_private`` is ``False`` for ``100.64.0.0/10``
        * For IPv4-mapped IPv6-addresses the ``is_private`` value is determined by the
            semantics of the underlying IPv4 addresses and the following condition holds
            (see :attr:`IPv6Address.ipv4_mapped`)::

                address.is_private == address.ipv4_mapped.is_private

        ``is_private`` has value opposite to :attr:`is_global`, except for the ``100.64.0.0/10``
        IPv4 range where they are both ``False``.
        """
        ...
    @property
    def is_reserved(self) -> bool:
        """
        Test if the address is otherwise IETF reserved.

        Returns:
            A boolean, True if the address is within the
            reserved IPv4 Network range.
        """
        ...
    @property
    def is_unspecified(self) -> bool:
        """
        Test if the address is unspecified.

        Returns:
            A boolean, True if this is the unspecified address as defined in
            RFC 5735 3.
        """
        ...
    @property
    def packed(self) -> bytes:
        """The binary representation of this address."""
        ...
    if sys.version_info >= (3, 13):
        @property
        def ipv6_mapped(self) -> IPv6Address:
            """
            Return the IPv4-mapped IPv6 address.

            Returns:
                The IPv4-mapped IPv6 address per RFC 4291.
            """
            ...

class IPv4Network(_BaseV4, _BaseNetwork[IPv4Address]):
    """
    This class represents and manipulates 32-bit IPv4 network + addresses..

    Attributes: [examples for IPv4Network('192.0.2.0/27')]
        .network_address: IPv4Address('192.0.2.0')
        .hostmask: IPv4Address('0.0.0.31')
        .broadcast_address: IPv4Address('192.0.2.32')
        .netmask: IPv4Address('255.255.255.224')
        .prefixlen: 27
    """
    def __init__(self, address: object, strict: bool = ...) -> None:
        """
        Instantiate a new IPv4 network object.

        Args:
            address: A string or integer representing the IP [& network].
              '192.0.2.0/24'
              '192.0.2.0/255.255.255.0'
              '192.0.2.0/0.0.0.255'
              are all functionally the same in IPv4. Similarly,
              '192.0.2.1'
              '192.0.2.1/255.255.255.255'
              '192.0.2.1/32'
              are also functionally equivalent. That is to say, failing to
              provide a subnetmask will create an object with a mask of /32.

              If the mask (portion after the / in the argument) is given in
              dotted quad form, it is treated as a netmask if it starts with a
              non-zero field (e.g. /255.0.0.0 == /8) and as a hostmask if it
              starts with a zero field (e.g. 0.255.255.255 == /8), with the
              single exception of an all-zero mask which is treated as a
              netmask == /0. If no mask is given, a default of /32 is used.

              Additionally, an integer can be passed, so
              IPv4Network('192.0.2.1') == IPv4Network(3221225985)
              or, more generally
              IPv4Interface(int(IPv4Interface('192.0.2.1'))) ==
                IPv4Interface('192.0.2.1')

        Raises:
            AddressValueError: If ipaddress isn't a valid IPv4 address.
            NetmaskValueError: If the netmask isn't valid for
              an IPv4 address.
            ValueError: If strict is True and a network address is not
              supplied.
        """
        ...

class IPv4Interface(IPv4Address):
    netmask: IPv4Address
    network: IPv4Network
    def __eq__(self, other: object) -> bool: ...
    def __hash__(self) -> int: ...
    @property
    def hostmask(self) -> IPv4Address: ...
    @property
    def ip(self) -> IPv4Address: ...
    @property
    def with_hostmask(self) -> str: ...
    @property
    def with_netmask(self) -> str: ...
    @property
    def with_prefixlen(self) -> str: ...

class _BaseV6:
    """
    Base IPv6 object.

    The following methods are used by IPv6 objects in both single IP
    addresses and networks.
    """
    @property
    def version(self) -> Literal[6]: ...
    @property
    def max_prefixlen(self) -> Literal[128]: ...

class IPv6Address(_BaseV6, _BaseAddress):
    """Represent and manipulate single IPv6 Addresses."""
    def __init__(self, address: object) -> None:
        """
        Instantiate a new IPv6 address object.

        Args:
            address: A string or integer representing the IP

              Additionally, an integer can be passed, so
              IPv6Address('2001:db8::') ==
                IPv6Address(42540766411282592856903984951653826560)
              or, more generally
              IPv6Address(int(IPv6Address('2001:db8::'))) ==
                IPv6Address('2001:db8::')

        Raises:
            AddressValueError: If address isn't a valid IPv6 address.
        """
        ...
    @property
    def is_global(self) -> bool:
        """
        ``True`` if the address is defined as globally reachable by
        iana-ipv4-special-registry_ (for IPv4) or iana-ipv6-special-registry_
        (for IPv6) with the following exception:

        For IPv4-mapped IPv6-addresses the ``is_private`` value is determined by the
        semantics of the underlying IPv4 addresses and the following condition holds
        (see :attr:`IPv6Address.ipv4_mapped`)::

            address.is_global == address.ipv4_mapped.is_global

        ``is_global`` has value opposite to :attr:`is_private`, except for the ``100.64.0.0/10``
        IPv4 range where they are both ``False``.
        """
        ...
    @property
    def is_link_local(self) -> bool:
        """
        Test if the address is reserved for link-local.

        Returns:
            A boolean, True if the address is reserved per RFC 4291.
        """
        ...
    @property
    def is_loopback(self) -> bool:
        """
        Test if the address is a loopback address.

        Returns:
            A boolean, True if the address is a loopback address as defined in
            RFC 2373 2.5.3.
        """
        ...
    @property
    def is_multicast(self) -> bool:
        """
        Test if the address is reserved for multicast use.

        Returns:
            A boolean, True if the address is a multicast address.
            See RFC 2373 2.7 for details.
        """
        ...
    @property
    def is_private(self) -> bool:
        """
        ``True`` if the address is defined as not globally reachable by
        iana-ipv4-special-registry_ (for IPv4) or iana-ipv6-special-registry_
        (for IPv6) with the following exceptions:

        * ``is_private`` is ``False`` for ``100.64.0.0/10``
        * For IPv4-mapped IPv6-addresses the ``is_private`` value is determined by the
            semantics of the underlying IPv4 addresses and the following condition holds
            (see :attr:`IPv6Address.ipv4_mapped`)::

                address.is_private == address.ipv4_mapped.is_private

        ``is_private`` has value opposite to :attr:`is_global`, except for the ``100.64.0.0/10``
        IPv4 range where they are both ``False``.
        """
        ...
    @property
    def is_reserved(self) -> bool:
        """
        Test if the address is otherwise IETF reserved.

        Returns:
            A boolean, True if the address is within one of the
            reserved IPv6 Network ranges.
        """
        ...
    @property
    def is_unspecified(self) -> bool:
        """
        Test if the address is unspecified.

        Returns:
            A boolean, True if this is the unspecified address as defined in
            RFC 2373 2.5.2.
        """
        ...
    @property
    def packed(self) -> bytes:
        """The binary representation of this address."""
        ...
    @property
    def ipv4_mapped(self) -> IPv4Address | None:
        """
        Return the IPv4 mapped address.

        Returns:
            If the IPv6 address is a v4 mapped address, return the
            IPv4 mapped address. Return None otherwise.
        """
        ...
    @property
    def is_site_local(self) -> bool:
        """
        Test if the address is reserved for site-local.

        Note that the site-local address space has been deprecated by RFC 3879.
        Use is_private to test if this address is in the space of unique local
        addresses as defined by RFC 4193.

        Returns:
            A boolean, True if the address is reserved per RFC 3513 2.5.6.
        """
        ...
    @property
    def sixtofour(self) -> IPv4Address | None:
        """
        Return the IPv4 6to4 embedded address.

        Returns:
            The IPv4 6to4-embedded address if present or None if the
            address doesn't appear to contain a 6to4 embedded address.
        """
        ...
    @property
<<<<<<< HEAD
    def teredo(self) -> tuple[IPv4Address, IPv4Address] | None:
        """
        Tuple of embedded teredo IPs.

        Returns:
            Tuple of the (server, client) IPs or None if the address
            doesn't appear to be a teredo address (doesn't start with
            2001::/32)
        """
        ...
    if sys.version_info >= (3, 9):
        @property
        def scope_id(self) -> str | None:
            """
            Identifier of a particular zone of the address's scope.

            See RFC 4007 for details.

            Returns:
                A string identifying the zone of the address if specified, else None.
            """
            ...

=======
    def teredo(self) -> tuple[IPv4Address, IPv4Address] | None: ...
    @property
    def scope_id(self) -> str | None: ...
>>>>>>> 1c17cd42
    def __hash__(self) -> int: ...
    def __eq__(self, other: object) -> bool: ...

class IPv6Network(_BaseV6, _BaseNetwork[IPv6Address]):
    """
    This class represents and manipulates 128-bit IPv6 networks.

    Attributes: [examples for IPv6('2001:db8::1000/124')]
        .network_address: IPv6Address('2001:db8::1000')
        .hostmask: IPv6Address('::f')
        .broadcast_address: IPv6Address('2001:db8::100f')
        .netmask: IPv6Address('ffff:ffff:ffff:ffff:ffff:ffff:ffff:fff0')
        .prefixlen: 124
    """
    def __init__(self, address: object, strict: bool = ...) -> None:
        """
        Instantiate a new IPv6 Network object.

        Args:
            address: A string or integer representing the IPv6 network or the
              IP and prefix/netmask.
              '2001:db8::/128'
              '2001:db8:0000:0000:0000:0000:0000:0000/128'
              '2001:db8::'
              are all functionally the same in IPv6.  That is to say,
              failing to provide a subnetmask will create an object with
              a mask of /128.

              Additionally, an integer can be passed, so
              IPv6Network('2001:db8::') ==
                IPv6Network(42540766411282592856903984951653826560)
              or, more generally
              IPv6Network(int(IPv6Network('2001:db8::'))) ==
                IPv6Network('2001:db8::')

            strict: A boolean. If true, ensure that we have been passed
              A true network address, eg, 2001:db8::1000/124 and not an
              IP address on a network, eg, 2001:db8::1/124.

        Raises:
            AddressValueError: If address isn't a valid IPv6 address.
            NetmaskValueError: If the netmask isn't valid for
              an IPv6 address.
            ValueError: If strict was True and a network address was not
              supplied.
        """
        ...
    @property
    def is_site_local(self) -> bool:
        """
        Test if the address is reserved for site-local.

        Note that the site-local address space has been deprecated by RFC 3879.
        Use is_private to test if this address is in the space of unique local
        addresses as defined by RFC 4193.

        Returns:
            A boolean, True if the address is reserved per RFC 3513 2.5.6.
        """
        ...

class IPv6Interface(IPv6Address):
    netmask: IPv6Address
    network: IPv6Network
    def __eq__(self, other: object) -> bool: ...
    def __hash__(self) -> int: ...
    @property
    def hostmask(self) -> IPv6Address: ...
    @property
    def ip(self) -> IPv6Address: ...
    @property
    def with_hostmask(self) -> str: ...
    @property
    def with_netmask(self) -> str: ...
    @property
    def with_prefixlen(self) -> str: ...

def v4_int_to_packed(address: int) -> bytes:
    """
    Represent an address as 4 packed bytes in network (big-endian) order.

    Args:
        address: An integer representation of an IPv4 IP address.

    Returns:
        The integer address packed as 4 bytes in network (big-endian) order.

    Raises:
        ValueError: If the integer is negative or too large to be an
          IPv4 IP address.
    """
    ...
def v6_int_to_packed(address: int) -> bytes:
    """
    Represent an address as 16 packed bytes in network (big-endian) order.

    Args:
        address: An integer representation of an IPv6 IP address.

    Returns:
        The integer address packed as 16 bytes in network (big-endian) order.
    """
    ...

# Third overload is technically incorrect, but convenient when first and last are return values of ip_address()
@overload
def summarize_address_range(first: IPv4Address, last: IPv4Address) -> Iterator[IPv4Network]:
    """
    Summarize a network range given the first and last IP addresses.

    Example:
        >>> list(summarize_address_range(IPv4Address('192.0.2.0'),
        ...                              IPv4Address('192.0.2.130')))
        ...                                #doctest: +NORMALIZE_WHITESPACE
        [IPv4Network('192.0.2.0/25'), IPv4Network('192.0.2.128/31'),
         IPv4Network('192.0.2.130/32')]

    Args:
        first: the first IPv4Address or IPv6Address in the range.
        last: the last IPv4Address or IPv6Address in the range.

    Returns:
        An iterator of the summarized IPv(4|6) network objects.

    Raise:
        TypeError:
            If the first and last objects are not IP addresses.
            If the first and last objects are not the same version.
        ValueError:
            If the last object is not greater than the first.
            If the version of the first address is not 4 or 6.
    """
    ...
@overload
def summarize_address_range(first: IPv6Address, last: IPv6Address) -> Iterator[IPv6Network]:
    """
    Summarize a network range given the first and last IP addresses.

    Example:
        >>> list(summarize_address_range(IPv4Address('192.0.2.0'),
        ...                              IPv4Address('192.0.2.130')))
        ...                                #doctest: +NORMALIZE_WHITESPACE
        [IPv4Network('192.0.2.0/25'), IPv4Network('192.0.2.128/31'),
         IPv4Network('192.0.2.130/32')]

    Args:
        first: the first IPv4Address or IPv6Address in the range.
        last: the last IPv4Address or IPv6Address in the range.

    Returns:
        An iterator of the summarized IPv(4|6) network objects.

    Raise:
        TypeError:
            If the first and last objects are not IP addresses.
            If the first and last objects are not the same version.
        ValueError:
            If the last object is not greater than the first.
            If the version of the first address is not 4 or 6.
    """
    ...
@overload
def summarize_address_range(
    first: IPv4Address | IPv6Address, last: IPv4Address | IPv6Address
) -> Iterator[IPv4Network] | Iterator[IPv6Network]:
    """
    Summarize a network range given the first and last IP addresses.

    Example:
        >>> list(summarize_address_range(IPv4Address('192.0.2.0'),
        ...                              IPv4Address('192.0.2.130')))
        ...                                #doctest: +NORMALIZE_WHITESPACE
        [IPv4Network('192.0.2.0/25'), IPv4Network('192.0.2.128/31'),
         IPv4Network('192.0.2.130/32')]

    Args:
        first: the first IPv4Address or IPv6Address in the range.
        last: the last IPv4Address or IPv6Address in the range.

    Returns:
        An iterator of the summarized IPv(4|6) network objects.

    Raise:
        TypeError:
            If the first and last objects are not IP addresses.
            If the first and last objects are not the same version.
        ValueError:
            If the last object is not greater than the first.
            If the version of the first address is not 4 or 6.
    """
    ...
def collapse_addresses(addresses: Iterable[_N]) -> Iterator[_N]:
    """
    Collapse a list of IP objects.

    Example:
        collapse_addresses([IPv4Network('192.0.2.0/25'),
                            IPv4Network('192.0.2.128/25')]) ->
                           [IPv4Network('192.0.2.0/24')]

    Args:
        addresses: An iterable of IPv4Network or IPv6Network objects.

    Returns:
        An iterator of the collapsed IPv(4|6)Network objects.

    Raises:
        TypeError: If passed a list of mixed version objects.
    """
    ...
@overload
def get_mixed_type_key(obj: _A) -> tuple[int, _A]:
    """
    Return a key suitable for sorting between networks and addresses.

    Address and Network objects are not sortable by default; they're
    fundamentally different so the expression

        IPv4Address('192.0.2.0') <= IPv4Network('192.0.2.0/24')

    doesn't make any sense.  There are some times however, where you may wish
    to have ipaddress sort these for you anyway. If you need to do this, you
    can use this function as the key= argument to sorted().

    Args:
      obj: either a Network or Address object.
    Returns:
      appropriate key.
    """
    ...
@overload
def get_mixed_type_key(obj: IPv4Network) -> tuple[int, IPv4Address, IPv4Address]:
    """
    Return a key suitable for sorting between networks and addresses.

    Address and Network objects are not sortable by default; they're
    fundamentally different so the expression

        IPv4Address('192.0.2.0') <= IPv4Network('192.0.2.0/24')

    doesn't make any sense.  There are some times however, where you may wish
    to have ipaddress sort these for you anyway. If you need to do this, you
    can use this function as the key= argument to sorted().

    Args:
      obj: either a Network or Address object.
    Returns:
      appropriate key.
    """
    ...
@overload
def get_mixed_type_key(obj: IPv6Network) -> tuple[int, IPv6Address, IPv6Address]:
    """
    Return a key suitable for sorting between networks and addresses.

    Address and Network objects are not sortable by default; they're
    fundamentally different so the expression

        IPv4Address('192.0.2.0') <= IPv4Network('192.0.2.0/24')

    doesn't make any sense.  There are some times however, where you may wish
    to have ipaddress sort these for you anyway. If you need to do this, you
    can use this function as the key= argument to sorted().

    Args:
      obj: either a Network or Address object.
    Returns:
      appropriate key.
    """
    ...

class AddressValueError(ValueError):
    """A Value Error related to the address."""
    ...
class NetmaskValueError(ValueError):
    """A Value Error related to the netmask."""
    ...<|MERGE_RESOLUTION|>--- conflicted
+++ resolved
@@ -115,26 +115,7 @@
     def __hash__(self) -> int: ...
     def __int__(self) -> int: ...
     def __sub__(self, other: int) -> Self: ...
-<<<<<<< HEAD
-    if sys.version_info >= (3, 9):
-        def __format__(self, fmt: str) -> str:
-            """
-            Returns an IP address as a formatted string.
-
-            Supported presentation types are:
-            's': returns the IP address as a string (default)
-            'b': converts to binary and returns a zero-padded string
-            'X' or 'x': converts to upper- or lower-case hex and returns a zero-padded string
-            'n': the same as 'b' for IPv4 and 'x' for IPv6
-
-            For binary and hex presentation types, the alternate form specifier
-            '#' and the grouping option '_' are supported.
-            """
-            ...
-
-=======
     def __format__(self, fmt: str) -> str: ...
->>>>>>> 1c17cd42
     def __eq__(self, other: object) -> bool: ...
     def __lt__(self, other: Self) -> bool: ...
     if sys.version_info >= (3, 11):
@@ -762,35 +743,9 @@
         """
         ...
     @property
-<<<<<<< HEAD
-    def teredo(self) -> tuple[IPv4Address, IPv4Address] | None:
-        """
-        Tuple of embedded teredo IPs.
-
-        Returns:
-            Tuple of the (server, client) IPs or None if the address
-            doesn't appear to be a teredo address (doesn't start with
-            2001::/32)
-        """
-        ...
-    if sys.version_info >= (3, 9):
-        @property
-        def scope_id(self) -> str | None:
-            """
-            Identifier of a particular zone of the address's scope.
-
-            See RFC 4007 for details.
-
-            Returns:
-                A string identifying the zone of the address if specified, else None.
-            """
-            ...
-
-=======
     def teredo(self) -> tuple[IPv4Address, IPv4Address] | None: ...
     @property
     def scope_id(self) -> str | None: ...
->>>>>>> 1c17cd42
     def __hash__(self) -> int: ...
     def __eq__(self, other: object) -> bool: ...
 
