"""
A fast, lightweight IPv4/IPv6 manipulation library in Python.

This library is used to create/poke/manipulate IPv4 and IPv6 addresses
and networks.
"""

import sys
from collections.abc import Iterable, Iterator
from typing import Any, Final, Generic, Literal, TypeVar, overload
from typing_extensions import Self, TypeAlias

# Undocumented length constants
IPV4LENGTH: Final = 32
IPV6LENGTH: Final = 128

_A = TypeVar("_A", IPv4Address, IPv6Address)
_N = TypeVar("_N", IPv4Network, IPv6Network)

_RawIPAddress: TypeAlias = int | str | bytes | IPv4Address | IPv6Address
_RawNetworkPart: TypeAlias = IPv4Network | IPv6Network | IPv4Interface | IPv6Interface

def ip_address(address: _RawIPAddress) -> IPv4Address | IPv6Address:
    """
    Take an IP string/int and return an object of the correct type.

    Args:
        address: A string or integer, the IP address.  Either IPv4 or
          IPv6 addresses may be supplied; integers less than 2**32 will
          be considered to be IPv4 by default.

    Returns:
        An IPv4Address or IPv6Address object.

    Raises:
        ValueError: if the *address* passed isn't either a v4 or a v6
          address
    """
    ...
def ip_network(
    address: _RawIPAddress | _RawNetworkPart | tuple[_RawIPAddress] | tuple[_RawIPAddress, int], strict: bool = True
) -> IPv4Network | IPv6Network:
    """
    Take an IP string/int and return an object of the correct type.

    Args:
        address: A string or integer, the IP network.  Either IPv4 or
          IPv6 networks may be supplied; integers less than 2**32 will
          be considered to be IPv4 by default.

    Returns:
        An IPv4Network or IPv6Network object.

    Raises:
        ValueError: if the string passed isn't either a v4 or a v6
          address. Or if the network has host bits set.
    """
    ...
def ip_interface(
    address: _RawIPAddress | _RawNetworkPart | tuple[_RawIPAddress] | tuple[_RawIPAddress, int],
) -> IPv4Interface | IPv6Interface:
    """
    Take an IP string/int and return an object of the correct type.

    Args:
        address: A string or integer, the IP address.  Either IPv4 or
          IPv6 addresses may be supplied; integers less than 2**32 will
          be considered to be IPv4 by default.

    Returns:
        An IPv4Interface or IPv6Interface object.

    Raises:
        ValueError: if the string passed isn't either a v4 or a v6
          address.

    Notes:
        The IPv?Interface classes describe an Address on a particular
        Network, so they're basically a combination of both the Address
        and Network classes.
    """
    ...

class _IPAddressBase:
    """The mother class."""
    __slots__ = ()
    @property
    def compressed(self) -> str:
        """Return the shorthand version of the IP address as a string."""
        ...
    @property
    def exploded(self) -> str:
        """Return the longhand version of the IP address as a string."""
        ...
    @property
    def reverse_pointer(self) -> str:
        """
        The name of the reverse DNS pointer for the IP address, e.g.:
        >>> ipaddress.ip_address("127.0.0.1").reverse_pointer
        '1.0.0.127.in-addr.arpa'
        >>> ipaddress.ip_address("2001:db8::1").reverse_pointer
        '1.0.0.0.0.0.0.0.0.0.0.0.0.0.0.0.0.0.0.0.0.0.0.0.8.b.d.0.1.0.0.2.ip6.arpa'
        """
        ...
    if sys.version_info < (3, 14):
        @property
        def version(self) -> int: ...

class _BaseAddress(_IPAddressBase):
    """
    A generic IP object.

    This IP class contains the version independent methods which are
    used by single IP addresses.
    """
    __slots__ = ()
    def __add__(self, other: int) -> Self: ...
    def __hash__(self) -> int: ...
    def __int__(self) -> int: ...
    def __sub__(self, other: int) -> Self: ...
    def __format__(self, fmt: str) -> str:
        """
        Returns an IP address as a formatted string.

        Supported presentation types are:
        's': returns the IP address as a string (default)
        'b': converts to binary and returns a zero-padded string
        'X' or 'x': converts to upper- or lower-case hex and returns a zero-padded string
        'n': the same as 'b' for IPv4 and 'x' for IPv6

        For binary and hex presentation types, the alternate form specifier
        '#' and the grouping option '_' are supported.
        """
        ...
    def __eq__(self, other: object) -> bool: ...
    def __lt__(self, other: Self) -> bool: ...
    if sys.version_info >= (3, 11):
        def __ge__(self, other: Self) -> bool:
            """Return a >= b.  Computed by @total_ordering from (not a < b)."""
            ...
        def __gt__(self, other: Self) -> bool:
            """Return a > b.  Computed by @total_ordering from (not a < b) and (a != b)."""
            ...
        def __le__(self, other: Self) -> bool:
            """Return a <= b.  Computed by @total_ordering from (a < b) or (a == b)."""
            ...
    else:
        def __ge__(self, other: Self, NotImplemented: Any = ...) -> bool:
            """Return a >= b.  Computed by @total_ordering from (not a < b)."""
            ...
        def __gt__(self, other: Self, NotImplemented: Any = ...) -> bool:
            """Return a > b.  Computed by @total_ordering from (not a < b) and (a != b)."""
            ...
        def __le__(self, other: Self, NotImplemented: Any = ...) -> bool:
            """Return a <= b.  Computed by @total_ordering from (a < b) or (a == b)."""
            ...

class _BaseNetwork(_IPAddressBase, Generic[_A]):
    """
    A generic IP network object.

    This IP class contains the version independent methods which are
    used by networks.
    """
    network_address: _A
    netmask: _A
    def __contains__(self, other: Any) -> bool: ...
    def __getitem__(self, n: int) -> _A: ...
    def __iter__(self) -> Iterator[_A]: ...
    def __eq__(self, other: object) -> bool: ...
    def __hash__(self) -> int: ...
    def __lt__(self, other: Self) -> bool: ...
    if sys.version_info >= (3, 11):
        def __ge__(self, other: Self) -> bool:
            """Return a >= b.  Computed by @total_ordering from (not a < b)."""
            ...
        def __gt__(self, other: Self) -> bool:
            """Return a > b.  Computed by @total_ordering from (not a < b) and (a != b)."""
            ...
        def __le__(self, other: Self) -> bool:
            """Return a <= b.  Computed by @total_ordering from (a < b) or (a == b)."""
            ...
    else:
        def __ge__(self, other: Self, NotImplemented: Any = ...) -> bool:
            """Return a >= b.  Computed by @total_ordering from (not a < b)."""
            ...
        def __gt__(self, other: Self, NotImplemented: Any = ...) -> bool:
            """Return a > b.  Computed by @total_ordering from (not a < b) and (a != b)."""
            ...
        def __le__(self, other: Self, NotImplemented: Any = ...) -> bool:
            """Return a <= b.  Computed by @total_ordering from (a < b) or (a == b)."""
            ...

    def address_exclude(self, other: Self) -> Iterator[Self]:
        """
        Remove an address from a larger block.

        For example:

            addr1 = ip_network('192.0.2.0/28')
            addr2 = ip_network('192.0.2.1/32')
            list(addr1.address_exclude(addr2)) =
                [IPv4Network('192.0.2.0/32'), IPv4Network('192.0.2.2/31'),
                 IPv4Network('192.0.2.4/30'), IPv4Network('192.0.2.8/29')]

        or IPv6:

            addr1 = ip_network('2001:db8::1/32')
            addr2 = ip_network('2001:db8::1/128')
            list(addr1.address_exclude(addr2)) =
                [ip_network('2001:db8::1/128'),
                 ip_network('2001:db8::2/127'),
                 ip_network('2001:db8::4/126'),
                 ip_network('2001:db8::8/125'),
                 ...
                 ip_network('2001:db8:8000::/33')]

        Args:
            other: An IPv4Network or IPv6Network object of the same type.

        Returns:
            An iterator of the IPv(4|6)Network objects which is self
            minus other.

        Raises:
            TypeError: If self and other are of differing address
              versions, or if other is not a network object.
            ValueError: If other is not completely contained by self.
        """
        ...
    @property
    def broadcast_address(self) -> _A: ...
<<<<<<< HEAD
    def compare_networks(self, other: Self) -> int:
        """
        Compare two IP objects.

        This is only concerned about the comparison of the integer
        representation of the network addresses.  This means that the
        host bits aren't considered at all in this method.  If you want
        to compare host bits, you can easily enough do a
        'HostA._ip < HostB._ip'

        Args:
            other: An IP object.

        Returns:
            If the IP versions of self and other are the same, returns:

            -1 if self < other:
              eg: IPv4Network('192.0.2.0/25') < IPv4Network('192.0.2.128/25')
              IPv6Network('2001:db8::1000/124') <
                  IPv6Network('2001:db8::2000/124')
            0 if self == other
              eg: IPv4Network('192.0.2.0/24') == IPv4Network('192.0.2.0/24')
              IPv6Network('2001:db8::1000/124') ==
                  IPv6Network('2001:db8::1000/124')
            1 if self > other
              eg: IPv4Network('192.0.2.128/25') > IPv4Network('192.0.2.0/25')
                  IPv6Network('2001:db8::2000/124') >
                      IPv6Network('2001:db8::1000/124')

          Raises:
              TypeError if the IP versions are different.
        """
        ...
    def hosts(self) -> Iterator[_A] | list[_A]:
        """
        Generate Iterator over usable hosts in a network.

        This is like __iter__ except it doesn't return the network
        or broadcast addresses.
        """
        ...
=======
    def compare_networks(self, other: Self) -> int: ...
    def hosts(self) -> Iterator[_A]: ...
>>>>>>> ba99abaf
    @property
    def is_global(self) -> bool:
        """
        Test if this address is allocated for public networks.

        Returns:
            A boolean, True if the address is not reserved per
            iana-ipv4-special-registry or iana-ipv6-special-registry.
        """
        ...
    @property
    def is_link_local(self) -> bool:
        """
        Test if the address is reserved for link-local.

        Returns:
            A boolean, True if the address is reserved per RFC 4291.
        """
        ...
    @property
    def is_loopback(self) -> bool:
        """
        Test if the address is a loopback address.

        Returns:
            A boolean, True if the address is a loopback address as defined in
            RFC 2373 2.5.3.
        """
        ...
    @property
    def is_multicast(self) -> bool:
        """
        Test if the address is reserved for multicast use.

        Returns:
            A boolean, True if the address is a multicast address.
            See RFC 2373 2.7 for details.
        """
        ...
    @property
    def is_private(self) -> bool:
        """
        Test if this network belongs to a private range.

        Returns:
            A boolean, True if the network is reserved per
            iana-ipv4-special-registry or iana-ipv6-special-registry.
        """
        ...
    @property
    def is_reserved(self) -> bool:
        """
        Test if the address is otherwise IETF reserved.

        Returns:
            A boolean, True if the address is within one of the
            reserved IPv6 Network ranges.
        """
        ...
    @property
    def is_unspecified(self) -> bool:
        """
        Test if the address is unspecified.

        Returns:
            A boolean, True if this is the unspecified address as defined in
            RFC 2373 2.5.2.
        """
        ...
    @property
    def num_addresses(self) -> int:
        """Number of hosts in the current subnet."""
        ...
    def overlaps(self, other: _BaseNetwork[IPv4Address] | _BaseNetwork[IPv6Address]) -> bool:
        """Tell if self is partly contained in other."""
        ...
    @property
    def prefixlen(self) -> int: ...
    def subnet_of(self, other: Self) -> bool:
        """Return True if this network is a subnet of other."""
        ...
    def supernet_of(self, other: Self) -> bool:
        """Return True if this network is a supernet of other."""
        ...
    def subnets(self, prefixlen_diff: int = 1, new_prefix: int | None = None) -> Iterator[Self]:
        """
        The subnets which join to make the current subnet.

        In the case that self contains only one IP
        (self._prefixlen == 32 for IPv4 or self._prefixlen == 128
        for IPv6), yield an iterator with just ourself.

        Args:
            prefixlen_diff: An integer, the amount the prefix length
              should be increased by. This should not be set if
              new_prefix is also set.
            new_prefix: The desired new prefix length. This must be a
              larger number (smaller prefix) than the existing prefix.
              This should not be set if prefixlen_diff is also set.

        Returns:
            An iterator of IPv(4|6) objects.

        Raises:
            ValueError: The prefixlen_diff is too small or too large.
                OR
            prefixlen_diff and new_prefix are both set or new_prefix
              is a smaller number than the current prefix (smaller
              number means a larger network)
        """
        ...
    def supernet(self, prefixlen_diff: int = 1, new_prefix: int | None = None) -> Self:
        """
        The supernet containing the current network.

        Args:
            prefixlen_diff: An integer, the amount the prefix length of
              the network should be decreased by.  For example, given a
              /24 network and a prefixlen_diff of 3, a supernet with a
              /21 netmask is returned.

        Returns:
            An IPv4 network object.

        Raises:
            ValueError: If self.prefixlen - prefixlen_diff < 0. I.e., you have
              a negative prefix length.
                OR
            If prefixlen_diff and new_prefix are both set or new_prefix is a
              larger number than the current prefix (larger number means a
              smaller network)
        """
        ...
    @property
    def with_hostmask(self) -> str: ...
    @property
    def with_netmask(self) -> str: ...
    @property
    def with_prefixlen(self) -> str: ...
    @property
    def hostmask(self) -> _A: ...

class _BaseV4:
    """
    Base IPv4 object.

    The following methods are used by IPv4 objects in both single IP
    addresses and networks.
    """
    __slots__ = ()
    if sys.version_info >= (3, 14):
        version: Final = 4
        max_prefixlen: Final = 32
    else:
        @property
        def version(self) -> Literal[4]: ...
        @property
        def max_prefixlen(self) -> Literal[32]: ...

class IPv4Address(_BaseV4, _BaseAddress):
    """Represent and manipulate single IPv4 Addresses."""
    __slots__ = ("_ip", "__weakref__")
    def __init__(self, address: object) -> None:
        """
        Args:
            address: A string or integer representing the IP

              Additionally, an integer can be passed, so
              IPv4Address('192.0.2.1') == IPv4Address(3221225985).
              or, more generally
              IPv4Address(int(IPv4Address('192.0.2.1'))) ==
                IPv4Address('192.0.2.1')

        Raises:
            AddressValueError: If ipaddress isn't a valid IPv4 address.
        """
        ...
    @property
    def is_global(self) -> bool:
        """
        ``True`` if the address is defined as globally reachable by
        iana-ipv4-special-registry_ (for IPv4) or iana-ipv6-special-registry_
        (for IPv6) with the following exception:

        For IPv4-mapped IPv6-addresses the ``is_private`` value is determined by the
        semantics of the underlying IPv4 addresses and the following condition holds
        (see :attr:`IPv6Address.ipv4_mapped`)::

            address.is_global == address.ipv4_mapped.is_global

        ``is_global`` has value opposite to :attr:`is_private`, except for the ``100.64.0.0/10``
        IPv4 range where they are both ``False``.
        """
        ...
    @property
    def is_link_local(self) -> bool:
        """
        Test if the address is reserved for link-local.

        Returns:
            A boolean, True if the address is link-local per RFC 3927.
        """
        ...
    @property
    def is_loopback(self) -> bool:
        """
        Test if the address is a loopback address.

        Returns:
            A boolean, True if the address is a loopback per RFC 3330.
        """
        ...
    @property
    def is_multicast(self) -> bool:
        """
        Test if the address is reserved for multicast use.

        Returns:
            A boolean, True if the address is multicast.
            See RFC 3171 for details.
        """
        ...
    @property
    def is_private(self) -> bool:
        """
        ``True`` if the address is defined as not globally reachable by
        iana-ipv4-special-registry_ (for IPv4) or iana-ipv6-special-registry_
        (for IPv6) with the following exceptions:

        * ``is_private`` is ``False`` for ``100.64.0.0/10``
        * For IPv4-mapped IPv6-addresses the ``is_private`` value is determined by the
            semantics of the underlying IPv4 addresses and the following condition holds
            (see :attr:`IPv6Address.ipv4_mapped`)::

                address.is_private == address.ipv4_mapped.is_private

        ``is_private`` has value opposite to :attr:`is_global`, except for the ``100.64.0.0/10``
        IPv4 range where they are both ``False``.
        """
        ...
    @property
    def is_reserved(self) -> bool:
        """
        Test if the address is otherwise IETF reserved.

        Returns:
            A boolean, True if the address is within the
            reserved IPv4 Network range.
        """
        ...
    @property
    def is_unspecified(self) -> bool:
        """
        Test if the address is unspecified.

        Returns:
            A boolean, True if this is the unspecified address as defined in
            RFC 5735 3.
        """
        ...
    @property
    def packed(self) -> bytes:
        """The binary representation of this address."""
        ...
    if sys.version_info >= (3, 13):
        @property
        def ipv6_mapped(self) -> IPv6Address:
            """
            Return the IPv4-mapped IPv6 address.

            Returns:
                The IPv4-mapped IPv6 address per RFC 4291.
            """
            ...

class IPv4Network(_BaseV4, _BaseNetwork[IPv4Address]):
    """
    This class represents and manipulates 32-bit IPv4 network + addresses..

    Attributes: [examples for IPv4Network('192.0.2.0/27')]
        .network_address: IPv4Address('192.0.2.0')
        .hostmask: IPv4Address('0.0.0.31')
        .broadcast_address: IPv4Address('192.0.2.32')
        .netmask: IPv4Address('255.255.255.224')
        .prefixlen: 27
    """
    def __init__(self, address: object, strict: bool = True) -> None:
        """
        Instantiate a new IPv4 network object.

        Args:
            address: A string or integer representing the IP [& network].
              '192.0.2.0/24'
              '192.0.2.0/255.255.255.0'
              '192.0.2.0/0.0.0.255'
              are all functionally the same in IPv4. Similarly,
              '192.0.2.1'
              '192.0.2.1/255.255.255.255'
              '192.0.2.1/32'
              are also functionally equivalent. That is to say, failing to
              provide a subnetmask will create an object with a mask of /32.

              If the mask (portion after the / in the argument) is given in
              dotted quad form, it is treated as a netmask if it starts with a
              non-zero field (e.g. /255.0.0.0 == /8) and as a hostmask if it
              starts with a zero field (e.g. 0.255.255.255 == /8), with the
              single exception of an all-zero mask which is treated as a
              netmask == /0. If no mask is given, a default of /32 is used.

              Additionally, an integer can be passed, so
              IPv4Network('192.0.2.1') == IPv4Network(3221225985)
              or, more generally
              IPv4Interface(int(IPv4Interface('192.0.2.1'))) ==
                IPv4Interface('192.0.2.1')

        Raises:
            AddressValueError: If ipaddress isn't a valid IPv4 address.
            NetmaskValueError: If the netmask isn't valid for
              an IPv4 address.
            ValueError: If strict is True and a network address is not
              supplied.
        """
        ...

class IPv4Interface(IPv4Address):
    netmask: IPv4Address
    network: IPv4Network
    def __eq__(self, other: object) -> bool: ...
    def __hash__(self) -> int: ...
    @property
    def hostmask(self) -> IPv4Address: ...
    @property
    def ip(self) -> IPv4Address: ...
    @property
    def with_hostmask(self) -> str: ...
    @property
    def with_netmask(self) -> str: ...
    @property
    def with_prefixlen(self) -> str: ...

class _BaseV6:
    """
    Base IPv6 object.

    The following methods are used by IPv6 objects in both single IP
    addresses and networks.
    """
    __slots__ = ()
    if sys.version_info >= (3, 14):
        version: Final = 6
        max_prefixlen: Final = 128
    else:
        @property
        def version(self) -> Literal[6]: ...
        @property
        def max_prefixlen(self) -> Literal[128]: ...

class IPv6Address(_BaseV6, _BaseAddress):
    """Represent and manipulate single IPv6 Addresses."""
    __slots__ = ("_ip", "_scope_id", "__weakref__")
    def __init__(self, address: object) -> None:
        """
        Instantiate a new IPv6 address object.

        Args:
            address: A string or integer representing the IP

              Additionally, an integer can be passed, so
              IPv6Address('2001:db8::') ==
                IPv6Address(42540766411282592856903984951653826560)
              or, more generally
              IPv6Address(int(IPv6Address('2001:db8::'))) ==
                IPv6Address('2001:db8::')

        Raises:
            AddressValueError: If address isn't a valid IPv6 address.
        """
        ...
    @property
    def is_global(self) -> bool:
        """
        ``True`` if the address is defined as globally reachable by
        iana-ipv4-special-registry_ (for IPv4) or iana-ipv6-special-registry_
        (for IPv6) with the following exception:

        For IPv4-mapped IPv6-addresses the ``is_private`` value is determined by the
        semantics of the underlying IPv4 addresses and the following condition holds
        (see :attr:`IPv6Address.ipv4_mapped`)::

            address.is_global == address.ipv4_mapped.is_global

        ``is_global`` has value opposite to :attr:`is_private`, except for the ``100.64.0.0/10``
        IPv4 range where they are both ``False``.
        """
        ...
    @property
    def is_link_local(self) -> bool:
        """
        Test if the address is reserved for link-local.

        Returns:
            A boolean, True if the address is reserved per RFC 4291.
        """
        ...
    @property
    def is_loopback(self) -> bool:
        """
        Test if the address is a loopback address.

        Returns:
            A boolean, True if the address is a loopback address as defined in
            RFC 2373 2.5.3.
        """
        ...
    @property
    def is_multicast(self) -> bool:
        """
        Test if the address is reserved for multicast use.

        Returns:
            A boolean, True if the address is a multicast address.
            See RFC 2373 2.7 for details.
        """
        ...
    @property
    def is_private(self) -> bool:
        """
        ``True`` if the address is defined as not globally reachable by
        iana-ipv4-special-registry_ (for IPv4) or iana-ipv6-special-registry_
        (for IPv6) with the following exceptions:

        * ``is_private`` is ``False`` for ``100.64.0.0/10``
        * For IPv4-mapped IPv6-addresses the ``is_private`` value is determined by the
            semantics of the underlying IPv4 addresses and the following condition holds
            (see :attr:`IPv6Address.ipv4_mapped`)::

                address.is_private == address.ipv4_mapped.is_private

        ``is_private`` has value opposite to :attr:`is_global`, except for the ``100.64.0.0/10``
        IPv4 range where they are both ``False``.
        """
        ...
    @property
    def is_reserved(self) -> bool:
        """
        Test if the address is otherwise IETF reserved.

        Returns:
            A boolean, True if the address is within one of the
            reserved IPv6 Network ranges.
        """
        ...
    @property
    def is_unspecified(self) -> bool:
        """
        Test if the address is unspecified.

        Returns:
            A boolean, True if this is the unspecified address as defined in
            RFC 2373 2.5.2.
        """
        ...
    @property
    def packed(self) -> bytes:
        """The binary representation of this address."""
        ...
    @property
    def ipv4_mapped(self) -> IPv4Address | None:
        """
        Return the IPv4 mapped address.

        Returns:
            If the IPv6 address is a v4 mapped address, return the
            IPv4 mapped address. Return None otherwise.
        """
        ...
    @property
    def is_site_local(self) -> bool:
        """
        Test if the address is reserved for site-local.

        Note that the site-local address space has been deprecated by RFC 3879.
        Use is_private to test if this address is in the space of unique local
        addresses as defined by RFC 4193.

        Returns:
            A boolean, True if the address is reserved per RFC 3513 2.5.6.
        """
        ...
    @property
    def sixtofour(self) -> IPv4Address | None:
        """
        Return the IPv4 6to4 embedded address.

        Returns:
            The IPv4 6to4-embedded address if present or None if the
            address doesn't appear to contain a 6to4 embedded address.
        """
        ...
    @property
    def teredo(self) -> tuple[IPv4Address, IPv4Address] | None:
        """
        Tuple of embedded teredo IPs.

        Returns:
            Tuple of the (server, client) IPs or None if the address
            doesn't appear to be a teredo address (doesn't start with
            2001::/32)
        """
        ...
    @property
    def scope_id(self) -> str | None:
        """
        Identifier of a particular zone of the address's scope.

        See RFC 4007 for details.

        Returns:
            A string identifying the zone of the address if specified, else None.
        """
        ...
    def __hash__(self) -> int: ...
    def __eq__(self, other: object) -> bool: ...

class IPv6Network(_BaseV6, _BaseNetwork[IPv6Address]):
    """
    This class represents and manipulates 128-bit IPv6 networks.

    Attributes: [examples for IPv6('2001:db8::1000/124')]
        .network_address: IPv6Address('2001:db8::1000')
        .hostmask: IPv6Address('::f')
        .broadcast_address: IPv6Address('2001:db8::100f')
        .netmask: IPv6Address('ffff:ffff:ffff:ffff:ffff:ffff:ffff:fff0')
        .prefixlen: 124
    """
    def __init__(self, address: object, strict: bool = True) -> None:
        """
        Instantiate a new IPv6 Network object.

        Args:
            address: A string or integer representing the IPv6 network or the
              IP and prefix/netmask.
              '2001:db8::/128'
              '2001:db8:0000:0000:0000:0000:0000:0000/128'
              '2001:db8::'
              are all functionally the same in IPv6.  That is to say,
              failing to provide a subnetmask will create an object with
              a mask of /128.

              Additionally, an integer can be passed, so
              IPv6Network('2001:db8::') ==
                IPv6Network(42540766411282592856903984951653826560)
              or, more generally
              IPv6Network(int(IPv6Network('2001:db8::'))) ==
                IPv6Network('2001:db8::')

            strict: A boolean. If true, ensure that we have been passed
              A true network address, eg, 2001:db8::1000/124 and not an
              IP address on a network, eg, 2001:db8::1/124.

        Raises:
            AddressValueError: If address isn't a valid IPv6 address.
            NetmaskValueError: If the netmask isn't valid for
              an IPv6 address.
            ValueError: If strict was True and a network address was not
              supplied.
        """
        ...
    @property
    def is_site_local(self) -> bool:
        """
        Test if the address is reserved for site-local.

        Note that the site-local address space has been deprecated by RFC 3879.
        Use is_private to test if this address is in the space of unique local
        addresses as defined by RFC 4193.

        Returns:
            A boolean, True if the address is reserved per RFC 3513 2.5.6.
        """
        ...

class IPv6Interface(IPv6Address):
    netmask: IPv6Address
    network: IPv6Network
    def __eq__(self, other: object) -> bool: ...
    def __hash__(self) -> int: ...
    @property
    def hostmask(self) -> IPv6Address: ...
    @property
    def ip(self) -> IPv6Address: ...
    @property
    def with_hostmask(self) -> str: ...
    @property
    def with_netmask(self) -> str: ...
    @property
    def with_prefixlen(self) -> str: ...

def v4_int_to_packed(address: int) -> bytes:
    """
    Represent an address as 4 packed bytes in network (big-endian) order.

    Args:
        address: An integer representation of an IPv4 IP address.

    Returns:
        The integer address packed as 4 bytes in network (big-endian) order.

    Raises:
        ValueError: If the integer is negative or too large to be an
          IPv4 IP address.
    """
    ...
def v6_int_to_packed(address: int) -> bytes:
    """
    Represent an address as 16 packed bytes in network (big-endian) order.

    Args:
        address: An integer representation of an IPv6 IP address.

    Returns:
        The integer address packed as 16 bytes in network (big-endian) order.
    """
    ...

# Third overload is technically incorrect, but convenient when first and last are return values of ip_address()
@overload
def summarize_address_range(first: IPv4Address, last: IPv4Address) -> Iterator[IPv4Network]:
    """
    Summarize a network range given the first and last IP addresses.

    Example:
        >>> list(summarize_address_range(IPv4Address('192.0.2.0'),
        ...                              IPv4Address('192.0.2.130')))
        ...                                #doctest: +NORMALIZE_WHITESPACE
        [IPv4Network('192.0.2.0/25'), IPv4Network('192.0.2.128/31'),
         IPv4Network('192.0.2.130/32')]

    Args:
        first: the first IPv4Address or IPv6Address in the range.
        last: the last IPv4Address or IPv6Address in the range.

    Returns:
        An iterator of the summarized IPv(4|6) network objects.

    Raise:
        TypeError:
            If the first and last objects are not IP addresses.
            If the first and last objects are not the same version.
        ValueError:
            If the last object is not greater than the first.
            If the version of the first address is not 4 or 6.
    """
    ...
@overload
def summarize_address_range(first: IPv6Address, last: IPv6Address) -> Iterator[IPv6Network]:
    """
    Summarize a network range given the first and last IP addresses.

    Example:
        >>> list(summarize_address_range(IPv4Address('192.0.2.0'),
        ...                              IPv4Address('192.0.2.130')))
        ...                                #doctest: +NORMALIZE_WHITESPACE
        [IPv4Network('192.0.2.0/25'), IPv4Network('192.0.2.128/31'),
         IPv4Network('192.0.2.130/32')]

    Args:
        first: the first IPv4Address or IPv6Address in the range.
        last: the last IPv4Address or IPv6Address in the range.

    Returns:
        An iterator of the summarized IPv(4|6) network objects.

    Raise:
        TypeError:
            If the first and last objects are not IP addresses.
            If the first and last objects are not the same version.
        ValueError:
            If the last object is not greater than the first.
            If the version of the first address is not 4 or 6.
    """
    ...
@overload
def summarize_address_range(
    first: IPv4Address | IPv6Address, last: IPv4Address | IPv6Address
) -> Iterator[IPv4Network] | Iterator[IPv6Network]:
    """
    Summarize a network range given the first and last IP addresses.

    Example:
        >>> list(summarize_address_range(IPv4Address('192.0.2.0'),
        ...                              IPv4Address('192.0.2.130')))
        ...                                #doctest: +NORMALIZE_WHITESPACE
        [IPv4Network('192.0.2.0/25'), IPv4Network('192.0.2.128/31'),
         IPv4Network('192.0.2.130/32')]

    Args:
        first: the first IPv4Address or IPv6Address in the range.
        last: the last IPv4Address or IPv6Address in the range.

    Returns:
        An iterator of the summarized IPv(4|6) network objects.

    Raise:
        TypeError:
            If the first and last objects are not IP addresses.
            If the first and last objects are not the same version.
        ValueError:
            If the last object is not greater than the first.
            If the version of the first address is not 4 or 6.
    """
    ...
def collapse_addresses(addresses: Iterable[_N]) -> Iterator[_N]:
    """
    Collapse a list of IP objects.

    Example:
        collapse_addresses([IPv4Network('192.0.2.0/25'),
                            IPv4Network('192.0.2.128/25')]) ->
                           [IPv4Network('192.0.2.0/24')]

    Args:
        addresses: An iterable of IPv4Network or IPv6Network objects.

    Returns:
        An iterator of the collapsed IPv(4|6)Network objects.

    Raises:
        TypeError: If passed a list of mixed version objects.
    """
    ...
@overload
def get_mixed_type_key(obj: _A) -> tuple[int, _A]:
    """
    Return a key suitable for sorting between networks and addresses.

    Address and Network objects are not sortable by default; they're
    fundamentally different so the expression

        IPv4Address('192.0.2.0') <= IPv4Network('192.0.2.0/24')

    doesn't make any sense.  There are some times however, where you may wish
    to have ipaddress sort these for you anyway. If you need to do this, you
    can use this function as the key= argument to sorted().

    Args:
      obj: either a Network or Address object.
    Returns:
      appropriate key.
    """
    ...
@overload
def get_mixed_type_key(obj: IPv4Network) -> tuple[int, IPv4Address, IPv4Address]:
    """
    Return a key suitable for sorting between networks and addresses.

    Address and Network objects are not sortable by default; they're
    fundamentally different so the expression

        IPv4Address('192.0.2.0') <= IPv4Network('192.0.2.0/24')

    doesn't make any sense.  There are some times however, where you may wish
    to have ipaddress sort these for you anyway. If you need to do this, you
    can use this function as the key= argument to sorted().

    Args:
      obj: either a Network or Address object.
    Returns:
      appropriate key.
    """
    ...
@overload
def get_mixed_type_key(obj: IPv6Network) -> tuple[int, IPv6Address, IPv6Address]:
    """
    Return a key suitable for sorting between networks and addresses.

    Address and Network objects are not sortable by default; they're
    fundamentally different so the expression

        IPv4Address('192.0.2.0') <= IPv4Network('192.0.2.0/24')

    doesn't make any sense.  There are some times however, where you may wish
    to have ipaddress sort these for you anyway. If you need to do this, you
    can use this function as the key= argument to sorted().

    Args:
      obj: either a Network or Address object.
    Returns:
      appropriate key.
    """
    ...

class AddressValueError(ValueError):
    """A Value Error related to the address."""
    ...
class NetmaskValueError(ValueError):
    """A Value Error related to the netmask."""
    ...<|MERGE_RESOLUTION|>--- conflicted
+++ resolved
@@ -230,52 +230,8 @@
         ...
     @property
     def broadcast_address(self) -> _A: ...
-<<<<<<< HEAD
-    def compare_networks(self, other: Self) -> int:
-        """
-        Compare two IP objects.
-
-        This is only concerned about the comparison of the integer
-        representation of the network addresses.  This means that the
-        host bits aren't considered at all in this method.  If you want
-        to compare host bits, you can easily enough do a
-        'HostA._ip < HostB._ip'
-
-        Args:
-            other: An IP object.
-
-        Returns:
-            If the IP versions of self and other are the same, returns:
-
-            -1 if self < other:
-              eg: IPv4Network('192.0.2.0/25') < IPv4Network('192.0.2.128/25')
-              IPv6Network('2001:db8::1000/124') <
-                  IPv6Network('2001:db8::2000/124')
-            0 if self == other
-              eg: IPv4Network('192.0.2.0/24') == IPv4Network('192.0.2.0/24')
-              IPv6Network('2001:db8::1000/124') ==
-                  IPv6Network('2001:db8::1000/124')
-            1 if self > other
-              eg: IPv4Network('192.0.2.128/25') > IPv4Network('192.0.2.0/25')
-                  IPv6Network('2001:db8::2000/124') >
-                      IPv6Network('2001:db8::1000/124')
-
-          Raises:
-              TypeError if the IP versions are different.
-        """
-        ...
-    def hosts(self) -> Iterator[_A] | list[_A]:
-        """
-        Generate Iterator over usable hosts in a network.
-
-        This is like __iter__ except it doesn't return the network
-        or broadcast addresses.
-        """
-        ...
-=======
     def compare_networks(self, other: Self) -> int: ...
     def hosts(self) -> Iterator[_A]: ...
->>>>>>> ba99abaf
     @property
     def is_global(self) -> bool:
         """
