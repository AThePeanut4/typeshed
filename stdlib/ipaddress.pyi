"""
A fast, lightweight IPv4/IPv6 manipulation library in Python.

This library is used to create/poke/manipulate IPv4 and IPv6 addresses
and networks.
"""

import sys
from collections.abc import Iterable, Iterator
from typing import Any, Final, Generic, Literal, TypeVar, overload
from typing_extensions import Self, TypeAlias

# Undocumented length constants
IPV4LENGTH: Final = 32
IPV6LENGTH: Final = 128

_A = TypeVar("_A", IPv4Address, IPv6Address)
_N = TypeVar("_N", IPv4Network, IPv6Network)

_RawIPAddress: TypeAlias = int | str | bytes | IPv4Address | IPv6Address
_RawNetworkPart: TypeAlias = IPv4Network | IPv6Network | IPv4Interface | IPv6Interface

def ip_address(address: _RawIPAddress) -> IPv4Address | IPv6Address:
    """
    Take an IP string/int and return an object of the correct type.

    Args:
        address: A string or integer, the IP address.  Either IPv4 or
          IPv6 addresses may be supplied; integers less than 2**32 will
          be considered to be IPv4 by default.

    Returns:
        An IPv4Address or IPv6Address object.

    Raises:
        ValueError: if the *address* passed isn't either a v4 or a v6
          address
    """
    ...
def ip_network(
    address: _RawIPAddress | _RawNetworkPart | tuple[_RawIPAddress] | tuple[_RawIPAddress, int], strict: bool = True
) -> IPv4Network | IPv6Network:
    """
    Take an IP string/int and return an object of the correct type.

    Args:
        address: A string or integer, the IP network.  Either IPv4 or
          IPv6 networks may be supplied; integers less than 2**32 will
          be considered to be IPv4 by default.

    Returns:
        An IPv4Network or IPv6Network object.

    Raises:
        ValueError: if the string passed isn't either a v4 or a v6
          address. Or if the network has host bits set.
    """
    ...
def ip_interface(
    address: _RawIPAddress | _RawNetworkPart | tuple[_RawIPAddress] | tuple[_RawIPAddress, int],
) -> IPv4Interface | IPv6Interface:
    """
    Take an IP string/int and return an object of the correct type.

    Args:
        address: A string or integer, the IP address.  Either IPv4 or
          IPv6 addresses may be supplied; integers less than 2**32 will
          be considered to be IPv4 by default.

    Returns:
        An IPv4Interface or IPv6Interface object.

    Raises:
        ValueError: if the string passed isn't either a v4 or a v6
          address.

    Notes:
        The IPv?Interface classes describe an Address on a particular
        Network, so they're basically a combination of both the Address
        and Network classes.
    """
    ...

class _IPAddressBase:
    """The mother class."""
    @property
    def compressed(self) -> str:
        """Return the shorthand version of the IP address as a string."""
        ...
    @property
    def exploded(self) -> str:
        """Return the longhand version of the IP address as a string."""
        ...
    @property
    def reverse_pointer(self) -> str:
        """
        The name of the reverse DNS pointer for the IP address, e.g.:
        >>> ipaddress.ip_address("127.0.0.1").reverse_pointer
        '1.0.0.127.in-addr.arpa'
        >>> ipaddress.ip_address("2001:db8::1").reverse_pointer
        '1.0.0.0.0.0.0.0.0.0.0.0.0.0.0.0.0.0.0.0.0.0.0.0.8.b.d.0.1.0.0.2.ip6.arpa'
        """
        ...
    if sys.version_info < (3, 14):
        @property
        def version(self) -> int: ...

class _BaseAddress(_IPAddressBase):
    """
    A generic IP object.

    This IP class contains the version independent methods which are
    used by single IP addresses.
    """
    def __add__(self, other: int) -> Self: ...
    def __hash__(self) -> int: ...
    def __int__(self) -> int: ...
    def __sub__(self, other: int) -> Self: ...
    def __format__(self, fmt: str) -> str:
        """
        Returns an IP address as a formatted string.

        Supported presentation types are:
        's': returns the IP address as a string (default)
        'b': converts to binary and returns a zero-padded string
        'X' or 'x': converts to upper- or lower-case hex and returns a zero-padded string
        'n': the same as 'b' for IPv4 and 'x' for IPv6

        For binary and hex presentation types, the alternate form specifier
        '#' and the grouping option '_' are supported.
        """
        ...
    def __eq__(self, other: object) -> bool: ...
    def __lt__(self, other: Self) -> bool: ...
    if sys.version_info >= (3, 11):
        def __ge__(self, other: Self) -> bool:
            """Return a >= b.  Computed by @total_ordering from (not a < b)."""
            ...
        def __gt__(self, other: Self) -> bool:
            """Return a > b.  Computed by @total_ordering from (not a < b) and (a != b)."""
            ...
        def __le__(self, other: Self) -> bool:
            """Return a <= b.  Computed by @total_ordering from (a < b) or (a == b)."""
            ...
    else:
        def __ge__(self, other: Self, NotImplemented: Any = ...) -> bool:
            """Return a >= b.  Computed by @total_ordering from (not a < b)."""
            ...
        def __gt__(self, other: Self, NotImplemented: Any = ...) -> bool:
            """Return a > b.  Computed by @total_ordering from (not a < b) and (a != b)."""
            ...
        def __le__(self, other: Self, NotImplemented: Any = ...) -> bool:
            """Return a <= b.  Computed by @total_ordering from (a < b) or (a == b)."""
            ...

class _BaseNetwork(_IPAddressBase, Generic[_A]):
    """
    A generic IP network object.

    This IP class contains the version independent methods which are
    used by networks.
    """
    network_address: _A
    netmask: _A
    def __contains__(self, other: Any) -> bool: ...
    def __getitem__(self, n: int) -> _A: ...
    def __iter__(self) -> Iterator[_A]: ...
    def __eq__(self, other: object) -> bool: ...
    def __hash__(self) -> int: ...
    def __lt__(self, other: Self) -> bool: ...
    if sys.version_info >= (3, 11):
        def __ge__(self, other: Self) -> bool:
            """Return a >= b.  Computed by @total_ordering from (not a < b)."""
            ...
        def __gt__(self, other: Self) -> bool:
            """Return a > b.  Computed by @total_ordering from (not a < b) and (a != b)."""
            ...
        def __le__(self, other: Self) -> bool:
            """Return a <= b.  Computed by @total_ordering from (a < b) or (a == b)."""
            ...
    else:
        def __ge__(self, other: Self, NotImplemented: Any = ...) -> bool:
            """Return a >= b.  Computed by @total_ordering from (not a < b)."""
            ...
        def __gt__(self, other: Self, NotImplemented: Any = ...) -> bool:
            """Return a > b.  Computed by @total_ordering from (not a < b) and (a != b)."""
            ...
        def __le__(self, other: Self, NotImplemented: Any = ...) -> bool:
            """Return a <= b.  Computed by @total_ordering from (a < b) or (a == b)."""
            ...

    def address_exclude(self, other: Self) -> Iterator[Self]:
        """
        Remove an address from a larger block.

        For example:

            addr1 = ip_network('192.0.2.0/28')
            addr2 = ip_network('192.0.2.1/32')
            list(addr1.address_exclude(addr2)) =
                [IPv4Network('192.0.2.0/32'), IPv4Network('192.0.2.2/31'),
                 IPv4Network('192.0.2.4/30'), IPv4Network('192.0.2.8/29')]

        or IPv6:

            addr1 = ip_network('2001:db8::1/32')
            addr2 = ip_network('2001:db8::1/128')
            list(addr1.address_exclude(addr2)) =
                [ip_network('2001:db8::1/128'),
                 ip_network('2001:db8::2/127'),
                 ip_network('2001:db8::4/126'),
                 ip_network('2001:db8::8/125'),
                 ...
                 ip_network('2001:db8:8000::/33')]

        Args:
            other: An IPv4Network or IPv6Network object of the same type.

        Returns:
            An iterator of the IPv(4|6)Network objects which is self
            minus other.

        Raises:
            TypeError: If self and other are of differing address
              versions, or if other is not a network object.
            ValueError: If other is not completely contained by self.
        """
        ...
    @property
    def broadcast_address(self) -> _A: ...
    def compare_networks(self, other: Self) -> int:
        """
        Compare two IP objects.

        This is only concerned about the comparison of the integer
        representation of the network addresses.  This means that the
        host bits aren't considered at all in this method.  If you want
        to compare host bits, you can easily enough do a
        'HostA._ip < HostB._ip'

        Args:
            other: An IP object.

        Returns:
            If the IP versions of self and other are the same, returns:

            -1 if self < other:
              eg: IPv4Network('192.0.2.0/25') < IPv4Network('192.0.2.128/25')
              IPv6Network('2001:db8::1000/124') <
                  IPv6Network('2001:db8::2000/124')
            0 if self == other
              eg: IPv4Network('192.0.2.0/24') == IPv4Network('192.0.2.0/24')
              IPv6Network('2001:db8::1000/124') ==
                  IPv6Network('2001:db8::1000/124')
            1 if self > other
              eg: IPv4Network('192.0.2.128/25') > IPv4Network('192.0.2.0/25')
                  IPv6Network('2001:db8::2000/124') >
                      IPv6Network('2001:db8::1000/124')

          Raises:
              TypeError if the IP versions are different.
        """
        ...
    def hosts(self) -> Iterator[_A]:
        """
        Generate Iterator over usable hosts in a network.

        This is like __iter__ except it doesn't return the network
        or broadcast addresses.
        """
        ...
    @property
    def is_global(self) -> bool:
        """
        Test if this address is allocated for public networks.

        Returns:
            A boolean, True if the address is not reserved per
            iana-ipv4-special-registry or iana-ipv6-special-registry.
        """
        ...
    @property
    def is_link_local(self) -> bool:
        """
        Test if the address is reserved for link-local.

        Returns:
            A boolean, True if the address is reserved per RFC 4291.
        """
        ...
    @property
    def is_loopback(self) -> bool:
        """
        Test if the address is a loopback address.

        Returns:
            A boolean, True if the address is a loopback address as defined in
            RFC 2373 2.5.3.
        """
        ...
    @property
    def is_multicast(self) -> bool:
        """
        Test if the address is reserved for multicast use.

        Returns:
            A boolean, True if the address is a multicast address.
            See RFC 2373 2.7 for details.
        """
        ...
    @property
    def is_private(self) -> bool:
        """
        Test if this network belongs to a private range.

        Returns:
            A boolean, True if the network is reserved per
            iana-ipv4-special-registry or iana-ipv6-special-registry.
        """
        ...
    @property
    def is_reserved(self) -> bool:
        """
        Test if the address is otherwise IETF reserved.

        Returns:
            A boolean, True if the address is within one of the
            reserved IPv6 Network ranges.
        """
        ...
    @property
    def is_unspecified(self) -> bool:
        """
        Test if the address is unspecified.

        Returns:
            A boolean, True if this is the unspecified address as defined in
            RFC 2373 2.5.2.
        """
        ...
    @property
    def num_addresses(self) -> int:
        """Number of hosts in the current subnet."""
        ...
    def overlaps(self, other: _BaseNetwork[IPv4Address] | _BaseNetwork[IPv6Address]) -> bool:
        """Tell if self is partly contained in other."""
        ...
    @property
    def prefixlen(self) -> int: ...
    def subnet_of(self, other: Self) -> bool:
        """Return True if this network is a subnet of other."""
        ...
    def supernet_of(self, other: Self) -> bool:
        """Return True if this network is a supernet of other."""
        ...
    def subnets(self, prefixlen_diff: int = 1, new_prefix: int | None = None) -> Iterator[Self]:
        """
        The subnets which join to make the current subnet.

        In the case that self contains only one IP
        (self._prefixlen == 32 for IPv4 or self._prefixlen == 128
        for IPv6), yield an iterator with just ourself.

        Args:
            prefixlen_diff: An integer, the amount the prefix length
              should be increased by. This should not be set if
              new_prefix is also set.
            new_prefix: The desired new prefix length. This must be a
              larger number (smaller prefix) than the existing prefix.
              This should not be set if prefixlen_diff is also set.

        Returns:
            An iterator of IPv(4|6) objects.

        Raises:
            ValueError: The prefixlen_diff is too small or too large.
                OR
            prefixlen_diff and new_prefix are both set or new_prefix
              is a smaller number than the current prefix (smaller
              number means a larger network)
        """
        ...
    def supernet(self, prefixlen_diff: int = 1, new_prefix: int | None = None) -> Self:
        """
        The supernet containing the current network.

        Args:
            prefixlen_diff: An integer, the amount the prefix length of
              the network should be decreased by.  For example, given a
              /24 network and a prefixlen_diff of 3, a supernet with a
              /21 netmask is returned.

        Returns:
            An IPv4 network object.

        Raises:
            ValueError: If self.prefixlen - prefixlen_diff < 0. I.e., you have
              a negative prefix length.
                OR
            If prefixlen_diff and new_prefix are both set or new_prefix is a
              larger number than the current prefix (larger number means a
              smaller network)
        """
        ...
    @property
    def with_hostmask(self) -> str: ...
    @property
    def with_netmask(self) -> str: ...
    @property
    def with_prefixlen(self) -> str: ...
    @property
    def hostmask(self) -> _A: ...

class _BaseV4:
    """
    Base IPv4 object.

    The following methods are used by IPv4 objects in both single IP
    addresses and networks.
    """
    if sys.version_info >= (3, 14):
        version: Final = 4
        max_prefixlen: Final = 32
    else:
        @property
        def version(self) -> Literal[4]: ...
        @property
        def max_prefixlen(self) -> Literal[32]: ...

class IPv4Address(_BaseV4, _BaseAddress):
    """Represent and manipulate single IPv4 Addresses."""
    def __init__(self, address: object) -> None:
        """
        Args:
            address: A string or integer representing the IP

              Additionally, an integer can be passed, so
              IPv4Address('192.0.2.1') == IPv4Address(3221225985).
              or, more generally
              IPv4Address(int(IPv4Address('192.0.2.1'))) ==
                IPv4Address('192.0.2.1')

        Raises:
            AddressValueError: If ipaddress isn't a valid IPv4 address.
        """
        ...
    @property
    def is_global(self) -> bool:
        """
        ``True`` if the address is defined as globally reachable by
        iana-ipv4-special-registry_ (for IPv4) or iana-ipv6-special-registry_
        (for IPv6) with the following exception:

        For IPv4-mapped IPv6-addresses the ``is_private`` value is determined by the
        semantics of the underlying IPv4 addresses and the following condition holds
        (see :attr:`IPv6Address.ipv4_mapped`)::

            address.is_global == address.ipv4_mapped.is_global

        ``is_global`` has value opposite to :attr:`is_private`, except for the ``100.64.0.0/10``
        IPv4 range where they are both ``False``.
        """
        ...
    @property
    def is_link_local(self) -> bool:
        """
        Test if the address is reserved for link-local.

        Returns:
            A boolean, True if the address is link-local per RFC 3927.
        """
        ...
    @property
    def is_loopback(self) -> bool:
        """
        Test if the address is a loopback address.

        Returns:
            A boolean, True if the address is a loopback per RFC 3330.
        """
        ...
    @property
    def is_multicast(self) -> bool:
        """
        Test if the address is reserved for multicast use.

        Returns:
            A boolean, True if the address is multicast.
            See RFC 3171 for details.
        """
        ...
    @property
    def is_private(self) -> bool:
        """
        ``True`` if the address is defined as not globally reachable by
        iana-ipv4-special-registry_ (for IPv4) or iana-ipv6-special-registry_
        (for IPv6) with the following exceptions:

        * ``is_private`` is ``False`` for ``100.64.0.0/10``
        * For IPv4-mapped IPv6-addresses the ``is_private`` value is determined by the
            semantics of the underlying IPv4 addresses and the following condition holds
            (see :attr:`IPv6Address.ipv4_mapped`)::

                address.is_private == address.ipv4_mapped.is_private

        ``is_private`` has value opposite to :attr:`is_global`, except for the ``100.64.0.0/10``
        IPv4 range where they are both ``False``.
        """
        ...
    @property
    def is_reserved(self) -> bool:
        """
        Test if the address is otherwise IETF reserved.

        Returns:
            A boolean, True if the address is within the
            reserved IPv4 Network range.
        """
        ...
    @property
    def is_unspecified(self) -> bool:
        """
        Test if the address is unspecified.

        Returns:
            A boolean, True if this is the unspecified address as defined in
            RFC 5735 3.
        """
        ...
    @property
    def packed(self) -> bytes:
        """The binary representation of this address."""
        ...
    if sys.version_info >= (3, 13):
        @property
        def ipv6_mapped(self) -> IPv6Address:
            """
            Return the IPv4-mapped IPv6 address.

            Returns:
                The IPv4-mapped IPv6 address per RFC 4291.
            """
            ...

class IPv4Network(_BaseV4, _BaseNetwork[IPv4Address]):
<<<<<<< HEAD
    """
    This class represents and manipulates 32-bit IPv4 network + addresses..

    Attributes: [examples for IPv4Network('192.0.2.0/27')]
        .network_address: IPv4Address('192.0.2.0')
        .hostmask: IPv4Address('0.0.0.31')
        .broadcast_address: IPv4Address('192.0.2.32')
        .netmask: IPv4Address('255.255.255.224')
        .prefixlen: 27
    """
    def __init__(self, address: object, strict: bool = ...) -> None:
        """
        Instantiate a new IPv4 network object.

        Args:
            address: A string or integer representing the IP [& network].
              '192.0.2.0/24'
              '192.0.2.0/255.255.255.0'
              '192.0.2.0/0.0.0.255'
              are all functionally the same in IPv4. Similarly,
              '192.0.2.1'
              '192.0.2.1/255.255.255.255'
              '192.0.2.1/32'
              are also functionally equivalent. That is to say, failing to
              provide a subnetmask will create an object with a mask of /32.

              If the mask (portion after the / in the argument) is given in
              dotted quad form, it is treated as a netmask if it starts with a
              non-zero field (e.g. /255.0.0.0 == /8) and as a hostmask if it
              starts with a zero field (e.g. 0.255.255.255 == /8), with the
              single exception of an all-zero mask which is treated as a
              netmask == /0. If no mask is given, a default of /32 is used.

              Additionally, an integer can be passed, so
              IPv4Network('192.0.2.1') == IPv4Network(3221225985)
              or, more generally
              IPv4Interface(int(IPv4Interface('192.0.2.1'))) ==
                IPv4Interface('192.0.2.1')

        Raises:
            AddressValueError: If ipaddress isn't a valid IPv4 address.
            NetmaskValueError: If the netmask isn't valid for
              an IPv4 address.
            ValueError: If strict is True and a network address is not
              supplied.
        """
        ...
=======
    def __init__(self, address: object, strict: bool = True) -> None: ...
>>>>>>> df8de9e5

class IPv4Interface(IPv4Address):
    netmask: IPv4Address
    network: IPv4Network
    def __eq__(self, other: object) -> bool: ...
    def __hash__(self) -> int: ...
    @property
    def hostmask(self) -> IPv4Address: ...
    @property
    def ip(self) -> IPv4Address: ...
    @property
    def with_hostmask(self) -> str: ...
    @property
    def with_netmask(self) -> str: ...
    @property
    def with_prefixlen(self) -> str: ...

class _BaseV6:
    """
    Base IPv6 object.

    The following methods are used by IPv6 objects in both single IP
    addresses and networks.
    """
    if sys.version_info >= (3, 14):
        version: Final = 6
        max_prefixlen: Final = 128
    else:
        @property
        def version(self) -> Literal[6]: ...
        @property
        def max_prefixlen(self) -> Literal[128]: ...

class IPv6Address(_BaseV6, _BaseAddress):
    """Represent and manipulate single IPv6 Addresses."""
    def __init__(self, address: object) -> None:
        """
        Instantiate a new IPv6 address object.

        Args:
            address: A string or integer representing the IP

              Additionally, an integer can be passed, so
              IPv6Address('2001:db8::') ==
                IPv6Address(42540766411282592856903984951653826560)
              or, more generally
              IPv6Address(int(IPv6Address('2001:db8::'))) ==
                IPv6Address('2001:db8::')

        Raises:
            AddressValueError: If address isn't a valid IPv6 address.
        """
        ...
    @property
    def is_global(self) -> bool:
        """
        ``True`` if the address is defined as globally reachable by
        iana-ipv4-special-registry_ (for IPv4) or iana-ipv6-special-registry_
        (for IPv6) with the following exception:

        For IPv4-mapped IPv6-addresses the ``is_private`` value is determined by the
        semantics of the underlying IPv4 addresses and the following condition holds
        (see :attr:`IPv6Address.ipv4_mapped`)::

            address.is_global == address.ipv4_mapped.is_global

        ``is_global`` has value opposite to :attr:`is_private`, except for the ``100.64.0.0/10``
        IPv4 range where they are both ``False``.
        """
        ...
    @property
    def is_link_local(self) -> bool:
        """
        Test if the address is reserved for link-local.

        Returns:
            A boolean, True if the address is reserved per RFC 4291.
        """
        ...
    @property
    def is_loopback(self) -> bool:
        """
        Test if the address is a loopback address.

        Returns:
            A boolean, True if the address is a loopback address as defined in
            RFC 2373 2.5.3.
        """
        ...
    @property
    def is_multicast(self) -> bool:
        """
        Test if the address is reserved for multicast use.

        Returns:
            A boolean, True if the address is a multicast address.
            See RFC 2373 2.7 for details.
        """
        ...
    @property
    def is_private(self) -> bool:
        """
        ``True`` if the address is defined as not globally reachable by
        iana-ipv4-special-registry_ (for IPv4) or iana-ipv6-special-registry_
        (for IPv6) with the following exceptions:

        * ``is_private`` is ``False`` for ``100.64.0.0/10``
        * For IPv4-mapped IPv6-addresses the ``is_private`` value is determined by the
            semantics of the underlying IPv4 addresses and the following condition holds
            (see :attr:`IPv6Address.ipv4_mapped`)::

                address.is_private == address.ipv4_mapped.is_private

        ``is_private`` has value opposite to :attr:`is_global`, except for the ``100.64.0.0/10``
        IPv4 range where they are both ``False``.
        """
        ...
    @property
    def is_reserved(self) -> bool:
        """
        Test if the address is otherwise IETF reserved.

        Returns:
            A boolean, True if the address is within one of the
            reserved IPv6 Network ranges.
        """
        ...
    @property
    def is_unspecified(self) -> bool:
        """
        Test if the address is unspecified.

        Returns:
            A boolean, True if this is the unspecified address as defined in
            RFC 2373 2.5.2.
        """
        ...
    @property
    def packed(self) -> bytes:
        """The binary representation of this address."""
        ...
    @property
    def ipv4_mapped(self) -> IPv4Address | None:
        """
        Return the IPv4 mapped address.

        Returns:
            If the IPv6 address is a v4 mapped address, return the
            IPv4 mapped address. Return None otherwise.
        """
        ...
    @property
    def is_site_local(self) -> bool:
        """
        Test if the address is reserved for site-local.

        Note that the site-local address space has been deprecated by RFC 3879.
        Use is_private to test if this address is in the space of unique local
        addresses as defined by RFC 4193.

        Returns:
            A boolean, True if the address is reserved per RFC 3513 2.5.6.
        """
        ...
    @property
    def sixtofour(self) -> IPv4Address | None:
        """
        Return the IPv4 6to4 embedded address.

        Returns:
            The IPv4 6to4-embedded address if present or None if the
            address doesn't appear to contain a 6to4 embedded address.
        """
        ...
    @property
    def teredo(self) -> tuple[IPv4Address, IPv4Address] | None:
        """
        Tuple of embedded teredo IPs.

        Returns:
            Tuple of the (server, client) IPs or None if the address
            doesn't appear to be a teredo address (doesn't start with
            2001::/32)
        """
        ...
    @property
    def scope_id(self) -> str | None:
        """
        Identifier of a particular zone of the address's scope.

        See RFC 4007 for details.

        Returns:
            A string identifying the zone of the address if specified, else None.
        """
        ...
    def __hash__(self) -> int: ...
    def __eq__(self, other: object) -> bool: ...

class IPv6Network(_BaseV6, _BaseNetwork[IPv6Address]):
<<<<<<< HEAD
    """
    This class represents and manipulates 128-bit IPv6 networks.

    Attributes: [examples for IPv6('2001:db8::1000/124')]
        .network_address: IPv6Address('2001:db8::1000')
        .hostmask: IPv6Address('::f')
        .broadcast_address: IPv6Address('2001:db8::100f')
        .netmask: IPv6Address('ffff:ffff:ffff:ffff:ffff:ffff:ffff:fff0')
        .prefixlen: 124
    """
    def __init__(self, address: object, strict: bool = ...) -> None:
        """
        Instantiate a new IPv6 Network object.

        Args:
            address: A string or integer representing the IPv6 network or the
              IP and prefix/netmask.
              '2001:db8::/128'
              '2001:db8:0000:0000:0000:0000:0000:0000/128'
              '2001:db8::'
              are all functionally the same in IPv6.  That is to say,
              failing to provide a subnetmask will create an object with
              a mask of /128.

              Additionally, an integer can be passed, so
              IPv6Network('2001:db8::') ==
                IPv6Network(42540766411282592856903984951653826560)
              or, more generally
              IPv6Network(int(IPv6Network('2001:db8::'))) ==
                IPv6Network('2001:db8::')

            strict: A boolean. If true, ensure that we have been passed
              A true network address, eg, 2001:db8::1000/124 and not an
              IP address on a network, eg, 2001:db8::1/124.

        Raises:
            AddressValueError: If address isn't a valid IPv6 address.
            NetmaskValueError: If the netmask isn't valid for
              an IPv6 address.
            ValueError: If strict was True and a network address was not
              supplied.
        """
        ...
=======
    def __init__(self, address: object, strict: bool = True) -> None: ...
>>>>>>> df8de9e5
    @property
    def is_site_local(self) -> bool:
        """
        Test if the address is reserved for site-local.

        Note that the site-local address space has been deprecated by RFC 3879.
        Use is_private to test if this address is in the space of unique local
        addresses as defined by RFC 4193.

        Returns:
            A boolean, True if the address is reserved per RFC 3513 2.5.6.
        """
        ...

class IPv6Interface(IPv6Address):
    netmask: IPv6Address
    network: IPv6Network
    def __eq__(self, other: object) -> bool: ...
    def __hash__(self) -> int: ...
    @property
    def hostmask(self) -> IPv6Address: ...
    @property
    def ip(self) -> IPv6Address: ...
    @property
    def with_hostmask(self) -> str: ...
    @property
    def with_netmask(self) -> str: ...
    @property
    def with_prefixlen(self) -> str: ...

def v4_int_to_packed(address: int) -> bytes:
    """
    Represent an address as 4 packed bytes in network (big-endian) order.

    Args:
        address: An integer representation of an IPv4 IP address.

    Returns:
        The integer address packed as 4 bytes in network (big-endian) order.

    Raises:
        ValueError: If the integer is negative or too large to be an
          IPv4 IP address.
    """
    ...
def v6_int_to_packed(address: int) -> bytes:
    """
    Represent an address as 16 packed bytes in network (big-endian) order.

    Args:
        address: An integer representation of an IPv6 IP address.

    Returns:
        The integer address packed as 16 bytes in network (big-endian) order.
    """
    ...

# Third overload is technically incorrect, but convenient when first and last are return values of ip_address()
@overload
def summarize_address_range(first: IPv4Address, last: IPv4Address) -> Iterator[IPv4Network]:
    """
    Summarize a network range given the first and last IP addresses.

    Example:
        >>> list(summarize_address_range(IPv4Address('192.0.2.0'),
        ...                              IPv4Address('192.0.2.130')))
        ...                                #doctest: +NORMALIZE_WHITESPACE
        [IPv4Network('192.0.2.0/25'), IPv4Network('192.0.2.128/31'),
         IPv4Network('192.0.2.130/32')]

    Args:
        first: the first IPv4Address or IPv6Address in the range.
        last: the last IPv4Address or IPv6Address in the range.

    Returns:
        An iterator of the summarized IPv(4|6) network objects.

    Raise:
        TypeError:
            If the first and last objects are not IP addresses.
            If the first and last objects are not the same version.
        ValueError:
            If the last object is not greater than the first.
            If the version of the first address is not 4 or 6.
    """
    ...
@overload
def summarize_address_range(first: IPv6Address, last: IPv6Address) -> Iterator[IPv6Network]:
    """
    Summarize a network range given the first and last IP addresses.

    Example:
        >>> list(summarize_address_range(IPv4Address('192.0.2.0'),
        ...                              IPv4Address('192.0.2.130')))
        ...                                #doctest: +NORMALIZE_WHITESPACE
        [IPv4Network('192.0.2.0/25'), IPv4Network('192.0.2.128/31'),
         IPv4Network('192.0.2.130/32')]

    Args:
        first: the first IPv4Address or IPv6Address in the range.
        last: the last IPv4Address or IPv6Address in the range.

    Returns:
        An iterator of the summarized IPv(4|6) network objects.

    Raise:
        TypeError:
            If the first and last objects are not IP addresses.
            If the first and last objects are not the same version.
        ValueError:
            If the last object is not greater than the first.
            If the version of the first address is not 4 or 6.
    """
    ...
@overload
def summarize_address_range(
    first: IPv4Address | IPv6Address, last: IPv4Address | IPv6Address
) -> Iterator[IPv4Network] | Iterator[IPv6Network]:
    """
    Summarize a network range given the first and last IP addresses.

    Example:
        >>> list(summarize_address_range(IPv4Address('192.0.2.0'),
        ...                              IPv4Address('192.0.2.130')))
        ...                                #doctest: +NORMALIZE_WHITESPACE
        [IPv4Network('192.0.2.0/25'), IPv4Network('192.0.2.128/31'),
         IPv4Network('192.0.2.130/32')]

    Args:
        first: the first IPv4Address or IPv6Address in the range.
        last: the last IPv4Address or IPv6Address in the range.

    Returns:
        An iterator of the summarized IPv(4|6) network objects.

    Raise:
        TypeError:
            If the first and last objects are not IP addresses.
            If the first and last objects are not the same version.
        ValueError:
            If the last object is not greater than the first.
            If the version of the first address is not 4 or 6.
    """
    ...
def collapse_addresses(addresses: Iterable[_N]) -> Iterator[_N]:
    """
    Collapse a list of IP objects.

    Example:
        collapse_addresses([IPv4Network('192.0.2.0/25'),
                            IPv4Network('192.0.2.128/25')]) ->
                           [IPv4Network('192.0.2.0/24')]

    Args:
        addresses: An iterable of IPv4Network or IPv6Network objects.

    Returns:
        An iterator of the collapsed IPv(4|6)Network objects.

    Raises:
        TypeError: If passed a list of mixed version objects.
    """
    ...
@overload
def get_mixed_type_key(obj: _A) -> tuple[int, _A]:
    """
    Return a key suitable for sorting between networks and addresses.

    Address and Network objects are not sortable by default; they're
    fundamentally different so the expression

        IPv4Address('192.0.2.0') <= IPv4Network('192.0.2.0/24')

    doesn't make any sense.  There are some times however, where you may wish
    to have ipaddress sort these for you anyway. If you need to do this, you
    can use this function as the key= argument to sorted().

    Args:
      obj: either a Network or Address object.
    Returns:
      appropriate key.
    """
    ...
@overload
def get_mixed_type_key(obj: IPv4Network) -> tuple[int, IPv4Address, IPv4Address]:
    """
    Return a key suitable for sorting between networks and addresses.

    Address and Network objects are not sortable by default; they're
    fundamentally different so the expression

        IPv4Address('192.0.2.0') <= IPv4Network('192.0.2.0/24')

    doesn't make any sense.  There are some times however, where you may wish
    to have ipaddress sort these for you anyway. If you need to do this, you
    can use this function as the key= argument to sorted().

    Args:
      obj: either a Network or Address object.
    Returns:
      appropriate key.
    """
    ...
@overload
def get_mixed_type_key(obj: IPv6Network) -> tuple[int, IPv6Address, IPv6Address]:
    """
    Return a key suitable for sorting between networks and addresses.

    Address and Network objects are not sortable by default; they're
    fundamentally different so the expression

        IPv4Address('192.0.2.0') <= IPv4Network('192.0.2.0/24')

    doesn't make any sense.  There are some times however, where you may wish
    to have ipaddress sort these for you anyway. If you need to do this, you
    can use this function as the key= argument to sorted().

    Args:
      obj: either a Network or Address object.
    Returns:
      appropriate key.
    """
    ...

class AddressValueError(ValueError):
    """A Value Error related to the address."""
    ...
class NetmaskValueError(ValueError):
    """A Value Error related to the netmask."""
    ...<|MERGE_RESOLUTION|>--- conflicted
+++ resolved
@@ -543,57 +543,7 @@
             ...
 
 class IPv4Network(_BaseV4, _BaseNetwork[IPv4Address]):
-<<<<<<< HEAD
-    """
-    This class represents and manipulates 32-bit IPv4 network + addresses..
-
-    Attributes: [examples for IPv4Network('192.0.2.0/27')]
-        .network_address: IPv4Address('192.0.2.0')
-        .hostmask: IPv4Address('0.0.0.31')
-        .broadcast_address: IPv4Address('192.0.2.32')
-        .netmask: IPv4Address('255.255.255.224')
-        .prefixlen: 27
-    """
-    def __init__(self, address: object, strict: bool = ...) -> None:
-        """
-        Instantiate a new IPv4 network object.
-
-        Args:
-            address: A string or integer representing the IP [& network].
-              '192.0.2.0/24'
-              '192.0.2.0/255.255.255.0'
-              '192.0.2.0/0.0.0.255'
-              are all functionally the same in IPv4. Similarly,
-              '192.0.2.1'
-              '192.0.2.1/255.255.255.255'
-              '192.0.2.1/32'
-              are also functionally equivalent. That is to say, failing to
-              provide a subnetmask will create an object with a mask of /32.
-
-              If the mask (portion after the / in the argument) is given in
-              dotted quad form, it is treated as a netmask if it starts with a
-              non-zero field (e.g. /255.0.0.0 == /8) and as a hostmask if it
-              starts with a zero field (e.g. 0.255.255.255 == /8), with the
-              single exception of an all-zero mask which is treated as a
-              netmask == /0. If no mask is given, a default of /32 is used.
-
-              Additionally, an integer can be passed, so
-              IPv4Network('192.0.2.1') == IPv4Network(3221225985)
-              or, more generally
-              IPv4Interface(int(IPv4Interface('192.0.2.1'))) ==
-                IPv4Interface('192.0.2.1')
-
-        Raises:
-            AddressValueError: If ipaddress isn't a valid IPv4 address.
-            NetmaskValueError: If the netmask isn't valid for
-              an IPv4 address.
-            ValueError: If strict is True and a network address is not
-              supplied.
-        """
-        ...
-=======
     def __init__(self, address: object, strict: bool = True) -> None: ...
->>>>>>> df8de9e5
 
 class IPv4Interface(IPv4Address):
     netmask: IPv4Address
@@ -794,53 +744,7 @@
     def __eq__(self, other: object) -> bool: ...
 
 class IPv6Network(_BaseV6, _BaseNetwork[IPv6Address]):
-<<<<<<< HEAD
-    """
-    This class represents and manipulates 128-bit IPv6 networks.
-
-    Attributes: [examples for IPv6('2001:db8::1000/124')]
-        .network_address: IPv6Address('2001:db8::1000')
-        .hostmask: IPv6Address('::f')
-        .broadcast_address: IPv6Address('2001:db8::100f')
-        .netmask: IPv6Address('ffff:ffff:ffff:ffff:ffff:ffff:ffff:fff0')
-        .prefixlen: 124
-    """
-    def __init__(self, address: object, strict: bool = ...) -> None:
-        """
-        Instantiate a new IPv6 Network object.
-
-        Args:
-            address: A string or integer representing the IPv6 network or the
-              IP and prefix/netmask.
-              '2001:db8::/128'
-              '2001:db8:0000:0000:0000:0000:0000:0000/128'
-              '2001:db8::'
-              are all functionally the same in IPv6.  That is to say,
-              failing to provide a subnetmask will create an object with
-              a mask of /128.
-
-              Additionally, an integer can be passed, so
-              IPv6Network('2001:db8::') ==
-                IPv6Network(42540766411282592856903984951653826560)
-              or, more generally
-              IPv6Network(int(IPv6Network('2001:db8::'))) ==
-                IPv6Network('2001:db8::')
-
-            strict: A boolean. If true, ensure that we have been passed
-              A true network address, eg, 2001:db8::1000/124 and not an
-              IP address on a network, eg, 2001:db8::1/124.
-
-        Raises:
-            AddressValueError: If address isn't a valid IPv6 address.
-            NetmaskValueError: If the netmask isn't valid for
-              an IPv6 address.
-            ValueError: If strict was True and a network address was not
-              supplied.
-        """
-        ...
-=======
     def __init__(self, address: object, strict: bool = True) -> None: ...
->>>>>>> df8de9e5
     @property
     def is_site_local(self) -> bool:
         """
