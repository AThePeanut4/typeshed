"""
A fast, lightweight IPv4/IPv6 manipulation library in Python.

This library is used to create/poke/manipulate IPv4 and IPv6 addresses
and networks.
"""

import sys
from collections.abc import Iterable, Iterator
from typing import Any, Final, Generic, Literal, TypeVar, overload
from typing_extensions import Self, TypeAlias

# Undocumented length constants
IPV4LENGTH: Final = 32
IPV6LENGTH: Final = 128

_A = TypeVar("_A", IPv4Address, IPv6Address)
_N = TypeVar("_N", IPv4Network, IPv6Network)

_RawIPAddress: TypeAlias = int | str | bytes | IPv4Address | IPv6Address
_RawNetworkPart: TypeAlias = IPv4Network | IPv6Network | IPv4Interface | IPv6Interface

def ip_address(address: _RawIPAddress) -> IPv4Address | IPv6Address:
    """
    Take an IP string/int and return an object of the correct type.

    Args:
        address: A string or integer, the IP address.  Either IPv4 or
          IPv6 addresses may be supplied; integers less than 2**32 will
          be considered to be IPv4 by default.

    Returns:
        An IPv4Address or IPv6Address object.

    Raises:
        ValueError: if the *address* passed isn't either a v4 or a v6
          address
    """
    ...
def ip_network(
    address: _RawIPAddress | _RawNetworkPart | tuple[_RawIPAddress] | tuple[_RawIPAddress, int], strict: bool = True
) -> IPv4Network | IPv6Network:
    """
    Take an IP string/int and return an object of the correct type.

    Args:
        address: A string or integer, the IP network.  Either IPv4 or
          IPv6 networks may be supplied; integers less than 2**32 will
          be considered to be IPv4 by default.

    Returns:
        An IPv4Network or IPv6Network object.

    Raises:
        ValueError: if the string passed isn't either a v4 or a v6
          address. Or if the network has host bits set.
    """
    ...
def ip_interface(
    address: _RawIPAddress | _RawNetworkPart | tuple[_RawIPAddress] | tuple[_RawIPAddress, int],
) -> IPv4Interface | IPv6Interface:
    """
    Take an IP string/int and return an object of the correct type.

    Args:
        address: A string or integer, the IP address.  Either IPv4 or
          IPv6 addresses may be supplied; integers less than 2**32 will
          be considered to be IPv4 by default.

    Returns:
        An IPv4Interface or IPv6Interface object.

    Raises:
        ValueError: if the string passed isn't either a v4 or a v6
          address.

    Notes:
        The IPv?Interface classes describe an Address on a particular
        Network, so they're basically a combination of both the Address
        and Network classes.
    """
    ...

class _IPAddressBase:
<<<<<<< HEAD
    """The mother class."""
=======
    __slots__ = ()
>>>>>>> ca44e4c4
    @property
    def compressed(self) -> str:
        """Return the shorthand version of the IP address as a string."""
        ...
    @property
    def exploded(self) -> str:
        """Return the longhand version of the IP address as a string."""
        ...
    @property
    def reverse_pointer(self) -> str:
        """
        The name of the reverse DNS pointer for the IP address, e.g.:
        >>> ipaddress.ip_address("127.0.0.1").reverse_pointer
        '1.0.0.127.in-addr.arpa'
        >>> ipaddress.ip_address("2001:db8::1").reverse_pointer
        '1.0.0.0.0.0.0.0.0.0.0.0.0.0.0.0.0.0.0.0.0.0.0.0.8.b.d.0.1.0.0.2.ip6.arpa'
        """
        ...
    if sys.version_info < (3, 14):
        @property
        def version(self) -> int: ...

class _BaseAddress(_IPAddressBase):
<<<<<<< HEAD
    """
    A generic IP object.

    This IP class contains the version independent methods which are
    used by single IP addresses.
    """
=======
    __slots__ = ()
>>>>>>> ca44e4c4
    def __add__(self, other: int) -> Self: ...
    def __hash__(self) -> int: ...
    def __int__(self) -> int: ...
    def __sub__(self, other: int) -> Self: ...
    def __format__(self, fmt: str) -> str:
        """
        Returns an IP address as a formatted string.

        Supported presentation types are:
        's': returns the IP address as a string (default)
        'b': converts to binary and returns a zero-padded string
        'X' or 'x': converts to upper- or lower-case hex and returns a zero-padded string
        'n': the same as 'b' for IPv4 and 'x' for IPv6

        For binary and hex presentation types, the alternate form specifier
        '#' and the grouping option '_' are supported.
        """
        ...
    def __eq__(self, other: object) -> bool: ...
    def __lt__(self, other: Self) -> bool: ...
    if sys.version_info >= (3, 11):
        def __ge__(self, other: Self) -> bool:
            """Return a >= b.  Computed by @total_ordering from (not a < b)."""
            ...
        def __gt__(self, other: Self) -> bool:
            """Return a > b.  Computed by @total_ordering from (not a < b) and (a != b)."""
            ...
        def __le__(self, other: Self) -> bool:
            """Return a <= b.  Computed by @total_ordering from (a < b) or (a == b)."""
            ...
    else:
        def __ge__(self, other: Self, NotImplemented: Any = ...) -> bool:
            """Return a >= b.  Computed by @total_ordering from (not a < b)."""
            ...
        def __gt__(self, other: Self, NotImplemented: Any = ...) -> bool:
            """Return a > b.  Computed by @total_ordering from (not a < b) and (a != b)."""
            ...
        def __le__(self, other: Self, NotImplemented: Any = ...) -> bool:
            """Return a <= b.  Computed by @total_ordering from (a < b) or (a == b)."""
            ...

class _BaseNetwork(_IPAddressBase, Generic[_A]):
    """
    A generic IP network object.

    This IP class contains the version independent methods which are
    used by networks.
    """
    network_address: _A
    netmask: _A
    def __contains__(self, other: Any) -> bool: ...
    def __getitem__(self, n: int) -> _A: ...
    def __iter__(self) -> Iterator[_A]: ...
    def __eq__(self, other: object) -> bool: ...
    def __hash__(self) -> int: ...
    def __lt__(self, other: Self) -> bool: ...
    if sys.version_info >= (3, 11):
        def __ge__(self, other: Self) -> bool:
            """Return a >= b.  Computed by @total_ordering from (not a < b)."""
            ...
        def __gt__(self, other: Self) -> bool:
            """Return a > b.  Computed by @total_ordering from (not a < b) and (a != b)."""
            ...
        def __le__(self, other: Self) -> bool:
            """Return a <= b.  Computed by @total_ordering from (a < b) or (a == b)."""
            ...
    else:
        def __ge__(self, other: Self, NotImplemented: Any = ...) -> bool:
            """Return a >= b.  Computed by @total_ordering from (not a < b)."""
            ...
        def __gt__(self, other: Self, NotImplemented: Any = ...) -> bool:
            """Return a > b.  Computed by @total_ordering from (not a < b) and (a != b)."""
            ...
        def __le__(self, other: Self, NotImplemented: Any = ...) -> bool:
            """Return a <= b.  Computed by @total_ordering from (a < b) or (a == b)."""
            ...

    def address_exclude(self, other: Self) -> Iterator[Self]:
        """
        Remove an address from a larger block.

        For example:

            addr1 = ip_network('192.0.2.0/28')
            addr2 = ip_network('192.0.2.1/32')
            list(addr1.address_exclude(addr2)) =
                [IPv4Network('192.0.2.0/32'), IPv4Network('192.0.2.2/31'),
                 IPv4Network('192.0.2.4/30'), IPv4Network('192.0.2.8/29')]

        or IPv6:

            addr1 = ip_network('2001:db8::1/32')
            addr2 = ip_network('2001:db8::1/128')
            list(addr1.address_exclude(addr2)) =
                [ip_network('2001:db8::1/128'),
                 ip_network('2001:db8::2/127'),
                 ip_network('2001:db8::4/126'),
                 ip_network('2001:db8::8/125'),
                 ...
                 ip_network('2001:db8:8000::/33')]

        Args:
            other: An IPv4Network or IPv6Network object of the same type.

        Returns:
            An iterator of the IPv(4|6)Network objects which is self
            minus other.

        Raises:
            TypeError: If self and other are of differing address
              versions, or if other is not a network object.
            ValueError: If other is not completely contained by self.
        """
        ...
    @property
    def broadcast_address(self) -> _A: ...
    def compare_networks(self, other: Self) -> int:
        """
        Compare two IP objects.

        This is only concerned about the comparison of the integer
        representation of the network addresses.  This means that the
        host bits aren't considered at all in this method.  If you want
        to compare host bits, you can easily enough do a
        'HostA._ip < HostB._ip'

        Args:
            other: An IP object.

        Returns:
            If the IP versions of self and other are the same, returns:

            -1 if self < other:
              eg: IPv4Network('192.0.2.0/25') < IPv4Network('192.0.2.128/25')
              IPv6Network('2001:db8::1000/124') <
                  IPv6Network('2001:db8::2000/124')
            0 if self == other
              eg: IPv4Network('192.0.2.0/24') == IPv4Network('192.0.2.0/24')
              IPv6Network('2001:db8::1000/124') ==
                  IPv6Network('2001:db8::1000/124')
            1 if self > other
              eg: IPv4Network('192.0.2.128/25') > IPv4Network('192.0.2.0/25')
                  IPv6Network('2001:db8::2000/124') >
                      IPv6Network('2001:db8::1000/124')

          Raises:
              TypeError if the IP versions are different.
        """
        ...
    def hosts(self) -> Iterator[_A]:
        """
        Generate Iterator over usable hosts in a network.

        This is like __iter__ except it doesn't return the network
        or broadcast addresses.
        """
        ...
    @property
    def is_global(self) -> bool:
        """
        Test if this address is allocated for public networks.

        Returns:
            A boolean, True if the address is not reserved per
            iana-ipv4-special-registry or iana-ipv6-special-registry.
        """
        ...
    @property
    def is_link_local(self) -> bool:
        """
        Test if the address is reserved for link-local.

        Returns:
            A boolean, True if the address is reserved per RFC 4291.
        """
        ...
    @property
    def is_loopback(self) -> bool:
        """
        Test if the address is a loopback address.

        Returns:
            A boolean, True if the address is a loopback address as defined in
            RFC 2373 2.5.3.
        """
        ...
    @property
    def is_multicast(self) -> bool:
        """
        Test if the address is reserved for multicast use.

        Returns:
            A boolean, True if the address is a multicast address.
            See RFC 2373 2.7 for details.
        """
        ...
    @property
    def is_private(self) -> bool:
        """
        Test if this network belongs to a private range.

        Returns:
            A boolean, True if the network is reserved per
            iana-ipv4-special-registry or iana-ipv6-special-registry.
        """
        ...
    @property
    def is_reserved(self) -> bool:
        """
        Test if the address is otherwise IETF reserved.

        Returns:
            A boolean, True if the address is within one of the
            reserved IPv6 Network ranges.
        """
        ...
    @property
    def is_unspecified(self) -> bool:
        """
        Test if the address is unspecified.

        Returns:
            A boolean, True if this is the unspecified address as defined in
            RFC 2373 2.5.2.
        """
        ...
    @property
    def num_addresses(self) -> int:
        """Number of hosts in the current subnet."""
        ...
    def overlaps(self, other: _BaseNetwork[IPv4Address] | _BaseNetwork[IPv6Address]) -> bool:
        """Tell if self is partly contained in other."""
        ...
    @property
    def prefixlen(self) -> int: ...
    def subnet_of(self, other: Self) -> bool:
        """Return True if this network is a subnet of other."""
        ...
    def supernet_of(self, other: Self) -> bool:
        """Return True if this network is a supernet of other."""
        ...
    def subnets(self, prefixlen_diff: int = 1, new_prefix: int | None = None) -> Iterator[Self]:
        """
        The subnets which join to make the current subnet.

        In the case that self contains only one IP
        (self._prefixlen == 32 for IPv4 or self._prefixlen == 128
        for IPv6), yield an iterator with just ourself.

        Args:
            prefixlen_diff: An integer, the amount the prefix length
              should be increased by. This should not be set if
              new_prefix is also set.
            new_prefix: The desired new prefix length. This must be a
              larger number (smaller prefix) than the existing prefix.
              This should not be set if prefixlen_diff is also set.

        Returns:
            An iterator of IPv(4|6) objects.

        Raises:
            ValueError: The prefixlen_diff is too small or too large.
                OR
            prefixlen_diff and new_prefix are both set or new_prefix
              is a smaller number than the current prefix (smaller
              number means a larger network)
        """
        ...
    def supernet(self, prefixlen_diff: int = 1, new_prefix: int | None = None) -> Self:
        """
        The supernet containing the current network.

        Args:
            prefixlen_diff: An integer, the amount the prefix length of
              the network should be decreased by.  For example, given a
              /24 network and a prefixlen_diff of 3, a supernet with a
              /21 netmask is returned.

        Returns:
            An IPv4 network object.

        Raises:
            ValueError: If self.prefixlen - prefixlen_diff < 0. I.e., you have
              a negative prefix length.
                OR
            If prefixlen_diff and new_prefix are both set or new_prefix is a
              larger number than the current prefix (larger number means a
              smaller network)
        """
        ...
    @property
    def with_hostmask(self) -> str: ...
    @property
    def with_netmask(self) -> str: ...
    @property
    def with_prefixlen(self) -> str: ...
    @property
    def hostmask(self) -> _A: ...

class _BaseV4:
<<<<<<< HEAD
    """
    Base IPv4 object.

    The following methods are used by IPv4 objects in both single IP
    addresses and networks.
    """
=======
    __slots__ = ()
>>>>>>> ca44e4c4
    if sys.version_info >= (3, 14):
        version: Final = 4
        max_prefixlen: Final = 32
    else:
        @property
        def version(self) -> Literal[4]: ...
        @property
        def max_prefixlen(self) -> Literal[32]: ...

class IPv4Address(_BaseV4, _BaseAddress):
<<<<<<< HEAD
    """Represent and manipulate single IPv4 Addresses."""
    def __init__(self, address: object) -> None:
        """
        Args:
            address: A string or integer representing the IP

              Additionally, an integer can be passed, so
              IPv4Address('192.0.2.1') == IPv4Address(3221225985).
              or, more generally
              IPv4Address(int(IPv4Address('192.0.2.1'))) ==
                IPv4Address('192.0.2.1')

        Raises:
            AddressValueError: If ipaddress isn't a valid IPv4 address.
        """
        ...
=======
    __slots__ = ("_ip", "__weakref__")
    def __init__(self, address: object) -> None: ...
>>>>>>> ca44e4c4
    @property
    def is_global(self) -> bool:
        """
        ``True`` if the address is defined as globally reachable by
        iana-ipv4-special-registry_ (for IPv4) or iana-ipv6-special-registry_
        (for IPv6) with the following exception:

        For IPv4-mapped IPv6-addresses the ``is_private`` value is determined by the
        semantics of the underlying IPv4 addresses and the following condition holds
        (see :attr:`IPv6Address.ipv4_mapped`)::

            address.is_global == address.ipv4_mapped.is_global

        ``is_global`` has value opposite to :attr:`is_private`, except for the ``100.64.0.0/10``
        IPv4 range where they are both ``False``.
        """
        ...
    @property
    def is_link_local(self) -> bool:
        """
        Test if the address is reserved for link-local.

        Returns:
            A boolean, True if the address is link-local per RFC 3927.
        """
        ...
    @property
    def is_loopback(self) -> bool:
        """
        Test if the address is a loopback address.

        Returns:
            A boolean, True if the address is a loopback per RFC 3330.
        """
        ...
    @property
    def is_multicast(self) -> bool:
        """
        Test if the address is reserved for multicast use.

        Returns:
            A boolean, True if the address is multicast.
            See RFC 3171 for details.
        """
        ...
    @property
    def is_private(self) -> bool:
        """
        ``True`` if the address is defined as not globally reachable by
        iana-ipv4-special-registry_ (for IPv4) or iana-ipv6-special-registry_
        (for IPv6) with the following exceptions:

        * ``is_private`` is ``False`` for ``100.64.0.0/10``
        * For IPv4-mapped IPv6-addresses the ``is_private`` value is determined by the
            semantics of the underlying IPv4 addresses and the following condition holds
            (see :attr:`IPv6Address.ipv4_mapped`)::

                address.is_private == address.ipv4_mapped.is_private

        ``is_private`` has value opposite to :attr:`is_global`, except for the ``100.64.0.0/10``
        IPv4 range where they are both ``False``.
        """
        ...
    @property
    def is_reserved(self) -> bool:
        """
        Test if the address is otherwise IETF reserved.

        Returns:
            A boolean, True if the address is within the
            reserved IPv4 Network range.
        """
        ...
    @property
    def is_unspecified(self) -> bool:
        """
        Test if the address is unspecified.

        Returns:
            A boolean, True if this is the unspecified address as defined in
            RFC 5735 3.
        """
        ...
    @property
    def packed(self) -> bytes:
        """The binary representation of this address."""
        ...
    if sys.version_info >= (3, 13):
        @property
        def ipv6_mapped(self) -> IPv6Address:
            """
            Return the IPv4-mapped IPv6 address.

            Returns:
                The IPv4-mapped IPv6 address per RFC 4291.
            """
            ...

class IPv4Network(_BaseV4, _BaseNetwork[IPv4Address]):
    """
    This class represents and manipulates 32-bit IPv4 network + addresses..

    Attributes: [examples for IPv4Network('192.0.2.0/27')]
        .network_address: IPv4Address('192.0.2.0')
        .hostmask: IPv4Address('0.0.0.31')
        .broadcast_address: IPv4Address('192.0.2.32')
        .netmask: IPv4Address('255.255.255.224')
        .prefixlen: 27
    """
    def __init__(self, address: object, strict: bool = True) -> None:
        """
        Instantiate a new IPv4 network object.

        Args:
            address: A string or integer representing the IP [& network].
              '192.0.2.0/24'
              '192.0.2.0/255.255.255.0'
              '192.0.2.0/0.0.0.255'
              are all functionally the same in IPv4. Similarly,
              '192.0.2.1'
              '192.0.2.1/255.255.255.255'
              '192.0.2.1/32'
              are also functionally equivalent. That is to say, failing to
              provide a subnetmask will create an object with a mask of /32.

              If the mask (portion after the / in the argument) is given in
              dotted quad form, it is treated as a netmask if it starts with a
              non-zero field (e.g. /255.0.0.0 == /8) and as a hostmask if it
              starts with a zero field (e.g. 0.255.255.255 == /8), with the
              single exception of an all-zero mask which is treated as a
              netmask == /0. If no mask is given, a default of /32 is used.

              Additionally, an integer can be passed, so
              IPv4Network('192.0.2.1') == IPv4Network(3221225985)
              or, more generally
              IPv4Interface(int(IPv4Interface('192.0.2.1'))) ==
                IPv4Interface('192.0.2.1')

        Raises:
            AddressValueError: If ipaddress isn't a valid IPv4 address.
            NetmaskValueError: If the netmask isn't valid for
              an IPv4 address.
            ValueError: If strict is True and a network address is not
              supplied.
        """
        ...

class IPv4Interface(IPv4Address):
    netmask: IPv4Address
    network: IPv4Network
    def __eq__(self, other: object) -> bool: ...
    def __hash__(self) -> int: ...
    @property
    def hostmask(self) -> IPv4Address: ...
    @property
    def ip(self) -> IPv4Address: ...
    @property
    def with_hostmask(self) -> str: ...
    @property
    def with_netmask(self) -> str: ...
    @property
    def with_prefixlen(self) -> str: ...

class _BaseV6:
<<<<<<< HEAD
    """
    Base IPv6 object.

    The following methods are used by IPv6 objects in both single IP
    addresses and networks.
    """
=======
    __slots__ = ()
>>>>>>> ca44e4c4
    if sys.version_info >= (3, 14):
        version: Final = 6
        max_prefixlen: Final = 128
    else:
        @property
        def version(self) -> Literal[6]: ...
        @property
        def max_prefixlen(self) -> Literal[128]: ...

class IPv6Address(_BaseV6, _BaseAddress):
<<<<<<< HEAD
    """Represent and manipulate single IPv6 Addresses."""
    def __init__(self, address: object) -> None:
        """
        Instantiate a new IPv6 address object.

        Args:
            address: A string or integer representing the IP

              Additionally, an integer can be passed, so
              IPv6Address('2001:db8::') ==
                IPv6Address(42540766411282592856903984951653826560)
              or, more generally
              IPv6Address(int(IPv6Address('2001:db8::'))) ==
                IPv6Address('2001:db8::')

        Raises:
            AddressValueError: If address isn't a valid IPv6 address.
        """
        ...
=======
    __slots__ = ("_ip", "_scope_id", "__weakref__")
    def __init__(self, address: object) -> None: ...
>>>>>>> ca44e4c4
    @property
    def is_global(self) -> bool:
        """
        ``True`` if the address is defined as globally reachable by
        iana-ipv4-special-registry_ (for IPv4) or iana-ipv6-special-registry_
        (for IPv6) with the following exception:

        For IPv4-mapped IPv6-addresses the ``is_private`` value is determined by the
        semantics of the underlying IPv4 addresses and the following condition holds
        (see :attr:`IPv6Address.ipv4_mapped`)::

            address.is_global == address.ipv4_mapped.is_global

        ``is_global`` has value opposite to :attr:`is_private`, except for the ``100.64.0.0/10``
        IPv4 range where they are both ``False``.
        """
        ...
    @property
    def is_link_local(self) -> bool:
        """
        Test if the address is reserved for link-local.

        Returns:
            A boolean, True if the address is reserved per RFC 4291.
        """
        ...
    @property
    def is_loopback(self) -> bool:
        """
        Test if the address is a loopback address.

        Returns:
            A boolean, True if the address is a loopback address as defined in
            RFC 2373 2.5.3.
        """
        ...
    @property
    def is_multicast(self) -> bool:
        """
        Test if the address is reserved for multicast use.

        Returns:
            A boolean, True if the address is a multicast address.
            See RFC 2373 2.7 for details.
        """
        ...
    @property
    def is_private(self) -> bool:
        """
        ``True`` if the address is defined as not globally reachable by
        iana-ipv4-special-registry_ (for IPv4) or iana-ipv6-special-registry_
        (for IPv6) with the following exceptions:

        * ``is_private`` is ``False`` for ``100.64.0.0/10``
        * For IPv4-mapped IPv6-addresses the ``is_private`` value is determined by the
            semantics of the underlying IPv4 addresses and the following condition holds
            (see :attr:`IPv6Address.ipv4_mapped`)::

                address.is_private == address.ipv4_mapped.is_private

        ``is_private`` has value opposite to :attr:`is_global`, except for the ``100.64.0.0/10``
        IPv4 range where they are both ``False``.
        """
        ...
    @property
    def is_reserved(self) -> bool:
        """
        Test if the address is otherwise IETF reserved.

        Returns:
            A boolean, True if the address is within one of the
            reserved IPv6 Network ranges.
        """
        ...
    @property
    def is_unspecified(self) -> bool:
        """
        Test if the address is unspecified.

        Returns:
            A boolean, True if this is the unspecified address as defined in
            RFC 2373 2.5.2.
        """
        ...
    @property
    def packed(self) -> bytes:
        """The binary representation of this address."""
        ...
    @property
    def ipv4_mapped(self) -> IPv4Address | None:
        """
        Return the IPv4 mapped address.

        Returns:
            If the IPv6 address is a v4 mapped address, return the
            IPv4 mapped address. Return None otherwise.
        """
        ...
    @property
    def is_site_local(self) -> bool:
        """
        Test if the address is reserved for site-local.

        Note that the site-local address space has been deprecated by RFC 3879.
        Use is_private to test if this address is in the space of unique local
        addresses as defined by RFC 4193.

        Returns:
            A boolean, True if the address is reserved per RFC 3513 2.5.6.
        """
        ...
    @property
    def sixtofour(self) -> IPv4Address | None:
        """
        Return the IPv4 6to4 embedded address.

        Returns:
            The IPv4 6to4-embedded address if present or None if the
            address doesn't appear to contain a 6to4 embedded address.
        """
        ...
    @property
    def teredo(self) -> tuple[IPv4Address, IPv4Address] | None:
        """
        Tuple of embedded teredo IPs.

        Returns:
            Tuple of the (server, client) IPs or None if the address
            doesn't appear to be a teredo address (doesn't start with
            2001::/32)
        """
        ...
    @property
    def scope_id(self) -> str | None:
        """
        Identifier of a particular zone of the address's scope.

        See RFC 4007 for details.

        Returns:
            A string identifying the zone of the address if specified, else None.
        """
        ...
    def __hash__(self) -> int: ...
    def __eq__(self, other: object) -> bool: ...

class IPv6Network(_BaseV6, _BaseNetwork[IPv6Address]):
    """
    This class represents and manipulates 128-bit IPv6 networks.

    Attributes: [examples for IPv6('2001:db8::1000/124')]
        .network_address: IPv6Address('2001:db8::1000')
        .hostmask: IPv6Address('::f')
        .broadcast_address: IPv6Address('2001:db8::100f')
        .netmask: IPv6Address('ffff:ffff:ffff:ffff:ffff:ffff:ffff:fff0')
        .prefixlen: 124
    """
    def __init__(self, address: object, strict: bool = True) -> None:
        """
        Instantiate a new IPv6 Network object.

        Args:
            address: A string or integer representing the IPv6 network or the
              IP and prefix/netmask.
              '2001:db8::/128'
              '2001:db8:0000:0000:0000:0000:0000:0000/128'
              '2001:db8::'
              are all functionally the same in IPv6.  That is to say,
              failing to provide a subnetmask will create an object with
              a mask of /128.

              Additionally, an integer can be passed, so
              IPv6Network('2001:db8::') ==
                IPv6Network(42540766411282592856903984951653826560)
              or, more generally
              IPv6Network(int(IPv6Network('2001:db8::'))) ==
                IPv6Network('2001:db8::')

            strict: A boolean. If true, ensure that we have been passed
              A true network address, eg, 2001:db8::1000/124 and not an
              IP address on a network, eg, 2001:db8::1/124.

        Raises:
            AddressValueError: If address isn't a valid IPv6 address.
            NetmaskValueError: If the netmask isn't valid for
              an IPv6 address.
            ValueError: If strict was True and a network address was not
              supplied.
        """
        ...
    @property
    def is_site_local(self) -> bool:
        """
        Test if the address is reserved for site-local.

        Note that the site-local address space has been deprecated by RFC 3879.
        Use is_private to test if this address is in the space of unique local
        addresses as defined by RFC 4193.

        Returns:
            A boolean, True if the address is reserved per RFC 3513 2.5.6.
        """
        ...

class IPv6Interface(IPv6Address):
    netmask: IPv6Address
    network: IPv6Network
    def __eq__(self, other: object) -> bool: ...
    def __hash__(self) -> int: ...
    @property
    def hostmask(self) -> IPv6Address: ...
    @property
    def ip(self) -> IPv6Address: ...
    @property
    def with_hostmask(self) -> str: ...
    @property
    def with_netmask(self) -> str: ...
    @property
    def with_prefixlen(self) -> str: ...

def v4_int_to_packed(address: int) -> bytes:
    """
    Represent an address as 4 packed bytes in network (big-endian) order.

    Args:
        address: An integer representation of an IPv4 IP address.

    Returns:
        The integer address packed as 4 bytes in network (big-endian) order.

    Raises:
        ValueError: If the integer is negative or too large to be an
          IPv4 IP address.
    """
    ...
def v6_int_to_packed(address: int) -> bytes:
    """
    Represent an address as 16 packed bytes in network (big-endian) order.

    Args:
        address: An integer representation of an IPv6 IP address.

    Returns:
        The integer address packed as 16 bytes in network (big-endian) order.
    """
    ...

# Third overload is technically incorrect, but convenient when first and last are return values of ip_address()
@overload
def summarize_address_range(first: IPv4Address, last: IPv4Address) -> Iterator[IPv4Network]:
    """
    Summarize a network range given the first and last IP addresses.

    Example:
        >>> list(summarize_address_range(IPv4Address('192.0.2.0'),
        ...                              IPv4Address('192.0.2.130')))
        ...                                #doctest: +NORMALIZE_WHITESPACE
        [IPv4Network('192.0.2.0/25'), IPv4Network('192.0.2.128/31'),
         IPv4Network('192.0.2.130/32')]

    Args:
        first: the first IPv4Address or IPv6Address in the range.
        last: the last IPv4Address or IPv6Address in the range.

    Returns:
        An iterator of the summarized IPv(4|6) network objects.

    Raise:
        TypeError:
            If the first and last objects are not IP addresses.
            If the first and last objects are not the same version.
        ValueError:
            If the last object is not greater than the first.
            If the version of the first address is not 4 or 6.
    """
    ...
@overload
def summarize_address_range(first: IPv6Address, last: IPv6Address) -> Iterator[IPv6Network]:
    """
    Summarize a network range given the first and last IP addresses.

    Example:
        >>> list(summarize_address_range(IPv4Address('192.0.2.0'),
        ...                              IPv4Address('192.0.2.130')))
        ...                                #doctest: +NORMALIZE_WHITESPACE
        [IPv4Network('192.0.2.0/25'), IPv4Network('192.0.2.128/31'),
         IPv4Network('192.0.2.130/32')]

    Args:
        first: the first IPv4Address or IPv6Address in the range.
        last: the last IPv4Address or IPv6Address in the range.

    Returns:
        An iterator of the summarized IPv(4|6) network objects.

    Raise:
        TypeError:
            If the first and last objects are not IP addresses.
            If the first and last objects are not the same version.
        ValueError:
            If the last object is not greater than the first.
            If the version of the first address is not 4 or 6.
    """
    ...
@overload
def summarize_address_range(
    first: IPv4Address | IPv6Address, last: IPv4Address | IPv6Address
) -> Iterator[IPv4Network] | Iterator[IPv6Network]:
    """
    Summarize a network range given the first and last IP addresses.

    Example:
        >>> list(summarize_address_range(IPv4Address('192.0.2.0'),
        ...                              IPv4Address('192.0.2.130')))
        ...                                #doctest: +NORMALIZE_WHITESPACE
        [IPv4Network('192.0.2.0/25'), IPv4Network('192.0.2.128/31'),
         IPv4Network('192.0.2.130/32')]

    Args:
        first: the first IPv4Address or IPv6Address in the range.
        last: the last IPv4Address or IPv6Address in the range.

    Returns:
        An iterator of the summarized IPv(4|6) network objects.

    Raise:
        TypeError:
            If the first and last objects are not IP addresses.
            If the first and last objects are not the same version.
        ValueError:
            If the last object is not greater than the first.
            If the version of the first address is not 4 or 6.
    """
    ...
def collapse_addresses(addresses: Iterable[_N]) -> Iterator[_N]:
    """
    Collapse a list of IP objects.

    Example:
        collapse_addresses([IPv4Network('192.0.2.0/25'),
                            IPv4Network('192.0.2.128/25')]) ->
                           [IPv4Network('192.0.2.0/24')]

    Args:
        addresses: An iterable of IPv4Network or IPv6Network objects.

    Returns:
        An iterator of the collapsed IPv(4|6)Network objects.

    Raises:
        TypeError: If passed a list of mixed version objects.
    """
    ...
@overload
def get_mixed_type_key(obj: _A) -> tuple[int, _A]:
    """
    Return a key suitable for sorting between networks and addresses.

    Address and Network objects are not sortable by default; they're
    fundamentally different so the expression

        IPv4Address('192.0.2.0') <= IPv4Network('192.0.2.0/24')

    doesn't make any sense.  There are some times however, where you may wish
    to have ipaddress sort these for you anyway. If you need to do this, you
    can use this function as the key= argument to sorted().

    Args:
      obj: either a Network or Address object.
    Returns:
      appropriate key.
    """
    ...
@overload
def get_mixed_type_key(obj: IPv4Network) -> tuple[int, IPv4Address, IPv4Address]:
    """
    Return a key suitable for sorting between networks and addresses.

    Address and Network objects are not sortable by default; they're
    fundamentally different so the expression

        IPv4Address('192.0.2.0') <= IPv4Network('192.0.2.0/24')

    doesn't make any sense.  There are some times however, where you may wish
    to have ipaddress sort these for you anyway. If you need to do this, you
    can use this function as the key= argument to sorted().

    Args:
      obj: either a Network or Address object.
    Returns:
      appropriate key.
    """
    ...
@overload
def get_mixed_type_key(obj: IPv6Network) -> tuple[int, IPv6Address, IPv6Address]:
    """
    Return a key suitable for sorting between networks and addresses.

    Address and Network objects are not sortable by default; they're
    fundamentally different so the expression

        IPv4Address('192.0.2.0') <= IPv4Network('192.0.2.0/24')

    doesn't make any sense.  There are some times however, where you may wish
    to have ipaddress sort these for you anyway. If you need to do this, you
    can use this function as the key= argument to sorted().

    Args:
      obj: either a Network or Address object.
    Returns:
      appropriate key.
    """
    ...

class AddressValueError(ValueError):
    """A Value Error related to the address."""
    ...
class NetmaskValueError(ValueError):
    """A Value Error related to the netmask."""
    ...<|MERGE_RESOLUTION|>--- conflicted
+++ resolved
@@ -82,11 +82,7 @@
     ...
 
 class _IPAddressBase:
-<<<<<<< HEAD
-    """The mother class."""
-=======
     __slots__ = ()
->>>>>>> ca44e4c4
     @property
     def compressed(self) -> str:
         """Return the shorthand version of the IP address as a string."""
@@ -110,16 +106,7 @@
         def version(self) -> int: ...
 
 class _BaseAddress(_IPAddressBase):
-<<<<<<< HEAD
-    """
-    A generic IP object.
-
-    This IP class contains the version independent methods which are
-    used by single IP addresses.
-    """
-=======
     __slots__ = ()
->>>>>>> ca44e4c4
     def __add__(self, other: int) -> Self: ...
     def __hash__(self) -> int: ...
     def __int__(self) -> int: ...
@@ -420,16 +407,7 @@
     def hostmask(self) -> _A: ...
 
 class _BaseV4:
-<<<<<<< HEAD
-    """
-    Base IPv4 object.
-
-    The following methods are used by IPv4 objects in both single IP
-    addresses and networks.
-    """
-=======
     __slots__ = ()
->>>>>>> ca44e4c4
     if sys.version_info >= (3, 14):
         version: Final = 4
         max_prefixlen: Final = 32
@@ -440,27 +418,8 @@
         def max_prefixlen(self) -> Literal[32]: ...
 
 class IPv4Address(_BaseV4, _BaseAddress):
-<<<<<<< HEAD
-    """Represent and manipulate single IPv4 Addresses."""
-    def __init__(self, address: object) -> None:
-        """
-        Args:
-            address: A string or integer representing the IP
-
-              Additionally, an integer can be passed, so
-              IPv4Address('192.0.2.1') == IPv4Address(3221225985).
-              or, more generally
-              IPv4Address(int(IPv4Address('192.0.2.1'))) ==
-                IPv4Address('192.0.2.1')
-
-        Raises:
-            AddressValueError: If ipaddress isn't a valid IPv4 address.
-        """
-        ...
-=======
     __slots__ = ("_ip", "__weakref__")
     def __init__(self, address: object) -> None: ...
->>>>>>> ca44e4c4
     @property
     def is_global(self) -> bool:
         """
@@ -625,16 +584,7 @@
     def with_prefixlen(self) -> str: ...
 
 class _BaseV6:
-<<<<<<< HEAD
-    """
-    Base IPv6 object.
-
-    The following methods are used by IPv6 objects in both single IP
-    addresses and networks.
-    """
-=======
     __slots__ = ()
->>>>>>> ca44e4c4
     if sys.version_info >= (3, 14):
         version: Final = 6
         max_prefixlen: Final = 128
@@ -645,30 +595,8 @@
         def max_prefixlen(self) -> Literal[128]: ...
 
 class IPv6Address(_BaseV6, _BaseAddress):
-<<<<<<< HEAD
-    """Represent and manipulate single IPv6 Addresses."""
-    def __init__(self, address: object) -> None:
-        """
-        Instantiate a new IPv6 address object.
-
-        Args:
-            address: A string or integer representing the IP
-
-              Additionally, an integer can be passed, so
-              IPv6Address('2001:db8::') ==
-                IPv6Address(42540766411282592856903984951653826560)
-              or, more generally
-              IPv6Address(int(IPv6Address('2001:db8::'))) ==
-                IPv6Address('2001:db8::')
-
-        Raises:
-            AddressValueError: If address isn't a valid IPv6 address.
-        """
-        ...
-=======
     __slots__ = ("_ip", "_scope_id", "__weakref__")
     def __init__(self, address: object) -> None: ...
->>>>>>> ca44e4c4
     @property
     def is_global(self) -> bool:
         """
