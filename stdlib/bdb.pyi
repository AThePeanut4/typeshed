--- conflicted
+++ resolved
@@ -228,90 +228,6 @@
         ...
     def set_break(
         self, filename: str, lineno: int, temporary: bool = False, cond: str | None = None, funcname: str | None = None
-<<<<<<< HEAD
-    ) -> str | None:
-        """
-        Set a new breakpoint for filename:lineno.
-
-        If lineno doesn't exist for the filename, return an error message.
-        The filename should be in canonical form.
-        """
-        ...
-    def clear_break(self, filename: str, lineno: int) -> str | None:
-        """
-        Delete breakpoints for filename:lineno.
-
-        If no breakpoints were set, return an error message.
-        """
-        ...
-    def clear_bpbynumber(self, arg: SupportsInt) -> str | None:
-        """
-        Delete a breakpoint by its index in Breakpoint.bpbynumber.
-
-        If arg is invalid, return an error message.
-        """
-        ...
-    def clear_all_file_breaks(self, filename: str) -> str | None:
-        """
-        Delete all breakpoints in filename.
-
-        If none were set, return an error message.
-        """
-        ...
-    def clear_all_breaks(self) -> str | None:
-        """
-        Delete all existing breakpoints.
-
-        If none were set, return an error message.
-        """
-        ...
-    def get_bpbynumber(self, arg: SupportsInt) -> Breakpoint:
-        """
-        Return a breakpoint by its index in Breakpoint.bybpnumber.
-
-        For invalid arg values or if the breakpoint doesn't exist,
-        raise a ValueError.
-        """
-        ...
-    def get_break(self, filename: str, lineno: int) -> bool:
-        """Return True if there is a breakpoint for filename:lineno."""
-        ...
-    def get_breaks(self, filename: str, lineno: int) -> list[Breakpoint]:
-        """
-        Return all breakpoints for filename:lineno.
-
-        If no breakpoints are set, return an empty list.
-        """
-        ...
-    def get_file_breaks(self, filename: str) -> list[Breakpoint]:
-        """
-        Return all lines with breakpoints for filename.
-
-        If no breakpoints are set, return an empty list.
-        """
-        ...
-    def get_all_breaks(self) -> list[Breakpoint]:
-        """Return all breakpoints that are set."""
-        ...
-    def get_stack(self, f: FrameType | None, t: TracebackType | None) -> tuple[list[tuple[FrameType, int]], int]:
-        """
-        Return a list of (frame, lineno) in a stack trace and a size.
-
-        List starts with original calling frame, if there is one.
-        Size may be number of frames above or below f.
-        """
-        ...
-    def format_stack_entry(self, frame_lineno: tuple[FrameType, int], lprefix: str = ": ") -> str:
-        """
-        Return a string with information about a stack entry.
-
-        The stack entry frame_lineno is a (frame, lineno) tuple.  The
-        return string contains the canonical filename, the function name
-        or '<lambda>', the input arguments, the return value, and the
-        line of code (if it exists).
-        """
-        ...
-=======
     ) -> str | None: ...
     def clear_break(self, filename: str, lineno: int) -> str | None: ...
     def clear_bpbynumber(self, arg: SupportsInt) -> str | None: ...
@@ -324,7 +240,6 @@
     def get_all_breaks(self) -> dict[str, list[int]]: ...
     def get_stack(self, f: FrameType | None, t: TracebackType | None) -> tuple[list[tuple[FrameType, int]], int]: ...
     def format_stack_entry(self, frame_lineno: tuple[FrameType, int], lprefix: str = ": ") -> str: ...
->>>>>>> 8edafa80
     def run(
         self, cmd: str | CodeType, globals: dict[str, Any] | None = None, locals: Mapping[str, Any] | None = None
     ) -> None:
