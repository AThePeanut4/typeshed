<<<<<<< HEAD
"""
Utilities to get a password and/or the current user name.

getpass(prompt[, stream]) - Prompt for a password, with echo turned off.
getuser() - Get the user name from the environment or password database.

GetPassWarning - This UserWarning is issued when getpass() cannot prevent
                 echoing of the password contents while reading.

On Windows, the msvcrt module will be used.
"""

=======
import sys
>>>>>>> 58367a50
from typing import TextIO

__all__ = ["getpass", "getuser", "GetPassWarning"]

<<<<<<< HEAD
def getpass(prompt: str = "Password: ", stream: TextIO | None = None) -> str:
    """
    Prompt for a password, with echo turned off.

    Args:
      prompt: Written on stream to ask for the input.  Default: 'Password: '
      stream: A writable file object to display the prompt.  Defaults to
              the tty.  If no tty is available defaults to sys.stderr.
    Returns:
      The seKr3t input.
    Raises:
      EOFError: If our input tty or stdin was closed.
      GetPassWarning: When we were unable to turn echo off on the input.

    Always restores terminal settings before returning.
    """
    ...
def getuser() -> str:
    """
    Get the username from the environment or password database.

    First try various environment variables, then the password
    database.  This works on Windows as long as USERNAME is set.
    Any failure to find a username raises OSError.

    .. versionchanged:: 3.13
        Previously, various exceptions beyond just :exc:`OSError`
        were raised.
    """
    ...
=======
if sys.version_info >= (3, 14):
    def getpass(prompt: str = "Password: ", stream: TextIO | None = None, *, echo_char: str | None = None) -> str: ...

else:
    def getpass(prompt: str = "Password: ", stream: TextIO | None = None) -> str: ...

def getuser() -> str: ...
>>>>>>> 58367a50

class GetPassWarning(UserWarning): ...<|MERGE_RESOLUTION|>--- conflicted
+++ resolved
@@ -1,55 +1,8 @@
-<<<<<<< HEAD
-"""
-Utilities to get a password and/or the current user name.
-
-getpass(prompt[, stream]) - Prompt for a password, with echo turned off.
-getuser() - Get the user name from the environment or password database.
-
-GetPassWarning - This UserWarning is issued when getpass() cannot prevent
-                 echoing of the password contents while reading.
-
-On Windows, the msvcrt module will be used.
-"""
-
-=======
 import sys
->>>>>>> 58367a50
 from typing import TextIO
 
 __all__ = ["getpass", "getuser", "GetPassWarning"]
 
-<<<<<<< HEAD
-def getpass(prompt: str = "Password: ", stream: TextIO | None = None) -> str:
-    """
-    Prompt for a password, with echo turned off.
-
-    Args:
-      prompt: Written on stream to ask for the input.  Default: 'Password: '
-      stream: A writable file object to display the prompt.  Defaults to
-              the tty.  If no tty is available defaults to sys.stderr.
-    Returns:
-      The seKr3t input.
-    Raises:
-      EOFError: If our input tty or stdin was closed.
-      GetPassWarning: When we were unable to turn echo off on the input.
-
-    Always restores terminal settings before returning.
-    """
-    ...
-def getuser() -> str:
-    """
-    Get the username from the environment or password database.
-
-    First try various environment variables, then the password
-    database.  This works on Windows as long as USERNAME is set.
-    Any failure to find a username raises OSError.
-
-    .. versionchanged:: 3.13
-        Previously, various exceptions beyond just :exc:`OSError`
-        were raised.
-    """
-    ...
-=======
 if sys.version_info >= (3, 14):
     def getpass(prompt: str = "Password: ", stream: TextIO | None = None, *, echo_char: str | None = None) -> str: ...
 
@@ -57,6 +10,5 @@
     def getpass(prompt: str = "Password: ", stream: TextIO | None = None) -> str: ...
 
 def getuser() -> str: ...
->>>>>>> 58367a50
 
 class GetPassWarning(UserWarning): ...