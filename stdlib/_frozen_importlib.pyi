"""
Core implementation of import.

This module is NOT meant to be directly imported! It has been designed such
that it can be bootstrapped into Python as the implementation of import. As
such it requires the injection of specific modules and attributes in order to
work. One should use importlib as the public-facing version of this module.
"""

import importlib.abc
import importlib.machinery
import sys
import types
from _typeshed.importlib import LoaderProtocol
from collections.abc import Mapping, Sequence
from types import ModuleType
from typing import Any, ClassVar
from typing_extensions import deprecated

# Signature of `builtins.__import__` should be kept identical to `importlib.__import__`
def __import__(
    name: str,
    globals: Mapping[str, object] | None = None,
    locals: Mapping[str, object] | None = None,
    fromlist: Sequence[str] = (),
    level: int = 0,
) -> ModuleType:
    """
    Import a module.

    The 'globals' argument is used to infer where the import is occurring from
    to handle relative imports. The 'locals' argument is ignored. The
    'fromlist' argument specifies what should exist as attributes on the module
    being imported (e.g. ``from module import <fromlist>``).  The 'level'
    argument represents the package location to import from in a relative
    import (e.g. ``from ..pkg import mod`` would have a 'level' of 2).
    """
    ...
def spec_from_loader(
    name: str, loader: LoaderProtocol | None, *, origin: str | None = None, is_package: bool | None = None
) -> importlib.machinery.ModuleSpec | None:
    """Return a module spec based on various loader methods."""
    ...
def module_from_spec(spec: importlib.machinery.ModuleSpec) -> types.ModuleType:
    """Create a module based on the provided spec."""
    ...
def _init_module_attrs(
    spec: importlib.machinery.ModuleSpec, module: types.ModuleType, *, override: bool = False
) -> types.ModuleType: ...

class ModuleSpec:
    """
    The specification for a module, used for loading.

    A module's spec is the source for information about the module.  For
    data associated with the module, including source, use the spec's
    loader.

    `name` is the absolute name of the module.  `loader` is the loader
    to use when loading the module.  `parent` is the name of the
    package the module is in.  The parent is derived from the name.

    `is_package` determines if the module is considered a package or
    not.  On modules this is reflected by the `__path__` attribute.

    `origin` is the specific location used by the loader from which to
    load the module, if that information is available.  When filename is
    set, origin will match.

    `has_location` indicates that a spec's "origin" reflects a location.
    When this is True, `__file__` attribute of the module is set.

    `cached` is the location of the cached bytecode file, if any.  It
    corresponds to the `__cached__` attribute.

    `submodule_search_locations` is the sequence of path entries to
    search when importing submodules.  If set, is_package should be
    True--and False otherwise.

    Packages are simply modules that (may) have submodules.  If a spec
    has a non-None value in `submodule_search_locations`, the import
    system will consider modules loaded from the spec as packages.

    Only finders (see importlib.abc.MetaPathFinder and
    importlib.abc.PathEntryFinder) should modify ModuleSpec instances.
    """
    def __init__(
        self,
        name: str,
        loader: importlib.abc.Loader | None,
        *,
        origin: str | None = None,
        loader_state: Any = None,
        is_package: bool | None = None,
    ) -> None: ...
    name: str
    loader: importlib.abc.Loader | None
    origin: str | None
    submodule_search_locations: list[str] | None
    loader_state: Any
    cached: str | None
    @property
    def parent(self) -> str | None:
        """The name of the module's parent."""
        ...
    has_location: bool
    def __eq__(self, other: object) -> bool: ...
    __hash__: ClassVar[None]  # type: ignore[assignment]

class BuiltinImporter(importlib.abc.MetaPathFinder, importlib.abc.InspectLoader):
    """
    Meta path import for built-in modules.

    All methods are either class or static methods to avoid the need to
    instantiate the class.
    """
    # MetaPathFinder
    if sys.version_info < (3, 12):
        @classmethod
<<<<<<< HEAD
        def find_module(cls, fullname: str, path: Sequence[str] | None = None) -> importlib.abc.Loader | None:
            """
            Find the built-in module.

            If 'path' is ever specified then the search is considered a failure.

            This method is deprecated.  Use find_spec() instead.
            """
            ...
=======
        @deprecated("Deprecated since Python 3.4; removed in Python 3.12. Use `find_spec()` instead.")
        def find_module(cls, fullname: str, path: Sequence[str] | None = None) -> importlib.abc.Loader | None: ...
>>>>>>> fb0940e6

    @classmethod
    def find_spec(
        cls, fullname: str, path: Sequence[str] | None = None, target: types.ModuleType | None = None
    ) -> ModuleSpec | None: ...
    # InspectLoader
    @classmethod
    def is_package(cls, fullname: str) -> bool:
        """Return False as built-in modules are never packages."""
        ...
    @classmethod
    def load_module(cls, fullname: str) -> types.ModuleType:
        """
        Load the specified module into sys.modules and return it.

        This method is deprecated.  Use loader.exec_module() instead.
        """
        ...
    @classmethod
    def get_code(cls, fullname: str) -> None:
        """Return None as built-in modules do not have code objects."""
        ...
    @classmethod
    def get_source(cls, fullname: str) -> None:
        """Return None as built-in modules do not have source code."""
        ...
    # Loader
    if sys.version_info < (3, 12):
        @staticmethod
<<<<<<< HEAD
        def module_repr(module: types.ModuleType) -> str:
            """
            Return repr for the module.

            The method is deprecated.  The import machinery does the job itself.
            """
            ...
=======
        @deprecated(
            "Deprecated since Python 3.4; removed in Python 3.12. "
            "The module spec is now used by the import machinery to generate a module repr."
        )
        def module_repr(module: types.ModuleType) -> str: ...
>>>>>>> fb0940e6
    if sys.version_info >= (3, 10):
        @staticmethod
        def create_module(spec: ModuleSpec) -> types.ModuleType | None:
            """Create a built-in module"""
            ...
        @staticmethod
        def exec_module(module: types.ModuleType) -> None:
            """Exec a built-in module"""
            ...
    else:
        @classmethod
        def create_module(cls, spec: ModuleSpec) -> types.ModuleType | None:
            """Create a built-in module"""
            ...
        @classmethod
        def exec_module(cls, module: types.ModuleType) -> None:
            """Exec a built-in module"""
            ...

class FrozenImporter(importlib.abc.MetaPathFinder, importlib.abc.InspectLoader):
    """
    Meta path import for frozen modules.

    All methods are either class or static methods to avoid the need to
    instantiate the class.
    """
    # MetaPathFinder
    if sys.version_info < (3, 12):
        @classmethod
<<<<<<< HEAD
        def find_module(cls, fullname: str, path: Sequence[str] | None = None) -> importlib.abc.Loader | None:
            """
            Find a frozen module.

            This method is deprecated.  Use find_spec() instead.
            """
            ...
=======
        @deprecated("Deprecated since Python 3.4; removed in Python 3.12. Use `find_spec()` instead.")
        def find_module(cls, fullname: str, path: Sequence[str] | None = None) -> importlib.abc.Loader | None: ...
>>>>>>> fb0940e6

    @classmethod
    def find_spec(
        cls, fullname: str, path: Sequence[str] | None = None, target: types.ModuleType | None = None
    ) -> ModuleSpec | None: ...
    # InspectLoader
    @classmethod
    def is_package(cls, fullname: str) -> bool:
        """Return True if the frozen module is a package."""
        ...
    @classmethod
    def load_module(cls, fullname: str) -> types.ModuleType:
        """
        Load a frozen module.

        This method is deprecated.  Use exec_module() instead.
        """
        ...
    @classmethod
    def get_code(cls, fullname: str) -> None:
        """Return the code object for the frozen module."""
        ...
    @classmethod
    def get_source(cls, fullname: str) -> None:
        """Return None as frozen modules do not have source code."""
        ...
    # Loader
    if sys.version_info < (3, 12):
        @staticmethod
<<<<<<< HEAD
        def module_repr(m: types.ModuleType) -> str:
            """
            Return repr for the module.

            The method is deprecated.  The import machinery does the job itself.
            """
            ...
=======
        @deprecated(
            "Deprecated since Python 3.4; removed in Python 3.12. "
            "The module spec is now used by the import machinery to generate a module repr."
        )
        def module_repr(m: types.ModuleType) -> str: ...
>>>>>>> fb0940e6
    if sys.version_info >= (3, 10):
        @staticmethod
        def create_module(spec: ModuleSpec) -> types.ModuleType | None:
            """Set __file__, if able."""
            ...
    else:
        @classmethod
        def create_module(cls, spec: ModuleSpec) -> types.ModuleType | None:
            """Use default semantics for module creation."""
            ...

    @staticmethod
    def exec_module(module: types.ModuleType) -> None: ...<|MERGE_RESOLUTION|>--- conflicted
+++ resolved
@@ -117,20 +117,8 @@
     # MetaPathFinder
     if sys.version_info < (3, 12):
         @classmethod
-<<<<<<< HEAD
-        def find_module(cls, fullname: str, path: Sequence[str] | None = None) -> importlib.abc.Loader | None:
-            """
-            Find the built-in module.
-
-            If 'path' is ever specified then the search is considered a failure.
-
-            This method is deprecated.  Use find_spec() instead.
-            """
-            ...
-=======
         @deprecated("Deprecated since Python 3.4; removed in Python 3.12. Use `find_spec()` instead.")
         def find_module(cls, fullname: str, path: Sequence[str] | None = None) -> importlib.abc.Loader | None: ...
->>>>>>> fb0940e6
 
     @classmethod
     def find_spec(
@@ -160,21 +148,11 @@
     # Loader
     if sys.version_info < (3, 12):
         @staticmethod
-<<<<<<< HEAD
-        def module_repr(module: types.ModuleType) -> str:
-            """
-            Return repr for the module.
-
-            The method is deprecated.  The import machinery does the job itself.
-            """
-            ...
-=======
         @deprecated(
             "Deprecated since Python 3.4; removed in Python 3.12. "
             "The module spec is now used by the import machinery to generate a module repr."
         )
         def module_repr(module: types.ModuleType) -> str: ...
->>>>>>> fb0940e6
     if sys.version_info >= (3, 10):
         @staticmethod
         def create_module(spec: ModuleSpec) -> types.ModuleType | None:
@@ -204,18 +182,8 @@
     # MetaPathFinder
     if sys.version_info < (3, 12):
         @classmethod
-<<<<<<< HEAD
-        def find_module(cls, fullname: str, path: Sequence[str] | None = None) -> importlib.abc.Loader | None:
-            """
-            Find a frozen module.
-
-            This method is deprecated.  Use find_spec() instead.
-            """
-            ...
-=======
         @deprecated("Deprecated since Python 3.4; removed in Python 3.12. Use `find_spec()` instead.")
         def find_module(cls, fullname: str, path: Sequence[str] | None = None) -> importlib.abc.Loader | None: ...
->>>>>>> fb0940e6
 
     @classmethod
     def find_spec(
@@ -245,21 +213,11 @@
     # Loader
     if sys.version_info < (3, 12):
         @staticmethod
-<<<<<<< HEAD
-        def module_repr(m: types.ModuleType) -> str:
-            """
-            Return repr for the module.
-
-            The method is deprecated.  The import machinery does the job itself.
-            """
-            ...
-=======
         @deprecated(
             "Deprecated since Python 3.4; removed in Python 3.12. "
             "The module spec is now used by the import machinery to generate a module repr."
         )
         def module_repr(m: types.ModuleType) -> str: ...
->>>>>>> fb0940e6
     if sys.version_info >= (3, 10):
         @staticmethod
         def create_module(spec: ModuleSpec) -> types.ModuleType | None:
