--- conflicted
+++ resolved
@@ -126,35 +126,6 @@
     def __ge__(self, other: PurePath) -> bool: ...
     def __truediv__(self, key: StrPath) -> Self: ...
     def __rtruediv__(self, key: StrPath) -> Self: ...
-<<<<<<< HEAD
-    def __bytes__(self) -> bytes:
-        """
-        Return the bytes representation of the path.  This is only
-        recommended to use under Unix.
-        """
-        ...
-    def as_posix(self) -> str:
-        """
-        Return the string representation of the path with forward (/)
-        slashes.
-        """
-        ...
-    def as_uri(self) -> str:
-        """Return the path as a URI."""
-        ...
-    def is_absolute(self) -> bool:
-        """
-        True if the path is absolute (has both a root and, if applicable,
-        a drive).
-        """
-        ...
-    def is_reserved(self) -> bool:
-        """
-        Return True if the path contains one of the special names reserved
-        by the system, if any.
-        """
-        ...
-=======
     def __bytes__(self) -> bytes: ...
     def as_posix(self) -> str: ...
     def as_uri(self) -> str: ...
@@ -167,7 +138,6 @@
         def is_reserved(self) -> bool: ...
     else:
         def is_reserved(self) -> bool: ...
->>>>>>> a2c6ac07
     if sys.version_info >= (3, 14):
         def is_relative_to(self, other: StrPath) -> bool: ...
     elif sys.version_info >= (3, 12):
