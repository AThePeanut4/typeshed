"""Context Variables"""

import sys
from collections.abc import Callable, Iterator, Mapping
from typing import Any, ClassVar, Generic, TypeVar, final, overload
from typing_extensions import ParamSpec, Self

if sys.version_info >= (3, 9):
    from types import GenericAlias

_T = TypeVar("_T")
_D = TypeVar("_D")
_P = ParamSpec("_P")

@final
class ContextVar(Generic[_T]):
    @overload
    def __new__(cls, name: str) -> Self: ...
    @overload
    def __new__(cls, name: str, *, default: _T) -> Self: ...
    def __hash__(self) -> int: ...
    @property
    def name(self) -> str: ...
    @overload
    def get(self) -> _T:
        """
        Return a value for the context variable for the current context.

        If there is no value for the variable in the current context, the method will:
         * return the value of the default argument of the method, if provided; or
         * return the default value for the context variable, if it was created
           with one; or
         * raise a LookupError.
        """
        ...
    @overload
    def get(self, default: _T, /) -> _T:
        """
        Return a value for the context variable for the current context.

        If there is no value for the variable in the current context, the method will:
         * return the value of the default argument of the method, if provided; or
         * return the default value for the context variable, if it was created
           with one; or
         * raise a LookupError.
        """
        ...
    @overload
    def get(self, default: _D, /) -> _D | _T:
        """
        Return a value for the context variable for the current context.

        If there is no value for the variable in the current context, the method will:
         * return the value of the default argument of the method, if provided; or
         * return the default value for the context variable, if it was created
           with one; or
         * raise a LookupError.
        """
        ...
    def set(self, value: _T, /) -> Token[_T]:
        """
        Call to set a new value for the context variable in the current context.

        The required value argument is the new value for the context variable.

        Returns a Token object that can be used to restore the variable to its previous
        value via the `ContextVar.reset()` method.
        """
        ...
    def reset(self, token: Token[_T], /) -> None:
        """
        Reset the context variable.

        The variable is reset to the value it had before the `ContextVar.set()` that
        created the token was used.
        """
        ...
    if sys.version_info >= (3, 9):
        def __class_getitem__(cls, item: Any, /) -> GenericAlias:
            """See PEP 585"""
            ...

@final
class Token(Generic[_T]):
    @property
    def var(self) -> ContextVar[_T]: ...
    @property
    def old_value(self) -> Any: ...  # returns either _T or MISSING, but that's hard to express
    MISSING: ClassVar[object]
    __hash__: ClassVar[None]  # type: ignore[assignment]
    if sys.version_info >= (3, 9):
        def __class_getitem__(cls, item: Any, /) -> GenericAlias:
            """See PEP 585"""
            ...

def copy_context() -> Context: ...

# It doesn't make sense to make this generic, because for most Contexts each ContextVar will have
# a different value.
@final
class Context(Mapping[ContextVar[Any], Any]):
    def __init__(self) -> None: ...
    @overload
    def get(self, key: ContextVar[_T], default: None = None, /) -> _T | None:
        """
        Return the value for `key` if `key` has the value in the context object.

        If `key` does not exist, return `default`. If `default` is not given,
        return None.
        """
        ...
    @overload
    def get(self, key: ContextVar[_T], default: _T, /) -> _T:
        """
        Return the value for `key` if `key` has the value in the context object.

        If `key` does not exist, return `default`. If `default` is not given,
        return None.
        """
        ...
    @overload
    def get(self, key: ContextVar[_T], default: _D, /) -> _T | _D:
        """
        Return the value for `key` if `key` has the value in the context object.

        If `key` does not exist, return `default`. If `default` is not given,
        return None.
        """
        ...
    def run(self, callable: Callable[_P, _T], *args: _P.args, **kwargs: _P.kwargs) -> _T: ...
<<<<<<< HEAD
    def copy(self) -> Context:
        """Return a shallow copy of the context object."""
        ...
    def __getitem__(self, key: ContextVar[_T], /) -> _T:
        """Return self[key]."""
        ...
    def __iter__(self) -> Iterator[ContextVar[Any]]:
        """Implement iter(self)."""
        ...
    def __len__(self) -> int:
        """Return len(self)."""
        ...
    def __eq__(self, value: object, /) -> bool:
        """Return self==value."""
        ...
=======
    def copy(self) -> Context: ...
    __hash__: ClassVar[None]  # type: ignore[assignment]
    def __getitem__(self, key: ContextVar[_T], /) -> _T: ...
    def __iter__(self) -> Iterator[ContextVar[Any]]: ...
    def __len__(self) -> int: ...
    def __eq__(self, value: object, /) -> bool: ...
>>>>>>> 0d4dd20b
<|MERGE_RESOLUTION|>--- conflicted
+++ resolved
@@ -128,27 +128,9 @@
         """
         ...
     def run(self, callable: Callable[_P, _T], *args: _P.args, **kwargs: _P.kwargs) -> _T: ...
-<<<<<<< HEAD
-    def copy(self) -> Context:
-        """Return a shallow copy of the context object."""
-        ...
-    def __getitem__(self, key: ContextVar[_T], /) -> _T:
-        """Return self[key]."""
-        ...
-    def __iter__(self) -> Iterator[ContextVar[Any]]:
-        """Implement iter(self)."""
-        ...
-    def __len__(self) -> int:
-        """Return len(self)."""
-        ...
-    def __eq__(self, value: object, /) -> bool:
-        """Return self==value."""
-        ...
-=======
     def copy(self) -> Context: ...
     __hash__: ClassVar[None]  # type: ignore[assignment]
     def __getitem__(self, key: ContextVar[_T], /) -> _T: ...
     def __iter__(self) -> Iterator[ContextVar[Any]]: ...
     def __len__(self) -> int: ...
-    def __eq__(self, value: object, /) -> bool: ...
->>>>>>> 0d4dd20b
+    def __eq__(self, value: object, /) -> bool: ...