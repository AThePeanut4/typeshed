--- conflicted
+++ resolved
@@ -17,15 +17,8 @@
     @overload
     def __new__(cls, name: str) -> Self: ...
     @overload
-<<<<<<< HEAD
-    def __init__(self, name: str, *, default: _T) -> None: ...
-    def __hash__(self) -> int:
-        """Return hash(self)."""
-        ...
-=======
     def __new__(cls, name: str, *, default: _T) -> Self: ...
     def __hash__(self) -> int: ...
->>>>>>> 17408ee5
     @property
     def name(self) -> str: ...
     @overload
