import sys
from _typeshed import ReadableBuffer
from collections.abc import Mapping, Sequence
from typing import Any, Final, final
from typing_extensions import Self, TypeAlias

_FilterChain: TypeAlias = Sequence[Mapping[str, Any]]

FORMAT_AUTO: Final = 0
FORMAT_XZ: Final = 1
FORMAT_ALONE: Final = 2
FORMAT_RAW: Final = 3
CHECK_NONE: Final = 0
CHECK_CRC32: Final = 1
CHECK_CRC64: Final = 4
CHECK_SHA256: Final = 10
CHECK_ID_MAX: Final = 15
CHECK_UNKNOWN: Final = 16
FILTER_LZMA1: int  # v big number
FILTER_LZMA2: Final = 33
FILTER_DELTA: Final = 3
FILTER_X86: Final = 4
FILTER_IA64: Final = 6
FILTER_ARM: Final = 7
FILTER_ARMTHUMB: Final = 8
FILTER_SPARC: Final = 9
FILTER_POWERPC: Final = 5
MF_HC3: Final = 3
MF_HC4: Final = 4
MF_BT2: Final = 18
MF_BT3: Final = 19
MF_BT4: Final = 20
MODE_FAST: Final = 1
MODE_NORMAL: Final = 2
PRESET_DEFAULT: Final = 6
PRESET_EXTREME: int  # v big number

@final
class LZMADecompressor:
<<<<<<< HEAD
    """
    Create a decompressor object for decompressing data incrementally.

      format
        Specifies the container format of the input stream.  If this is
        FORMAT_AUTO (the default), the decompressor will automatically detect
        whether the input is FORMAT_XZ or FORMAT_ALONE.  Streams created with
        FORMAT_RAW cannot be autodetected.
      memlimit
        Limit the amount of memory used by the decompressor.  This will cause
        decompression to fail if the input cannot be decompressed within the
        given limit.
      filters
        A custom filter chain.  This argument is required for FORMAT_RAW, and
        not accepted with any other format.  When provided, this should be a
        sequence of dicts, each indicating the ID and options for a single
        filter.

    For one-shot decompression, use the decompress() function instead.
    """
    def __init__(self, format: int | None = ..., memlimit: int | None = ..., filters: _FilterChain | None = ...) -> None: ...
    def decompress(self, data: ReadableBuffer, max_length: int = -1) -> bytes:
        """
        Decompress *data*, returning uncompressed data as bytes.

        If *max_length* is nonnegative, returns at most *max_length* bytes of
        decompressed data. If this limit is reached and further output can be
        produced, *self.needs_input* will be set to ``False``. In this case, the next
        call to *decompress()* may provide *data* as b'' to obtain more of the output.

        If all of the input data was decompressed and returned (either because this
        was less than *max_length* bytes, or because *max_length* was negative),
        *self.needs_input* will be set to True.

        Attempting to decompress data after the end of stream is reached raises an
        EOFError.  Any data found after the end of the stream is ignored and saved in
        the unused_data attribute.
        """
        ...
=======
    if sys.version_info >= (3, 12):
        def __new__(cls, format: int | None = ..., memlimit: int | None = ..., filters: _FilterChain | None = ...) -> Self: ...
    else:
        def __init__(self, format: int | None = ..., memlimit: int | None = ..., filters: _FilterChain | None = ...) -> None: ...

    def decompress(self, data: ReadableBuffer, max_length: int = -1) -> bytes: ...
>>>>>>> 17408ee5
    @property
    def check(self) -> int:
        """ID of the integrity check used by the input stream."""
        ...
    @property
    def eof(self) -> bool:
        """True if the end-of-stream marker has been reached."""
        ...
    @property
    def unused_data(self) -> bytes:
        """Data found after the end of the compressed stream."""
        ...
    @property
    def needs_input(self) -> bool:
        """True if more input is needed before more decompressed data can be produced."""
        ...

@final
class LZMACompressor:
<<<<<<< HEAD
    """
    LZMACompressor(format=FORMAT_XZ, check=-1, preset=None, filters=None)

    Create a compressor object for compressing data incrementally.

    format specifies the container format to use for the output. This can
    be FORMAT_XZ (default), FORMAT_ALONE, or FORMAT_RAW.

    check specifies the integrity check to use. For FORMAT_XZ, the default
    is CHECK_CRC64. FORMAT_ALONE and FORMAT_RAW do not support integrity
    checks; for these formats, check must be omitted, or be CHECK_NONE.

    The settings used by the compressor can be specified either as a
    preset compression level (with the 'preset' argument), or in detail
    as a custom filter chain (with the 'filters' argument). For FORMAT_XZ
    and FORMAT_ALONE, the default is to use the PRESET_DEFAULT preset
    level. For FORMAT_RAW, the caller must always specify a filter chain;
    the raw compressor does not support preset compression levels.

    preset (if provided) should be an integer in the range 0-9, optionally
    OR-ed with the constant PRESET_EXTREME.

    filters (if provided) should be a sequence of dicts. Each dict should
    have an entry for "id" indicating the ID of the filter, plus
    additional entries for options to the filter.

    For one-shot compression, use the compress() function instead.
    """
    def __init__(
        self, format: int | None = ..., check: int = ..., preset: int | None = ..., filters: _FilterChain | None = ...
    ) -> None: ...
    def compress(self, data: ReadableBuffer, /) -> bytes:
        """
        Provide data to the compressor object.

        Returns a chunk of compressed data if possible, or b'' otherwise.

        When you have finished providing data to the compressor, call the
        flush() method to finish the compression process.
        """
        ...
    def flush(self) -> bytes:
        """
        Finish the compression process.

        Returns the compressed data left in internal buffers.

        The compressor object may not be used after this method is called.
        """
        ...

class LZMAError(Exception):
    """Call to liblzma failed."""
    ...
=======
    if sys.version_info >= (3, 12):
        def __new__(
            cls, format: int | None = ..., check: int = ..., preset: int | None = ..., filters: _FilterChain | None = ...
        ) -> Self: ...
    else:
        def __init__(
            self, format: int | None = ..., check: int = ..., preset: int | None = ..., filters: _FilterChain | None = ...
        ) -> None: ...

    def compress(self, data: ReadableBuffer, /) -> bytes: ...
    def flush(self) -> bytes: ...
>>>>>>> 17408ee5

def is_check_supported(check_id: int, /) -> bool:
    """
    Test whether the given integrity check is supported.

    Always returns True for CHECK_NONE and CHECK_CRC32.
    """
    ...<|MERGE_RESOLUTION|>--- conflicted
+++ resolved
@@ -37,54 +37,12 @@
 
 @final
 class LZMADecompressor:
-<<<<<<< HEAD
-    """
-    Create a decompressor object for decompressing data incrementally.
-
-      format
-        Specifies the container format of the input stream.  If this is
-        FORMAT_AUTO (the default), the decompressor will automatically detect
-        whether the input is FORMAT_XZ or FORMAT_ALONE.  Streams created with
-        FORMAT_RAW cannot be autodetected.
-      memlimit
-        Limit the amount of memory used by the decompressor.  This will cause
-        decompression to fail if the input cannot be decompressed within the
-        given limit.
-      filters
-        A custom filter chain.  This argument is required for FORMAT_RAW, and
-        not accepted with any other format.  When provided, this should be a
-        sequence of dicts, each indicating the ID and options for a single
-        filter.
-
-    For one-shot decompression, use the decompress() function instead.
-    """
-    def __init__(self, format: int | None = ..., memlimit: int | None = ..., filters: _FilterChain | None = ...) -> None: ...
-    def decompress(self, data: ReadableBuffer, max_length: int = -1) -> bytes:
-        """
-        Decompress *data*, returning uncompressed data as bytes.
-
-        If *max_length* is nonnegative, returns at most *max_length* bytes of
-        decompressed data. If this limit is reached and further output can be
-        produced, *self.needs_input* will be set to ``False``. In this case, the next
-        call to *decompress()* may provide *data* as b'' to obtain more of the output.
-
-        If all of the input data was decompressed and returned (either because this
-        was less than *max_length* bytes, or because *max_length* was negative),
-        *self.needs_input* will be set to True.
-
-        Attempting to decompress data after the end of stream is reached raises an
-        EOFError.  Any data found after the end of the stream is ignored and saved in
-        the unused_data attribute.
-        """
-        ...
-=======
     if sys.version_info >= (3, 12):
         def __new__(cls, format: int | None = ..., memlimit: int | None = ..., filters: _FilterChain | None = ...) -> Self: ...
     else:
         def __init__(self, format: int | None = ..., memlimit: int | None = ..., filters: _FilterChain | None = ...) -> None: ...
 
     def decompress(self, data: ReadableBuffer, max_length: int = -1) -> bytes: ...
->>>>>>> 17408ee5
     @property
     def check(self) -> int:
         """ID of the integrity check used by the input stream."""
@@ -104,41 +62,17 @@
 
 @final
 class LZMACompressor:
-<<<<<<< HEAD
-    """
-    LZMACompressor(format=FORMAT_XZ, check=-1, preset=None, filters=None)
+    if sys.version_info >= (3, 12):
+        def __new__(
+            cls, format: int | None = ..., check: int = ..., preset: int | None = ..., filters: _FilterChain | None = ...
+        ) -> Self: ...
+    else:
+        def __init__(
+            self, format: int | None = ..., check: int = ..., preset: int | None = ..., filters: _FilterChain | None = ...
+        ) -> None: ...
 
-    Create a compressor object for compressing data incrementally.
-
-    format specifies the container format to use for the output. This can
-    be FORMAT_XZ (default), FORMAT_ALONE, or FORMAT_RAW.
-
-    check specifies the integrity check to use. For FORMAT_XZ, the default
-    is CHECK_CRC64. FORMAT_ALONE and FORMAT_RAW do not support integrity
-    checks; for these formats, check must be omitted, or be CHECK_NONE.
-
-    The settings used by the compressor can be specified either as a
-    preset compression level (with the 'preset' argument), or in detail
-    as a custom filter chain (with the 'filters' argument). For FORMAT_XZ
-    and FORMAT_ALONE, the default is to use the PRESET_DEFAULT preset
-    level. For FORMAT_RAW, the caller must always specify a filter chain;
-    the raw compressor does not support preset compression levels.
-
-    preset (if provided) should be an integer in the range 0-9, optionally
-    OR-ed with the constant PRESET_EXTREME.
-
-    filters (if provided) should be a sequence of dicts. Each dict should
-    have an entry for "id" indicating the ID of the filter, plus
-    additional entries for options to the filter.
-
-    For one-shot compression, use the compress() function instead.
-    """
-    def __init__(
-        self, format: int | None = ..., check: int = ..., preset: int | None = ..., filters: _FilterChain | None = ...
-    ) -> None: ...
-    def compress(self, data: ReadableBuffer, /) -> bytes:
-        """
-        Provide data to the compressor object.
+    def compress(self, data: ReadableBuffer, /) -> bytes: ...
+    def flush(self) -> bytes: ...
 
         Returns a chunk of compressed data if possible, or b'' otherwise.
 
@@ -159,19 +93,6 @@
 class LZMAError(Exception):
     """Call to liblzma failed."""
     ...
-=======
-    if sys.version_info >= (3, 12):
-        def __new__(
-            cls, format: int | None = ..., check: int = ..., preset: int | None = ..., filters: _FilterChain | None = ...
-        ) -> Self: ...
-    else:
-        def __init__(
-            self, format: int | None = ..., check: int = ..., preset: int | None = ..., filters: _FilterChain | None = ...
-        ) -> None: ...
-
-    def compress(self, data: ReadableBuffer, /) -> bytes: ...
-    def flush(self) -> bytes: ...
->>>>>>> 17408ee5
 
 def is_check_supported(check_id: int, /) -> bool:
     """
