"""
zipimport provides support for importing Python modules from Zip archives.

This module exports two objects:
- zipimporter: a class; its constructor takes a path to a Zip archive.
- ZipImportError: exception raised by zipimporter objects. It's a
  subclass of ImportError, so it can be caught as ImportError, too.

It is usually not needed to use the zipimport module explicitly; it is
used by the builtin import mechanism for sys.path items that are paths
to Zip archives.
"""

import sys
from _typeshed import StrOrBytesPath
from importlib.machinery import ModuleSpec
from types import CodeType, ModuleType
from typing_extensions import deprecated

if sys.version_info >= (3, 10):
    from importlib.readers import ZipReader
else:
    from importlib.abc import ResourceReader

if sys.version_info >= (3, 10):
    from _frozen_importlib_external import _LoaderBasics
else:
    _LoaderBasics = object

__all__ = ["ZipImportError", "zipimporter"]

class ZipImportError(ImportError): ...

class zipimporter(_LoaderBasics):
    """
    zipimporter(archivepath) -> zipimporter object

    Create a new zipimporter instance. 'archivepath' must be a path to
    a zipfile, or to a specific path inside a zipfile. For example, it can be
    '/tmp/myimport.zip', or '/tmp/myimport.zip/mydirectory', if mydirectory is a
    valid directory inside the archive.

    'ZipImportError is raised if 'archivepath' doesn't point to a valid Zip
    archive.

    The 'archive' attribute of zipimporter objects contains the name of the
    zipfile targeted.
    """
    archive: str
    prefix: str
    if sys.version_info >= (3, 11):
        def __init__(self, path: str) -> None: ...
    else:
        def __init__(self, path: StrOrBytesPath) -> None: ...

    if sys.version_info < (3, 12):
<<<<<<< HEAD
        def find_loader(self, fullname: str, path: str | None = None) -> tuple[zipimporter | None, list[str]]:
            """
            find_loader(fullname, path=None) -> self, str or None.

            Search for a module specified by 'fullname'. 'fullname' must be the
            fully qualified (dotted) module name. It returns the zipimporter
            instance itself if the module was found, a string containing the
            full path name if it's possibly a portion of a namespace package,
            or None otherwise. The optional 'path' argument is ignored -- it's
            there for compatibility with the importer protocol.

            Deprecated since Python 3.10. Use find_spec() instead.
            """
            ...
        def find_module(self, fullname: str, path: str | None = None) -> zipimporter | None:
            """
            find_module(fullname, path=None) -> self or None.

            Search for a module specified by 'fullname'. 'fullname' must be the
            fully qualified (dotted) module name. It returns the zipimporter
            instance itself if the module was found, or None if it wasn't.
            The optional 'path' argument is ignored -- it's there for compatibility
            with the importer protocol.

            Deprecated since Python 3.10. Use find_spec() instead.
            """
            ...

    def get_code(self, fullname: str) -> CodeType:
        """
        get_code(fullname) -> code object.

        Return the code object for the specified module. Raise ZipImportError
        if the module couldn't be imported.
        """
        ...
    def get_data(self, pathname: str) -> bytes:
        """
        get_data(pathname) -> string with file data.

        Return the data associated with 'pathname'. Raise OSError if
        the file wasn't found.
        """
        ...
    def get_filename(self, fullname: str) -> str:
        """
        get_filename(fullname) -> filename string.

        Return the filename for the specified module or raise ZipImportError
        if it couldn't be imported.
        """
        ...
    def get_resource_reader(self, fullname: str) -> ResourceReader | None:
        """Return the ResourceReader for a module in a zip file."""
        ...
    def get_source(self, fullname: str) -> str | None:
        """
        get_source(fullname) -> source string.

        Return the source code for the specified module. Raise ZipImportError
        if the module couldn't be found, return None if the archive does
        contain the module, but has no source for it.
        """
        ...
    def is_package(self, fullname: str) -> bool:
        """
        is_package(fullname) -> bool.

        Return True if the module specified by fullname is a package.
        Raise ZipImportError if the module couldn't be found.
        """
        ...
=======
        def find_loader(self, fullname: str, path: str | None = None) -> tuple[zipimporter | None, list[str]]: ...  # undocumented
        def find_module(self, fullname: str, path: str | None = None) -> zipimporter | None: ...

    def get_code(self, fullname: str) -> CodeType: ...
    def get_data(self, pathname: str) -> bytes: ...
    def get_filename(self, fullname: str) -> str: ...
    if sys.version_info >= (3, 14):
        def get_resource_reader(self, fullname: str) -> ZipReader: ...  # undocumented
    elif sys.version_info >= (3, 10):
        def get_resource_reader(self, fullname: str) -> ZipReader | None: ...  # undocumented
    else:
        def get_resource_reader(self, fullname: str) -> ResourceReader | None: ...  # undocumented

    def get_source(self, fullname: str) -> str | None: ...
    def is_package(self, fullname: str) -> bool: ...
>>>>>>> d574139e
    @deprecated("Deprecated since 3.10; use exec_module() instead")
    def load_module(self, fullname: str) -> ModuleType:
        """
        load_module(fullname) -> module.

        Load the module specified by 'fullname'. 'fullname' must be the
        fully qualified (dotted) module name. It returns the imported
        module, or raises ZipImportError if it could not be imported.

        Deprecated since Python 3.10. Use exec_module() instead.
        """
        ...
    if sys.version_info >= (3, 10):
        def exec_module(self, module: ModuleType) -> None:
            """Execute the module."""
            ...
        def create_module(self, spec: ModuleSpec) -> None:
            """Use default semantics for module creation."""
            ...
        def find_spec(self, fullname: str, target: ModuleType | None = None) -> ModuleSpec | None:
            """
            Create a ModuleSpec for the specified module.

            Returns None if the module cannot be found.
            """
            ...
        def invalidate_caches(self) -> None:
            """Invalidates the cache of file data of the archive path."""
            ...<|MERGE_RESOLUTION|>--- conflicted
+++ resolved
@@ -54,82 +54,9 @@
         def __init__(self, path: StrOrBytesPath) -> None: ...
 
     if sys.version_info < (3, 12):
-<<<<<<< HEAD
         def find_loader(self, fullname: str, path: str | None = None) -> tuple[zipimporter | None, list[str]]:
             """
             find_loader(fullname, path=None) -> self, str or None.
-
-            Search for a module specified by 'fullname'. 'fullname' must be the
-            fully qualified (dotted) module name. It returns the zipimporter
-            instance itself if the module was found, a string containing the
-            full path name if it's possibly a portion of a namespace package,
-            or None otherwise. The optional 'path' argument is ignored -- it's
-            there for compatibility with the importer protocol.
-
-            Deprecated since Python 3.10. Use find_spec() instead.
-            """
-            ...
-        def find_module(self, fullname: str, path: str | None = None) -> zipimporter | None:
-            """
-            find_module(fullname, path=None) -> self or None.
-
-            Search for a module specified by 'fullname'. 'fullname' must be the
-            fully qualified (dotted) module name. It returns the zipimporter
-            instance itself if the module was found, or None if it wasn't.
-            The optional 'path' argument is ignored -- it's there for compatibility
-            with the importer protocol.
-
-            Deprecated since Python 3.10. Use find_spec() instead.
-            """
-            ...
-
-    def get_code(self, fullname: str) -> CodeType:
-        """
-        get_code(fullname) -> code object.
-
-        Return the code object for the specified module. Raise ZipImportError
-        if the module couldn't be imported.
-        """
-        ...
-    def get_data(self, pathname: str) -> bytes:
-        """
-        get_data(pathname) -> string with file data.
-
-        Return the data associated with 'pathname'. Raise OSError if
-        the file wasn't found.
-        """
-        ...
-    def get_filename(self, fullname: str) -> str:
-        """
-        get_filename(fullname) -> filename string.
-
-        Return the filename for the specified module or raise ZipImportError
-        if it couldn't be imported.
-        """
-        ...
-    def get_resource_reader(self, fullname: str) -> ResourceReader | None:
-        """Return the ResourceReader for a module in a zip file."""
-        ...
-    def get_source(self, fullname: str) -> str | None:
-        """
-        get_source(fullname) -> source string.
-
-        Return the source code for the specified module. Raise ZipImportError
-        if the module couldn't be found, return None if the archive does
-        contain the module, but has no source for it.
-        """
-        ...
-    def is_package(self, fullname: str) -> bool:
-        """
-        is_package(fullname) -> bool.
-
-        Return True if the module specified by fullname is a package.
-        Raise ZipImportError if the module couldn't be found.
-        """
-        ...
-=======
-        def find_loader(self, fullname: str, path: str | None = None) -> tuple[zipimporter | None, list[str]]: ...  # undocumented
-        def find_module(self, fullname: str, path: str | None = None) -> zipimporter | None: ...
 
     def get_code(self, fullname: str) -> CodeType: ...
     def get_data(self, pathname: str) -> bytes: ...
@@ -143,7 +70,6 @@
 
     def get_source(self, fullname: str) -> str | None: ...
     def is_package(self, fullname: str) -> bool: ...
->>>>>>> d574139e
     @deprecated("Deprecated since 3.10; use exec_module() instead")
     def load_module(self, fullname: str) -> ModuleType:
         """
