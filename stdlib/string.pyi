"""
A collection of string constants.

Public module variables:

whitespace -- a string containing all ASCII whitespace
ascii_lowercase -- a string containing all ASCII lowercase letters
ascii_uppercase -- a string containing all ASCII uppercase letters
ascii_letters -- a string containing all ASCII letters
digits -- a string containing all ASCII decimal digits
hexdigits -- a string containing all ASCII hexadecimal digits
octdigits -- a string containing all ASCII octal digits
punctuation -- a string containing all ASCII punctuation characters
printable -- a string containing all ASCII characters considered printable
"""

import sys
from _typeshed import StrOrLiteralStr
from collections.abc import Iterable, Mapping, Sequence
from re import Pattern, RegexFlag
from typing import Any, ClassVar, overload
from typing_extensions import LiteralString

__all__ = [
    "ascii_letters",
    "ascii_lowercase",
    "ascii_uppercase",
    "capwords",
    "digits",
    "hexdigits",
    "octdigits",
    "printable",
    "punctuation",
    "whitespace",
    "Formatter",
    "Template",
]

ascii_letters: LiteralString
ascii_lowercase: LiteralString
ascii_uppercase: LiteralString
digits: LiteralString
hexdigits: LiteralString
octdigits: LiteralString
punctuation: LiteralString
printable: LiteralString
whitespace: LiteralString

def capwords(s: StrOrLiteralStr, sep: StrOrLiteralStr | None = None) -> StrOrLiteralStr:
    """
    capwords(s [,sep]) -> string

    Split the argument into words using split, capitalize each
    word using capitalize, and join the capitalized words using
    join.  If the optional second argument sep is absent or None,
    runs of whitespace characters are replaced by a single space
    and leading and trailing whitespace are removed, otherwise
    sep is used to split and join the words.
    """
    ...

<<<<<<< HEAD
if sys.version_info >= (3, 9):
    _TemplateMetaclass: TypeAlias = type
else:
    class _TemplateMetaclass(type):
        pattern: ClassVar[str]
        def __init__(cls, name: str, bases: tuple[type, ...], dct: dict[str, Any]) -> None: ...

class Template(metaclass=_TemplateMetaclass):
    """A string class for supporting $-substitutions."""
=======
class Template(metaclass=type):
>>>>>>> 1c17cd42
    template: str
    delimiter: ClassVar[str]
    idpattern: ClassVar[str]
    braceidpattern: ClassVar[str | None]
    flags: ClassVar[RegexFlag]
    pattern: ClassVar[Pattern[str]]
    def __init__(self, template: str) -> None: ...
    def substitute(self, mapping: Mapping[str, object] = {}, /, **kwds: object) -> str: ...
    def safe_substitute(self, mapping: Mapping[str, object] = {}, /, **kwds: object) -> str: ...
    if sys.version_info >= (3, 11):
        def get_identifiers(self) -> list[str]: ...
        def is_valid(self) -> bool: ...

class Formatter:
    @overload
    def format(self, format_string: LiteralString, /, *args: LiteralString, **kwargs: LiteralString) -> LiteralString: ...
    @overload
    def format(self, format_string: str, /, *args: Any, **kwargs: Any) -> str: ...
    @overload
    def vformat(
        self, format_string: LiteralString, args: Sequence[LiteralString], kwargs: Mapping[LiteralString, LiteralString]
    ) -> LiteralString: ...
    @overload
    def vformat(self, format_string: str, args: Sequence[Any], kwargs: Mapping[str, Any]) -> str: ...
    def _vformat(  # undocumented
        self,
        format_string: str,
        args: Sequence[Any],
        kwargs: Mapping[str, Any],
        used_args: set[int | str],
        recursion_depth: int,
        auto_arg_index: int = 0,
    ) -> tuple[str, int]: ...
    def parse(
        self, format_string: StrOrLiteralStr
    ) -> Iterable[tuple[StrOrLiteralStr, StrOrLiteralStr | None, StrOrLiteralStr | None, StrOrLiteralStr | None]]: ...
    def get_field(self, field_name: str, args: Sequence[Any], kwargs: Mapping[str, Any]) -> Any: ...
    def get_value(self, key: int | str, args: Sequence[Any], kwargs: Mapping[str, Any]) -> Any: ...
    def check_unused_args(self, used_args: set[int | str], args: Sequence[Any], kwargs: Mapping[str, Any]) -> None: ...
    def format_field(self, value: Any, format_spec: str) -> Any: ...
    def convert_field(self, value: Any, conversion: str | None) -> Any: ...<|MERGE_RESOLUTION|>--- conflicted
+++ resolved
@@ -59,19 +59,7 @@
     """
     ...
 
-<<<<<<< HEAD
-if sys.version_info >= (3, 9):
-    _TemplateMetaclass: TypeAlias = type
-else:
-    class _TemplateMetaclass(type):
-        pattern: ClassVar[str]
-        def __init__(cls, name: str, bases: tuple[type, ...], dct: dict[str, Any]) -> None: ...
-
-class Template(metaclass=_TemplateMetaclass):
-    """A string class for supporting $-substitutions."""
-=======
 class Template(metaclass=type):
->>>>>>> 1c17cd42
     template: str
     delimiter: ClassVar[str]
     idpattern: ClassVar[str]
