--- conflicted
+++ resolved
@@ -147,69 +147,23 @@
         """Set self[key] to value."""
         ...
 
-<<<<<<< HEAD
-@overload
-def POINTER(type: None, /) -> type[c_void_p]:
-    """
-    Create and return a new ctypes pointer type.
-
-      type
-        A ctypes type.
-
-    Pointer types are cached and reused internally,
-    so calling this function repeatedly is cheap.
-    """
-    ...
-@overload
-def POINTER(type: type[_CT], /) -> type[_Pointer[_CT]]:
-    """
-    Create and return a new ctypes pointer type.
-
-      type
-        A ctypes type.
-
-    Pointer types are cached and reused internally,
-    so calling this function repeatedly is cheap.
-    """
-    ...
-def pointer(obj: _CT, /) -> _Pointer[_CT]:
-    """
-    Create a new pointer instance, pointing to 'obj'.
-
-    The returned object is of the type POINTER(type(obj)). Note that if you
-    just want to pass a pointer to an object to a foreign function call, you
-    should use byref(obj) which is much faster.
-    """
-    ...
-=======
 if sys.version_info < (3, 14):
     @overload
     def POINTER(type: None, /) -> type[c_void_p]: ...
     @overload
     def POINTER(type: type[_CT], /) -> type[_Pointer[_CT]]: ...
     def pointer(obj: _CT, /) -> _Pointer[_CT]: ...
->>>>>>> 9589e369
 
 # This class is not exposed. It calls itself _ctypes.CArgObject.
 @final
 @type_check_only
 class _CArgObject: ...
 
-<<<<<<< HEAD
-def byref(obj: _CData | _CDataType, offset: int = ...) -> _CArgObject:
-    """
-    byref(C instance[, offset=0]) -> byref-object
-    Return a pointer lookalike to a C instance, only usable
-    as function argument
-    """
-    ...
-=======
 if sys.version_info >= (3, 14):
     def byref(obj: _CData | _CDataType, offset: int = 0, /) -> _CArgObject: ...
 
 else:
     def byref(obj: _CData | _CDataType, offset: int = 0) -> _CArgObject: ...
->>>>>>> 9589e369
 
 _ECT: TypeAlias = Callable[[_CData | _CDataType | None, CFuncPtr, tuple[_CData | _CDataType, ...]], _CDataType]
 _PF: TypeAlias = tuple[int] | tuple[int, str | None] | tuple[int, str | None, Any]
