--- conflicted
+++ resolved
@@ -854,54 +854,10 @@
     """
     ...
 @overload
-<<<<<<< HEAD
-def mkdtemp(suffix: bytes | None = None, prefix: bytes | None = None, dir: BytesPath | None = None) -> bytes:
-    """
-    User-callable function to create and return a unique temporary
-    directory.  The return value is the pathname of the directory.
-
-    Arguments are as for mkstemp, except that the 'text' argument is
-    not accepted.
-
-    The directory is readable, writable, and searchable only by the
-    creating user.
-
-    Caller is responsible for deleting the directory when done with it.
-    """
-    ...
-def mktemp(suffix: str = "", prefix: str = "tmp", dir: StrPath | None = None) -> str:
-    """
-    User-callable function to return a unique temporary file name.  The
-    file is not created.
-
-    Arguments are similar to mkstemp, except that the 'text' argument is
-    not accepted, and suffix=None, prefix=None and bytes file names are not
-    supported.
-
-    THIS FUNCTION IS UNSAFE AND SHOULD NOT BE USED.  The file name may
-    refer to a file that did not exist at some point, but by the time
-    you get around to creating it, someone else may have beaten you to
-    the punch.
-    """
-    ...
-def gettempdirb() -> bytes:
-    """Returns tempfile.tempdir as bytes."""
-    ...
-def gettempprefixb() -> bytes:
-    """The default prefix for temporary directories as bytes."""
-    ...
-def gettempdir() -> str:
-    """Returns tempfile.tempdir as str."""
-    ...
-def gettempprefix() -> str:
-    """The default prefix for temporary directories as string."""
-    ...
-=======
 def mkdtemp(suffix: bytes | None = None, prefix: bytes | None = None, dir: BytesPath | None = None) -> bytes: ...
 @deprecated("Deprecated since Python 2.3. Use `mkstemp()` or `NamedTemporaryFile(delete=False)` instead.")
 def mktemp(suffix: str = "", prefix: str = "tmp", dir: StrPath | None = None) -> str: ...
 def gettempdirb() -> bytes: ...
 def gettempprefixb() -> bytes: ...
 def gettempdir() -> str: ...
-def gettempprefix() -> str: ...
->>>>>>> 3e76afe9
+def gettempprefix() -> str: ...