--- conflicted
+++ resolved
@@ -20,13 +20,7 @@
         """key_separator"""
         ...
     @property
-<<<<<<< HEAD
-    def indent(self) -> int | None:
-        """indent"""
-        ...
-=======
     def indent(self) -> str | None: ...
->>>>>>> 9a0eaf8d
     @property
     def markers(self) -> dict[int, Any] | None:
         """markers"""
