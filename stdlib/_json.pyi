"""json speedups"""

from collections.abc import Callable
from typing import Any, final
from typing_extensions import Self

@final
class make_encoder:
    """Encoder(markers, default, encoder, indent, key_separator, item_separator, sort_keys, skipkeys, allow_nan)"""
    @property
    def sort_keys(self) -> bool:
        """sort_keys"""
        ...
    @property
    def skipkeys(self) -> bool:
        """skipkeys"""
        ...
    @property
    def key_separator(self) -> str:
        """key_separator"""
        ...
    @property
    def indent(self) -> int | None:
        """indent"""
        ...
    @property
    def markers(self) -> dict[int, Any] | None:
        """markers"""
        ...
    @property
    def default(self) -> Callable[[Any], Any]:
        """default"""
        ...
    @property
    def encoder(self) -> Callable[[str], str]:
        """encoder"""
        ...
    @property
<<<<<<< HEAD
    def item_separator(self) -> str:
        """item_separator"""
        ...
    def __init__(
        self,
=======
    def item_separator(self) -> str: ...
    def __new__(
        cls,
>>>>>>> 17408ee5
        markers: dict[int, Any] | None,
        default: Callable[[Any], Any],
        encoder: Callable[[str], str],
        indent: int | None,
        key_separator: str,
        item_separator: str,
        sort_keys: bool,
        skipkeys: bool,
        allow_nan: bool,
<<<<<<< HEAD
    ) -> None: ...
    def __call__(self, obj: object, _current_indent_level: int) -> Any:
        """Call self as a function."""
        ...
=======
    ) -> Self: ...
    def __call__(self, obj: object, _current_indent_level: int) -> Any: ...
>>>>>>> 17408ee5

@final
class make_scanner:
    """JSON scanner object"""
    object_hook: Any
    object_pairs_hook: Any
    parse_int: Any
    parse_constant: Any
    parse_float: Any
    strict: bool
    # TODO: 'context' needs the attrs above (ducktype), but not __call__.
<<<<<<< HEAD
    def __init__(self, context: make_scanner) -> None: ...
    def __call__(self, string: str, index: int) -> tuple[Any, int]:
        """Call self as a function."""
        ...

def encode_basestring(s: str, /) -> str:
    """
    encode_basestring(string) -> string

    Return a JSON representation of a Python string
    """
    ...
def encode_basestring_ascii(s: str, /) -> str:
    """
    encode_basestring_ascii(string) -> string

    Return an ASCII-only JSON representation of a Python string
    """
    ...
def scanstring(string: str, end: int, strict: bool = ...) -> tuple[str, int]:
    """
    scanstring(string, end, strict=True) -> (string, end)

    Scan the string s for a JSON string. End is the index of the
    character in s after the quote that started the JSON string.
    Unescapes all valid JSON string escape sequences and raises ValueError
    on attempt to decode an invalid string. If strict is False then literal
    control characters are allowed in the string.
=======
    def __new__(cls, context: make_scanner) -> Self: ...
    def __call__(self, string: str, index: int) -> tuple[Any, int]: ...
>>>>>>> 17408ee5

    Returns a tuple of the decoded string and the index of the character in s
    after the end quote.
    """
    ...<|MERGE_RESOLUTION|>--- conflicted
+++ resolved
@@ -36,17 +36,9 @@
         """encoder"""
         ...
     @property
-<<<<<<< HEAD
-    def item_separator(self) -> str:
-        """item_separator"""
-        ...
-    def __init__(
-        self,
-=======
     def item_separator(self) -> str: ...
     def __new__(
         cls,
->>>>>>> 17408ee5
         markers: dict[int, Any] | None,
         default: Callable[[Any], Any],
         encoder: Callable[[str], str],
@@ -56,15 +48,8 @@
         sort_keys: bool,
         skipkeys: bool,
         allow_nan: bool,
-<<<<<<< HEAD
-    ) -> None: ...
-    def __call__(self, obj: object, _current_indent_level: int) -> Any:
-        """Call self as a function."""
-        ...
-=======
     ) -> Self: ...
     def __call__(self, obj: object, _current_indent_level: int) -> Any: ...
->>>>>>> 17408ee5
 
 @final
 class make_scanner:
@@ -76,11 +61,8 @@
     parse_float: Any
     strict: bool
     # TODO: 'context' needs the attrs above (ducktype), but not __call__.
-<<<<<<< HEAD
-    def __init__(self, context: make_scanner) -> None: ...
-    def __call__(self, string: str, index: int) -> tuple[Any, int]:
-        """Call self as a function."""
-        ...
+    def __new__(cls, context: make_scanner) -> Self: ...
+    def __call__(self, string: str, index: int) -> tuple[Any, int]: ...
 
 def encode_basestring(s: str, /) -> str:
     """
@@ -105,10 +87,6 @@
     Unescapes all valid JSON string escape sequences and raises ValueError
     on attempt to decode an invalid string. If strict is False then literal
     control characters are allowed in the string.
-=======
-    def __new__(cls, context: make_scanner) -> Self: ...
-    def __call__(self, string: str, index: int) -> tuple[Any, int]: ...
->>>>>>> 17408ee5
 
     Returns a tuple of the decoded string and the index of the character in s
     after the end quote.
